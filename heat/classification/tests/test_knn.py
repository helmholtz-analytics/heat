import unittest
import heat as ht

from heat.classification.kneighborsclassifier import KNeighborsClassifier
from heat.core.tests.test_suites.basic_test import TestCase


class TestKNN(TestCase):
    @unittest.skipUnless(ht.supports_hdf5(), "Requires HDF5")
    def test_split_none(self):
        x = ht.load_hdf5("heat/datasets/iris.h5", dataset="data")

        # generate keys for the iris.h5 dataset
        y = ht.zeros(150, dtype=ht.int64)
        y[50:100] = 1
        y[100:] = 2

        knn = KNeighborsClassifier(n_neighbors=5)
        knn.fit(x, y)
        result = knn.predict(x)

        self.assertTrue(ht.is_estimator(knn))
        self.assertTrue(ht.is_classifier(knn))
        self.assertIsInstance(result, ht.DNDarray)
        self.assertEqual(result.shape, y.shape)

    @unittest.skipUnless(ht.supports_hdf5(), "Requires HDF5")
    def test_split_zero(self):
        x = ht.load_hdf5("heat/datasets/iris.h5", dataset="data", split=0)

        # generate keys for the iris.h5 dataset
        y = ht.zeros(150, dtype=ht.int64)
        y[50:100] = 1
        y[100:] = 2

        knn = KNeighborsClassifier(n_neighbors=5)
        knn.fit(x, y)
        result = knn.predict(x)

        self.assertTrue(ht.is_estimator(knn))
        self.assertTrue(ht.is_classifier(knn))
        self.assertIsInstance(result, ht.DNDarray)
        self.assertEqual(result.shape, y.shape)

    def test_exception(self):
        a = ht.zeros((3,))
        b = ht.zeros((3, 2))
        c = ht.zeros((2, 2, 2))

        with self.assertRaises(ValueError):
            knn = KNeighborsClassifier(n_neighbors=1)
            knn.fit(a, b)

        with self.assertRaises(ValueError):
            knn = KNeighborsClassifier(n_neighbors=1)
            knn.fit(b, c)

        with self.assertRaises(ValueError):
            knn = KNeighborsClassifier(n_neighbors=1)
            knn.fit(c, a)

    def test_utility(
        self,
    ):
        a = ht.array([1, 2, 3, 4], dtype=ht.int32)
        b = ht.array(
            [[0, 1, 0, 0, 0], [0, 0, 1, 0, 0], [0, 0, 0, 1, 0], [0, 0, 0, 0, 1]], dtype=ht.int32
        )

        one_hot = KNeighborsClassifier.one_hot_encoding(a)
        self.assertTrue((one_hot == b).all())

    @unittest.skipUnless(ht.supports_hdf5(), "Requires HDF5")
    def test_fit_one_hot(
        self,
    ):
        x = ht.load_hdf5("heat/datasets/iris.h5", dataset="data")

<<<<<<< HEAD
        # keys as label array
        keys = []
        for i in range(50):
            keys.append(0)
        for i in range(50, 100):
            keys.append(1)
        for i in range(100, 150):
            keys.append(2)
        labels = ht.array(keys, dtype=ht.int32, split=0)

        # keys as one_hot
        keys = []
        for i in range(50):
            keys.append([1, 0, 0])
        for i in range(50, 100):
            keys.append([0, 1, 0])
        for i in range(100, 150):
            keys.append([0, 0, 1])
        y = ht.array(keys, dtype=ht.int32)
=======
        labels = ht.zeros(150, dtype=ht.int64, split=0)
        labels[50:100] = 1
        labels[100:] = 2

        # keys as one_hot
        y = ht.zeros((150, 3), dtype=ht.int64)
        y[50:100, 1] = 1
        y[100:, 2] = 1

>>>>>>> 3649f9cc
        knn = KNeighborsClassifier(n_neighbors=5)
        knn.fit(x, y)
        result = knn.predict(x)

        self.assertTrue(ht.is_estimator(knn))
        self.assertTrue(ht.is_classifier(knn))
        self.assertIsInstance(result, ht.DNDarray)
        self.assertEqual(result.shape, labels.shape)<|MERGE_RESOLUTION|>--- conflicted
+++ resolved
@@ -76,27 +76,6 @@
     ):
         x = ht.load_hdf5("heat/datasets/iris.h5", dataset="data")
 
-<<<<<<< HEAD
-        # keys as label array
-        keys = []
-        for i in range(50):
-            keys.append(0)
-        for i in range(50, 100):
-            keys.append(1)
-        for i in range(100, 150):
-            keys.append(2)
-        labels = ht.array(keys, dtype=ht.int32, split=0)
-
-        # keys as one_hot
-        keys = []
-        for i in range(50):
-            keys.append([1, 0, 0])
-        for i in range(50, 100):
-            keys.append([0, 1, 0])
-        for i in range(100, 150):
-            keys.append([0, 0, 1])
-        y = ht.array(keys, dtype=ht.int32)
-=======
         labels = ht.zeros(150, dtype=ht.int64, split=0)
         labels[50:100] = 1
         labels[100:] = 2
@@ -106,7 +85,6 @@
         y[50:100, 1] = 1
         y[100:, 2] = 1
 
->>>>>>> 3649f9cc
         knn = KNeighborsClassifier(n_neighbors=5)
         knn.fit(x, y)
         result = knn.predict(x)
