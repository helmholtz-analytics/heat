"""
Module Implementing the Kmedians Algorithm
"""

import heat as ht
from heat.cluster._kcluster import _KCluster
from heat.core.dndarray import DNDarray
from typing import Optional, Union, TypeVar


class KMedians(_KCluster):
    """
    K-Medians clustering algorithm [1].
    Uses the Manhattan (City-block, :math:`L_1`) metric for distance calculations

    Parameters
    ----------
    n_clusters : int, optional, default: 8
        The number of clusters to form as well as the number of centroids to generate.
    init : str or DNDarray, default: ‘random’
        Method for initialization:

             - ‘k-medians++’ : selects initial cluster centers for the clustering in a smart way to speed up convergence [2].
             - ‘random’: choose k observations (rows) at random from data for the initial centroids.
             - 'batchparallel': initialize by using the batch parallel algorithm (see BatchParallelKMedians for more information).
             - DNDarray: gives the initial centers, should be of Shape = (n_clusters, n_features)
    max_iter : int, default: 300
        Maximum number of iterations of the k-means algorithm for a single run.
    tol : float, default: 1e-4
        Relative tolerance with regards to inertia to declare convergence.
    random_state : int
        Determines random number generation for centroid initialization.

    References
    ----------
    [1] Hakimi, S., and O. Kariv. "An algorithmic approach to network location problems II: The p-medians." SIAM Journal on Applied Mathematics 37.3 (1979): 539-560.
    """

    def __init__(
        self,
        n_clusters: int = 8,
        init: Union[str, DNDarray] = "random",
        max_iter: int = 300,
        tol: float = 1e-4,
        random_state: int = None,
    ):
        if init == "kmedians++":
            init = "probability_based"

        super().__init__(
            metric=lambda x, y: ht.spatial.distance.manhattan(x, y, expand=True),
            n_clusters=n_clusters,
            init=init,
            max_iter=max_iter,
            tol=tol,
            random_state=random_state,
        )
        self._p = 1

    def _update_centroids(self, x: DNDarray, matching_centroids: DNDarray):
        """
        Compute coordinates of new centroid as median of the data points in ``x`` that are assigned to it

        Parameters
        ----------
        x :  DNDarray
            Input data

        matching_centroids : DNDarray
            Array filled with indeces ``i`` indicating to which cluster ``ci`` each sample point in x is assigned

        """
        new_cluster_centers = self._cluster_centers.copy()
        for i in range(self.n_clusters):
            # points in current cluster
            selection = (matching_centroids == i).astype(ht.int64)
            # Remove 0-element lines to avoid spoiling of median
            assigned_points = x * selection
            rows = assigned_points.abs().sum(axis=1) != 0
            local = assigned_points.larray[rows.larray]
            clean = ht.array(local, is_split=x.split)
            clean.balance_()
            # failsafe in case no point is assigned to this cluster
            # draw a random datapoint to continue/restart
            if clean.shape[0] == 0:
                _, displ, _ = x.comm.counts_displs_shape(shape=x.shape, axis=0)
                sample = ht.random.randint(0, x.shape[0]).item()
                proc = 0
                for p in range(x.comm.size):
                    if displ[p] > sample:
                        break
                    proc = p
                xi = ht.zeros(x.shape[1], dtype=x.dtype)
                if x.comm.rank == proc:
                    idx = sample - displ[proc]
                    xi = ht.array(x.lloc[idx, :], device=x.device, comm=x.comm)
                xi.comm.Bcast(xi, root=proc)
                new_cluster_centers[i, :] = xi
            else:
                if clean.shape[0] <= ht.MPI_WORLD.size:
                    clean.resplit_(axis=None)
                median = ht.median(clean, axis=0, keepdims=True)
                new_cluster_centers[i : i + 1, :] = median

        return new_cluster_centers

<<<<<<< HEAD
    def fit(self, x: DNDarray, oversampling: float = 100, iter_multiplier: float = 20):
=======
    def fit(self, x: DNDarray, oversampling: float = 2, iter_multiplier: float = 1):
>>>>>>> ab86636b
        """
        Computes the centroid of a k-medians clustering.

        Parameters
        ----------
        x : DNDarray
            Training instances to cluster. Shape = (n_samples, n_features)

        oversampling : float
            oversampling factor used in the k-means|| initializiation of centroids

        iter_multiplier : float
            factor that increases the number of iterations used in the initialization of centroids
        """
        # input sanitation
        if not isinstance(x, ht.DNDarray):
            raise ValueError(f"input needs to be a ht.DNDarray, but was {type(x)}")

        # initialize the clustering
        self._initialize_cluster_centers(x, oversampling, iter_multiplier)
        self._n_iter = 0

        # iteratively fit the points to the centroids
        for epoch in range(self.max_iter):
            # increment the iteration count
            self._n_iter += 1
            # determine the centroids
            matching_centroids = self._assign_to_cluster(x)

            # update the centroids
            new_cluster_centers = self._update_centroids(x, matching_centroids)
            # check whether centroid movement has converged
            self._inertia = ((self._cluster_centers - new_cluster_centers) ** 2).sum()
            self._cluster_centers = new_cluster_centers.copy()
            if self.tol is not None and self._inertia <= self.tol:
                break

        self._labels = matching_centroids

        return self<|MERGE_RESOLUTION|>--- conflicted
+++ resolved
@@ -104,11 +104,7 @@
 
         return new_cluster_centers
 
-<<<<<<< HEAD
-    def fit(self, x: DNDarray, oversampling: float = 100, iter_multiplier: float = 20):
-=======
     def fit(self, x: DNDarray, oversampling: float = 2, iter_multiplier: float = 1):
->>>>>>> ab86636b
         """
         Computes the centroid of a k-medians clustering.
 
