--- conflicted
+++ resolved
@@ -97,13 +97,7 @@
         """
         return self._functional_value
 
-<<<<<<< HEAD
-    def _initialize_cluster_centers(
-        self, x: DNDarray, oversampling: float = 100, iter_multiplier: float = 20
-    ):
-=======
     def _initialize_cluster_centers(self, x: DNDarray, oversampling: float, iter_multiplier: float):
->>>>>>> ab86636b
         """
         Initializes the K-Means centroids.
 
@@ -152,30 +146,17 @@
         elif self.init == "probability_based":
             # First, check along which axis the data is sliced
             if x.split is None or x.split == 0:
-<<<<<<< HEAD
-                # Define a list of random, uniformly distributed probabilities,
-                # which is later used to sample the centroids
-                sample = ht.random.rand(x.shape[0], split=x.split)
-=======
->>>>>>> ab86636b
                 # Define a random integer serving as a label to pick the first centroid randomly
                 init_idx = ht.random.randint(0, x.shape[0] - 1).item()
                 # Randomly select first centroid and organize it as a tensor, in order to use the function cdist later.
                 # This tensor will be filled continously in the proceeding of this function
                 # We assume that the centroids fit into the memory of a single GPU
-<<<<<<< HEAD
-                centroids = ht.expand_dims(x[init_idx, :].resplit_(None), axis=0)
-                # Calculate the initial cost of the clustering after the first centroid selection
-                # and use it as an indicator for the order of magnitude for the number of necessary iterations
-                init_distance = ht.spatial.distance.cdist(x, centroids, quadratic_expansion=True)
-=======
                 init_centroids = ht.expand_dims(x[init_idx, :].resplit(None), axis=0)
                 # Calculate the initial cost of the clustering after the first centroid selection
                 # and use it as an indicator for the order of magnitude for the number of necessary iterations
                 init_distance = ht.spatial.distance.cdist(
                     x, init_centroids, quadratic_expansion=True
                 )
->>>>>>> ab86636b
                 # --> init_distance calculates the Euclidean distance between data points x and initial centroids
                 # output format: tensor
                 init_min_distance = init_distance.min(axis=1)
@@ -184,34 +165,6 @@
                 init_cost = init_min_distance.sum()
                 # --> Now calculate the cost
                 # output format: scalar
-<<<<<<< HEAD
-                #
-                # Iteratively fill the tensor storing the centroids
-                for _ in ht.arange(0, iter_multiplier * ht.log(init_cost)):
-                    # Calculate the distance between data points and the current set of centroids
-                    distance = ht.spatial.distance.cdist(x, centroids, quadratic_expansion=True)
-                    min_distance = distance.min(axis=1)
-                    # Sample each point in the data to a new set of centroids
-                    prob = oversampling * min_distance / min_distance.sum()
-                    # -->   probability distribution with oversampling factor
-                    #       output format: vector
-                    idx = ht.where(sample <= prob)
-                    # -->   choose indices to sample the data according to prob
-                    #       output format: vector
-                    local_data = x[idx].resplit_(centroids.split)
-                    # -->   pick the data points that are identified as possible centroids and make sure
-                    #       that data points and centroids are split in the same way
-                    #       output format: vector
-                    centroids = ht.row_stack((centroids, local_data))
-                    # -->   stack the data points with these indices to the DNDarray of centroids
-                    #       output format: tensor
-                # Evaluate distance between final centroids and data points
-                if centroids.shape[0] <= self.n_clusters:
-                    raise ValueError(
-                        "The oversampling factor and/or the number of iterations are chosen"
-                        "too small for the initialization of cluster centers."
-                    )
-=======
 
                 # Iteratively fill the tensor storing the centroids
                 num_iters = max(
@@ -239,7 +192,6 @@
                         "are chosen too small for the initialization of cluster centers."
                     )
 
->>>>>>> ab86636b
                 # Evaluate the distance between data and the final set of centroids for the initialization
                 final_distance = ht.spatial.distance.cdist(x, centroids, quadratic_expansion=True)
                 # For each data point in x, find the index of the centroid that is closest
@@ -251,20 +203,12 @@
                     weights[i] = ht.sum(final_idx == i)
                 # Recluster the oversampled centroids using standard k-means ++ (here we use the
                 # already implemented version in torch)
-<<<<<<< HEAD
-                centroids = centroids.resplit_(None)
-                centroids = centroids.larray
-                weights = weights.resplit_(None)
-                weights = weights.larray
-                # --> first transform relevant arrays into torch tensors
-=======
                 centroids = centroids.resplit(None)
                 centroids = centroids.larray
                 weights = weights.resplit(None)
                 weights = weights.larray
                 # --> first transform relevant arrays into torch tensors
 
->>>>>>> ab86636b
                 if ht.MPI_WORLD.rank == 0:
                     batch_kmeans = _kmex(
                         centroids,
@@ -290,15 +234,6 @@
                     )
                     # -->  tensor with zeros that has the same size as reclustered centroids, in order to to
                     #      allocate memory with the correct type in all processes(necessary for broadcast)
-<<<<<<< HEAD
-                ht.MPI_WORLD.Bcast(
-                    reclustered_centroids, root=0
-                )  # by default it is broadcasted from process 0
-                reclustered_centroids = ht.array(reclustered_centroids, split=x.split)
-                # --> transform back to DNDarray
-                self._cluster_centers = reclustered_centroids
-                # --> final result for initialized cluster centers
-=======
 
                 ht.MPI_WORLD.Bcast(
                     reclustered_centroids, root=0
@@ -308,7 +243,6 @@
                 self._cluster_centers = reclustered_centroids
                 # --> final result for initialized cluster centers
 
->>>>>>> ab86636b
             else:
                 raise NotImplementedError("Not implemented for other splitting-axes")
 
