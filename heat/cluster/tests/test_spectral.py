--- conflicted
+++ resolved
@@ -39,13 +39,12 @@
     # unittest.skipIf doesn't work here for whatever reason
     # @unittest.skipIf((ht.get_device().device_type.startswith("gpu") and torch.backends.mps.is_built() and torch.backends.mps.is_available()), "ComplexFloat not supported by MPS")
     def test_fit_iris(self):
-<<<<<<< HEAD
         is_mps = (
             ht.get_device().device_type.startswith("gpu")
             and torch.backends.mps.is_built()
             and torch.backends.mps.is_available()
         )
-        if ht.MPI_WORLD.size <= 4 and not is_mps:
+        if ht.MPI_WORLD.size <= 4 or not is_mps:
             # todo: fix tests with >7 processes, NaNs appearing in spectral._spectral_embedding
             # get some test data
             iris = ht.load("heat/datasets/iris.csv", sep=";", split=0)
@@ -56,17 +55,6 @@
             )
             spectral.fit(iris)
             self.assertIsInstance(spectral.labels_, ht.DNDarray)
-=======
-        # get some test data
-        iris = ht.load("heat/datasets/iris.csv", sep=";", split=0)
-        m = 10
-        # fit the clusters
-        spectral = ht.cluster.Spectral(
-            n_clusters=3, gamma=1.0, metric="rbf", laplacian="fully_connected", n_lanczos=m
-        )
-        spectral.fit(iris)
-        self.assertIsInstance(spectral.labels_, ht.DNDarray)
->>>>>>> 5bad2ef5
 
         spectral = ht.cluster.Spectral(
             metric="euclidean",
