--- conflicted
+++ resolved
@@ -37,68 +37,19 @@
         self.assertEqual(10, spectral.n_clusters)
 
     def test_fit_iris(self):
-<<<<<<< HEAD
-        # get some test data
-        iris = ht.load("heat/datasets/iris.csv", sep=";", split=0)
-        m = 10
-        # fit the clusters
-        spectral = ht.cluster.SpectralClustering(
-            n_clusters=3, gamma=1.0, affinity="rbf", laplacian="fully_connected", n_lanczos=m
-        )
-        spectral.fit(iris)
-        self.assertIsInstance(spectral.labels_, ht.DNDarray)
-
-        spectral = ht.cluster.SpectralClustering(
-            affinity="euclidean",
-            laplacian="eNeighbour",
-            threshold=0.5,
-            boundary="upper",
-            n_lanczos=m,
-        )
-        labels = spectral.fit_predict(iris)
-        self.assertIsInstance(labels, ht.DNDarray)
-
-        spectral = ht.cluster.SpectralClustering(
-            gamma=0.1,
-            affinity="rbf",
-            laplacian="eNeighbour",
-            threshold=0.5,
-            boundary="upper",
-            n_lanczos=m,
-        )
-        labels = spectral.fit_predict(iris)
-        self.assertIsInstance(labels, ht.DNDarray)
-
-        kmeans = {"kmeans++": "kmeans++", "max_iter": 30, "tol": -1}
-        spectral = ht.cluster.SpectralClustering(
-            n_clusters=3, gamma=1.0, normalize=True, n_lanczos=m, params=kmeans
-        )
-        labels = spectral.fit_predict(iris)
-        self.assertIsInstance(labels, ht.DNDarray)
-
-        # Errors
-        with self.assertRaises(NotImplementedError):
-            spectral = ht.cluster.SpectralClustering(affinity="ahalanobis", n_lanczos=m)
-
-        iris_split = ht.load("heat/datasets/iris.csv", sep=";", split=1)
-        spectral = ht.cluster.SpectralClustering(n_lanczos=20)
-        with self.assertRaises(NotImplementedError):
-            spectral.fit(iris_split)
-=======
-        # skip on MPS, matmul on ComplexFloat not supported as of PyTorch 2.5
-        if not self.is_mps:
+        if not self.is_mps:       
             # get some test data
             iris = ht.load("heat/datasets/iris.csv", sep=";", split=0)
             m = 10
             # fit the clusters
-            spectral = ht.cluster.Spectral(
-                n_clusters=3, gamma=1.0, metric="rbf", laplacian="fully_connected", n_lanczos=m
-            )
+            spectral = ht.cluster.SpectralClustering(
+                n_clusters=3, gamma=1.0, affinity="rbf", laplacian="fully_connected", n_lanczos=m
+            ) 
             spectral.fit(iris)
             self.assertIsInstance(spectral.labels_, ht.DNDarray)
 
-            spectral = ht.cluster.Spectral(
-                metric="euclidean",
+            spectral = ht.cluster.SpectralClustering(
+                affinity="euclidean",
                 laplacian="eNeighbour",
                 threshold=0.5,
                 boundary="upper",
@@ -107,9 +58,9 @@
             labels = spectral.fit_predict(iris)
             self.assertIsInstance(labels, ht.DNDarray)
 
-            spectral = ht.cluster.Spectral(
+            spectral = ht.cluster.SpectralClustering(
                 gamma=0.1,
-                metric="rbf",
+                affinity="rbf",
                 laplacian="eNeighbour",
                 threshold=0.5,
                 boundary="upper",
@@ -119,7 +70,7 @@
             self.assertIsInstance(labels, ht.DNDarray)
 
             kmeans = {"kmeans++": "kmeans++", "max_iter": 30, "tol": -1}
-            spectral = ht.cluster.Spectral(
+            spectral = ht.cluster.SpectralClustering(
                 n_clusters=3, gamma=1.0, normalize=True, n_lanczos=m, params=kmeans
             )
             labels = spectral.fit_predict(iris)
@@ -127,10 +78,9 @@
 
             # Errors
             with self.assertRaises(NotImplementedError):
-                spectral = ht.cluster.Spectral(metric="ahalanobis", n_lanczos=m)
+                spectral = ht.cluster.SpectralClustering(affinity="ahalanobis", n_lanczos=m)
 
             iris_split = ht.load("heat/datasets/iris.csv", sep=";", split=1)
-            spectral = ht.cluster.Spectral(n_lanczos=20)
+            spectral = ht.cluster.SpectralClustering(n_lanczos=20)
             with self.assertRaises(NotImplementedError):
-                spectral.fit(iris_split)
->>>>>>> a96796b0
+                spectral.fit(iris_split)