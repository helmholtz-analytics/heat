--- conflicted
+++ resolved
@@ -15,11 +15,7 @@
 @unittest.skipIf(is_mps, "MPS does not support non-float matrix multiplication")
 class TestDMD(TestCase):
     def test_dmd_setup_catch_wrong(self):
-<<<<<<< HEAD
-        # catch wrong inputs
-=======
         # catch wrong inputs during setup
->>>>>>> e12b24b2
         with self.assertRaises(TypeError):
             ht.decomposition.DMD(svd_solver=0)
         with self.assertRaises(ValueError):
@@ -314,11 +310,7 @@
         dmd = ht.decomposition.DMDc(svd_solver="randomized", svd_rank=4)
         C = ht.random.randn(10, 10 * ht.MPI_WORLD.size, split=None)
         dmd.fit(X, C)
-<<<<<<< HEAD
-        Y = ht.random.randn(3, 10 * ht.MPI_WORLD.size, split=1)
-=======
         Y = ht.random.randn(1000, 10 * ht.MPI_WORLD.size, split=1)
->>>>>>> e12b24b2
         # wrong dimensions of input for prediction
         with self.assertRaises(ValueError):
             dmd.predict(Y, ht.zeros((5, 5, 5), split=0))
