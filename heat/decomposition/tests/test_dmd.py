--- conflicted
+++ resolved
@@ -277,12 +277,9 @@
         # inconsistent number of timesteps
         with self.assertRaises(ValueError):
             dmd.fit(ht.zeros((5 * ht.MPI_WORLD.size, 3), split=0), ht.zeros((2, 4), split=0))
-<<<<<<< HEAD
-=======
         # predict for fit
         with self.assertRaises(RuntimeError):
             dmd.predict(ht.zeros((5 * ht.MPI_WORLD.size, 3), split=0), ht.zeros((2, 4), split=0))
->>>>>>> effd7ae5
 
     def test_dmdc_functionality_split0(self):
         # check whether the everything works with split=0, various checks are scattered over the different cases
@@ -301,15 +298,9 @@
         dmd.fit(X, C)
         self.assertTrue(dmd.rom_basis_.shape[1] == 3)
         self.assertTrue(dmd.dmdmodes_.shape == (10 * ht.MPI_WORLD.size, 3))
-<<<<<<< HEAD
-        dmd = ht.decomposition.DMDc(svd_solver="hierarchical", svd_rank=8)
-        dmd.fit(X, C)
-        self.assertTrue(dmd.rom_eigenvalues_.shape == (8,))
-=======
         dmd = ht.decomposition.DMDc(svd_solver="hierarchical", svd_rank=3)
         dmd.fit(X, C)
         self.assertTrue(dmd.rom_eigenvalues_.shape == (3,))
->>>>>>> effd7ae5
         dmd = ht.decomposition.DMDc(svd_solver="hierarchical", svd_tol=1e-1)
         dmd.fit(X, C)
         Y = ht.random.randn(3, 10 * ht.MPI_WORLD.size, split=1)
@@ -320,11 +311,7 @@
         self.assertTrue(dmd.dmdmodes_.dtype == ht.complex64)
 
         X = ht.random.randn(1000, 10 * ht.MPI_WORLD.size, split=0, dtype=ht.float32)
-<<<<<<< HEAD
-        dmd = ht.decomposition.DMDc(svd_solver="randomized", svd_rank=max(4, ht.MPI_WORLD.size))
-=======
         dmd = ht.decomposition.DMDc(svd_solver="randomized", svd_rank=4)
->>>>>>> effd7ae5
         # split mismatch for X and C
         C = ht.random.randn(10, 10 * ht.MPI_WORLD.size, split=1)
         with self.assertRaises(ValueError):
@@ -351,12 +338,9 @@
         # wrong split for C
         with self.assertRaises(ValueError):
             dmd.predict(Y, ht.zeros((10, 5), split=1))
-<<<<<<< HEAD
-=======
         # wrong shape for C
         with self.assertRaises(ValueError):
             dmd.predict(Y, ht.zeros((5, 5), split=None))
->>>>>>> effd7ae5
 
     def test_dmdc_functionality_split1(self):
         # check whether everything works with split=1, various checks are scattered over the different cases
