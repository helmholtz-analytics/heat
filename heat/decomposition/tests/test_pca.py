--- conflicted
+++ resolved
@@ -208,9 +208,6 @@
             self.assertEqual(pca.singular_values_, None)
 
         pca = ht.decomposition.PCA(n_components=None, svd_solver="randomized", random_state=1234)
-<<<<<<< HEAD
-        self.assertEqual(ht.random.get_state()[1], 1234)
-=======
         self.assertEqual(ht.random.get_state()[1], 1234)
 
 
@@ -325,5 +322,4 @@
         self.assertEqual(pca.singular_values_.shape, (15,))
         self.assertEqual(pca.n_samples_seen_, 20)
         s_np = np.linalg.svd(data_np - data_np.mean(axis=0), compute_uv=False, hermitian=False)
-        self.assertTrue(np.allclose(s_np[:15], pca.singular_values_.numpy()))
->>>>>>> 4e9f38c6
+        self.assertTrue(np.allclose(s_np[:15], pca.singular_values_.numpy()))