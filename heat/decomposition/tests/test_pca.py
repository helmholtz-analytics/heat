import os
import unittest
import numpy as np
import torch
import heat as ht

from ...core.tests.test_suites.basic_test import TestCase


class TestPCA(TestCase):
    def test_pca_setup(self):
        pca = ht.decomposition.PCA()

        # check correct base classes
        self.assertTrue(ht.is_estimator(pca))
        self.assertTrue(ht.is_transformer(pca))

        # check correct default values
        self.assertEqual(pca.n_components, None)
        self.assertEqual(pca.whiten, False)
        self.assertEqual(pca.svd_solver, "hierarchical")
        self.assertEqual(pca.tol, None)
        self.assertEqual(pca.iterated_power, 0)
        self.assertEqual(pca.n_oversamples, 10)
        self.assertEqual(pca.power_iteration_normalizer, "qr")
        self.assertEqual(pca.random_state, None)

        # check catching of invalid parameters
        # wrong withening
        with self.assertRaises(NotImplementedError):
            ht.decomposition.PCA(whiten=True)
        # wrong iterated power
        with self.assertRaises(TypeError):
            ht.decomposition.PCA(iterated_power=0.5)
        with self.assertRaises(ValueError):
            ht.decomposition.PCA(iterated_power=-1)
        # wrong power_iteration_normalizer
        with self.assertRaises(ValueError):
            ht.decomposition.PCA(power_iteration_normalizer="LU")
        # wrong n_oversamples
        with self.assertRaises(ValueError):
            ht.decomposition.PCA(n_oversamples=-1)
        # wrong tol
        with self.assertRaises(ValueError):
            ht.decomposition.PCA(tol=1e-10)
        # wrong random_state
        with self.assertRaises(ValueError):
            ht.decomposition.PCA(random_state=0.1234)
        # wrong n_components
        with self.assertRaises(ValueError):
            ht.decomposition.PCA(n_components="mle")
        # wrong svd_solver
        with self.assertRaises(ValueError):
            ht.decomposition.PCA(svd_solver="arpack")
        # in-place not yet supported
        with self.assertRaises(NotImplementedError):
            ht.decomposition.PCA(copy=False)

    def test_pca_with_hierarchical_rank(self):
        # test fit
        rank = 3
        data = ht.random.randn(15 * ht.MPI_WORLD.size, 5, split=0)
        pca = ht.decomposition.PCA(n_components=rank, svd_solver="hierarchical")
        pca.fit(data)
        self.assertEqual(pca.components_.shape, (rank, 5))
        self.assertEqual(pca.n_components_, rank)

        self.assertEqual(pca.mean_.shape, (5,))
        self.assertTrue(
            isinstance(pca.total_explained_variance_ratio_, float)
            and pca.total_explained_variance_ratio_ > 0.0
            and pca.total_explained_variance_ratio_ <= 1.0
        )
        if ht.MPI_WORLD.size > 1:
            self.assertEqual(pca.noise_variance_, None)
            self.assertEqual(pca.explained_variance_, None)
            self.assertEqual(pca.explained_variance_ratio_, None)
            self.assertEqual(pca.singular_values_, None)

        # test transform
        y0 = pca.transform(ht.random.randn(5 * ht.MPI_WORLD.size, 5, split=0))
        y1 = pca.transform(ht.random.randn(10, 5, split=1))
        self.assertEqual(y0.shape, (5 * ht.MPI_WORLD.size, rank))
        self.assertEqual(y1.shape, (10, rank))

        with self.assertRaises(ValueError):
            pca.transform(ht.random.randn(5 * ht.MPI_WORLD.size, 6, split=0))

        # test fit transform and inverse transform
        y = pca.fit_transform(data)
        self.assertEqual(y.shape, (data.shape[0], rank))
        x = pca.inverse_transform(y)
        self.assertEqual(x.shape, data.shape)
        y.resplit_(1)
        x = pca.inverse_transform(y)
        self.assertEqual(x.shape, data.shape)

        # catch split=1 as wrong input
        if ht.MPI_WORLD.size > 1:
            with self.assertRaises(ValueError):
                pca.fit(ht.random.randn(5 * ht.MPI_WORLD.size, ht.MPI_WORLD.size, split=1))

    def test_pca_with_hiearchical_rtol(self):
        # test fit
        ratio = 0.9
        data = ht.random.randn(15 * ht.MPI_WORLD.size, 7, split=0)
        pca = ht.decomposition.PCA(n_components=ratio, svd_solver="hierarchical")
        pca.fit(data)
        self.assertEqual(pca.components_.shape[1], 7)
        self.assertTrue(0 < pca.components_.shape[0] <= 7)
        self.assertEqual(pca.mean_.shape, (7,))
        self.assertEqual(pca.n_components_, pca.components_.shape[0])
        self.assertTrue(
            isinstance(pca.total_explained_variance_ratio_, float)
            and pca.total_explained_variance_ratio_ >= 0.0
            and pca.total_explained_variance_ratio_ <= 1.0
        )
        self.assertTrue(pca.total_explained_variance_ratio_ >= ratio)
        if ht.MPI_WORLD.size > 1:
            self.assertEqual(pca.explained_variance_, None)
            self.assertEqual(pca.explained_variance_ratio_, None)
            self.assertEqual(pca.singular_values_, None)
            self.assertEqual(pca.noise_variance_, None)

        # rest has already been tested for hierarchical SVD with fixed rank

    def test_pca_with_full_rank(self):
        # test fit with tall skinny data, including check for wrong inputs
        data = ht.random.randn(15 * ht.MPI_WORLD.size, 5, split=0)
        pca = ht.decomposition.PCA(n_components=None, svd_solver="full")
        pca.fit(data)
        self.assertEqual(pca.components_.shape, (5, 5))
        self.assertEqual(pca.n_components_, 5)
        self.assertEqual(pca.explained_variance_.shape, (5,))
        self.assertEqual(pca.explained_variance_ratio_.shape, (5,))
        self.assertEqual(pca.singular_values_.shape, (5,))
        self.assertEqual(pca.mean_.shape, (5,))
        self.assertTrue(
            0.0 <= pca.total_explained_variance_ratio_ <= 1.0 + 1e-6
        )  # required due to numerical inaccuracies

        with self.assertRaises(TypeError):
            pca.fit(torch.randn(5 * ht.MPI_WORLD.size, 5))
        with self.assertRaises(ValueError):
            pca.fit(data, data)

        # test transform, including check for wrong inputs
        y0 = pca.transform(ht.random.randn(5 * ht.MPI_WORLD.size, 5, split=0))
        y1 = pca.transform(ht.random.randn(10, 5, split=1))
        self.assertEqual(y0.shape, (5 * ht.MPI_WORLD.size, 5))
        self.assertEqual(y1.shape, (10, 5))

        with self.assertRaises(ValueError):
            pca.transform(ht.random.randn(5 * ht.MPI_WORLD.size, 6, split=0))
        with self.assertRaises(TypeError):
            pca.transform("abc")

        # test fit transform and inverse transform, including check for wrong inputs
        y = pca.fit_transform(data)
        self.assertEqual(y.shape, (data.shape[0], 5))
        x = pca.inverse_transform(y)
        self.assertEqual(x.shape, data.shape)
        y.resplit_(1)
        x = pca.inverse_transform(y)
        self.assertEqual(x.shape, data.shape)

        with self.assertRaises(TypeError):
            pca.inverse_transform("abc")
        with self.assertRaises(ValueError):
            pca.inverse_transform(ht.random.randn(ht.MPI_WORLD.size, 6, split=0))

    def test_pca_with_full_rtol(self):
        # test fit
        ratio = 0.85
        data = ht.random.randn(15 * ht.MPI_WORLD.size, 7, split=0)
        pca = ht.decomposition.PCA(n_components=ratio, svd_solver="full")
        pca.fit(data)
        self.assertEqual(pca.components_.shape[1], 7)
        self.assertTrue(0 < pca.components_.shape[0] <= 7)
        self.assertEqual(pca.explained_variance_.shape, (pca.n_components_,))
        self.assertEqual(pca.explained_variance_ratio_.shape, (pca.n_components_,))
        self.assertEqual(pca.singular_values_.shape, (pca.n_components_,))
        self.assertEqual(pca.mean_.shape, (7,))
        self.assertEqual(pca.n_components_, pca.components_.shape[0])
        self.assertTrue(
            isinstance(pca.total_explained_variance_ratio_, float)
            and pca.total_explained_variance_ratio_ > 0.0
            and pca.total_explained_variance_ratio_ <= 1.0
        )
        self.assertTrue(pca.total_explained_variance_ratio_ >= ratio)
        self.assertEqual(pca.noise_variance_, None)

    def test_pca_randomized(self):
        rank = 2
        pca = ht.decomposition.PCA(n_components=rank, svd_solver="randomized")
        data = ht.random.randn(15 * ht.MPI_WORLD.size, 5, split=0)

        pca.fit(data)
        self.assertEqual(pca.components_.shape, (rank, 5))
        self.assertEqual(pca.n_components_, rank)
        self.assertEqual(pca.mean_.shape, (5,))

        if ht.MPI_WORLD.size > 1:
            self.assertEqual(pca.total_explained_variance_ratio_, None)
            self.assertEqual(pca.noise_variance_, None)
            self.assertEqual(pca.explained_variance_, None)
            self.assertEqual(pca.explained_variance_ratio_, None)
            self.assertEqual(pca.singular_values_, None)

        pca = ht.decomposition.PCA(n_components=None, svd_solver="randomized", random_state=1234)
        self.assertEqual(ht.random.get_state()[1], 1234)


class TestIncrementalPCA(TestCase):
    def test_incrementalpca_setup(self):
        pca = ht.decomposition.IncrementalPCA(n_components=2)

        # check correct base classes
        self.assertTrue(ht.is_estimator(pca))
        self.assertTrue(ht.is_transformer(pca))

        # check correct default values
        self.assertEqual(pca.n_components, 2)
        self.assertEqual(pca.whiten, False)
        self.assertEqual(pca.batch_size, None)
        self.assertEqual(pca.components_, None)
        self.assertEqual(pca.singular_values_, None)
        self.assertEqual(pca.mean_, None)
        self.assertEqual(pca.n_components_, None)
        self.assertEqual(pca.batch_size_, None)
        self.assertEqual(pca.n_samples_seen_, 0)

        # check catching of invalid parameters
        # whitening and in-place are not yet supported
        with self.assertRaises(NotImplementedError):
            ht.decomposition.IncrementalPCA(whiten=True)
        with self.assertRaises(NotImplementedError):
            ht.decomposition.IncrementalPCA(copy=False)
        # wrong n_components
        with self.assertRaises(TypeError):
            ht.decomposition.IncrementalPCA(n_components=0.9)
        with self.assertRaises(ValueError):
            ht.decomposition.IncrementalPCA(n_components=0)

<<<<<<< HEAD
    def test_incrementalpca_part1(self):
=======
    def test_incrementalpca_full_rank_reached_split0(self):
>>>>>>> 7769b8d0
        # full rank is reached, split = 0
        # dtype float32
        pca = ht.decomposition.IncrementalPCA()
        data0 = ht.random.randn(150 * ht.MPI_WORLD.size, 2 * ht.MPI_WORLD.size + 1, split=0)
        data1 = 1.0 + ht.random.rand(50 * ht.MPI_WORLD.size, 2 * ht.MPI_WORLD.size + 1, split=0)
        data = ht.vstack([data0, data1])
        data0_np = data0.numpy()
        data_np = data.numpy()

<<<<<<< HEAD
        # fit is not yet implemented
        with self.assertRaises(NotImplementedError):
            pca.fit(data0)
        # wrong input for partial_fit
        with self.assertRaises(ValueError):
            pca.partial_fit(data0, y="Why can't we get rid of this argument?")

=======
>>>>>>> 7769b8d0
        # test partial_fit, step 0
        pca.partial_fit(data0)
        self.assertEqual(
            pca.components_.shape, (2 * ht.MPI_WORLD.size + 1, 2 * ht.MPI_WORLD.size + 1)
        )
        self.assertEqual(pca.n_components_, 2 * ht.MPI_WORLD.size + 1)
        self.assertEqual(pca.mean_.shape, (2 * ht.MPI_WORLD.size + 1,))
        self.assertEqual(pca.singular_values_.shape, (2 * ht.MPI_WORLD.size + 1,))
        self.assertEqual(pca.n_samples_seen_, 150 * ht.MPI_WORLD.size)
        s0_np = np.linalg.svd(data0_np - data0_np.mean(axis=0), compute_uv=False, hermitian=False)
        self.assertTrue(np.allclose(s0_np, pca.singular_values_.numpy()))

        # test partial_fit, step 1
        pca.partial_fit(data1)
        self.assertEqual(
            pca.components_.shape, (2 * ht.MPI_WORLD.size + 1, 2 * ht.MPI_WORLD.size + 1)
        )
        self.assertEqual(pca.n_components_, 2 * ht.MPI_WORLD.size + 1)
        self.assertTrue(ht.allclose(pca.mean_, ht.mean(data, axis=0)))
        self.assertEqual(pca.singular_values_.shape, (2 * ht.MPI_WORLD.size + 1,))
        self.assertEqual(pca.n_samples_seen_, 200 * ht.MPI_WORLD.size)
        s_np = np.linalg.svd(data_np - data_np.mean(axis=0), compute_uv=False, hermitian=False)
        self.assertTrue(np.allclose(s_np, pca.singular_values_.numpy()))

        # test transform (only possible here, as in the next test truncation happens)
        new_data = ht.random.rand(100, 2 * ht.MPI_WORLD.size + 1, split=1)
        Y = pca.transform(new_data)
        Z = pca.inverse_transform(Y)
        self.assertTrue(ht.allclose(new_data, Z, atol=1e-4, rtol=1e-4))

<<<<<<< HEAD
        # wrong inputs for transform and inverse transform
        with self.assertRaises(ValueError):
            pca.transform(ht.zeros((200, 2 * ht.MPI_WORLD.size + 2), split=0))
        with self.assertRaises(ValueError):
            pca.inverse_transform(ht.zeros((200, 2 * ht.MPI_WORLD.size + 2), split=0))

    def test_incrementalpca_part2(self):
=======
    def test_incrementalpca_truncation_happens_split1(self):
>>>>>>> 7769b8d0
        # full rank not reached, but truncation happens, split = 1
        # dtype float64
        pca = ht.decomposition.IncrementalPCA(n_components=15)
        data0 = ht.random.randn(9, 100 * ht.MPI_WORLD.size + 1, split=1, dtype=ht.float64)
        data1 = 1.0 + ht.random.rand(11, 100 * ht.MPI_WORLD.size + 1, split=1, dtype=ht.float64)
        data = ht.vstack([data0, data1])
        data0_np = data0.numpy()
        data_np = data.numpy()

        # test partial_fit, step 0
        pca.partial_fit(data0)
        self.assertEqual(pca.components_.shape, (9, 100 * ht.MPI_WORLD.size + 1))
        self.assertEqual(pca.components_.dtype, ht.float64)
        self.assertEqual(pca.n_components_, 9)
        self.assertEqual(pca.mean_.shape, (100 * ht.MPI_WORLD.size + 1,))
        self.assertEqual(pca.mean_.dtype, ht.float64)
        self.assertEqual(pca.singular_values_.shape, (9,))
        self.assertEqual(pca.singular_values_.dtype, ht.float64)
        self.assertEqual(pca.n_samples_seen_, 9)
        s0_np = np.linalg.svd(data0_np - data0_np.mean(axis=0), compute_uv=False, hermitian=False)
        self.assertTrue(np.allclose(s0_np, pca.singular_values_.numpy(), atol=1e-12))

        # test partial_fit, step 1
        # here actually truncation happens as we have rank 20 but n_components=15
        pca.partial_fit(data1)
        self.assertEqual(pca.components_.shape, (15, 100 * ht.MPI_WORLD.size + 1))
        self.assertEqual(pca.n_components_, 15)
        self.assertEqual(pca.mean_.shape, (100 * ht.MPI_WORLD.size + 1,))
        self.assertEqual(pca.singular_values_.shape, (15,))
        self.assertEqual(pca.n_samples_seen_, 20)
        s_np = np.linalg.svd(data_np - data_np.mean(axis=0), compute_uv=False, hermitian=False)
<<<<<<< HEAD
        self.assertTrue(np.allclose(s_np[:15], pca.singular_values_.numpy()))
=======
        self.assertTrue(np.allclose(s_np[:15], pca.singular_values_.numpy()))

    def test_incrementalpca_catch_wrong_inputs(self):
        pca = ht.decomposition.IncrementalPCA(n_components=1)
        data0 = ht.random.randn(15, 15, split=None)

        # fit is not yet implemented
        with self.assertRaises(NotImplementedError):
            pca.fit(data0)
        # wrong input for partial_fit
        with self.assertRaises(ValueError):
            pca.partial_fit(data0, y="Why can't we get rid of this argument?")

        pca.partial_fit(data0)
        # wrong inputs for transform and inverse transform
        with self.assertRaises(ValueError):
            pca.transform(ht.zeros((15, 16), split=None))
        with self.assertRaises(ValueError):
            pca.inverse_transform(ht.zeros((17, 2), split=None))
>>>>>>> 7769b8d0
<|MERGE_RESOLUTION|>--- conflicted
+++ resolved
@@ -242,11 +242,7 @@
         with self.assertRaises(ValueError):
             ht.decomposition.IncrementalPCA(n_components=0)
 
-<<<<<<< HEAD
-    def test_incrementalpca_part1(self):
-=======
     def test_incrementalpca_full_rank_reached_split0(self):
->>>>>>> 7769b8d0
         # full rank is reached, split = 0
         # dtype float32
         pca = ht.decomposition.IncrementalPCA()
@@ -256,16 +252,6 @@
         data0_np = data0.numpy()
         data_np = data.numpy()
 
-<<<<<<< HEAD
-        # fit is not yet implemented
-        with self.assertRaises(NotImplementedError):
-            pca.fit(data0)
-        # wrong input for partial_fit
-        with self.assertRaises(ValueError):
-            pca.partial_fit(data0, y="Why can't we get rid of this argument?")
-
-=======
->>>>>>> 7769b8d0
         # test partial_fit, step 0
         pca.partial_fit(data0)
         self.assertEqual(
@@ -296,17 +282,7 @@
         Z = pca.inverse_transform(Y)
         self.assertTrue(ht.allclose(new_data, Z, atol=1e-4, rtol=1e-4))
 
-<<<<<<< HEAD
-        # wrong inputs for transform and inverse transform
-        with self.assertRaises(ValueError):
-            pca.transform(ht.zeros((200, 2 * ht.MPI_WORLD.size + 2), split=0))
-        with self.assertRaises(ValueError):
-            pca.inverse_transform(ht.zeros((200, 2 * ht.MPI_WORLD.size + 2), split=0))
-
-    def test_incrementalpca_part2(self):
-=======
     def test_incrementalpca_truncation_happens_split1(self):
->>>>>>> 7769b8d0
         # full rank not reached, but truncation happens, split = 1
         # dtype float64
         pca = ht.decomposition.IncrementalPCA(n_components=15)
@@ -338,9 +314,6 @@
         self.assertEqual(pca.singular_values_.shape, (15,))
         self.assertEqual(pca.n_samples_seen_, 20)
         s_np = np.linalg.svd(data_np - data_np.mean(axis=0), compute_uv=False, hermitian=False)
-<<<<<<< HEAD
-        self.assertTrue(np.allclose(s_np[:15], pca.singular_values_.numpy()))
-=======
         self.assertTrue(np.allclose(s_np[:15], pca.singular_values_.numpy()))
 
     def test_incrementalpca_catch_wrong_inputs(self):
@@ -359,5 +332,4 @@
         with self.assertRaises(ValueError):
             pca.transform(ht.zeros((15, 16), split=None))
         with self.assertRaises(ValueError):
-            pca.inverse_transform(ht.zeros((17, 2), split=None))
->>>>>>> 7769b8d0
+            pca.inverse_transform(ht.zeros((17, 2), split=None))