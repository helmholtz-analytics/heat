"""
Module implementing decomposition techniques, such as PCA.
"""

import heat as ht
from typing import Optional, Tuple, Union

try:
    from typing import Self
except ImportError:
    from typing_extensions import Self

"""
The implementation is heavily inspired by the corresponding routines in scikit-learn (https://scikit-learn.org/stable/modules/decomposition.html).
Please note that sometimes deviations cannot be avoided due to different algorithms and the distributed nature of the heat package.
"""


class PCA(ht.TransformMixin, ht.BaseEstimator):
    """
    Pricipal Component Analysis (PCA).

    Linear dimensionality reduction using Singular Value Decomposition of the data to project it to a lower dimensional space.
    The input data is centered but not scaled for each feature before applying the SVD.

    Parameters
    ----------
    n_components : int, float, None, default=None
        Number of components to keep. If n_components is not set all components are kept.
        If n_components is an integer, it specifies the number of components to keep.
        If n_components is a float between 0 and 1, it specifies the fraction of variance explained by the components to keep.
    copy : bool, default=True
        In-place operations are not yet supported. Please set copy=True.
    whiten : bool, default=False
        Not yet supported.
    svd_solver : {'full', 'hierarchical'}, default='hierarchical'
        'full' : Full SVD is performed. In general, this is more accurate, but also slower. So far, this is only supported for tall-skinny or short-fat data.
        'hierarchical' : Hierarchical SVD, i.e., an algorithm for computing an approximate, truncated SVD, is performed. Only available for data split along axis no. 0.
        'randomized' : Randomized SVD is performed.
    tol : float, default=None
        Not yet necessary as iterative methods for PCA are not yet implemented.
    iterated_power :  int, default=0
        if svd_solver='randomized', this parameter is the number of iterations for the power method.
        Choosing `iterated_power > 0` can lead to better results in the case of slowly decaying singular values but is computationally more expensive.
    n_oversamples : int, default=10
        if svd_solver='randomized', this parameter is the number of additional random vectors to sample the range of X so that the range of X can be approximated more accurately.
    power_iteration_normalizer : {'qr'}, default='qr'
        if svd_solver='randomized', this parameter is the normalization form of the iterated power method. So far, only QR is supported.
    random_state : int, default=None
        if svd_solver='randomized', this parameter allows to set the seed for the random number generator.

    Attributes
    ----------
    components_ : DNDarray of shape (n_components, n_features)
        Principal axes in feature space, representing the directions of maximum variance in the data. The components are sorted by explained_variance_.
    explained_variance_ : DNDarray of shape (n_components,)
        The amount of variance explained by each of the selected components.
        Not supported by svd_solver='hierarchical' and svd_solver='randomized'.
    explained_variance_ratio_ : DNDarray of shape (n_components,)
        Percentage of variance explained by each of the selected components.
        Not supported by svd_solver='hierarchical' and svd_solver='randomized'.
    total_explained_variance_ratio_ : float
        The percentage of total variance explained by the selected components together.
        For svd_solver='hierarchical', an lower estimate for this quantity is provided; see :func:`ht.linalg.hsvd_rtol` and :func:`ht.linalg.hsvd_rank` for details.
        Not supported by svd_solver='randomized'.
    singular_values_ : DNDarray of shape (n_components,)
        The singular values corresponding to each of the selected components.
        Not supported by svd_solver='hierarchical' and svd_solver='randomized'.
    mean_ : DNDarray of shape (n_features,)
        Per-feature empirical mean, estimated from the training set.
    n_components_ : int
        The estimated number of components.
    n_samples_ : int
        Number of samples in the training data.
    noise_variance_ : float
        not yet implemented

    Notes
    ------------
    Hierarchical SVD (`svd_solver = "hierarchical"`) computes an approximate, truncated SVD. Thus, the results are not exact, in general, unless the
    truncation rank chosen is larger than the actual rank (matrix rank) of the underlying data; see :func:`ht.linalg.hsvd_rank` and :func:`ht.linalg.hsvd_rtol` for details.
    Randomized SVD (`svd_solver = "randomized"`) is a stochastic algorithm that computes an approximate, truncated SVD.
    """

    def __init__(
        self,
        n_components: Optional[Union[int, float]] = None,
        copy: bool = True,
        whiten: bool = False,
        svd_solver: str = "hierarchical",
        tol: Optional[float] = None,
        iterated_power: Union[str, int] = 0,
        n_oversamples: int = 10,
        power_iteration_normalizer: str = "qr",
        random_state: Optional[int] = None,
    ):
        # check correctness of inputs
        if not copy:
            raise NotImplementedError(
                "In-place operations for PCA are not supported at the moment. Please set copy=True."
            )
        if whiten:
            raise NotImplementedError("Whitening is not yet supported. Please set whiten=False.")
        if not (svd_solver == "full" or svd_solver == "hierarchical" or svd_solver == "randomized"):
            raise ValueError(
                "At the moment, only svd_solver='full' (for tall-skinny or short-fat data), svd_solver='hierarchical', and svd_solver='randomized' are supported. \n An implementation of the 'full' option for arbitrarily shaped data is already planned."
            )
        if not isinstance(iterated_power, int):
            raise TypeError(
                "iterated_power must be an integer. The option 'auto' is not yet supported."
            )
        if isinstance(iterated_power, int) and iterated_power < 0:
            raise ValueError("if an integer, iterated_power must be greater or equal to 0.")
        if power_iteration_normalizer != "qr":
            raise ValueError("Only power_iteration_normalizer='qr' is supported yet.")
        if not isinstance(n_oversamples, int) or n_oversamples < 0:
            raise ValueError("n_oversamples must be a non-negative integer.")
        if tol is not None:
            raise ValueError(
                "Argument tol is not yet necessary as iterative methods for PCA are not yet implemented. Please set tol=None."
            )
        if random_state is not None and not isinstance(random_state, int):
<<<<<<< HEAD
            raise ValueError("random_state must be None or an integer.")
=======
            raise ValueError(f"random_state must be None or an integer, was {type(random_state)}.")
>>>>>>> ac392b5c
        if (
            n_components is not None
            and not (isinstance(n_components, int) and n_components >= 1)
            and not (isinstance(n_components, float) and n_components > 0.0 and n_components < 1.0)
        ):
            raise ValueError(
                "n_components must be None, in integer greater or equal to 1 or a float in (0,1). Option 'mle' is not supported at the moment."
            )

        self.n_components = n_components
        self.copy = copy
        self.whiten = whiten
        self.svd_solver = svd_solver
        self.tol = tol
        self.iterated_power = iterated_power
        self.n_oversamples = n_oversamples
        self.power_iteration_normalizer = power_iteration_normalizer
        self.random_state = random_state
        if self.random_state is not None:
            # set random seed accordingly
            ht.random.seed(self.random_state)

        # set future attributes to None to initialize those that will not be computed later on with None (e.g., explained_variance_ for svd_solver='hierarchical')
        self.components_ = None
        self.explained_variance_ = None
        self.explained_variance_ratio_ = None
        self.total_explained_variance_ratio_ = None
        self.singular_values_ = None
        self.mean_ = None
        self.n_components_ = None
        self.n_samples_ = None
        self.noise_variance_ = None

    def fit(self, X: ht.DNDarray, y=None) -> Self:
        """
        Fit the PCA model with data X.

        Parameters
        ----------
        X : DNDarray of shape (n_samples, n_features)
            Data set of which PCA has to be computed.
        y : Ignored
            Not used, present for API consistency by convention.
        """
        ht.sanitize_in(X)
        if y is not None:
            raise ValueError(
                "Argument y is ignored and just present for API consistency by convention."
            )

        # center data
        self.mean_ = X.mean(axis=0)
        X_centered = X - self.mean_

        # set n_components
        # note: n_components is an argument passed by the user to the PCA object and encodes the TARGET number of components
        #       n_components_ is an attribute of the PCA object that stores the ACTUAL number of components
        if self.n_components is None:
            self.n_components_ = min(X.shape)
        else:
            self.n_components_ = self.n_components

        # compute SVD via "full" SVD
        if self.svd_solver == "full" or not X.is_distributed():
            _, S, V = ht.linalg.svd(X_centered, full_matrices=False)
            total_variance = (S**2).sum() / (X.shape[0] - 1)
            if not isinstance(self.n_components_, int):
                # truncation w.r.t. prescribed bound on explained variance
                # determine n_components_ accordingly
                explained_variance_threshold = self.n_components_ * total_variance.larray.item()
                explained_variance_cumsum = (S**2).larray.cumsum(0) / (X.shape[0] - 1)
                self.n_components_ = (
                    len(
                        explained_variance_cumsum[
                            explained_variance_cumsum <= explained_variance_threshold
                        ]
                    )
                    + 1
                )
            self.components_ = V[:, : self.n_components_].T
            self.singular_values_ = S[: self.n_components_]
            self.explained_variance_ = (S**2)[: self.n_components_] / (X.shape[0] - 1)
            self.explained_variance_ratio_ = self.explained_variance_ / total_variance
            self.total_explained_variance_ratio_ = self.explained_variance_ratio_.sum().item()
        # compute SVD via "hierarchical" SVD
        elif self.svd_solver == "hierarchical":
            if X.split != 0:
                raise ValueError(
                    "PCA with hierarchical SVD is only available for data split along axis 0."
                )
            if isinstance(self.n_components_, float):
                # hierarchical SVD with prescribed upper bound on relative error
                # note: "upper bound on relative error" (hsvd_rtol) is "1 - lower bound" (PCA)
                _, S, V, info = ht.linalg.hsvd_rtol(
                    X_centered, (1 - self.n_components_) ** 0.5, compute_sv=True, safetyshift=0
                )
            else:
                # hierarchical SVD with prescribed, fixed rank
                _, S, V, info = ht.linalg.hsvd_rank(
                    X_centered, self.n_components_, compute_sv=True, safetyshift=0
                )
            self.n_components_ = V.shape[1]
            self.components_ = V.T
            self.total_explained_variance_ratio_ = 1 - info.larray.item() ** 2

        else:
            # compute SVD via "randomized" SVD
            _, S, V = ht.linalg.rsvd(
                X_centered,
                self.n_components_,
                n_oversamples=self.n_oversamples,
                power_iter=self.iterated_power,
            )
            self.components_ = V.T
            self.n_components_ = V.shape[1]

        self.n_samples_ = X.shape[0]
        self.noise_variance_ = None  # not yet implemented

        return self

    def transform(self, X: ht.DNDarray) -> ht.DNDarray:
        """
        Apply dimensionality based on PCA to X.

        Parameters
        ----------
        X : DNDarray of shape (n_samples, n_features)
            Data set to be transformed.
        """
        ht.sanitize_in(X)
        if X.shape[1] != self.mean_.shape[0]:
            raise ValueError(
                f"X must have the same number of features as the training data. Expected {self.mean_.shape[0]} but got {X.shape[1]}."
            )

        # center data and apply PCA
        X_centered = X - self.mean_
        return X_centered @ self.components_.T

    def inverse_transform(self, X: ht.DNDarray) -> ht.DNDarray:
        """
        Transform data back to its original space.

        Parameters
        ----------
        X : DNDarray of shape (n_samples, n_components)
            Data set to be transformed back.
        """
        ht.sanitize_in(X)
        if X.shape[1] != self.n_components_:
            raise ValueError(
                f"Dimension mismatch. Expected input of shape n_points x {self.n_components_} but got {X.shape}."
            )

        return X @ self.components_ + self.mean_<|MERGE_RESOLUTION|>--- conflicted
+++ resolved
@@ -120,11 +120,7 @@
                 "Argument tol is not yet necessary as iterative methods for PCA are not yet implemented. Please set tol=None."
             )
         if random_state is not None and not isinstance(random_state, int):
-<<<<<<< HEAD
-            raise ValueError("random_state must be None or an integer.")
-=======
             raise ValueError(f"random_state must be None or an integer, was {type(random_state)}.")
->>>>>>> ac392b5c
         if (
             n_components is not None
             and not (isinstance(n_components, int) and n_components >= 1)
