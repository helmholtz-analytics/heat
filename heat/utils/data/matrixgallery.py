--- conflicted
+++ resolved
@@ -1,4 +1,3 @@
-<<<<<<< HEAD
 """
 Generate matrices for specific tests and functions
 """
@@ -8,59 +7,13 @@
 from ...core.communication import Communication
 from ...core.devices import Device
 from ...core.types import datatype
-from typing import Type, Union
+from ...core.random import randn, rand
+from ...core.linalg import qr, matmul
+from ...core.manipulations import diag, sort
+from ...core.exponential import log
+from typing import Type, Union, Tuple, Callable
 
-__all__ = ["parter", "hermitian"]
-
-
-def parter(
-    n: int,
-    split: Union[None, int] = None,
-    device: Union[None, str, Device] = None,
-    comm: Union[None, Communication] = None,
-    dtype: Type[datatype] = core.float32,
-) -> DNDarray:
-    """
-    Generates the Parter matrix, a Toeplitz matrix that has the interesting property of having its singular values cluster at
-    pi. The matrix has been named so by Cleve Moler in recognition of Seymour Parter's proof of this fact.
-
-    Parameters
-    ----------
-    n : int
-        size of the resulting square matrix
-    split: None or int, optional
-        The axis along which the array content is split and distributed in memory.
-    device: None or str or Device, optional
-        Specifies the device the tensor shall be allocated on, defaults globally set default device.
-    comm: None or Communication, optional
-        Handle to the nodes holding distributed tensor chunks.
-    dtype: Type[datatype], optional
-        The desired data-type for the array, defaults to ht.float64.
-
-    References
-    ----------
-    [1] https://blogs.mathworks.com/cleve/2019/06/24/bohemian-matrices-in-the-matlab-gallery/
-
-    [2] https://blogs.mathworks.com/cleve/2014/02/03/surprising-svd-square-waves-and-pi/
-
-    [3] Seymour V. Parter, On the distribution of the singular values of Toeplitz matrices, Linear Algebra and its
-    Applications 80, 1986, 115-130, http://www.sciencedirect.com/science/article/pii/0024379586902806
-    """
-    if split is None:
-        a = core.arange(n, dtype=dtype, device=device, comm=comm)
-        II = a.expand_dims(0)
-        JJ = a.expand_dims(1)
-    elif split == 0:
-        II = core.arange(n, dtype=dtype, device=device, comm=comm).expand_dims(0)
-        JJ = core.arange(n, dtype=dtype, split=split, device=device, comm=comm).expand_dims(1)
-    elif split == 1:
-        II = core.arange(n, dtype=dtype, split=0, device=device, comm=comm).expand_dims(0)
-        JJ = core.arange(n, dtype=dtype, device=device, comm=comm).expand_dims(1)
-    else:
-        raise ValueError("expected split value to be either {{None,0,1}}, but was {}".format(split))
-
-    return 1.0 / (II - JJ + 0.5)
-
+__all__ = ["hermitian", "parter", "random_known_singularvalues", "random_known_rank"]
 
 def hermitian(
     n: int,
@@ -94,24 +47,6 @@
     matrix += 1j * core.arange(n * n).reshape(n, n)
     matrix = matrix + core.conj(matrix.T)
     return matrix
-=======
-"""
-Generate matrices for specific tests and functions
-"""
-
-from heat import core
-from ...core.dndarray import DNDarray
-from ...core.communication import Communication
-from ...core.devices import Device
-from ...core.types import datatype
-from ...core.random import randn, rand
-from ...core.linalg import qr, matmul
-from ...core.manipulations import diag, sort
-from ...core.exponential import log
-from typing import Type, Union, Tuple, Callable
-
-__all__ = ["parter", "random_known_singularvalues", "random_known_rank"]
-
 
 def parter(
     n: int,
@@ -247,5 +182,4 @@
 
     return random_known_singularvalues(
         m, n, singular_values, split=split, device=device, comm=comm, dtype=dtype
-    )
->>>>>>> 687dcfbf
+    )