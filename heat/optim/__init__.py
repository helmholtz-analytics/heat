--- conflicted
+++ resolved
@@ -1,12 +1,12 @@
-<<<<<<< HEAD
-import sys
-=======
+#<<<<<<< HEAD
+#import sys
+#=======
 from .lr_scheduler import *
 
 import sys
 import torch
 import unittest
->>>>>>> c7ea0008
+#>>>>>>> c7ea00081aadee7d43efd4e8062fab5e7f27e99f
 
 if sys.version_info.minor >= 7:
     from .lr_scheduler import *
@@ -14,12 +14,12 @@
     import torch
     import unittest
 
-<<<<<<< HEAD
-=======
-if sys.version_info.minor >= 7:
-    from .dp_optimizer import *
-
->>>>>>> c7ea0008
+#<<<<<<< HEAD
+#=======
+#if sys.version_info.minor >= 7:
+#    from .dp_optimizer import *
+#
+#>>>>>>> c7ea00081aadee7d43efd4e8062fab5e7f27e99f
     def __getattr__(name):
         # this will call the Heat optimizers if available,
         # otherwise, it falls back to call a torch optimizer
@@ -37,28 +37,28 @@
 
 
 else:
-<<<<<<< HEAD
-    # from . import lr_scheduler
-    from .dp_optimizer import *
-    import torch.optim as topt
-
-    Adadelta = topt.Adadelta
-    Adagrad = topt.Adagrad
-    Adam = topt.Adam
-    AdamW = topt.AdamW
-    Adamax = topt.Adamax
-    ASGD = topt.ASGD
-    LBFGS = topt.LBFGS
-    RMSprop = topt.RMSprop
-    Rprop = topt.Rprop
-    SGD = topt.SGD
-    SparseAdam = topt.SparseAdam
-    """
-    from . import lr_scheduler as lr_scheduler
-    from .optimizer import Optimizer as Optimizer
-
-    """
-=======
+#<<<<<<< HEAD
+#    # from . import lr_scheduler
+#    from .dp_optimizer import *
+#    import torch.optim as topt
+#
+#    Adadelta = topt.Adadelta
+#    Adagrad = topt.Adagrad
+#    Adam = topt.Adam
+#    AdamW = topt.AdamW
+#    Adamax = topt.Adamax
+#    ASGD = topt.ASGD
+#    LBFGS = topt.LBFGS
+#    RMSprop = topt.RMSprop
+#    Rprop = topt.Rprop
+#    SGD = topt.SGD
+#    SparseAdam = topt.SparseAdam
+#    """
+#    from . import lr_scheduler as lr_scheduler
+#    from .optimizer import Optimizer as Optimizer
+#
+#    """
+#=======
     from . import dp_optimizer
     from . import tests
 
@@ -84,4 +84,4 @@
                         raise AttributeError(f"module '{name}' not implemented in torch or heat")
 
     sys.modules[__name__] = Wrapper(sys.modules[__name__])
->>>>>>> c7ea0008
+#>>>>>>> c7ea00081aadee7d43efd4e8062fab5e7f27e99f