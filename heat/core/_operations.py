--- conflicted
+++ resolved
@@ -84,7 +84,6 @@
             raise TypeError(
                 "Data type not supported, inputs were {} and {}".format(type(t1), type(t2))
             )
-<<<<<<< HEAD
     elif np.isscalar(t1) and isinstance(t2, DNDarray):
         try:
             t1 = factories.array(t1, device=t2.device, comm=t2.comm)
@@ -161,46 +160,16 @@
             idx[t2.split] = slice(lshapes[: t1.comm.rank].sum(), lshapes[: t1.comm.rank + 1].sum())
             t1 = factories.array(
                 t1.larray[tuple(idx)], is_split=t2.split, copy=False, comm=t1.comm, device=t1.device
-=======
-    else:
-        raise NotImplementedError("Not implemented for non scalar")
-
-    if t1.split is not None:
-        output_split = t1.split
-        # TODO: implement `dndarray.create_bulk_lshape_maps`
-        t1.create_lshape_map()
-        t2.create_lshape_map()
-        if len(t1.lshape) > t1.split and t1.lshape[t1.split] == 0:
-            result = t1.larray.type(promoted_type)
-        else:
-            if (
-                t2.split is not None
-                and not (t2.lshape_map[:, t2.split] == t1.lshape_map[:, t1.split]).all()
-            ):
-                t2.redistribute_(target_map=t1.lshape_map)
-            result = operation(
-                t1.larray.type(promoted_type), t2.larray.type(promoted_type), **fn_kwargs
->>>>>>> c4155392
             )
     elif t1.is_distributed() and not t2.is_distributed():
         if t1.is_balanced():
             t2 = factories.array(t2, split=t1.split, copy=False, comm=t2.comm, device=t2.device)
         else:
-<<<<<<< HEAD
             idx = [slice(None)] * t2.ndim
             lshapes = t1.lshape_map[:, t1.split]
             idx[t1.split] = slice(lshapes[: t2.comm.rank].sum(), lshapes[: t2.comm.rank + 1].sum())
             t2 = factories.array(
                 t2.larray[tuple(idx)], is_split=t1.split, copy=False, comm=t2.comm, device=t2.device
-=======
-            if (
-                t1.split is not None
-                and not (t2.lshape_map[:, t2.split] == t1.lshape_map[:, t1.split]).all()
-            ):
-                t1.redistribute_(target_map=t2.lshape_map)
-            result = operation(
-                t1.larray.type(promoted_type), t2.larray.type(promoted_type), **fn_kwargs
->>>>>>> c4155392
             )
     else:
         output_split = None
