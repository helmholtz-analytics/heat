--- conflicted
+++ resolved
@@ -525,11 +525,7 @@
         slice_0 = a.comm.chunk(a.shape, a.split)[2][0]
         hold = a.larray @ b.larray
 
-<<<<<<< HEAD
-        c = factories.zeros((a.gshape[-2], b.gshape[1]), dtype=c_type, device=a.device)
-=======
         c = factories.zeros((a.gshape[-2], b.gshape[1]), dtype=c_type, device=a.device, comm=a.comm)
->>>>>>> 90ac0564
         c.larray[slice_0.start : slice_0.stop, :] += hold
         c.comm.Allreduce(MPI.IN_PLACE, c, MPI.SUM)
         if gpu_int_flag:
