--- conflicted
+++ resolved
@@ -1187,11 +1187,7 @@
         if col_axis > row_axis and not keepdims:
             col_axis -= 1
         return statistics.max(
-<<<<<<< HEAD
-            arithmetics.sum(rounding.abs(x, dtype=dtype), axis=row_axis, keepdim=keepdims),
-=======
             arithmetics.sum(rounding.abs(x), axis=row_axis, keepdims=keepdims),
->>>>>>> 02d2492d
             axis=col_axis,
             keepdims=keepdims,
         )
@@ -1199,11 +1195,7 @@
         if col_axis > row_axis and not keepdims:
             col_axis -= 1
         return statistics.min(
-<<<<<<< HEAD
-            arithmetics.sum(rounding.abs(x, dtype=dtype), axis=row_axis, keepdim=keepdims),
-=======
             arithmetics.sum(rounding.abs(x), axis=row_axis, keepdims=keepdims),
->>>>>>> 02d2492d
             axis=col_axis,
             keepdims=keepdims,
         )
@@ -1215,11 +1207,7 @@
         if row_axis > col_axis and not keepdims:
             row_axis -= 1
         return statistics.max(
-<<<<<<< HEAD
-            arithmetics.sum(rounding.abs(x, dtype=dtype), axis=col_axis, keepdim=keepdims),
-=======
             arithmetics.sum(rounding.abs(x), axis=col_axis, keepdims=keepdims),
->>>>>>> 02d2492d
             axis=row_axis,
             keepdims=keepdims,
         )
@@ -1227,11 +1215,7 @@
         if row_axis > col_axis and not keepdims:
             row_axis -= 1
         return statistics.min(
-<<<<<<< HEAD
-            arithmetics.sum(rounding.abs(x, dtype=dtype), axis=col_axis, keepdim=keepdims),
-=======
             arithmetics.sum(rounding.abs(x), axis=col_axis, keepdims=keepdims),
->>>>>>> 02d2492d
             axis=row_axis,
             keepdims=keepdims,
         )
