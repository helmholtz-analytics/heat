--- conflicted
+++ resolved
@@ -1046,11 +1046,7 @@
     )
 
     if out is not None:
-<<<<<<< HEAD
-        out._DNDarray__array = outer._DNDarray__array.type(t_out_dtype)
-=======
-        out.larray = outer.larray
->>>>>>> 5cd2b420
+        out.larray = outer.larray.type(t_out_dtype)
         return out
 
     return outer
