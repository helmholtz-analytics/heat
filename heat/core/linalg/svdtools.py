"""
distributed hierarchical SVD
"""

import numpy as np
import collections
import torch
from typing import Type, Callable, Dict, Any, TypeVar, Union, Tuple, Optional

from ..communication import MPICommunication
from ..dndarray import DNDarray
from .. import factories
from .. import types
from ..linalg import matmul, vector_norm, qr, svd
from ..indexing import where
from ..random import randn

from ..manipulations import vstack, hstack, diag, balance

from .. import statistics
from math import log, ceil, floor, sqrt


__all__ = ["hsvd_rank", "hsvd_rtol", "hsvd", "rsvd", "isvd"]


<<<<<<< HEAD
def _check_is_nd_of_dtype(input, inputname, allowed_ns, allowed_dtypes):
=======
def _check_is_nd_realfloating(input, inputname, allowed_ns):
>>>>>>> 3863f4cd
    if not isinstance(input, DNDarray):
        raise TypeError(f"Argument {inputname} needs to be a DNDarray but is {type(input)}.")
    if input.ndim not in allowed_ns:
        raise ValueError(
            f"Argument {inputname} needs to be a {allowed_ns}-dimensional, but is {input.ndim}-dimensional."
        )
<<<<<<< HEAD
    if input.dtype not in allowed_dtypes:
        raise TypeError(
            f"Argument needs to be a DNDarray with datatype {allowed_dtypes}, but data type is {input.dtype}."
        )


def _check_SVD_input(A):
    if not isinstance(A, DNDarray):
        raise TypeError(f"Argument needs to be a DNDarray but is {type(A)}.")
    if not A.ndim == 2:
        raise ValueError("A needs to be a 2D matrix")
    if not types.heat_type_is_realfloating(A.dtype):
        raise TypeError(
            "Argument needs to be a DNDarray with datatype float32 or float64, but data type is {}.".format(
                A.dtype
            )
=======
    if not types.heat_type_is_realfloating(input.dtype):
        raise TypeError(
            f"Argument {inputname} needs to be a DNDarray with datatype float32 or float64, but data type is {input.dtype}."
>>>>>>> 3863f4cd
        )


#######################################################################################
# hierachical SVD "hSVD"
#######################################################################################


def hsvd_rank(
    A: DNDarray,
    maxrank: int,
    compute_sv: bool = False,
    maxmergedim: Optional[int] = None,
    safetyshift: int = 5,
    silent: bool = True,
) -> Union[
    Tuple[DNDarray, DNDarray, DNDarray, float], Tuple[DNDarray, DNDarray, DNDarray], DNDarray
]:
    """
        Hierarchical SVD (hSVD) with prescribed truncation rank `maxrank`.
        If A = U diag(sigma) V^T is the true SVD of A, this routine computes an approximation for U[:,:maxrank] (and sigma[:maxrank], V[:,:maxrank]).

        The accuracy of this approximation depends on the structure of A ("low-rank" is best) and appropriate choice of parameters.

        One can expect a similar outcome from this routine as for sci-kit learn's TruncatedSVD (with `algorithm='randomized'`) although a different, determinstic algorithm is applied here. Hereby, the parameters `n_components`
        and `n_oversamples` (sci-kit learn) roughly correspond to `maxrank` and `safetyshift` (see below).

        Parameters
        ----------
        A : DNDarray
            2D-array (float32/64) of which the hSVD has to be computed.
        maxrank : int
            truncation rank. (This parameter corresponds to `n_components` in sci-kit learn's TruncatedSVD.)
        compute_sv : bool, optional
            compute_sv=True implies that also Sigma and V are computed and returned. The default is False.
        maxmergedim : int, optional
            maximal size of the concatenation matrices during the merging procedure. The default is None and results in an appropriate choice depending on the size of the local slices of A and maxrank.
            Too small choices for this parameter will result in failure if the maximal size of the concatenation matrices does not allow to merge at least two matrices. Too large choices for this parameter can cause memory errors if the resulting merging problem becomes too large.
        safetyshift : int, optional
            Increases the actual truncation rank within the computations by a safety shift. The default is 5. (There is some similarity to `n_oversamples` in sci-kit learn's TruncatedSVD.)
        silent : bool, optional
            silent=False implies that some information on the computations are printed. The default is True.

        Returns
        -------
        (Union[    Tuple[DNDarray, DNDarray, DNDarray, float], Tuple[DNDarray, DNDarray, DNDarray], DNDarray])
            if compute_sv=True: U, Sigma, V, a-posteriori error estimate for the reconstruction error ||A-U Sigma V^T ||_F / ||A||_F (computed according to [2] along the "true" merging tree).
            if compute_sv=False: U, a-posteriori error estimate

        Notes
        -------
        The size of the process local SVDs to be computed during merging is proportional to the non-split size of the input A and (maxrank + safetyshift). Therefore, conservative choice of maxrank and safetyshift is advised to avoid memory issues.
        Note that, as sci-kit learn's randomized SVD, this routine is different from `numpy.linalg.svd` because not all singular values and vectors are computed
        and even those computed may be inaccurate if the input matrix exhibts a unfavorable structure.

    See Also
    ---------
    :func:`hsvd`
    :func:`hsvd_rtol`
        References
        -------
        [1] Iwen, Ong. A distributed and incremental SVD algorithm for agglomerative data analysis on large networks. SIAM J. Matrix Anal. Appl., 37(4), 2016.
        [2] Himpe, Leibner, Rave. Hierarchical approximate proper orthogonal decomposition. SIAM J. Sci. Comput., 40 (5), 2018.
    """
<<<<<<< HEAD
    _check_is_nd_of_dtype(A, "A", [2], [types.float32, types.float64])
=======
    _check_is_nd_realfloating(A, "A", [2])
>>>>>>> 3863f4cd
    A_local_size = max(A.lshape_map[:, 1])

    if maxmergedim is not None and maxmergedim < 2 * (maxrank + safetyshift) + 1:
        raise RuntimeError(
            "maxmergedim=%d is too small. Please ensure `maxmergedim > 2*(maxrank + safetyshift)`, or set `maxmergedim=None` in order to work with the default value."
            % maxmergedim
        )

    if maxmergedim is None:
        if A_local_size >= 2 * (maxrank + safetyshift):
            maxmergedim = A_local_size
        else:
            maxmergedim = 2 * (maxrank + safetyshift) + 1

    return hsvd(
        A,
        maxrank=maxrank,
        maxmergedim=maxmergedim,
        rtol=None,
        safetyshift=safetyshift,
        no_of_merges=None,
        compute_sv=compute_sv,
        silent=silent,
        warnings_off=True,
    )


def hsvd_rtol(
    A: DNDarray,
    rtol: float,
    compute_sv: bool = False,
    maxrank: Optional[int] = None,
    maxmergedim: Optional[int] = None,
    safetyshift: int = 5,
    no_of_merges: Optional[int] = None,
    silent: bool = True,
) -> Union[
    Tuple[DNDarray, DNDarray, DNDarray, float], Tuple[DNDarray, DNDarray, DNDarray], DNDarray
]:
    """
        Hierchical SVD (hSVD) with prescribed upper bound on the relative reconstruction error.
        If A = U diag(sigma) V^T is the true SVD of A, this routine computes an approximation for U[:,:r] (and sigma[:r], V[:,:r])
        such that the rel. reconstruction error ||A-U[:,:r] diag(sigma[:r]) V[:,:r]^T ||_F / ||A||_F does not exceed rtol.

        The accuracy of this approximation depends on the structure of A ("low-rank" is best) and appropriate choice of parameters. This routine is similar to `hsvd_rank` with the difference that
        truncation is not performed after a fixed number (namly `maxrank` many) singular values but after such a number of singular values that suffice to capture a prescribed fraction of the amount of information
        contained in the input data (`rtol`).

        Parameters
        ----------
        A : DNDarray
            2D-array (float32/64) of which the hSVD has to be computed.
        rtol : float
            desired upper bound on the relative reconstruction error ||A-U Sigma V^T ||_F / ||A||_F. This upper bound is processed into 'local'
            tolerances during the actual computations assuming the worst case scenario of a binary "merging tree"; therefore, the a-posteriori
            error for the relative error using the true "merging tree" (see output) may be significantly smaller than rtol.
            Prescription of maxrank or maxmergedim (disabled in default) can result in loss of desired precision, but can help to avoid memory issues.
        compute_sv : bool, optional
            compute_sv=True implies that also Sigma and V are computed and returned. The default is False.
        no_of_merges : int, optional
            Maximum number of processes to be merged at each step. If no further arguments are provided (see below),
            this completely determines the "merging tree" and may cause memory issues. The default is None and results in a binary merging tree.
            Note that no_of_merges dominates maxrank and maxmergedim in the sense that at most no_of_merges processes are merged
            even if maxrank and maxmergedim would allow merging more processes.
        maxrank : int, optional
            maximal truncation rank. The default is None.
            Setting at least one of maxrank and maxmergedim is recommended to avoid memory issues, but can result in loss of desired precision.
            Setting only maxrank (and not maxmergedim) results in an appropriate default choice for maxmergedim depending on the size of the local slices of A and the value of maxrank.
        maxmergedim : int, optional
            maximal size of the concatenation matrices during the merging procedure. The default is None and results in an appropriate choice depending on the size of the local slices of A and maxrank. The default is None.
            Too small choices for this parameter will result in failure if the maximal size of the concatenation matrices does not allow to merge at least two matrices. Too large choices for this parameter can cause memory errors if the resulting merging problem becomes too large.
            Setting at least one of maxrank and maxmergedim is recommended to avoid memory issues, but can result in loss of desired precision.
            Setting only maxmergedim (and not maxrank) results in an appropriate default choice for maxrank.
        safetyshift : int, optional
            Increases the actual truncation rank within the computations by a safety shift. The default is 5.
        silent : bool, optional
            silent=False implies that some information on the computations are printed. The default is True.

        Returns
        -------
        (Union[    Tuple[DNDarray, DNDarray, DNDarray, float], Tuple[DNDarray, DNDarray, DNDarray], DNDarray])
            if compute_sv=True: U, Sigma, V, a-posteriori error estimate for the reconstruction error ||A-U Sigma V^T ||_F / ||A||_F (computed according to [2] along the "true" merging tree used in the computations).
            if compute_sv=False: U, a-posteriori error estimate

        Notes
        -------
        The maximum size of the process local SVDs to be computed during merging is proportional to the non-split size of the input A and (maxrank + safetyshift). Therefore, conservative choice of maxrank and safetyshift is advised to avoid memory issues.
        For similar reasons, prescribing only rtol and the number of processes to be merged in each step (without specifying maxrank or maxmergedim) may result in memory issues.
        Although prescribing maxrank is therefore strongly recommended to avoid memory issues, but may result in loss of desired precision (rtol). If this occures, a separate warning will be raised.

        Note that this routine is different from `numpy.linalg.svd` because not all singular values and vectors are computed and even those computed may be inaccurate if the input matrix exhibts a unfavorable structure.

        To avoid confusion, note that `rtol` in this routine does not have any similarity to `tol` in scikit learn's TruncatedSVD.
    See Also
    ---------
    :func:`hsvd`
    :func:`hsvd_rank`
        References
        -------
        [1] Iwen, Ong. A distributed and incremental SVD algorithm for agglomerative data analysis on large networks. SIAM J. Matrix Anal. Appl., 37(4), 2016.
        [2] Himpe, Leibner, Rave. Hierarchical approximate proper orthogonal decomposition. SIAM J. Sci. Comput., 40 (5), 2018.
    """
<<<<<<< HEAD
    _check_is_nd_of_dtype(A, "A", [2], [types.float32, types.float64])
=======
    _check_is_nd_realfloating(A, "A", [2])
>>>>>>> 3863f4cd
    A_local_size = max(A.lshape_map[:, 1])

    if maxmergedim is not None and maxrank is None:
        maxrank = floor(A_local_size / 2) - safetyshift
        if maxrank <= 0:
            raise ValueError("safetyshift is too large.")

    if maxmergedim is None and maxrank is not None:
        if A_local_size >= 2 * (maxrank + safetyshift):
            maxmergedim = A_local_size
        else:
            maxmergedim = 2 * (maxrank + safetyshift) + 1

    if (
        maxmergedim is not None
        and maxrank is not None
        and maxmergedim < 2 * (maxrank + safetyshift) + 1
    ):
        raise ValueError(
            "maxmergedim=%d is too small. Please ensure `maxmergedim > 2*(maxrank + safetyshift)`, or set `maxmergedim=None` in order to work with the default value."
            % maxmergedim
        )

    if maxmergedim is None and maxrank is None:
        if no_of_merges is None:
            no_of_merges = 2
        maxmergedim = 2 * (A.shape[1] + safetyshift) + 1
        maxrank = A.shape[1]

    if no_of_merges is not None and no_of_merges < 2:
        raise ValueError("`no_of_merges` must be >= 2.")

    return hsvd(
        A,
        maxrank=maxrank,
        maxmergedim=maxmergedim,
        rtol=rtol,
        safetyshift=safetyshift,
        no_of_merges=no_of_merges,
        compute_sv=compute_sv,
        silent=silent,
        warnings_off=True,
    )


def hsvd(
    A: DNDarray,
    maxrank: Optional[int] = None,
    maxmergedim: Optional[int] = None,
    rtol: Optional[float] = None,
    safetyshift: int = 0,
    no_of_merges: Optional[int] = 2,
    compute_sv: bool = False,
    silent: bool = True,
    warnings_off: bool = False,
) -> Union[
    Tuple[DNDarray, DNDarray, DNDarray, float], Tuple[DNDarray, DNDarray, DNDarray], DNDarray
]:
    """
    This function computes an approximate truncated SVD of A utilizing a distributed hiearchical algorithm; see the references.
    The present function `hsvd` is a low-level routine, provides many options/parameters, but no default values, and is not recommended for usage by non-experts since conflicts
    arising from inappropriate parameter choice will not be catched. We strongly recommend to use the corresponding high-level functions `hsvd_rank` and `hsvd_rtol` instead.

    Input
    -------
    A: DNDarray
        2D-array (float32/64) of which hSVD has to be computed
    maxrank: int, optional
        truncation rank of the SVD
    maxmergedim: int, optional
        maximal size of the concatenation matrices when "merging" the local SVDs
    rtol: float, optional
        upper bound on the relative reconstruction error ||A-U Sigma V^T ||_F / ||A||_F (may deteriorate due to other parameters)
    safetyshift: int, optional
        shift that increases the actual truncation rank of the local SVDs during the computations in order to increase accuracy
    no_of_merges: int, optional
        maximum number of local SVDs to be "merged" at one step
    compute_sv: bool, optional
        determines whether to compute U, Sigma, V (compute_sv=True) or not (then U only)
    silent: bool, optional
        determines whether to print infos on the computations performed (silent=False)
    warnings_off: bool, optional
        switch on and off warnings that are not intended for the high-level routines based on this function

    Returns
    -------
    (Union[    Tuple[DNDarray, DNDarray, DNDarray, float], Tuple[DNDarray, DNDarray, DNDarray], DNDarray])
        if compute_sv=True: U, Sigma, V, a-posteriori error estimate for the reconstruction error ||A-U Sigma V^T ||_F / ||A||_F (computed according to [2] along the "true" merging tree used in the computations).
        if compute_sv=False: U, a-posteriori error estimate

    References
    -------
    [1] Iwen, Ong. A distributed and incremental SVD algorithm for agglomerative data analysis on large networks. SIAM J. Matrix Anal. Appl., 37(4), 2016.
    [2] Himpe, Leibner, Rave. Hierarchical approximate proper orthogonal decomposition. SIAM J. Sci. Comput., 40 (5), 2018.

    See Also
    ---------
    :func:`hsvd_rank`
    :func:`hsvd_rtol`
    """
    # if split dimension is 0, transpose matrix and remember this
    transposeflag = False
    if A.split == 0:
        transposeflag = True
        A = A.T

    no_procs = A.comm.Get_size()

    Anorm = vector_norm(A)

    if rtol is not None:
        loc_atol = Anorm.larray * rtol / sqrt(2 * no_procs - 1)
    else:
        loc_atol = None

    # compute the SVDs on the 0th level
    # Important notice: in the following 'node' refers to the nodes of the tree-like merging structure of hSVD, not to the compute nodes of an HPC-cluster
    level = 0
    active_nodes = [i for i in range(no_procs)]
    if A.comm.rank == 0 and not silent:
        print(
            "hSVD level %d...\t" % level,
            "processes ",
            "\t\t".join(["%d" % an for an in active_nodes]),
        )

    U_loc, sigma_loc, err_squared_loc = _compute_local_truncated_svd(
        level, A.comm.rank, A.larray, maxrank, loc_atol, safetyshift
    )
    U_loc = torch.matmul(U_loc, torch.diag(sigma_loc))

    finished = False
    while not finished:
        # communicate dimension of each nodes to all other nodes
        dims_global = A.comm.allgather(U_loc.shape[1])

        if A.comm.rank == 0 and not silent:
            print(
                "              current ranks:",
                "\t\t".join(["%d" % dims_global[an] for an in active_nodes]),
            )

        # determine future nodes and prepare sending
        future_nodes = [0]
        send_to = [[]] * no_procs
        current_idx = 0
        current_future_node = 0
        used_budget = 0
        k = 0
        counter = 0
        #        print("active_nodes", active_nodes)
        while k < len(active_nodes):
            current_idx = active_nodes[k]
            if used_budget + dims_global[current_idx] > maxmergedim or counter == no_of_merges:
                current_future_node = current_idx
                future_nodes.append(current_future_node)
                used_budget = dims_global[current_idx]
                counter = 1
            else:
                if not used_budget == 0:
                    send_to[current_idx] = current_future_node
                used_budget += dims_global[current_idx]
                counter += 1
            k += 1

        recv_from = [[]] * no_procs
        for i in future_nodes:
            recv_from[i] = [k for k in range(no_procs) if send_to[k] == i]

        if A.comm.rank in future_nodes:
            # FUTURE NODES
            # in the future nodes receive local arrays from previous level
            err_squared_loc = [err_squared_loc] + [
                torch.zeros_like(err_squared_loc) for i in recv_from[A.comm.rank]
            ]
            U_loc = [U_loc] + [
                torch.zeros(
                    (A.shape[0] + 1, dims_global[i]),
                    dtype=A.larray.dtype,
                    device=A.device.torch_device,
                )
                for i in recv_from[A.comm.rank]
            ]
            for k in range(len(recv_from[A.comm.rank])):
                # receive concatenated U_loc and err_squared_loc
                A.comm.Recv(U_loc[k + 1], recv_from[A.comm.rank][k], tag=recv_from[A.comm.rank][k])
                # separate U_loc and err_squared_loc
                err_squared_loc[k + 1] = U_loc[k + 1][-1, 0]
                U_loc[k + 1] = U_loc[k + 1][:-1]

            # concatenate the received arrays
            U_loc = torch.hstack(U_loc)
            err_squared_loc = sum(err_squared_loc)
            level += 1
            if A.comm.rank == 0 and not silent:
                print(
                    "hSVD level %d...\t" % level,
                    "processes ",
                    "\t\t".join(["%d" % fn for fn in future_nodes]),
                )
            # compute "local" SVDs on the current level

            if len(future_nodes) == 1:
                safetyshift = 0
            U_loc, sigma_loc, err_squared_loc_new = _compute_local_truncated_svd(
                level, A.comm.rank, U_loc, maxrank, loc_atol, safetyshift
            )

            if len(future_nodes) > 1:
                # prepare next level or...
                U_loc = torch.matmul(U_loc, torch.diag(sigma_loc))
            err_squared_loc += err_squared_loc_new
        elif A.comm.rank in active_nodes and A.comm.rank not in future_nodes:
            # concatenate U_loc and err_squared_loc to avoid sending multiple messages
            err_squared_loc = torch.full((1, U_loc.shape[1]), err_squared_loc, device=U_loc.device)
            U_loc = torch.vstack([U_loc, err_squared_loc])
            A.comm.Send(U_loc, send_to[A.comm.rank], tag=A.comm.rank)
            # separate U_loc and err_squared_loc again
            err_squared_loc = U_loc[-1, 0]
            U_loc = U_loc[:-1]
        if len(future_nodes) == 1:
            finished = True
        else:
            active_nodes = future_nodes
    # After completion of the SVD, distribute the result from process 0 to all processes again
    # stack U_loc and err_squared_loc to avoid sending multiple messages
    err_squared_loc = torch.full((1, U_loc.shape[1]), err_squared_loc, device=U_loc.device)
    U_loc = torch.vstack([U_loc, err_squared_loc])
    U_loc_shape = A.comm.bcast(U_loc.shape, root=0)
    if A.comm.rank != 0:
        U_loc = torch.zeros(U_loc_shape, dtype=A.larray.dtype, device=A.device.torch_device)
    A.comm.Bcast(U_loc, root=0)
    # separate U_loc and err_squared_loc again
    err_squared_loc = U_loc[-1, 0]
    U = factories.array(U_loc[:-1], device=A.device, split=None, comm=A.comm)
    rel_error_estimate = (
        factories.array(err_squared_loc**0.5, device=A.device, split=None, comm=A.comm) / Anorm
    )

    # Postprocessing:
    # compute V if required or if split=0 for the input
    # in case of split=0 undo the transposition...
    if transposeflag or compute_sv:
        V = matmul(A.T, U)
        sigma = vector_norm(V, axis=0)
        if vector_norm(sigma) > 0:
            V = matmul(V, diag(1 / sigma))

        if transposeflag:
            if compute_sv:
                return V, sigma, U, rel_error_estimate
            return V, rel_error_estimate

        return U, sigma, V, rel_error_estimate

    return U, rel_error_estimate


def _compute_local_truncated_svd(
    level: int,
    proc_id: int,
    U_loc: torch.Tensor,
    maxrank: int,
    loc_atol: Optional[float],
    safetyshift: int,
) -> Tuple[torch.Tensor, torch.Tensor, float]:
    """
    Auxiliary routine for hsvd: computes the truncated SVD ("U-factor" and "sigma-factor" of the SVD, i.e. first and second output) of the respective local array `U_loc` together with an estimate for the truncation error (third output).
    Truncation of the SVD either to absolute (!) tolerance `loc_atol` or to maximal rank `maxrank` is performed; moreover, singular values close to or below the level of "numerical noise" (1e-14 for float64, 1e-7 for float32) are cut.
    A safetyshift is added, i.e. the final truncation rank determined from `loc_atol` and `maxrank` is increased by `safetyshift`.
    """
    U_loc, sigma_loc, _ = torch.linalg.svd(U_loc, full_matrices=False)

    if U_loc.dtype == torch.float64:
        noiselevel = 1e-14
    elif U_loc.dtype == torch.float32:
        noiselevel = 1e-7

    # the "intuitive" choice torch.argwhere is only available in torch>=1.11.0, so we need to use torch.nonzero that works similar
    no_noise_idx = torch.nonzero(sigma_loc >= noiselevel)

    if len(no_noise_idx) != 0:
        cut_noise_rank = max(no_noise_idx) + 1
        if loc_atol is None:
            loc_trunc_rank = min(maxrank, cut_noise_rank)
        else:
            # the "intuitive" choice torch.argwhere is only available in torch>=1.11.0, so we need to use torch.nonzero that works similar
            ideal_trunc_rank = min(
                torch.nonzero(
                    torch.tensor(
                        [torch.norm(sigma_loc[k:]) ** 2 for k in range(sigma_loc.shape[0] + 1)],
                        device=U_loc.device,
                    )
                    < loc_atol**2
                )
            )

            loc_trunc_rank = min(maxrank, ideal_trunc_rank, cut_noise_rank)
            if loc_trunc_rank != ideal_trunc_rank:
                print(
                    "in hSVD (level %d, process %d): abs tol = %2.2e requires truncation to rank %d, but maxrank=%d. Loss of desired precision (rtol) very likely!"
                    % (level, proc_id, loc_atol, ideal_trunc_rank, maxrank)
                )

        loc_trunc_rank = min(sigma_loc.shape[0], loc_trunc_rank + safetyshift)
        err_squared_loc = torch.linalg.norm(sigma_loc[loc_trunc_rank - safetyshift :]) ** 2
        return U_loc[:, :loc_trunc_rank], sigma_loc[:loc_trunc_rank], err_squared_loc
    else:
        err_squared_loc = torch.linalg.norm(sigma_loc) ** 2
        sigma_loc = torch.zeros(1, dtype=U_loc.dtype, device=U_loc.device)
        U_loc = torch.zeros(U_loc.shape[0], 1, dtype=U_loc.dtype, device=U_loc.device)
        return U_loc, sigma_loc, err_squared_loc


##############################################################################################
# Randomized SVD "rSVD"
##############################################################################################


def rsvd(
    A: DNDarray,
    rank: int,
    n_oversamples: int = 10,
    power_iter: int = 0,
    qr_procs_to_merge: int = 2,
) -> Union[Tuple[DNDarray, DNDarray, DNDarray], Tuple[DNDarray, DNDarray]]:
    r"""
    Randomized SVD (rSVD) with prescribed truncation rank `rank`.
    If :math:`A = U \operatorname{diag}(S) V^T` is the true SVD of A, this routine computes an approximation for U[:,:rank] (and S[:rank], V[:,:rank]).

    The accuracy of this approximation depends on the structure of A ("low-rank" is best) and appropriate choice of parameters.

    Parameters
    ----------
    A : DNDarray
        2D-array (float32/64) of which the rSVD has to be computed.
    rank : int
        truncation rank. (This parameter corresponds to `n_components` in scikit-learn's TruncatedSVD.)
    n_oversamples : int, optional
        number of oversamples. The default is 10.
    power_iter : int, optional
        number of power iterations. The default is 0.
        Choosing `power_iter > 0` can improve the accuracy of the SVD approximation in the case of slowly decaying singular values, but increases the computational cost.
    qr_procs_to_merge : int, optional
        number of processes to merge at each step of QR decomposition in the power iteration (if power_iter > 0). The default is 2. See the corresponding remarks for :func:`heat.linalg.qr() <heat.core.linalg.qr.qr()>` for more details.

    Notes
    ------
    Memory requirements: the SVD computation of a matrix of size (rank + n_oversamples) x (rank + n_oversamples) must fit into the memory of a single process.
    The implementation follows Algorithm 4.4 (randomized range finder) and Algorithm 5.1 (direct SVD) in [1].

    References
    -----------
    [1] Halko, N., Martinsson, P. G., & Tropp, J. A. (2011). Finding structure with randomness: Probabilistic algorithms for constructing approximate matrix decompositions. SIAM review, 53(2), 217-288.
    """
<<<<<<< HEAD
    _check_is_nd_of_dtype(A, "A", [2], [types.float32, types.float64])
=======
    _check_is_nd_realfloating(A, "A", [2])
>>>>>>> 3863f4cd
    if not isinstance(rank, int):
        raise TypeError(f"rank must be an integer, but is {type(rank)}.")
    if rank < 1:
        raise ValueError(f"rank must be positive, but is {rank}.")
    if not isinstance(n_oversamples, int):
        raise TypeError(
            f"if provided, n_oversamples must be an integer, but is {type(n_oversamples)}."
        )
    if n_oversamples < 0:
        raise ValueError(f"n_oversamples must be non-negative, but is {n_oversamples}.")
    if not isinstance(power_iter, int):
        raise TypeError(f"if provided, power_iter must be an integer, but is {type(power_iter)}.")
    if power_iter < 0:
        raise ValueError(f"power_iter must be non-negative, but is {power_iter}.")

    ell = rank + n_oversamples
    q = power_iter

    # random matrix
    splitOmega = 1 if A.split == 0 else 0
    Omega = randn(A.shape[1], ell, dtype=A.dtype, device=A.device, split=splitOmega)

    # compute the range of A
    Y = matmul(A, Omega)
    Q, _ = qr(Y, procs_to_merge=qr_procs_to_merge)

    # power iterations
    for _ in range(q):
        Y = matmul(A.T, Q)
        Q, _ = qr(Y, procs_to_merge=qr_procs_to_merge)
        Y = matmul(A, Q)
        Q, _ = qr(Y, procs_to_merge=qr_procs_to_merge)

    # compute the SVD of the projected matrix
    B = matmul(Q.T, A)
    B.resplit_(
        None
    )  # B will be of size ell x ell and thus small enough to fit into memory of a single process
    U, sigma, V = svd.svd(B)  # actually just torch svd as input is not split anymore
    U = matmul(Q, U)[:, :rank]
    U.balance_()
    S = sigma[:rank]
    V = V[:, :rank]
    V.balance_()
    return U, S, V


##############################################################################################
# Incremental SVD "iSVD"
##############################################################################################


def _isvd(
    new_data: DNDarray,
    U_old: DNDarray,
    S_old: DNDarray,
    V_old: Optional[DNDarray] = None,
    maxrank: Optional[int] = None,
    old_matrix_size: Optional[int] = None,
    old_rowwise_mean: Optional[DNDarray] = None,
) -> Union[Tuple[DNDarray, DNDarray, DNDarray], Tuple[DNDarray, DNDarray, DNDarray, DNDarray]]:
    """
    Helper function for iSVD and iPCA; follows roughly the "incremental PCA with mean update", Fig.1 in:
    David A. Ross, Jongwoo Lim, Ruei-Sung Lin, Ming-Hsuan Yang. Incremental Learning for Robust Visual Tracking. IJCV, 2008.

    Either incremental SVD / PCA or incremental SVD / PCA  with mean subtraction is performed.

    Parameters
    -----------
    new_data: DNDarray
        new data as DNDarray
    U_old, S_old, V_old: DNDarrays
        "old" SVD-factors
        if no V_old is provided, only U and S are computed (PCA)
    maxrank: int, optional
        rank to which new SVD should be truncated
    old_matrix_size: int, optional
        size of the old matrix; this does not need to be identical to V_old.shape[0] as "old" SVD might have been truncated
    old_rowwise_mean: int, optional
        row-wise mean of the old matrix; if not provided, no mean subtraction is performed
    """
    # old SVD is SVD of a matrix of dimension m x n as has rank r
    # new data have shape m x d
    d = new_data.shape[1]
    n = V_old.shape[0] if V_old is not None else old_matrix_size
    r = S_old.shape[0]
    if maxrank is None:
        maxrank = min(n + d, U_old.shape[0])
    else:
        maxrank = min(maxrank, min(n + d, U_old.shape[0]))

    if old_rowwise_mean is not None:
        new_data_rowwise_mean = statistics.mean(new_data, axis=1)
        new_rowwise_mean = (old_matrix_size * old_rowwise_mean + d * new_data_rowwise_mean) / (
            old_matrix_size + d
        )
        new_data -= new_data_rowwise_mean.reshape(-1, 1)
        new_data = hstack(
            [
                new_data,
                (new_data_rowwise_mean - old_rowwise_mean)
                * (d * old_matrix_size / (d + old_matrix_size)) ** 0.5,
            ]
        )
        d += 1

    # orthogonalize and decompose new_data
    UtC = U_old.T @ new_data
    if U_old.split is not None:
        new_data = new_data.resplit_(U_old.split) - U_old @ UtC
    else:
        new_data = new_data - (U_old @ UtC).resplit_(new_data.split)
    P, Rc = qr(new_data)

    # prepare one component of "new" V-factor
    if V_old is not None:
        V_new = vstack(
            [
                V_old,
                factories.zeros(
                    (d, r),
                    device=V_old.device,
                    dtype=V_old.dtype,
                    split=V_old.split,
                    comm=V_old.comm,
                ),
            ]
        )
        helper = vstack(
            [
                factories.zeros(
                    (n, d),
                    device=V_old.device,
                    dtype=V_old.dtype,
                    split=V_old.split,
                    comm=V_old.comm,
                ),
                factories.eye(
                    d, device=V_old.device, dtype=V_old.dtype, split=V_old.split, comm=V_old.comm
                ),
            ]
        )
        V_new = hstack([V_new, helper])
        del helper

    # prepare one component of "new" U-factor
    U_new = hstack([U_old, P])

    # prepare "inner" matrix that needs to be decomposed, decompose it
    helper1 = vstack(
        [
            diag(S_old),
            factories.zeros(
                (Rc.shape[0] + UtC.shape[0] - r, r),
                device=S_old.device,
                dtype=S_old.dtype,
                split=S_old.split,
                comm=S_old.comm,
            ),
        ]
    )
    if r > d:
        Rc = Rc.resplit_(UtC.split)
    else:
        UtC = UtC.resplit_(Rc.split)
    helper2 = vstack([UtC, Rc])
    innermat = hstack([helper1, helper2])
    del (helper1, helper2)
    # as innermat is small enough to fit into memory of a single process, we can use torch svd
    u, s, v = svd.svd(innermat.resplit_(None))
    del innermat

    # truncate if desired
    if maxrank < s.shape[0]:
        u = u[:, :maxrank]
        s = s[:maxrank]
        v = v[:, :maxrank]

    U_new = U_new @ u
    if V_old is not None:
        V_new = V_new @ v

    if V_old is not None:  # use-case: SVD
        return U_new, s, V_new
    if old_rowwise_mean is not None:  # use-case PCA
        return U_new, s, new_rowwise_mean


def isvd(
    new_data: DNDarray,
    U_old: DNDarray,
    S_old: DNDarray,
    V_old: DNDarray,
    maxrank: Optional[int] = None,
) -> Tuple[DNDarray, DNDarray, DNDarray]:
    r"""Incremental SVD (iSVD) for the addition of new data to an existing SVD.
    Given the the SVD of an "old" matrix, :math:`X_\textnormal{old} = `U_\textnormal{old} \cdot S_\textnormal{old} \cdot V_\textnormal{old}^T`, and additional columns :math:`N` (\"`new_data`\"), this routine computes
    (a possibly approximate) SVD of the extended matrix :math:`X_\textnormal{new} = [ X_\textnormal{old} | N]`.

    Parameters
    ----------
    new_data : DNDarray
        2D-array (float32/64) of columns that are added to the "old" SVD. It must hold `new_data.split != 1` if `U_old.split = 0`.
    U_old : DNDarray
        U-factor of the SVD of the "old" matrix, 2D-array (float32/64). It must hold `U_old.split != 0` if `new_data.split = 1`.
    S_old : DNDarray
        Sigma-factor of the SVD of the "old" matrix, 1D-array (float32/64)
    V_old : DNDarray
        V-factor of the SVD of the "old" matrix, 2D-array (float32/64)
    maxrank : int, optional
        truncation rank of the SVD of the extended matrix. The default is None, i.e., no bound on the maximal rank is imposed.

    Notes
    -----------
    Inexactness may arise due to truncation to maximal rank `maxrank` if rank of the data to be processed exceeds this rank.
    If you set `maxrank` to a high number (or None) in order to avoid inexactness, you may encounter memory issues.
    The implementation follows the approach described in Ref. [1], Sect. 2.

    References
    ------------
    [1] Brand, M. (2006). Fast low-rank modifications of the thin singular value decomposition. Linear algebra and its applications, 415(1), 20-30.
    """
    # check if new_data, U_old, V_old are 2D DNDarrays and float32/64
<<<<<<< HEAD
    _check_is_nd_of_dtype(new_data, "new_data", [2], [types.float32, types.float64])
    _check_is_nd_of_dtype(U_old, "U_old", [2], [types.float32, types.float64])
    _check_is_nd_of_dtype(S_old, "S_old", [1], [types.float32, types.float64])
    _check_is_nd_of_dtype(V_old, "V_old", [2], [types.float32, types.float64])
=======
    _check_is_nd_realfloating(new_data, "new_data", [2])
    _check_is_nd_realfloating(U_old, "U_old", [2])
    _check_is_nd_realfloating(S_old, "S_old", [1])
    _check_is_nd_realfloating(V_old, "V_old", [2])
>>>>>>> 3863f4cd
    # check if number of columns of U_old and V_old match the number of elements in S_old
    if U_old.shape[1] != S_old.shape[0]:
        raise ValueError(
            "The number of columns of U_old must match the number of elements in S_old."
        )
    if V_old.shape[1] != S_old.shape[0]:
        raise ValueError(
            "The number of columns of V_old must match the number of elements in S_old."
        )
    # check if the number of columns of new_data matches the number of rows of U_old and V_old
    if new_data.shape[0] != U_old.shape[0]:
        raise ValueError("The number of rows of new_data must match the number of rows of U_old.")

    return _isvd(new_data, U_old, S_old, V_old, maxrank)<|MERGE_RESOLUTION|>--- conflicted
+++ resolved
@@ -24,39 +24,16 @@
 __all__ = ["hsvd_rank", "hsvd_rtol", "hsvd", "rsvd", "isvd"]
 
 
-<<<<<<< HEAD
-def _check_is_nd_of_dtype(input, inputname, allowed_ns, allowed_dtypes):
-=======
 def _check_is_nd_realfloating(input, inputname, allowed_ns):
->>>>>>> 3863f4cd
     if not isinstance(input, DNDarray):
         raise TypeError(f"Argument {inputname} needs to be a DNDarray but is {type(input)}.")
     if input.ndim not in allowed_ns:
         raise ValueError(
             f"Argument {inputname} needs to be a {allowed_ns}-dimensional, but is {input.ndim}-dimensional."
         )
-<<<<<<< HEAD
-    if input.dtype not in allowed_dtypes:
-        raise TypeError(
-            f"Argument needs to be a DNDarray with datatype {allowed_dtypes}, but data type is {input.dtype}."
-        )
-
-
-def _check_SVD_input(A):
-    if not isinstance(A, DNDarray):
-        raise TypeError(f"Argument needs to be a DNDarray but is {type(A)}.")
-    if not A.ndim == 2:
-        raise ValueError("A needs to be a 2D matrix")
-    if not types.heat_type_is_realfloating(A.dtype):
-        raise TypeError(
-            "Argument needs to be a DNDarray with datatype float32 or float64, but data type is {}.".format(
-                A.dtype
-            )
-=======
     if not types.heat_type_is_realfloating(input.dtype):
         raise TypeError(
             f"Argument {inputname} needs to be a DNDarray with datatype float32 or float64, but data type is {input.dtype}."
->>>>>>> 3863f4cd
         )
 
 
@@ -121,11 +98,7 @@
         [1] Iwen, Ong. A distributed and incremental SVD algorithm for agglomerative data analysis on large networks. SIAM J. Matrix Anal. Appl., 37(4), 2016.
         [2] Himpe, Leibner, Rave. Hierarchical approximate proper orthogonal decomposition. SIAM J. Sci. Comput., 40 (5), 2018.
     """
-<<<<<<< HEAD
-    _check_is_nd_of_dtype(A, "A", [2], [types.float32, types.float64])
-=======
     _check_is_nd_realfloating(A, "A", [2])
->>>>>>> 3863f4cd
     A_local_size = max(A.lshape_map[:, 1])
 
     if maxmergedim is not None and maxmergedim < 2 * (maxrank + safetyshift) + 1:
@@ -228,11 +201,7 @@
         [1] Iwen, Ong. A distributed and incremental SVD algorithm for agglomerative data analysis on large networks. SIAM J. Matrix Anal. Appl., 37(4), 2016.
         [2] Himpe, Leibner, Rave. Hierarchical approximate proper orthogonal decomposition. SIAM J. Sci. Comput., 40 (5), 2018.
     """
-<<<<<<< HEAD
-    _check_is_nd_of_dtype(A, "A", [2], [types.float32, types.float64])
-=======
     _check_is_nd_realfloating(A, "A", [2])
->>>>>>> 3863f4cd
     A_local_size = max(A.lshape_map[:, 1])
 
     if maxmergedim is not None and maxrank is None:
@@ -588,11 +557,7 @@
     -----------
     [1] Halko, N., Martinsson, P. G., & Tropp, J. A. (2011). Finding structure with randomness: Probabilistic algorithms for constructing approximate matrix decompositions. SIAM review, 53(2), 217-288.
     """
-<<<<<<< HEAD
-    _check_is_nd_of_dtype(A, "A", [2], [types.float32, types.float64])
-=======
     _check_is_nd_realfloating(A, "A", [2])
->>>>>>> 3863f4cd
     if not isinstance(rank, int):
         raise TypeError(f"rank must be an integer, but is {type(rank)}.")
     if rank < 1:
@@ -816,17 +781,10 @@
     [1] Brand, M. (2006). Fast low-rank modifications of the thin singular value decomposition. Linear algebra and its applications, 415(1), 20-30.
     """
     # check if new_data, U_old, V_old are 2D DNDarrays and float32/64
-<<<<<<< HEAD
-    _check_is_nd_of_dtype(new_data, "new_data", [2], [types.float32, types.float64])
-    _check_is_nd_of_dtype(U_old, "U_old", [2], [types.float32, types.float64])
-    _check_is_nd_of_dtype(S_old, "S_old", [1], [types.float32, types.float64])
-    _check_is_nd_of_dtype(V_old, "V_old", [2], [types.float32, types.float64])
-=======
     _check_is_nd_realfloating(new_data, "new_data", [2])
     _check_is_nd_realfloating(U_old, "U_old", [2])
     _check_is_nd_realfloating(S_old, "S_old", [1])
     _check_is_nd_realfloating(V_old, "V_old", [2])
->>>>>>> 3863f4cd
     # check if number of columns of U_old and V_old match the number of elements in S_old
     if U_old.shape[1] != S_old.shape[0]:
         raise ValueError(
