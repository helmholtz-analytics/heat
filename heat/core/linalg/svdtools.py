"""
distributed hierarchical SVD
"""

import numpy as np
import collections
import torch
from typing import Type, Callable, Dict, Any, TypeVar, Union, Tuple, Optional

from ..communication import MPICommunication
from ..dndarray import DNDarray
from .. import factories
from .. import types
from ..linalg import matmul, vector_norm, qr, svd
from ..indexing import where
from ..random import randn

from ..manipulations import vstack, hstack, diag, balance

from .. import statistics
from math import log, ceil, floor, sqrt


<<<<<<< HEAD
__all__ = ["hsvd_rank", "hsvd_rtol", "hsvd", "rsvd", "isvd"]


def _check_is_nd_of_dtype(input, inputname, allowed_ns, allowed_dtypes):
    if not isinstance(input, DNDarray):
        raise TypeError(f"Argument {inputname} needs to be a DNDarray but is {type(input)}.")
    if input.ndim not in allowed_ns:
        raise ValueError(
            f"Argument {inputname} needs to be a {allowed_ns}-dimensional, but is {input.ndim}-dimensional."
        )
    if input.dtype not in allowed_dtypes:
        raise TypeError(
            f"Argument needs to be a DNDarray with datatype {allowed_dtypes}, but data type is {input.dtype}."
        )
=======
__all__ = ["hsvd_rank", "hsvd_rtol", "hsvd", "rsvd"]


def _check_SVD_input(A):
    if not isinstance(A, DNDarray):
        raise TypeError(f"Argument needs to be a DNDarray but is {type(A)}.")
    if not A.ndim == 2:
        raise ValueError("A needs to be a 2D matrix")
    if not types.heat_type_is_realfloating(A.dtype):
        raise TypeError(
            "Argument needs to be a DNDarray with datatype float32 or float64, but data type is {}.".format(
                A.dtype
            )
        )
    return None
>>>>>>> c0fed8ab


#######################################################################################
# hierachical SVD "hSVD"
#######################################################################################


def hsvd_rank(
    A: DNDarray,
    maxrank: int,
    compute_sv: bool = False,
    maxmergedim: Optional[int] = None,
    safetyshift: int = 5,
    silent: bool = True,
) -> Union[
    Tuple[DNDarray, DNDarray, DNDarray, float], Tuple[DNDarray, DNDarray, DNDarray], DNDarray
]:
    """
        Hierarchical SVD (hSVD) with prescribed truncation rank `maxrank`.
        If A = U diag(sigma) V^T is the true SVD of A, this routine computes an approximation for U[:,:maxrank] (and sigma[:maxrank], V[:,:maxrank]).

        The accuracy of this approximation depends on the structure of A ("low-rank" is best) and appropriate choice of parameters.

        One can expect a similar outcome from this routine as for sci-kit learn's TruncatedSVD (with `algorithm='randomized'`) although a different, determinstic algorithm is applied here. Hereby, the parameters `n_components`
        and `n_oversamples` (sci-kit learn) roughly correspond to `maxrank` and `safetyshift` (see below).

        Parameters
        ----------
        A : DNDarray
            2D-array (float32/64) of which the hSVD has to be computed.
        maxrank : int
            truncation rank. (This parameter corresponds to `n_components` in sci-kit learn's TruncatedSVD.)
        compute_sv : bool, optional
            compute_sv=True implies that also Sigma and V are computed and returned. The default is False.
        maxmergedim : int, optional
            maximal size of the concatenation matrices during the merging procedure. The default is None and results in an appropriate choice depending on the size of the local slices of A and maxrank.
            Too small choices for this parameter will result in failure if the maximal size of the concatenation matrices does not allow to merge at least two matrices. Too large choices for this parameter can cause memory errors if the resulting merging problem becomes too large.
        safetyshift : int, optional
            Increases the actual truncation rank within the computations by a safety shift. The default is 5. (There is some similarity to `n_oversamples` in sci-kit learn's TruncatedSVD.)
        silent : bool, optional
            silent=False implies that some information on the computations are printed. The default is True.

        Returns
        -------
        (Union[    Tuple[DNDarray, DNDarray, DNDarray, float], Tuple[DNDarray, DNDarray, DNDarray], DNDarray])
            if compute_sv=True: U, Sigma, V, a-posteriori error estimate for the reconstruction error ||A-U Sigma V^T ||_F / ||A||_F (computed according to [2] along the "true" merging tree).
            if compute_sv=False: U, a-posteriori error estimate

        Notes
        -------
        The size of the process local SVDs to be computed during merging is proportional to the non-split size of the input A and (maxrank + safetyshift). Therefore, conservative choice of maxrank and safetyshift is advised to avoid memory issues.
        Note that, as sci-kit learn's randomized SVD, this routine is different from `numpy.linalg.svd` because not all singular values and vectors are computed
        and even those computed may be inaccurate if the input matrix exhibts a unfavorable structure.

    See Also
    ---------
    :func:`hsvd`
    :func:`hsvd_rtol`
        References
        -------
        [1] Iwen, Ong. A distributed and incremental SVD algorithm for agglomerative data analysis on large networks. SIAM J. Matrix Anal. Appl., 37(4), 2016.
        [2] Himpe, Leibner, Rave. Hierarchical approximate proper orthogonal decomposition. SIAM J. Sci. Comput., 40 (5), 2018.
    """
<<<<<<< HEAD
    _check_is_nd_of_dtype(A, "A", [2], [types.float32, types.float64])
=======
    _check_SVD_input(A)  # check if A is suitable input
>>>>>>> c0fed8ab
    A_local_size = max(A.lshape_map[:, 1])

    if maxmergedim is not None and maxmergedim < 2 * (maxrank + safetyshift) + 1:
        raise RuntimeError(
            "maxmergedim=%d is too small. Please ensure `maxmergedim > 2*(maxrank + safetyshift)`, or set `maxmergedim=None` in order to work with the default value."
            % maxmergedim
        )

    if maxmergedim is None:
        if A_local_size >= 2 * (maxrank + safetyshift):
            maxmergedim = A_local_size
        else:
            maxmergedim = 2 * (maxrank + safetyshift) + 1

    return hsvd(
        A,
        maxrank=maxrank,
        maxmergedim=maxmergedim,
        rtol=None,
        safetyshift=safetyshift,
        no_of_merges=None,
        compute_sv=compute_sv,
        silent=silent,
        warnings_off=True,
    )


def hsvd_rtol(
    A: DNDarray,
    rtol: float,
    compute_sv: bool = False,
    maxrank: Optional[int] = None,
    maxmergedim: Optional[int] = None,
    safetyshift: int = 5,
    no_of_merges: Optional[int] = None,
    silent: bool = True,
) -> Union[
    Tuple[DNDarray, DNDarray, DNDarray, float], Tuple[DNDarray, DNDarray, DNDarray], DNDarray
]:
    """
        Hierchical SVD (hSVD) with prescribed upper bound on the relative reconstruction error.
        If A = U diag(sigma) V^T is the true SVD of A, this routine computes an approximation for U[:,:r] (and sigma[:r], V[:,:r])
        such that the rel. reconstruction error ||A-U[:,:r] diag(sigma[:r]) V[:,:r]^T ||_F / ||A||_F does not exceed rtol.

        The accuracy of this approximation depends on the structure of A ("low-rank" is best) and appropriate choice of parameters. This routine is similar to `hsvd_rank` with the difference that
        truncation is not performed after a fixed number (namly `maxrank` many) singular values but after such a number of singular values that suffice to capture a prescribed fraction of the amount of information
        contained in the input data (`rtol`).

        Parameters
        ----------
        A : DNDarray
            2D-array (float32/64) of which the hSVD has to be computed.
        rtol : float
            desired upper bound on the relative reconstruction error ||A-U Sigma V^T ||_F / ||A||_F. This upper bound is processed into 'local'
            tolerances during the actual computations assuming the worst case scenario of a binary "merging tree"; therefore, the a-posteriori
            error for the relative error using the true "merging tree" (see output) may be significantly smaller than rtol.
            Prescription of maxrank or maxmergedim (disabled in default) can result in loss of desired precision, but can help to avoid memory issues.
        compute_sv : bool, optional
            compute_sv=True implies that also Sigma and V are computed and returned. The default is False.
        no_of_merges : int, optional
            Maximum number of processes to be merged at each step. If no further arguments are provided (see below),
            this completely determines the "merging tree" and may cause memory issues. The default is None and results in a binary merging tree.
            Note that no_of_merges dominates maxrank and maxmergedim in the sense that at most no_of_merges processes are merged
            even if maxrank and maxmergedim would allow merging more processes.
        maxrank : int, optional
            maximal truncation rank. The default is None.
            Setting at least one of maxrank and maxmergedim is recommended to avoid memory issues, but can result in loss of desired precision.
            Setting only maxrank (and not maxmergedim) results in an appropriate default choice for maxmergedim depending on the size of the local slices of A and the value of maxrank.
        maxmergedim : int, optional
            maximal size of the concatenation matrices during the merging procedure. The default is None and results in an appropriate choice depending on the size of the local slices of A and maxrank. The default is None.
            Too small choices for this parameter will result in failure if the maximal size of the concatenation matrices does not allow to merge at least two matrices. Too large choices for this parameter can cause memory errors if the resulting merging problem becomes too large.
            Setting at least one of maxrank and maxmergedim is recommended to avoid memory issues, but can result in loss of desired precision.
            Setting only maxmergedim (and not maxrank) results in an appropriate default choice for maxrank.
        safetyshift : int, optional
            Increases the actual truncation rank within the computations by a safety shift. The default is 5.
        silent : bool, optional
            silent=False implies that some information on the computations are printed. The default is True.

        Returns
        -------
        (Union[    Tuple[DNDarray, DNDarray, DNDarray, float], Tuple[DNDarray, DNDarray, DNDarray], DNDarray])
            if compute_sv=True: U, Sigma, V, a-posteriori error estimate for the reconstruction error ||A-U Sigma V^T ||_F / ||A||_F (computed according to [2] along the "true" merging tree used in the computations).
            if compute_sv=False: U, a-posteriori error estimate

        Notes
        -------
        The maximum size of the process local SVDs to be computed during merging is proportional to the non-split size of the input A and (maxrank + safetyshift). Therefore, conservative choice of maxrank and safetyshift is advised to avoid memory issues.
        For similar reasons, prescribing only rtol and the number of processes to be merged in each step (without specifying maxrank or maxmergedim) may result in memory issues.
        Although prescribing maxrank is therefore strongly recommended to avoid memory issues, but may result in loss of desired precision (rtol). If this occures, a separate warning will be raised.

        Note that this routine is different from `numpy.linalg.svd` because not all singular values and vectors are computed and even those computed may be inaccurate if the input matrix exhibts a unfavorable structure.

        To avoid confusion, note that `rtol` in this routine does not have any similarity to `tol` in scikit learn's TruncatedSVD.
    See Also
    ---------
    :func:`hsvd`
    :func:`hsvd_rank`
        References
        -------
        [1] Iwen, Ong. A distributed and incremental SVD algorithm for agglomerative data analysis on large networks. SIAM J. Matrix Anal. Appl., 37(4), 2016.
        [2] Himpe, Leibner, Rave. Hierarchical approximate proper orthogonal decomposition. SIAM J. Sci. Comput., 40 (5), 2018.
    """
<<<<<<< HEAD
    _check_is_nd_of_dtype(A, "A", [2], [types.float32, types.float64])
=======
    _check_SVD_input(A)  # check if A is suitable input
>>>>>>> c0fed8ab
    A_local_size = max(A.lshape_map[:, 1])

    if maxmergedim is not None and maxrank is None:
        maxrank = floor(A_local_size / 2) - safetyshift
        if maxrank <= 0:
            raise ValueError("safetyshift is too large.")

    if maxmergedim is None and maxrank is not None:
        if A_local_size >= 2 * (maxrank + safetyshift):
            maxmergedim = A_local_size
        else:
            maxmergedim = 2 * (maxrank + safetyshift) + 1

    if (
        maxmergedim is not None
        and maxrank is not None
        and maxmergedim < 2 * (maxrank + safetyshift) + 1
    ):
        raise ValueError(
            "maxmergedim=%d is too small. Please ensure `maxmergedim > 2*(maxrank + safetyshift)`, or set `maxmergedim=None` in order to work with the default value."
            % maxmergedim
        )

    if maxmergedim is None and maxrank is None:
        if no_of_merges is None:
            no_of_merges = 2
        maxmergedim = 2 * (A.shape[1] + safetyshift) + 1
        maxrank = A.shape[1]

    if no_of_merges is not None and no_of_merges < 2:
        raise ValueError("`no_of_merges` must be >= 2.")

    return hsvd(
        A,
        maxrank=maxrank,
        maxmergedim=maxmergedim,
        rtol=rtol,
        safetyshift=safetyshift,
        no_of_merges=no_of_merges,
        compute_sv=compute_sv,
        silent=silent,
        warnings_off=True,
    )


def hsvd(
    A: DNDarray,
    maxrank: Optional[int] = None,
    maxmergedim: Optional[int] = None,
    rtol: Optional[float] = None,
    safetyshift: int = 0,
    no_of_merges: Optional[int] = 2,
    compute_sv: bool = False,
    silent: bool = True,
    warnings_off: bool = False,
) -> Union[
    Tuple[DNDarray, DNDarray, DNDarray, float], Tuple[DNDarray, DNDarray, DNDarray], DNDarray
]:
    """
    This function computes an approximate truncated SVD of A utilizing a distributed hiearchical algorithm; see the references.
    The present function `hsvd` is a low-level routine, provides many options/parameters, but no default values, and is not recommended for usage by non-experts since conflicts
    arising from inappropriate parameter choice will not be catched. We strongly recommend to use the corresponding high-level functions `hsvd_rank` and `hsvd_rtol` instead.

    Input
    -------
    A: DNDarray
        2D-array (float32/64) of which hSVD has to be computed
    maxrank: int, optional
        truncation rank of the SVD
    maxmergedim: int, optional
        maximal size of the concatenation matrices when "merging" the local SVDs
    rtol: float, optional
        upper bound on the relative reconstruction error ||A-U Sigma V^T ||_F / ||A||_F (may deteriorate due to other parameters)
    safetyshift: int, optional
        shift that increases the actual truncation rank of the local SVDs during the computations in order to increase accuracy
    no_of_merges: int, optional
        maximum number of local SVDs to be "merged" at one step
    compute_sv: bool, optional
        determines whether to compute U, Sigma, V (compute_sv=True) or not (then U only)
    silent: bool, optional
        determines whether to print infos on the computations performed (silent=False)
    warnings_off: bool, optional
        switch on and off warnings that are not intended for the high-level routines based on this function

    Returns
    -------
    (Union[    Tuple[DNDarray, DNDarray, DNDarray, float], Tuple[DNDarray, DNDarray, DNDarray], DNDarray])
        if compute_sv=True: U, Sigma, V, a-posteriori error estimate for the reconstruction error ||A-U Sigma V^T ||_F / ||A||_F (computed according to [2] along the "true" merging tree used in the computations).
        if compute_sv=False: U, a-posteriori error estimate

    References
    -------
    [1] Iwen, Ong. A distributed and incremental SVD algorithm for agglomerative data analysis on large networks. SIAM J. Matrix Anal. Appl., 37(4), 2016.
    [2] Himpe, Leibner, Rave. Hierarchical approximate proper orthogonal decomposition. SIAM J. Sci. Comput., 40 (5), 2018.

    See Also
    ---------
    :func:`hsvd_rank`
    :func:`hsvd_rtol`
    """
    # if split dimension is 0, transpose matrix and remember this
    transposeflag = False
    if A.split == 0:
        transposeflag = True
        A = A.T

    no_procs = A.comm.Get_size()

    Anorm = vector_norm(A)

    if rtol is not None:
        loc_atol = Anorm.larray * rtol / sqrt(2 * no_procs - 1)
    else:
        loc_atol = None

    # compute the SVDs on the 0th level
    # Important notice: in the following 'node' refers to the nodes of the tree-like merging structure of hSVD, not to the compute nodes of an HPC-cluster
    level = 0
    active_nodes = [i for i in range(no_procs)]
    if A.comm.rank == 0 and not silent:
        print(
            "hSVD level %d...\t" % level,
            "processes ",
            "\t\t".join(["%d" % an for an in active_nodes]),
        )

    U_loc, sigma_loc, err_squared_loc = _compute_local_truncated_svd(
        level, A.comm.rank, A.larray, maxrank, loc_atol, safetyshift
    )
    U_loc = torch.matmul(U_loc, torch.diag(sigma_loc))

    finished = False
    while not finished:
        # communicate dimension of each nodes to all other nodes
        dims_global = A.comm.allgather(U_loc.shape[1])

        if A.comm.rank == 0 and not silent:
            print(
                "              current ranks:",
                "\t\t".join(["%d" % dims_global[an] for an in active_nodes]),
            )

        # determine future nodes and prepare sending
        future_nodes = [0]
        send_to = [[]] * no_procs
        current_idx = 0
        current_future_node = 0
        used_budget = 0
        k = 0
        counter = 0
        #        print("active_nodes", active_nodes)
        while k < len(active_nodes):
            current_idx = active_nodes[k]
            if used_budget + dims_global[current_idx] > maxmergedim or counter == no_of_merges:
                current_future_node = current_idx
                future_nodes.append(current_future_node)
                used_budget = dims_global[current_idx]
                counter = 1
            else:
                if not used_budget == 0:
                    send_to[current_idx] = current_future_node
                used_budget += dims_global[current_idx]
                counter += 1
            k += 1

        recv_from = [[]] * no_procs
        for i in future_nodes:
            recv_from[i] = [k for k in range(no_procs) if send_to[k] == i]

        if A.comm.rank in future_nodes:
            # FUTURE NODES
            # in the future nodes receive local arrays from previous level
            err_squared_loc = [err_squared_loc] + [
                torch.zeros_like(err_squared_loc) for i in recv_from[A.comm.rank]
            ]
            U_loc = [U_loc] + [
                torch.zeros(
                    (A.shape[0] + 1, dims_global[i]),
                    dtype=A.larray.dtype,
                    device=A.device.torch_device,
                )
                for i in recv_from[A.comm.rank]
            ]
            for k in range(len(recv_from[A.comm.rank])):
                # receive concatenated U_loc and err_squared_loc
                A.comm.Recv(U_loc[k + 1], recv_from[A.comm.rank][k], tag=recv_from[A.comm.rank][k])
                # separate U_loc and err_squared_loc
                err_squared_loc[k + 1] = U_loc[k + 1][-1, 0]
                U_loc[k + 1] = U_loc[k + 1][:-1]

            # concatenate the received arrays
            U_loc = torch.hstack(U_loc)
            err_squared_loc = sum(err_squared_loc)
            level += 1
            if A.comm.rank == 0 and not silent:
                print(
                    "hSVD level %d...\t" % level,
                    "processes ",
                    "\t\t".join(["%d" % fn for fn in future_nodes]),
                )
            # compute "local" SVDs on the current level

            if len(future_nodes) == 1:
                safetyshift = 0
            U_loc, sigma_loc, err_squared_loc_new = _compute_local_truncated_svd(
                level, A.comm.rank, U_loc, maxrank, loc_atol, safetyshift
            )

            if len(future_nodes) > 1:
                # prepare next level or...
                U_loc = torch.matmul(U_loc, torch.diag(sigma_loc))
            err_squared_loc += err_squared_loc_new
        elif A.comm.rank in active_nodes and A.comm.rank not in future_nodes:
            # concatenate U_loc and err_squared_loc to avoid sending multiple messages
            err_squared_loc = torch.full((1, U_loc.shape[1]), err_squared_loc, device=U_loc.device)
            U_loc = torch.vstack([U_loc, err_squared_loc])
            A.comm.Send(U_loc, send_to[A.comm.rank], tag=A.comm.rank)
            # separate U_loc and err_squared_loc again
            err_squared_loc = U_loc[-1, 0]
            U_loc = U_loc[:-1]
        if len(future_nodes) == 1:
            finished = True
        else:
            active_nodes = future_nodes
    # After completion of the SVD, distribute the result from process 0 to all processes again
    # stack U_loc and err_squared_loc to avoid sending multiple messages
    err_squared_loc = torch.full((1, U_loc.shape[1]), err_squared_loc, device=U_loc.device)
    U_loc = torch.vstack([U_loc, err_squared_loc])
    U_loc_shape = A.comm.bcast(U_loc.shape, root=0)
    if A.comm.rank != 0:
        U_loc = torch.zeros(U_loc_shape, dtype=A.larray.dtype, device=A.device.torch_device)
    A.comm.Bcast(U_loc, root=0)
    # separate U_loc and err_squared_loc again
    err_squared_loc = U_loc[-1, 0]
    U = factories.array(U_loc[:-1], device=A.device, split=None, comm=A.comm)
    rel_error_estimate = (
        factories.array(err_squared_loc**0.5, device=A.device, split=None, comm=A.comm) / Anorm
    )

    # Postprocessing:
    # compute V if required or if split=0 for the input
    # in case of split=0 undo the transposition...
    if transposeflag or compute_sv:
        V = matmul(A.T, U)
        sigma = vector_norm(V, axis=0)
        if vector_norm(sigma) > 0:
            V = matmul(V, diag(1 / sigma))

        if transposeflag:
            if compute_sv:
                return V, sigma, U, rel_error_estimate
            return V, rel_error_estimate

        return U, sigma, V, rel_error_estimate

    return U, rel_error_estimate


def _compute_local_truncated_svd(
    level: int,
    proc_id: int,
    U_loc: torch.Tensor,
    maxrank: int,
    loc_atol: Optional[float],
    safetyshift: int,
) -> Tuple[torch.Tensor, torch.Tensor, float]:
    """
    Auxiliary routine for hsvd: computes the truncated SVD ("U-factor" and "sigma-factor" of the SVD, i.e. first and second output) of the respective local array `U_loc` together with an estimate for the truncation error (third output).
    Truncation of the SVD either to absolute (!) tolerance `loc_atol` or to maximal rank `maxrank` is performed; moreover, singular values close to or below the level of "numerical noise" (1e-14 for float64, 1e-7 for float32) are cut.
    A safetyshift is added, i.e. the final truncation rank determined from `loc_atol` and `maxrank` is increased by `safetyshift`.
    """
    U_loc, sigma_loc, _ = torch.linalg.svd(U_loc, full_matrices=False)

    if U_loc.dtype == torch.float64:
        noiselevel = 1e-14
    elif U_loc.dtype == torch.float32:
        noiselevel = 1e-7

    # the "intuitive" choice torch.argwhere is only available in torch>=1.11.0, so we need to use torch.nonzero that works similar
    no_noise_idx = torch.nonzero(sigma_loc >= noiselevel)

    if len(no_noise_idx) != 0:
        cut_noise_rank = max(no_noise_idx) + 1
        if loc_atol is None:
            loc_trunc_rank = min(maxrank, cut_noise_rank)
        else:
            # the "intuitive" choice torch.argwhere is only available in torch>=1.11.0, so we need to use torch.nonzero that works similar
            ideal_trunc_rank = min(
                torch.nonzero(
                    torch.tensor(
                        [torch.norm(sigma_loc[k:]) ** 2 for k in range(sigma_loc.shape[0] + 1)],
                        device=U_loc.device,
                    )
                    < loc_atol**2
                )
            )

            loc_trunc_rank = min(maxrank, ideal_trunc_rank, cut_noise_rank)
            if loc_trunc_rank != ideal_trunc_rank:
                print(
                    "in hSVD (level %d, process %d): abs tol = %2.2e requires truncation to rank %d, but maxrank=%d. Loss of desired precision (rtol) very likely!"
                    % (level, proc_id, loc_atol, ideal_trunc_rank, maxrank)
                )

        loc_trunc_rank = min(sigma_loc.shape[0], loc_trunc_rank + safetyshift)
        err_squared_loc = torch.linalg.norm(sigma_loc[loc_trunc_rank - safetyshift :]) ** 2
        return U_loc[:, :loc_trunc_rank], sigma_loc[:loc_trunc_rank], err_squared_loc
    else:
        err_squared_loc = torch.linalg.norm(sigma_loc) ** 2
        sigma_loc = torch.zeros(1, dtype=U_loc.dtype, device=U_loc.device)
        U_loc = torch.zeros(U_loc.shape[0], 1, dtype=U_loc.dtype, device=U_loc.device)
        return U_loc, sigma_loc, err_squared_loc


##############################################################################################
<<<<<<< HEAD
# Randomized SVD "rSVD"
=======
# Randomized SVD
>>>>>>> c0fed8ab
##############################################################################################


def rsvd(
    A: DNDarray,
    rank: int,
    n_oversamples: int = 10,
    power_iter: int = 0,
    qr_procs_to_merge: int = 2,
) -> Union[Tuple[DNDarray, DNDarray, DNDarray], Tuple[DNDarray, DNDarray]]:
    r"""
    Randomized SVD (rSVD) with prescribed truncation rank `rank`.
    If :math:`A = U \operatorname{diag}(S) V^T` is the true SVD of A, this routine computes an approximation for U[:,:rank] (and S[:rank], V[:,:rank]).

    The accuracy of this approximation depends on the structure of A ("low-rank" is best) and appropriate choice of parameters.

    Parameters
    ----------
    A : DNDarray
        2D-array (float32/64) of which the rSVD has to be computed.
    rank : int
<<<<<<< HEAD
        truncation rank. (This parameter corresponds to `n_components` in sci-kit learn's TruncatedSVD.)
=======
        truncation rank. (This parameter corresponds to `n_components` in scikit-learn's TruncatedSVD.)
>>>>>>> c0fed8ab
    n_oversamples : int, optional
        number of oversamples. The default is 10.
    power_iter : int, optional
        number of power iterations. The default is 0.
        Choosing `power_iter > 0` can improve the accuracy of the SVD approximation in the case of slowly decaying singular values, but increases the computational cost.
    qr_procs_to_merge : int, optional
<<<<<<< HEAD
        number of processes to merge at each step of QR decomposition in the power iteration (if power_iter > 0). The default is 2. See the corresponding remarks for `heat.linalg.qr` for more details.
=======
        number of processes to merge at each step of QR decomposition in the power iteration (if power_iter > 0). The default is 2. See the corresponding remarks for :func:`heat.linalg.qr() <heat.core.linalg.qr.qr()>` for more details.
>>>>>>> c0fed8ab

    Notes
    ------
    Memory requirements: the SVD computation of a matrix of size (rank + n_oversamples) x (rank + n_oversamples) must fit into the memory of a single process.
    The implementation follows Algorithm 4.4 (randomized range finder) and Algorithm 5.1 (direct SVD) in [1].

    References
    -----------
    [1] Halko, N., Martinsson, P. G., & Tropp, J. A. (2011). Finding structure with randomness: Probabilistic algorithms for constructing approximate matrix decompositions. SIAM review, 53(2), 217-288.
    """
<<<<<<< HEAD
    _check_is_nd_of_dtype(A, "A", [2], [types.float32, types.float64])
=======
    _check_SVD_input(A)  # check if A is suitable input
>>>>>>> c0fed8ab
    if not isinstance(rank, int):
        raise TypeError(f"rank must be an integer, but is {type(rank)}.")
    if rank < 1:
        raise ValueError(f"rank must be positive, but is {rank}.")
    if not isinstance(n_oversamples, int):
        raise TypeError(
            f"if provided, n_oversamples must be an integer, but is {type(n_oversamples)}."
        )
    if n_oversamples < 0:
        raise ValueError(f"n_oversamples must be non-negative, but is {n_oversamples}.")
    if not isinstance(power_iter, int):
        raise TypeError(f"if provided, power_iter must be an integer, but is {type(power_iter)}.")
    if power_iter < 0:
        raise ValueError(f"power_iter must be non-negative, but is {power_iter}.")

    ell = rank + n_oversamples
    q = power_iter

    # random matrix
    splitOmega = 1 if A.split == 0 else 0
    Omega = randn(A.shape[1], ell, dtype=A.dtype, device=A.device, split=splitOmega)

    # compute the range of A
    Y = matmul(A, Omega)
    Q, _ = qr(Y, procs_to_merge=qr_procs_to_merge)

    # power iterations
    for _ in range(q):
        Y = matmul(A.T, Q)
        Q, _ = qr(Y, procs_to_merge=qr_procs_to_merge)
        Y = matmul(A, Q)
        Q, _ = qr(Y, procs_to_merge=qr_procs_to_merge)

    # compute the SVD of the projected matrix
    B = matmul(Q.T, A)
    B.resplit_(
        None
    )  # B will be of size ell x ell and thus small enough to fit into memory of a single process
    U, sigma, V = svd.svd(B)  # actually just torch svd as input is not split anymore
    U = matmul(Q, U)[:, :rank]
    U.balance_()
    S = sigma[:rank]
    V = V[:, :rank]
    V.balance_()
<<<<<<< HEAD
    return U, S, V


##############################################################################################
# Incremental SVD "iSVD"
##############################################################################################


def _isvd(
    new_data: DNDarray,
    U_old: DNDarray,
    S_old: DNDarray,
    V_old: Optional[DNDarray] = None,
    maxrank: Optional[int] = None,
    old_matrix_size: Optional[int] = None,
    old_rowwise_mean: Optional[DNDarray] = None,
) -> Union[Tuple[DNDarray, DNDarray, DNDarray], Tuple[DNDarray, DNDarray, DNDarray, DNDarray]]:
    """
    Helper function for iSVD and iPCA; follows roughly the "incremental PCA with mean update", Fig.1 in:
    David A. Ross, Jongwoo Lim, Ruei-Sung Lin, Ming-Hsuan Yang. Incremental Learning for Robust Visual Tracking. IJCV, 2008.

    Either incremental SVD / PCA or incremental SVD / PCA  with mean subtraction is performed.

    Parameters
    -----------
    new_data: DNDarray
        new data as DNDarray
    U_old, S_old, V_old: DNDarrays
        "old" SVD-factors
        if no V_old is provided, only U and S are computed (PCA)
    maxrank: int, optional
        rank to which new SVD should be truncated
    old_matrix_size: int, optional
        size of the old matrix; this does not need to be identical to V_old.shape[0] as "old" SVD might have been truncated
    old_rowwise_mean: int, optional
        row-wise mean of the old matrix; if not provided, no mean subtraction is performed
    """
    # old SVD is SVD of a matrix of dimension m x n as has rank r
    # new data have shape m x d
    d = new_data.shape[1]
    n = V_old.shape[0] if V_old is not None else old_matrix_size
    r = S_old.shape[0]
    if maxrank is None:
        maxrank = min(n + d, U_old.shape[0])
    else:
        maxrank = min(maxrank, min(n + d, U_old.shape[0]))

    if old_rowwise_mean is not None:
        new_data_rowwise_mean = statistics.mean(new_data, axis=1)
        new_rowwise_mean = (old_matrix_size * old_rowwise_mean + d * new_data_rowwise_mean) / (
            old_matrix_size + d
        )
        new_data -= new_data_rowwise_mean.reshape(-1, 1)
        new_data = hstack(
            [
                new_data,
                (new_data_rowwise_mean - old_rowwise_mean)
                * (d * old_matrix_size / (d + old_matrix_size)) ** 0.5,
            ]
        )
        d += 1

    # orthogonalize and decompose new_data
    UtC = U_old.T @ new_data
    if U_old.split is not None:
        new_data = new_data.resplit_(U_old.split) - U_old @ UtC
    else:
        new_data = new_data - (U_old @ UtC).resplit_(new_data.split)
    P, Rc = qr(new_data)

    # prepare one component of "new" V-factor
    if V_old is not None:
        V_new = vstack(
            [
                V_old,
                factories.zeros(
                    (d, r),
                    device=V_old.device,
                    dtype=V_old.dtype,
                    split=V_old.split,
                    comm=V_old.comm,
                ),
            ]
        )
        helper = vstack(
            [
                factories.zeros(
                    (n, d),
                    device=V_old.device,
                    dtype=V_old.dtype,
                    split=V_old.split,
                    comm=V_old.comm,
                ),
                factories.eye(
                    d, device=V_old.device, dtype=V_old.dtype, split=V_old.split, comm=V_old.comm
                ),
            ]
        )
        V_new = hstack([V_new, helper])
        del helper

    # prepare one component of "new" U-factor
    U_new = hstack([U_old, P])

    # prepare "inner" matrix that needs to be decomposed, decompose it
    helper1 = vstack(
        [
            diag(S_old),
            factories.zeros(
                (Rc.shape[0] + UtC.shape[0] - r, r),
                device=S_old.device,
                dtype=S_old.dtype,
                split=S_old.split,
                comm=S_old.comm,
            ),
        ]
    )
    if r > d:
        Rc = Rc.resplit_(UtC.split)
    else:
        UtC = UtC.resplit_(Rc.split)
    helper2 = vstack([UtC, Rc])
    innermat = hstack([helper1, helper2])
    del (helper1, helper2)
    # as innermat is small enough to fit into memory of a single process, we can use torch svd
    u, s, v = svd.svd(innermat.resplit_(None))
    del innermat

    # truncate if desired
    if maxrank < s.shape[0]:
        u = u[:, :maxrank]
        s = s[:maxrank]
        v = v[:, :maxrank]

    U_new = U_new @ u
    if V_old is not None:
        V_new = V_new @ v

    if V_old is not None:  # use-case: SVD
        return U_new, s, V_new
    if old_rowwise_mean is not None:  # use-case PCA
        return U_new, s, new_rowwise_mean


def isvd(
    new_data: DNDarray,
    U_old: DNDarray,
    S_old: DNDarray,
    V_old: DNDarray,
    maxrank: Optional[int] = None,
) -> Tuple[DNDarray, DNDarray, DNDarray]:
    r"""Incremental SVD (iSVD) for the addition of new data to an existing SVD.
    Given the the SVD of an "old" matrix, :math:`X_\textnormal{old} = `U_\textnormal{old} \cdot S_\textnormal{old} \cdot V_\textnormal{old}^T`, and additional columns :math:`N` (\"`new_data`\"), this routine computes
    (a possibly approximate) SVD of the extended matrix :math:`X_\textnormal{new} = [ X_\textnormal{old} | N]`.

    Parameters
    ----------
    new_data : DNDarray
        2D-array (float32/64) of columns that are added to the "old" SVD. It must hold `new_data.split != 1` if `U_old.split = 0`.
    U_old : DNDarray
        U-factor of the SVD of the "old" matrix, 2D-array (float32/64). It must hold `U_old.split != 0` if `new_data.split = 1`.
    S_old : DNDarray
        Sigma-factor of the SVD of the "old" matrix, 1D-array (float32/64)
    V_old : DNDarray
        V-factor of the SVD of the "old" matrix, 2D-array (float32/64)
    maxrank : int, optional
        truncation rank of the SVD of the extended matrix. The default is None, i.e., no bound on the maximal rank is imposed.

    Notes
    -----------
    Inexactness may arise due to truncation to maximal rank `maxrank` if rank of the data to be processed exceeds this rank.
    If you set `maxrank` to a high number (or None) in order to avoid inexactness, you may encounter memory issues.
    The implementation follows the approach described in Ref. [1], Sect. 2.

    References
    ------------
    [1] Brand, M. (2006). Fast low-rank modifications of the thin singular value decomposition. Linear algebra and its applications, 415(1), 20-30.
    """
    # check if new_data, U_old, V_old are 2D DNDarrays and float32/64
    _check_is_nd_of_dtype(new_data, "new_data", [2], [types.float32, types.float64])
    _check_is_nd_of_dtype(U_old, "U_old", [2], [types.float32, types.float64])
    _check_is_nd_of_dtype(S_old, "S_old", [1], [types.float32, types.float64])
    _check_is_nd_of_dtype(V_old, "V_old", [2], [types.float32, types.float64])
    # check if number of columns of U_old and V_old match the number of elements in S_old
    if U_old.shape[1] != S_old.shape[0]:
        raise ValueError(
            "The number of columns of U_old must match the number of elements in S_old."
        )
    if V_old.shape[1] != S_old.shape[0]:
        raise ValueError(
            "The number of columns of V_old must match the number of elements in S_old."
        )
    # check if the number of columns of new_data matches the number of rows of U_old and V_old
    if new_data.shape[0] != U_old.shape[0]:
        raise ValueError("The number of rows of new_data must match the number of rows of U_old.")

    return _isvd(new_data, U_old, S_old, V_old, maxrank)
=======
    return U, S, V
>>>>>>> c0fed8ab
<|MERGE_RESOLUTION|>--- conflicted
+++ resolved
@@ -21,38 +21,20 @@
 from math import log, ceil, floor, sqrt
 
 
-<<<<<<< HEAD
 __all__ = ["hsvd_rank", "hsvd_rtol", "hsvd", "rsvd", "isvd"]
 
 
-def _check_is_nd_of_dtype(input, inputname, allowed_ns, allowed_dtypes):
+def _check_is_nd_realfloating(input, inputname, allowed_ns):
     if not isinstance(input, DNDarray):
         raise TypeError(f"Argument {inputname} needs to be a DNDarray but is {type(input)}.")
     if input.ndim not in allowed_ns:
         raise ValueError(
             f"Argument {inputname} needs to be a {allowed_ns}-dimensional, but is {input.ndim}-dimensional."
         )
-    if input.dtype not in allowed_dtypes:
+    if not types.heat_type_is_realfloating(input.dtype):
         raise TypeError(
-            f"Argument needs to be a DNDarray with datatype {allowed_dtypes}, but data type is {input.dtype}."
-        )
-=======
-__all__ = ["hsvd_rank", "hsvd_rtol", "hsvd", "rsvd"]
-
-
-def _check_SVD_input(A):
-    if not isinstance(A, DNDarray):
-        raise TypeError(f"Argument needs to be a DNDarray but is {type(A)}.")
-    if not A.ndim == 2:
-        raise ValueError("A needs to be a 2D matrix")
-    if not types.heat_type_is_realfloating(A.dtype):
-        raise TypeError(
-            "Argument needs to be a DNDarray with datatype float32 or float64, but data type is {}.".format(
-                A.dtype
-            )
-        )
-    return None
->>>>>>> c0fed8ab
+            f"Argument {inputname} needs to be a DNDarray with datatype float32 or float64, but data type is {input.dtype}."
+        )
 
 
 #######################################################################################
@@ -116,11 +98,7 @@
         [1] Iwen, Ong. A distributed and incremental SVD algorithm for agglomerative data analysis on large networks. SIAM J. Matrix Anal. Appl., 37(4), 2016.
         [2] Himpe, Leibner, Rave. Hierarchical approximate proper orthogonal decomposition. SIAM J. Sci. Comput., 40 (5), 2018.
     """
-<<<<<<< HEAD
-    _check_is_nd_of_dtype(A, "A", [2], [types.float32, types.float64])
-=======
-    _check_SVD_input(A)  # check if A is suitable input
->>>>>>> c0fed8ab
+    _check_is_nd_realfloating(A, "A", [2])
     A_local_size = max(A.lshape_map[:, 1])
 
     if maxmergedim is not None and maxmergedim < 2 * (maxrank + safetyshift) + 1:
@@ -223,11 +201,7 @@
         [1] Iwen, Ong. A distributed and incremental SVD algorithm for agglomerative data analysis on large networks. SIAM J. Matrix Anal. Appl., 37(4), 2016.
         [2] Himpe, Leibner, Rave. Hierarchical approximate proper orthogonal decomposition. SIAM J. Sci. Comput., 40 (5), 2018.
     """
-<<<<<<< HEAD
-    _check_is_nd_of_dtype(A, "A", [2], [types.float32, types.float64])
-=======
-    _check_SVD_input(A)  # check if A is suitable input
->>>>>>> c0fed8ab
+    _check_is_nd_realfloating(A, "A", [2])
     A_local_size = max(A.lshape_map[:, 1])
 
     if maxmergedim is not None and maxrank is None:
@@ -543,11 +517,7 @@
 
 
 ##############################################################################################
-<<<<<<< HEAD
 # Randomized SVD "rSVD"
-=======
-# Randomized SVD
->>>>>>> c0fed8ab
 ##############################################################################################
 
 
@@ -569,22 +539,14 @@
     A : DNDarray
         2D-array (float32/64) of which the rSVD has to be computed.
     rank : int
-<<<<<<< HEAD
-        truncation rank. (This parameter corresponds to `n_components` in sci-kit learn's TruncatedSVD.)
-=======
         truncation rank. (This parameter corresponds to `n_components` in scikit-learn's TruncatedSVD.)
->>>>>>> c0fed8ab
     n_oversamples : int, optional
         number of oversamples. The default is 10.
     power_iter : int, optional
         number of power iterations. The default is 0.
         Choosing `power_iter > 0` can improve the accuracy of the SVD approximation in the case of slowly decaying singular values, but increases the computational cost.
     qr_procs_to_merge : int, optional
-<<<<<<< HEAD
-        number of processes to merge at each step of QR decomposition in the power iteration (if power_iter > 0). The default is 2. See the corresponding remarks for `heat.linalg.qr` for more details.
-=======
         number of processes to merge at each step of QR decomposition in the power iteration (if power_iter > 0). The default is 2. See the corresponding remarks for :func:`heat.linalg.qr() <heat.core.linalg.qr.qr()>` for more details.
->>>>>>> c0fed8ab
 
     Notes
     ------
@@ -595,11 +557,7 @@
     -----------
     [1] Halko, N., Martinsson, P. G., & Tropp, J. A. (2011). Finding structure with randomness: Probabilistic algorithms for constructing approximate matrix decompositions. SIAM review, 53(2), 217-288.
     """
-<<<<<<< HEAD
-    _check_is_nd_of_dtype(A, "A", [2], [types.float32, types.float64])
-=======
-    _check_SVD_input(A)  # check if A is suitable input
->>>>>>> c0fed8ab
+    _check_is_nd_realfloating(A, "A", [2])
     if not isinstance(rank, int):
         raise TypeError(f"rank must be an integer, but is {type(rank)}.")
     if rank < 1:
@@ -644,7 +602,6 @@
     S = sigma[:rank]
     V = V[:, :rank]
     V.balance_()
-<<<<<<< HEAD
     return U, S, V
 
 
@@ -824,10 +781,10 @@
     [1] Brand, M. (2006). Fast low-rank modifications of the thin singular value decomposition. Linear algebra and its applications, 415(1), 20-30.
     """
     # check if new_data, U_old, V_old are 2D DNDarrays and float32/64
-    _check_is_nd_of_dtype(new_data, "new_data", [2], [types.float32, types.float64])
-    _check_is_nd_of_dtype(U_old, "U_old", [2], [types.float32, types.float64])
-    _check_is_nd_of_dtype(S_old, "S_old", [1], [types.float32, types.float64])
-    _check_is_nd_of_dtype(V_old, "V_old", [2], [types.float32, types.float64])
+    _check_is_nd_realfloating(new_data, "new_data", [2])
+    _check_is_nd_realfloating(U_old, "U_old", [2])
+    _check_is_nd_realfloating(S_old, "S_old", [1])
+    _check_is_nd_realfloating(V_old, "V_old", [2])
     # check if number of columns of U_old and V_old match the number of elements in S_old
     if U_old.shape[1] != S_old.shape[0]:
         raise ValueError(
@@ -841,7 +798,4 @@
     if new_data.shape[0] != U_old.shape[0]:
         raise ValueError("The number of rows of new_data must match the number of rows of U_old.")
 
-    return _isvd(new_data, U_old, S_old, V_old, maxrank)
-=======
-    return U, S, V
->>>>>>> c0fed8ab
+    return _isvd(new_data, U_old, S_old, V_old, maxrank)