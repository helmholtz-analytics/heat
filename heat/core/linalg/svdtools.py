--- conflicted
+++ resolved
@@ -21,7 +21,6 @@
 from math import log, ceil, floor, sqrt
 
 
-<<<<<<< HEAD
 __all__ = ["hsvd_rank", "hsvd_rtol", "hsvd", "rsvd", "isvd"]
 
 
@@ -36,23 +35,6 @@
         raise TypeError(
             f"Argument needs to be a DNDarray with datatype {allowed_dtypes}, but data type is {input.dtype}."
         )
-=======
-__all__ = ["hsvd_rank", "hsvd_rtol", "hsvd", "rsvd"]
-
-
-def _check_SVD_input(A):
-    if not isinstance(A, DNDarray):
-        raise TypeError(f"Argument needs to be a DNDarray but is {type(A)}.")
-    if not A.ndim == 2:
-        raise ValueError("A needs to be a 2D matrix")
-    if not A.dtype == types.float32 and not A.dtype == types.float64:
-        raise TypeError(
-            "Argument needs to be a DNDarray with datatype float32 or float64, but data type is {}.".format(
-                A.dtype
-            )
-        )
-    return None
->>>>>>> e60734ef
 
 
 #######################################################################################
@@ -116,11 +98,7 @@
         [1] Iwen, Ong. A distributed and incremental SVD algorithm for agglomerative data analysis on large networks. SIAM J. Matrix Anal. Appl., 37(4), 2016.
         [2] Himpe, Leibner, Rave. Hierarchical approximate proper orthogonal decomposition. SIAM J. Sci. Comput., 40 (5), 2018.
     """
-<<<<<<< HEAD
     _check_is_nd_of_dtype(A, "A", [2], [types.float32, types.float64])
-=======
-    _check_SVD_input(A)  # check if A is suitable input
->>>>>>> e60734ef
     A_local_size = max(A.lshape_map[:, 1])
 
     if maxmergedim is not None and maxmergedim < 2 * (maxrank + safetyshift) + 1:
@@ -223,11 +201,7 @@
         [1] Iwen, Ong. A distributed and incremental SVD algorithm for agglomerative data analysis on large networks. SIAM J. Matrix Anal. Appl., 37(4), 2016.
         [2] Himpe, Leibner, Rave. Hierarchical approximate proper orthogonal decomposition. SIAM J. Sci. Comput., 40 (5), 2018.
     """
-<<<<<<< HEAD
     _check_is_nd_of_dtype(A, "A", [2], [types.float32, types.float64])
-=======
-    _check_SVD_input(A)  # check if A is suitable input
->>>>>>> e60734ef
     A_local_size = max(A.lshape_map[:, 1])
 
     if maxmergedim is not None and maxrank is None:
@@ -543,11 +517,7 @@
 
 
 ##############################################################################################
-<<<<<<< HEAD
 # Randomized SVD "rSVD"
-=======
-# Randomized SVD
->>>>>>> e60734ef
 ##############################################################################################
 
 
@@ -558,15 +528,9 @@
     power_iter: int = 0,
     qr_procs_to_merge: int = 2,
 ) -> Union[Tuple[DNDarray, DNDarray, DNDarray], Tuple[DNDarray, DNDarray]]:
-<<<<<<< HEAD
-    """
-    Randomized SVD (rSVD) with prescribed truncation rank `rank`.
-    If A = U diag(sigma) V^T is the true SVD of A, this routine computes an approximation for U[:,:rank] (and sigma[:rank], V[:,:rank]).
-=======
     r"""
     Randomized SVD (rSVD) with prescribed truncation rank `rank`.
     If :math:`A = U \operatorname{diag}(S) V^T` is the true SVD of A, this routine computes an approximation for U[:,:rank] (and S[:rank], V[:,:rank]).
->>>>>>> e60734ef
 
     The accuracy of this approximation depends on the structure of A ("low-rank" is best) and appropriate choice of parameters.
 
@@ -579,12 +543,8 @@
     n_oversamples : int, optional
         number of oversamples. The default is 10.
     power_iter : int, optional
-<<<<<<< HEAD
-        number of power iterations. The default is 1.
-=======
         number of power iterations. The default is 0.
         Choosing `power_iter > 0` can improve the accuracy of the SVD approximation in the case of slowly decaying singular values, but increases the computational cost.
->>>>>>> e60734ef
     qr_procs_to_merge : int, optional
         number of processes to merge at each step of QR decomposition in the power iteration (if power_iter > 0). The default is 2. See the corresponding remarks for `heat.linalg.qr` for more details.
 
@@ -597,11 +557,7 @@
     -----------
     [1] Halko, N., Martinsson, P. G., & Tropp, J. A. (2011). Finding structure with randomness: Probabilistic algorithms for constructing approximate matrix decompositions. SIAM review, 53(2), 217-288.
     """
-<<<<<<< HEAD
     _check_is_nd_of_dtype(A, "A", [2], [types.float32, types.float64])
-=======
-    _check_SVD_input(A)  # check if A is suitable input
->>>>>>> e60734ef
     if not isinstance(rank, int):
         raise TypeError(f"rank must be an integer, but is {type(rank)}.")
     if rank < 1:
@@ -646,7 +602,6 @@
     S = sigma[:rank]
     V = V[:, :rank]
     V.balance_()
-<<<<<<< HEAD
     return U, S, V
 
 
@@ -843,7 +798,4 @@
     if new_data.shape[0] != U_old.shape[0]:
         raise ValueError("The number of rows of new_data must match the number of rows of U_old.")
 
-    return _isvd(new_data, U_old, S_old, V_old, maxrank)
-=======
-    return U, S, V
->>>>>>> e60734ef
+    return _isvd(new_data, U_old, S_old, V_old, maxrank)