--- conflicted
+++ resolved
@@ -24,22 +24,21 @@
 __all__ = ["hsvd_rank", "hsvd_rtol", "hsvd", "rsvd"]
 
 
-def _check_SVD_input(A):
-    if not isinstance(A, DNDarray):
-        raise TypeError(f"Argument needs to be a DNDarray but is {type(A)}.")
-    if not A.ndim == 2:
-        raise ValueError("A needs to be a 2D matrix")
-    if not A.dtype == types.float32 and not A.dtype == types.float64:
+def _check_is_nd_of_dtype(input, inputname, allowed_ns, allowed_dtypes):
+    if not isinstance(input, DNDarray):
+        raise TypeError(f"Argument {inputname} needs to be a DNDarray but is {type(input)}.")
+    if input.ndim not in allowed_ns:
+        raise ValueError(
+            f"Argument {inputname} needs to be a {allowed_ns}-dimensional, but is {input.ndim}-dimensional."
+        )
+    if input.dtype not in allowed_dtypes:
         raise TypeError(
-            "Argument needs to be a DNDarray with datatype float32 or float64, but data type is {}.".format(
-                A.dtype
-            )
-        )
-    return None
+            f"Argument needs to be a DNDarray with datatype {allowed_dtypes}, but data type is {input.dtype}."
+        )
 
 
 #######################################################################################
-# user-friendly versions of hSVD
+# hierachical SVD "hSVD"
 #######################################################################################
 
 
@@ -99,11 +98,7 @@
         [1] Iwen, Ong. A distributed and incremental SVD algorithm for agglomerative data analysis on large networks. SIAM J. Matrix Anal. Appl., 37(4), 2016.
         [2] Himpe, Leibner, Rave. Hierarchical approximate proper orthogonal decomposition. SIAM J. Sci. Comput., 40 (5), 2018.
     """
-<<<<<<< HEAD
     _check_is_nd_of_dtype(A, "A", [2], [types.float32, types.float64])
-=======
-    _check_SVD_input(A)  # check if A is suitable input
->>>>>>> 2a19a401
     A_local_size = max(A.lshape_map[:, 1])
 
     if maxmergedim is not None and maxmergedim < 2 * (maxrank + safetyshift) + 1:
@@ -206,11 +201,7 @@
         [1] Iwen, Ong. A distributed and incremental SVD algorithm for agglomerative data analysis on large networks. SIAM J. Matrix Anal. Appl., 37(4), 2016.
         [2] Himpe, Leibner, Rave. Hierarchical approximate proper orthogonal decomposition. SIAM J. Sci. Comput., 40 (5), 2018.
     """
-<<<<<<< HEAD
     _check_is_nd_of_dtype(A, "A", [2], [types.float32, types.float64])
-=======
-    _check_SVD_input(A)  # check if A is suitable input
->>>>>>> 2a19a401
     A_local_size = max(A.lshape_map[:, 1])
 
     if maxmergedim is not None and maxrank is None:
@@ -254,11 +245,6 @@
         silent=silent,
         warnings_off=True,
     )
-
-
-################################################################################################
-# hSVD - "full" routine for the experts
-################################################################################################
 
 
 def hsvd(
@@ -342,7 +328,7 @@
             "\t\t".join(["%d" % an for an in active_nodes]),
         )
 
-    U_loc, sigma_loc, err_squared_loc = compute_local_truncated_svd(
+    U_loc, sigma_loc, err_squared_loc = _compute_local_truncated_svd(
         level, A.comm.rank, A.larray, maxrank, loc_atol, safetyshift
     )
     U_loc = torch.matmul(U_loc, torch.diag(sigma_loc))
@@ -420,7 +406,7 @@
 
             if len(future_nodes) == 1:
                 safetyshift = 0
-            U_loc, sigma_loc, err_squared_loc_new = compute_local_truncated_svd(
+            U_loc, sigma_loc, err_squared_loc_new = _compute_local_truncated_svd(
                 level, A.comm.rank, U_loc, maxrank, loc_atol, safetyshift
             )
 
@@ -474,12 +460,7 @@
     return U, rel_error_estimate
 
 
-##############################################################################################
-# AUXILIARY ROUTINES
-##############################################################################################
-
-
-def compute_local_truncated_svd(
+def _compute_local_truncated_svd(
     level: int,
     proc_id: int,
     U_loc: torch.Tensor,
@@ -535,18 +516,97 @@
         return U_loc, sigma_loc, err_squared_loc
 
 
-<<<<<<< HEAD
-def _check_is_nd_of_dtype(input, inputname, allowed_ns, allowed_dtypes):
-    if not isinstance(input, DNDarray):
-        raise TypeError(f"Argument {inputname} needs to be a DNDarray but is {type(input)}.")
-    if input.ndim not in allowed_ns:
-        raise ValueError(
-            f"Argument {inputname} needs to be a {allowed_ns}-dimensional, but is {input.ndim}-dimensional."
-        )
-    if input.dtype not in allowed_dtypes:
+##############################################################################################
+# Randomized SVD "rSVD"
+##############################################################################################
+
+
+def rsvd(
+    A: DNDarray,
+    rank: int,
+    n_oversamples: int = 10,
+    power_iter: int = 0,
+    qr_procs_to_merge: int = 2,
+) -> Union[Tuple[DNDarray, DNDarray, DNDarray], Tuple[DNDarray, DNDarray]]:
+    """
+    Randomized SVD (rSVD) with prescribed truncation rank `rank`.
+    If A = U diag(sigma) V^T is the true SVD of A, this routine computes an approximation for U[:,:rank] (and sigma[:rank], V[:,:rank]).
+
+    The accuracy of this approximation depends on the structure of A ("low-rank" is best) and appropriate choice of parameters.
+
+    Parameters
+    ----------
+    A : DNDarray
+        2D-array (float32/64) of which the rSVD has to be computed.
+    rank : int
+        truncation rank. (This parameter corresponds to `n_components` in sci-kit learn's TruncatedSVD.)
+    n_oversamples : int, optional
+        number of oversamples. The default is 10.
+    power_iter : int, optional
+        number of power iterations. The default is 1.
+    qr_procs_to_merge : int, optional
+        number of processes to merge at each step of QR decomposition in the power iteration (if power_iter > 0). The default is 2. See the corresponding remarks for `heat.linalg.qr` for more details.
+
+    Notes
+    ------
+    Memory requirements: the SVD computation of a matrix of size (rank + n_oversamples) x (rank + n_oversamples) must fit into the memory of a single process.
+    The implementation follows Algorithm 4.4 (randomized range finder) and Algorithm 5.1 (direct SVD) in [1].
+
+    References
+    -----------
+    [1] Halko, N., Martinsson, P. G., & Tropp, J. A. (2011). Finding structure with randomness: Probabilistic algorithms for constructing approximate matrix decompositions. SIAM review, 53(2), 217-288.
+    """
+    _check_is_nd_of_dtype(A, "A", [2], [types.float32, types.float64])
+    if not isinstance(rank, int):
+        raise TypeError(f"rank must be an integer, but is {type(rank)}.")
+    if rank < 1:
+        raise ValueError(f"rank must be positive, but is {rank}.")
+    if not isinstance(n_oversamples, int):
         raise TypeError(
-            f"Argument needs to be a DNDarray with datatype {allowed_dtypes}, but data type is {input.dtype}."
-        )
+            f"if provided, n_oversamples must be an integer, but is {type(n_oversamples)}."
+        )
+    if n_oversamples < 0:
+        raise ValueError(f"n_oversamples must be non-negative, but is {n_oversamples}.")
+    if not isinstance(power_iter, int):
+        raise TypeError(f"if provided, power_iter must be an integer, but is {type(power_iter)}.")
+    if power_iter < 0:
+        raise ValueError(f"power_iter must be non-negative, but is {power_iter}.")
+
+    ell = rank + n_oversamples
+    q = power_iter
+
+    # random matrix
+    splitOmega = 1 if A.split == 0 else 0
+    Omega = randn(A.shape[1], ell, dtype=A.dtype, device=A.device, split=splitOmega)
+
+    # compute the range of A
+    Y = matmul(A, Omega)
+    Q, _ = qr(Y, procs_to_merge=qr_procs_to_merge)
+
+    # power iterations
+    for _ in range(q):
+        Y = matmul(A.T, Q)
+        Q, _ = qr(Y, procs_to_merge=qr_procs_to_merge)
+        Y = matmul(A, Q)
+        Q, _ = qr(Y, procs_to_merge=qr_procs_to_merge)
+
+    # compute the SVD of the projected matrix
+    B = matmul(Q.T, A)
+    B.resplit_(
+        None
+    )  # B will be of size ell x ell and thus small enough to fit into memory of a single process
+    U, sigma, V = svd.svd(B)  # actually just torch svd as input is not split anymore
+    U = matmul(Q, U)[:, :rank]
+    U.balance_()
+    S = sigma[:rank]
+    V = V[:, :rank]
+    V.balance_()
+    return U, S, V
+
+
+##############################################################################################
+# Incremental SVD "iSVD"
+##############################################################################################
 
 
 def isvd(
@@ -596,92 +656,4 @@
         )
     # check if the number of columns of new_data matches the number of rows of U_old and V_old
     if new_data.shape[0] != U_old.shape[0]:
-        raise ValueError("The number of rows of new_data must match the number of rows of U_old.")
-=======
-##############################################################################################
-# Randomized SVD
-##############################################################################################
-
-
-def rsvd(
-    A: DNDarray,
-    rank: int,
-    n_oversamples: int = 10,
-    power_iter: int = 0,
-    qr_procs_to_merge: int = 2,
-) -> Union[Tuple[DNDarray, DNDarray, DNDarray], Tuple[DNDarray, DNDarray]]:
-    """
-    Randomized SVD (rSVD) with prescribed truncation rank `rank`.
-    If A = U diag(sigma) V^T is the true SVD of A, this routine computes an approximation for U[:,:rank] (and sigma[:rank], V[:,:rank]).
-
-    The accuracy of this approximation depends on the structure of A ("low-rank" is best) and appropriate choice of parameters.
-
-    Parameters
-    ----------
-    A : DNDarray
-        2D-array (float32/64) of which the rSVD has to be computed.
-    rank : int
-        truncation rank. (This parameter corresponds to `n_components` in sci-kit learn's TruncatedSVD.)
-    n_oversamples : int, optional
-        number of oversamples. The default is 10.
-    power_iter : int, optional
-        number of power iterations. The default is 1.
-    qr_procs_to_merge : int, optional
-        number of processes to merge at each step of QR decomposition in the power iteration (if power_iter > 0). The default is 2. See the corresponding remarks for `heat.linalg.qr` for more details.
-
-    Notes
-    ------
-    Memory requirements: the SVD computation of a matrix of size (rank + n_oversamples) x (rank + n_oversamples) must fit into the memory of a single process.
-    The implementation follows Algorithm 4.4 (randomized range finder) and Algorithm 5.1 (direct SVD) in [1].
-
-    References
-    -----------
-    [1] Halko, N., Martinsson, P. G., & Tropp, J. A. (2011). Finding structure with randomness: Probabilistic algorithms for constructing approximate matrix decompositions. SIAM review, 53(2), 217-288.
-    """
-    _check_SVD_input(A)  # check if A is suitable input
-    if not isinstance(rank, int):
-        raise TypeError(f"rank must be an integer, but is {type(rank)}.")
-    if rank < 1:
-        raise ValueError(f"rank must be positive, but is {rank}.")
-    if not isinstance(n_oversamples, int):
-        raise TypeError(
-            f"if provided, n_oversamples must be an integer, but is {type(n_oversamples)}."
-        )
-    if n_oversamples < 0:
-        raise ValueError(f"n_oversamples must be non-negative, but is {n_oversamples}.")
-    if not isinstance(power_iter, int):
-        raise TypeError(f"if provided, power_iter must be an integer, but is {type(power_iter)}.")
-    if power_iter < 0:
-        raise ValueError(f"power_iter must be non-negative, but is {power_iter}.")
-
-    ell = rank + n_oversamples
-    q = power_iter
-
-    # random matrix
-    splitOmega = 1 if A.split == 0 else 0
-    Omega = randn(A.shape[1], ell, dtype=A.dtype, device=A.device, split=splitOmega)
-
-    # compute the range of A
-    Y = matmul(A, Omega)
-    Q, _ = qr(Y, procs_to_merge=qr_procs_to_merge)
-
-    # power iterations
-    for _ in range(q):
-        Y = matmul(A.T, Q)
-        Q, _ = qr(Y, procs_to_merge=qr_procs_to_merge)
-        Y = matmul(A, Q)
-        Q, _ = qr(Y, procs_to_merge=qr_procs_to_merge)
-
-    # compute the SVD of the projected matrix
-    B = matmul(Q.T, A)
-    B.resplit_(
-        None
-    )  # B will be of size ell x ell and thus small enough to fit into memory of a single process
-    U, sigma, V = svd.svd(B)  # actually just torch svd as input is not split anymore
-    U = matmul(Q, U)[:, :rank]
-    U.balance_()
-    S = sigma[:rank]
-    V = V[:, :rank]
-    V.balance_()
-    return U, S, V
->>>>>>> 2a19a401
+        raise ValueError("The number of rows of new_data must match the number of rows of U_old.")