--- conflicted
+++ resolved
@@ -753,24 +753,14 @@
     V_old: DNDarray,
     maxrank: Optional[int] = None,
 ) -> Tuple[DNDarray, DNDarray, DNDarray]:
-<<<<<<< HEAD
-    """Incremental SVD (iSVD) for the addition of new data to an existing SVD.
-    Given the the SVD of an "old" matrix, X_old = `U_old @ S_old @ V_old.T`, and additional columns `new_data`, this routine computes
-    (a possibly approximate) SVD of the extended matrix `X_new = [X_old | new_data]`.
-=======
     r"""Incremental SVD (iSVD) for the addition of new data to an existing SVD.
     Given the the SVD of an "old" matrix, :math:`X_\textnormal{old} = `U_\textnormal{old} \cdot S_\textnormal{old} \cdot V_\textnormal{old}^T`, and additional columns :math:`N` (\"`new_data`\"), this routine computes
     (a possibly approximate) SVD of the extended matrix :math:`X_\textnormal{new} = [ X_\textnormal{old} | N]`.
->>>>>>> 2a752acd
 
     Parameters
     ----------
     new_data : DNDarray
-<<<<<<< HEAD
-        2D-array (float32/64) of which the SVD has to be computed. It must hold `new_data.split != 1` if `U_old.split = 0`.
-=======
         2D-array (float32/64) of columns that are added to the "old" SVD. It must hold `new_data.split != 1` if `U_old.split = 0`.
->>>>>>> 2a752acd
     U_old : DNDarray
         U-factor of the SVD of the "old" matrix, 2D-array (float32/64). It must hold `U_old.split != 0` if `new_data.split = 1`.
     S_old : DNDarray
