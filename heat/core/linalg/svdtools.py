"""
distributed hierarchical SVD
"""

import numpy as np
import collections
import torch
from typing import Type, Callable, Dict, Any, TypeVar, Union, Tuple, Optional

from ..communication import MPICommunication
from ..dndarray import DNDarray
from .. import factories
from .. import types
from ..linalg import matmul, vector_norm, qr, svd
from ..indexing import where
from ..random import randn

from ..manipulations import vstack, hstack, diag, balance

from .. import statistics
from math import log, ceil, floor, sqrt


<<<<<<< HEAD
__all__ = ["hsvd_rank", "hsvd_rtol", "hsvd", "rsvd", "isvd"]


def _check_is_nd_of_dtype(input, inputname, allowed_ns, allowed_dtypes):
    if not isinstance(input, DNDarray):
        raise TypeError(f"Argument {inputname} needs to be a DNDarray but is {type(input)}.")
    if input.ndim not in allowed_ns:
        raise ValueError(
            f"Argument {inputname} needs to be a {allowed_ns}-dimensional, but is {input.ndim}-dimensional."
        )
    if input.dtype not in allowed_dtypes:
        raise TypeError(
            f"Argument needs to be a DNDarray with datatype {allowed_dtypes}, but data type is {input.dtype}."
        )
=======
__all__ = ["hsvd_rank", "hsvd_rtol", "hsvd", "rsvd"]


def _check_SVD_input(A):
    if not isinstance(A, DNDarray):
        raise TypeError(f"Argument needs to be a DNDarray but is {type(A)}.")
    if not A.ndim == 2:
        raise ValueError("A needs to be a 2D matrix")
    if not types.heat_type_is_realfloating(A.dtype):
        raise TypeError(
            "Argument needs to be a DNDarray with datatype float32 or float64, but data type is {}.".format(
                A.dtype
            )
        )
    return None
>>>>>>> 14ca5e9c


#######################################################################################
# hierachical SVD "hSVD"
#######################################################################################


def hsvd_rank(
    A: DNDarray,
    maxrank: int,
    compute_sv: bool = False,
    maxmergedim: Optional[int] = None,
    safetyshift: int = 5,
    silent: bool = True,
) -> Union[
    Tuple[DNDarray, DNDarray, DNDarray, float], Tuple[DNDarray, DNDarray, DNDarray], DNDarray
]:
    """
        Hierarchical SVD (hSVD) with prescribed truncation rank `maxrank`.
        If A = U diag(sigma) V^T is the true SVD of A, this routine computes an approximation for U[:,:maxrank] (and sigma[:maxrank], V[:,:maxrank]).

        The accuracy of this approximation depends on the structure of A ("low-rank" is best) and appropriate choice of parameters.

        One can expect a similar outcome from this routine as for sci-kit learn's TruncatedSVD (with `algorithm='randomized'`) although a different, determinstic algorithm is applied here. Hereby, the parameters `n_components`
        and `n_oversamples` (sci-kit learn) roughly correspond to `maxrank` and `safetyshift` (see below).

        Parameters
        ----------
        A : DNDarray
            2D-array (float32/64) of which the hSVD has to be computed.
        maxrank : int
            truncation rank. (This parameter corresponds to `n_components` in sci-kit learn's TruncatedSVD.)
        compute_sv : bool, optional
            compute_sv=True implies that also Sigma and V are computed and returned. The default is False.
        maxmergedim : int, optional
            maximal size of the concatenation matrices during the merging procedure. The default is None and results in an appropriate choice depending on the size of the local slices of A and maxrank.
            Too small choices for this parameter will result in failure if the maximal size of the concatenation matrices does not allow to merge at least two matrices. Too large choices for this parameter can cause memory errors if the resulting merging problem becomes too large.
        safetyshift : int, optional
            Increases the actual truncation rank within the computations by a safety shift. The default is 5. (There is some similarity to `n_oversamples` in sci-kit learn's TruncatedSVD.)
        silent : bool, optional
            silent=False implies that some information on the computations are printed. The default is True.

        Returns
        -------
        (Union[    Tuple[DNDarray, DNDarray, DNDarray, float], Tuple[DNDarray, DNDarray, DNDarray], DNDarray])
            if compute_sv=True: U, Sigma, V, a-posteriori error estimate for the reconstruction error ||A-U Sigma V^T ||_F / ||A||_F (computed according to [2] along the "true" merging tree).
            if compute_sv=False: U, a-posteriori error estimate

        Notes
        -------
        The size of the process local SVDs to be computed during merging is proportional to the non-split size of the input A and (maxrank + safetyshift). Therefore, conservative choice of maxrank and safetyshift is advised to avoid memory issues.
        Note that, as sci-kit learn's randomized SVD, this routine is different from `numpy.linalg.svd` because not all singular values and vectors are computed
        and even those computed may be inaccurate if the input matrix exhibts a unfavorable structure.

    See Also
    ---------
    :func:`hsvd`
    :func:`hsvd_rtol`
        References
        -------
        [1] Iwen, Ong. A distributed and incremental SVD algorithm for agglomerative data analysis on large networks. SIAM J. Matrix Anal. Appl., 37(4), 2016.
        [2] Himpe, Leibner, Rave. Hierarchical approximate proper orthogonal decomposition. SIAM J. Sci. Comput., 40 (5), 2018.
    """
<<<<<<< HEAD
    _check_is_nd_of_dtype(A, "A", [2], [types.float32, types.float64])
=======
    _check_SVD_input(A)  # check if A is suitable input
>>>>>>> 14ca5e9c
    A_local_size = max(A.lshape_map[:, 1])

    if maxmergedim is not None and maxmergedim < 2 * (maxrank + safetyshift) + 1:
        raise RuntimeError(
            "maxmergedim=%d is too small. Please ensure `maxmergedim > 2*(maxrank + safetyshift)`, or set `maxmergedim=None` in order to work with the default value."
            % maxmergedim
        )

    if maxmergedim is None:
        if A_local_size >= 2 * (maxrank + safetyshift):
            maxmergedim = A_local_size
        else:
            maxmergedim = 2 * (maxrank + safetyshift) + 1

    return hsvd(
        A,
        maxrank=maxrank,
        maxmergedim=maxmergedim,
        rtol=None,
        safetyshift=safetyshift,
        no_of_merges=None,
        compute_sv=compute_sv,
        silent=silent,
        warnings_off=True,
    )


def hsvd_rtol(
    A: DNDarray,
    rtol: float,
    compute_sv: bool = False,
    maxrank: Optional[int] = None,
    maxmergedim: Optional[int] = None,
    safetyshift: int = 5,
    no_of_merges: Optional[int] = None,
    silent: bool = True,
) -> Union[
    Tuple[DNDarray, DNDarray, DNDarray, float], Tuple[DNDarray, DNDarray, DNDarray], DNDarray
]:
    """
        Hierchical SVD (hSVD) with prescribed upper bound on the relative reconstruction error.
        If A = U diag(sigma) V^T is the true SVD of A, this routine computes an approximation for U[:,:r] (and sigma[:r], V[:,:r])
        such that the rel. reconstruction error ||A-U[:,:r] diag(sigma[:r]) V[:,:r]^T ||_F / ||A||_F does not exceed rtol.

        The accuracy of this approximation depends on the structure of A ("low-rank" is best) and appropriate choice of parameters. This routine is similar to `hsvd_rank` with the difference that
        truncation is not performed after a fixed number (namly `maxrank` many) singular values but after such a number of singular values that suffice to capture a prescribed fraction of the amount of information
        contained in the input data (`rtol`).

        Parameters
        ----------
        A : DNDarray
            2D-array (float32/64) of which the hSVD has to be computed.
        rtol : float
            desired upper bound on the relative reconstruction error ||A-U Sigma V^T ||_F / ||A||_F. This upper bound is processed into 'local'
            tolerances during the actual computations assuming the worst case scenario of a binary "merging tree"; therefore, the a-posteriori
            error for the relative error using the true "merging tree" (see output) may be significantly smaller than rtol.
            Prescription of maxrank or maxmergedim (disabled in default) can result in loss of desired precision, but can help to avoid memory issues.
        compute_sv : bool, optional
            compute_sv=True implies that also Sigma and V are computed and returned. The default is False.
        no_of_merges : int, optional
            Maximum number of processes to be merged at each step. If no further arguments are provided (see below),
            this completely determines the "merging tree" and may cause memory issues. The default is None and results in a binary merging tree.
            Note that no_of_merges dominates maxrank and maxmergedim in the sense that at most no_of_merges processes are merged
            even if maxrank and maxmergedim would allow merging more processes.
        maxrank : int, optional
            maximal truncation rank. The default is None.
            Setting at least one of maxrank and maxmergedim is recommended to avoid memory issues, but can result in loss of desired precision.
            Setting only maxrank (and not maxmergedim) results in an appropriate default choice for maxmergedim depending on the size of the local slices of A and the value of maxrank.
        maxmergedim : int, optional
            maximal size of the concatenation matrices during the merging procedure. The default is None and results in an appropriate choice depending on the size of the local slices of A and maxrank. The default is None.
            Too small choices for this parameter will result in failure if the maximal size of the concatenation matrices does not allow to merge at least two matrices. Too large choices for this parameter can cause memory errors if the resulting merging problem becomes too large.
            Setting at least one of maxrank and maxmergedim is recommended to avoid memory issues, but can result in loss of desired precision.
            Setting only maxmergedim (and not maxrank) results in an appropriate default choice for maxrank.
        safetyshift : int, optional
            Increases the actual truncation rank within the computations by a safety shift. The default is 5.
        silent : bool, optional
            silent=False implies that some information on the computations are printed. The default is True.

        Returns
        -------
        (Union[    Tuple[DNDarray, DNDarray, DNDarray, float], Tuple[DNDarray, DNDarray, DNDarray], DNDarray])
            if compute_sv=True: U, Sigma, V, a-posteriori error estimate for the reconstruction error ||A-U Sigma V^T ||_F / ||A||_F (computed according to [2] along the "true" merging tree used in the computations).
            if compute_sv=False: U, a-posteriori error estimate

        Notes
        -------
        The maximum size of the process local SVDs to be computed during merging is proportional to the non-split size of the input A and (maxrank + safetyshift). Therefore, conservative choice of maxrank and safetyshift is advised to avoid memory issues.
        For similar reasons, prescribing only rtol and the number of processes to be merged in each step (without specifying maxrank or maxmergedim) may result in memory issues.
        Although prescribing maxrank is therefore strongly recommended to avoid memory issues, but may result in loss of desired precision (rtol). If this occures, a separate warning will be raised.

        Note that this routine is different from `numpy.linalg.svd` because not all singular values and vectors are computed and even those computed may be inaccurate if the input matrix exhibts a unfavorable structure.

        To avoid confusion, note that `rtol` in this routine does not have any similarity to `tol` in scikit learn's TruncatedSVD.
    See Also
    ---------
    :func:`hsvd`
    :func:`hsvd_rank`
        References
        -------
        [1] Iwen, Ong. A distributed and incremental SVD algorithm for agglomerative data analysis on large networks. SIAM J. Matrix Anal. Appl., 37(4), 2016.
        [2] Himpe, Leibner, Rave. Hierarchical approximate proper orthogonal decomposition. SIAM J. Sci. Comput., 40 (5), 2018.
    """
<<<<<<< HEAD
    _check_is_nd_of_dtype(A, "A", [2], [types.float32, types.float64])
=======
    _check_SVD_input(A)  # check if A is suitable input
>>>>>>> 14ca5e9c
    A_local_size = max(A.lshape_map[:, 1])

    if maxmergedim is not None and maxrank is None:
        maxrank = floor(A_local_size / 2) - safetyshift
        if maxrank <= 0:
            raise ValueError("safetyshift is too large.")

    if maxmergedim is None and maxrank is not None:
        if A_local_size >= 2 * (maxrank + safetyshift):
            maxmergedim = A_local_size
        else:
            maxmergedim = 2 * (maxrank + safetyshift) + 1

    if (
        maxmergedim is not None
        and maxrank is not None
        and maxmergedim < 2 * (maxrank + safetyshift) + 1
    ):
        raise ValueError(
            "maxmergedim=%d is too small. Please ensure `maxmergedim > 2*(maxrank + safetyshift)`, or set `maxmergedim=None` in order to work with the default value."
            % maxmergedim
        )

    if maxmergedim is None and maxrank is None:
        if no_of_merges is None:
            no_of_merges = 2
        maxmergedim = 2 * (A.shape[1] + safetyshift) + 1
        maxrank = A.shape[1]

    if no_of_merges is not None and no_of_merges < 2:
        raise ValueError("`no_of_merges` must be >= 2.")

    return hsvd(
        A,
        maxrank=maxrank,
        maxmergedim=maxmergedim,
        rtol=rtol,
        safetyshift=safetyshift,
        no_of_merges=no_of_merges,
        compute_sv=compute_sv,
        silent=silent,
        warnings_off=True,
    )


def hsvd(
    A: DNDarray,
    maxrank: Optional[int] = None,
    maxmergedim: Optional[int] = None,
    rtol: Optional[float] = None,
    safetyshift: int = 0,
    no_of_merges: Optional[int] = 2,
    compute_sv: bool = False,
    silent: bool = True,
    warnings_off: bool = False,
) -> Union[
    Tuple[DNDarray, DNDarray, DNDarray, float], Tuple[DNDarray, DNDarray, DNDarray], DNDarray
]:
    """
    This function computes an approximate truncated SVD of A utilizing a distributed hiearchical algorithm; see the references.
    The present function `hsvd` is a low-level routine, provides many options/parameters, but no default values, and is not recommended for usage by non-experts since conflicts
    arising from inappropriate parameter choice will not be catched. We strongly recommend to use the corresponding high-level functions `hsvd_rank` and `hsvd_rtol` instead.

    Input
    -------
    A: DNDarray
        2D-array (float32/64) of which hSVD has to be computed
    maxrank: int, optional
        truncation rank of the SVD
    maxmergedim: int, optional
        maximal size of the concatenation matrices when "merging" the local SVDs
    rtol: float, optional
        upper bound on the relative reconstruction error ||A-U Sigma V^T ||_F / ||A||_F (may deteriorate due to other parameters)
    safetyshift: int, optional
        shift that increases the actual truncation rank of the local SVDs during the computations in order to increase accuracy
    no_of_merges: int, optional
        maximum number of local SVDs to be "merged" at one step
    compute_sv: bool, optional
        determines whether to compute U, Sigma, V (compute_sv=True) or not (then U only)
    silent: bool, optional
        determines whether to print infos on the computations performed (silent=False)
    warnings_off: bool, optional
        switch on and off warnings that are not intended for the high-level routines based on this function

    Returns
    -------
    (Union[    Tuple[DNDarray, DNDarray, DNDarray, float], Tuple[DNDarray, DNDarray, DNDarray], DNDarray])
        if compute_sv=True: U, Sigma, V, a-posteriori error estimate for the reconstruction error ||A-U Sigma V^T ||_F / ||A||_F (computed according to [2] along the "true" merging tree used in the computations).
        if compute_sv=False: U, a-posteriori error estimate

    References
    -------
    [1] Iwen, Ong. A distributed and incremental SVD algorithm for agglomerative data analysis on large networks. SIAM J. Matrix Anal. Appl., 37(4), 2016.
    [2] Himpe, Leibner, Rave. Hierarchical approximate proper orthogonal decomposition. SIAM J. Sci. Comput., 40 (5), 2018.

    See Also
    ---------
    :func:`hsvd_rank`
    :func:`hsvd_rtol`
    """
    # if split dimension is 0, transpose matrix and remember this
    transposeflag = False
    if A.split == 0:
        transposeflag = True
        A = A.T

    no_procs = A.comm.Get_size()

    Anorm = vector_norm(A)

    if rtol is not None:
        loc_atol = Anorm.larray * rtol / sqrt(2 * no_procs - 1)
    else:
        loc_atol = None

    # compute the SVDs on the 0th level
    # Important notice: in the following 'node' refers to the nodes of the tree-like merging structure of hSVD, not to the compute nodes of an HPC-cluster
    level = 0
    active_nodes = [i for i in range(no_procs)]
    if A.comm.rank == 0 and not silent:
        print(
            "hSVD level %d...\t" % level,
            "processes ",
            "\t\t".join(["%d" % an for an in active_nodes]),
        )

    U_loc, sigma_loc, err_squared_loc = _compute_local_truncated_svd(
        level, A.comm.rank, A.larray, maxrank, loc_atol, safetyshift
    )
    U_loc = torch.matmul(U_loc, torch.diag(sigma_loc))

    finished = False
    while not finished:
        # communicate dimension of each nodes to all other nodes
        dims_global = A.comm.allgather(U_loc.shape[1])

        if A.comm.rank == 0 and not silent:
            print(
                "              current ranks:",
                "\t\t".join(["%d" % dims_global[an] for an in active_nodes]),
            )

        # determine future nodes and prepare sending
        future_nodes = [0]
        send_to = [[]] * no_procs
        current_idx = 0
        current_future_node = 0
        used_budget = 0
        k = 0
        counter = 0
        #        print("active_nodes", active_nodes)
        while k < len(active_nodes):
            current_idx = active_nodes[k]
            if used_budget + dims_global[current_idx] > maxmergedim or counter == no_of_merges:
                current_future_node = current_idx
                future_nodes.append(current_future_node)
                used_budget = dims_global[current_idx]
                counter = 1
            else:
                if not used_budget == 0:
                    send_to[current_idx] = current_future_node
                used_budget += dims_global[current_idx]
                counter += 1
            k += 1

        recv_from = [[]] * no_procs
        for i in future_nodes:
            recv_from[i] = [k for k in range(no_procs) if send_to[k] == i]

        if A.comm.rank in future_nodes:
            # FUTURE NODES
            # in the future nodes receive local arrays from previous level
            err_squared_loc = [err_squared_loc] + [
                torch.zeros_like(err_squared_loc) for i in recv_from[A.comm.rank]
            ]
            U_loc = [U_loc] + [
                torch.zeros(
                    (A.shape[0] + 1, dims_global[i]),
                    dtype=A.larray.dtype,
                    device=A.device.torch_device,
                )
                for i in recv_from[A.comm.rank]
            ]
            for k in range(len(recv_from[A.comm.rank])):
                # receive concatenated U_loc and err_squared_loc
                A.comm.Recv(U_loc[k + 1], recv_from[A.comm.rank][k], tag=recv_from[A.comm.rank][k])
                # separate U_loc and err_squared_loc
                err_squared_loc[k + 1] = U_loc[k + 1][-1, 0]
                U_loc[k + 1] = U_loc[k + 1][:-1]

            # concatenate the received arrays
            U_loc = torch.hstack(U_loc)
            err_squared_loc = sum(err_squared_loc)
            level += 1
            if A.comm.rank == 0 and not silent:
                print(
                    "hSVD level %d...\t" % level,
                    "processes ",
                    "\t\t".join(["%d" % fn for fn in future_nodes]),
                )
            # compute "local" SVDs on the current level

            if len(future_nodes) == 1:
                safetyshift = 0
            U_loc, sigma_loc, err_squared_loc_new = _compute_local_truncated_svd(
                level, A.comm.rank, U_loc, maxrank, loc_atol, safetyshift
            )

            if len(future_nodes) > 1:
                # prepare next level or...
                U_loc = torch.matmul(U_loc, torch.diag(sigma_loc))
            err_squared_loc += err_squared_loc_new
        elif A.comm.rank in active_nodes and A.comm.rank not in future_nodes:
            # concatenate U_loc and err_squared_loc to avoid sending multiple messages
            err_squared_loc = torch.full((1, U_loc.shape[1]), err_squared_loc, device=U_loc.device)
            U_loc = torch.vstack([U_loc, err_squared_loc])
            A.comm.Send(U_loc, send_to[A.comm.rank], tag=A.comm.rank)
            # separate U_loc and err_squared_loc again
            err_squared_loc = U_loc[-1, 0]
            U_loc = U_loc[:-1]
        if len(future_nodes) == 1:
            finished = True
        else:
            active_nodes = future_nodes
    # After completion of the SVD, distribute the result from process 0 to all processes again
    # stack U_loc and err_squared_loc to avoid sending multiple messages
    err_squared_loc = torch.full((1, U_loc.shape[1]), err_squared_loc, device=U_loc.device)
    U_loc = torch.vstack([U_loc, err_squared_loc])
    U_loc_shape = A.comm.bcast(U_loc.shape, root=0)
    if A.comm.rank != 0:
        U_loc = torch.zeros(U_loc_shape, dtype=A.larray.dtype, device=A.device.torch_device)
    A.comm.Bcast(U_loc, root=0)
    # separate U_loc and err_squared_loc again
    err_squared_loc = U_loc[-1, 0]
    U = factories.array(U_loc[:-1], device=A.device, split=None, comm=A.comm)
    rel_error_estimate = (
        factories.array(err_squared_loc**0.5, device=A.device, split=None, comm=A.comm) / Anorm
    )

    # Postprocessing:
    # compute V if required or if split=0 for the input
    # in case of split=0 undo the transposition...
    if transposeflag or compute_sv:
        V = matmul(A.T, U)
        sigma = vector_norm(V, axis=0)
        if vector_norm(sigma) > 0:
            V = matmul(V, diag(1 / sigma))

        if transposeflag:
            if compute_sv:
                return V, sigma, U, rel_error_estimate
            return V, rel_error_estimate

        return U, sigma, V, rel_error_estimate

    return U, rel_error_estimate


def _compute_local_truncated_svd(
    level: int,
    proc_id: int,
    U_loc: torch.Tensor,
    maxrank: int,
    loc_atol: Optional[float],
    safetyshift: int,
) -> Tuple[torch.Tensor, torch.Tensor, float]:
    """
    Auxiliary routine for hsvd: computes the truncated SVD ("U-factor" and "sigma-factor" of the SVD, i.e. first and second output) of the respective local array `U_loc` together with an estimate for the truncation error (third output).
    Truncation of the SVD either to absolute (!) tolerance `loc_atol` or to maximal rank `maxrank` is performed; moreover, singular values close to or below the level of "numerical noise" (1e-14 for float64, 1e-7 for float32) are cut.
    A safetyshift is added, i.e. the final truncation rank determined from `loc_atol` and `maxrank` is increased by `safetyshift`.
    """
    U_loc, sigma_loc, _ = torch.linalg.svd(U_loc, full_matrices=False)

    if U_loc.dtype == torch.float64:
        noiselevel = 1e-14
    elif U_loc.dtype == torch.float32:
        noiselevel = 1e-7

    # the "intuitive" choice torch.argwhere is only available in torch>=1.11.0, so we need to use torch.nonzero that works similar
    no_noise_idx = torch.nonzero(sigma_loc >= noiselevel)

    if len(no_noise_idx) != 0:
        cut_noise_rank = max(no_noise_idx) + 1
        if loc_atol is None:
            loc_trunc_rank = min(maxrank, cut_noise_rank)
        else:
            # the "intuitive" choice torch.argwhere is only available in torch>=1.11.0, so we need to use torch.nonzero that works similar
            ideal_trunc_rank = min(
                torch.nonzero(
                    torch.tensor(
                        [torch.norm(sigma_loc[k:]) ** 2 for k in range(sigma_loc.shape[0] + 1)],
                        device=U_loc.device,
                    )
                    < loc_atol**2
                )
            )

            loc_trunc_rank = min(maxrank, ideal_trunc_rank, cut_noise_rank)
            if loc_trunc_rank != ideal_trunc_rank:
                print(
                    "in hSVD (level %d, process %d): abs tol = %2.2e requires truncation to rank %d, but maxrank=%d. Loss of desired precision (rtol) very likely!"
                    % (level, proc_id, loc_atol, ideal_trunc_rank, maxrank)
                )

        loc_trunc_rank = min(sigma_loc.shape[0], loc_trunc_rank + safetyshift)
        err_squared_loc = torch.linalg.norm(sigma_loc[loc_trunc_rank - safetyshift :]) ** 2
        return U_loc[:, :loc_trunc_rank], sigma_loc[:loc_trunc_rank], err_squared_loc
    else:
        err_squared_loc = torch.linalg.norm(sigma_loc) ** 2
        sigma_loc = torch.zeros(1, dtype=U_loc.dtype, device=U_loc.device)
        U_loc = torch.zeros(U_loc.shape[0], 1, dtype=U_loc.dtype, device=U_loc.device)
        return U_loc, sigma_loc, err_squared_loc


##############################################################################################
<<<<<<< HEAD
# Randomized SVD "rSVD"
=======
# Randomized SVD
>>>>>>> 14ca5e9c
##############################################################################################


def rsvd(
    A: DNDarray,
    rank: int,
    n_oversamples: int = 10,
    power_iter: int = 0,
    qr_procs_to_merge: int = 2,
) -> Union[Tuple[DNDarray, DNDarray, DNDarray], Tuple[DNDarray, DNDarray]]:
    r"""
    Randomized SVD (rSVD) with prescribed truncation rank `rank`.
    If :math:`A = U \operatorname{diag}(S) V^T` is the true SVD of A, this routine computes an approximation for U[:,:rank] (and S[:rank], V[:,:rank]).

    The accuracy of this approximation depends on the structure of A ("low-rank" is best) and appropriate choice of parameters.

    Parameters
    ----------
    A : DNDarray
        2D-array (float32/64) of which the rSVD has to be computed.
    rank : int
<<<<<<< HEAD
        truncation rank. (This parameter corresponds to `n_components` in sci-kit learn's TruncatedSVD.)
=======
        truncation rank. (This parameter corresponds to `n_components` in scikit-learn's TruncatedSVD.)
>>>>>>> 14ca5e9c
    n_oversamples : int, optional
        number of oversamples. The default is 10.
    power_iter : int, optional
        number of power iterations. The default is 0.
        Choosing `power_iter > 0` can improve the accuracy of the SVD approximation in the case of slowly decaying singular values, but increases the computational cost.
    qr_procs_to_merge : int, optional
<<<<<<< HEAD
        number of processes to merge at each step of QR decomposition in the power iteration (if power_iter > 0). The default is 2. See the corresponding remarks for `heat.linalg.qr` for more details.
=======
        number of processes to merge at each step of QR decomposition in the power iteration (if power_iter > 0). The default is 2. See the corresponding remarks for :func:`heat.linalg.qr() <heat.core.linalg.qr.qr()>` for more details.
>>>>>>> 14ca5e9c

    Notes
    ------
    Memory requirements: the SVD computation of a matrix of size (rank + n_oversamples) x (rank + n_oversamples) must fit into the memory of a single process.
    The implementation follows Algorithm 4.4 (randomized range finder) and Algorithm 5.1 (direct SVD) in [1].

    References
    -----------
    [1] Halko, N., Martinsson, P. G., & Tropp, J. A. (2011). Finding structure with randomness: Probabilistic algorithms for constructing approximate matrix decompositions. SIAM review, 53(2), 217-288.
    """
<<<<<<< HEAD
    _check_is_nd_of_dtype(A, "A", [2], [types.float32, types.float64])
=======
    _check_SVD_input(A)  # check if A is suitable input
>>>>>>> 14ca5e9c
    if not isinstance(rank, int):
        raise TypeError(f"rank must be an integer, but is {type(rank)}.")
    if rank < 1:
        raise ValueError(f"rank must be positive, but is {rank}.")
    if not isinstance(n_oversamples, int):
        raise TypeError(
            f"if provided, n_oversamples must be an integer, but is {type(n_oversamples)}."
        )
    if n_oversamples < 0:
        raise ValueError(f"n_oversamples must be non-negative, but is {n_oversamples}.")
    if not isinstance(power_iter, int):
        raise TypeError(f"if provided, power_iter must be an integer, but is {type(power_iter)}.")
    if power_iter < 0:
        raise ValueError(f"power_iter must be non-negative, but is {power_iter}.")

    ell = rank + n_oversamples
    q = power_iter

    # random matrix
    splitOmega = 1 if A.split == 0 else 0
    Omega = randn(A.shape[1], ell, dtype=A.dtype, device=A.device, split=splitOmega)

    # compute the range of A
    Y = matmul(A, Omega)
    Q, _ = qr(Y, procs_to_merge=qr_procs_to_merge)

    # power iterations
    for _ in range(q):
        Y = matmul(A.T, Q)
        Q, _ = qr(Y, procs_to_merge=qr_procs_to_merge)
        Y = matmul(A, Q)
        Q, _ = qr(Y, procs_to_merge=qr_procs_to_merge)

    # compute the SVD of the projected matrix
    B = matmul(Q.T, A)
    B.resplit_(
        None
    )  # B will be of size ell x ell and thus small enough to fit into memory of a single process
    U, sigma, V = svd.svd(B)  # actually just torch svd as input is not split anymore
    U = matmul(Q, U)[:, :rank]
    U.balance_()
    S = sigma[:rank]
    V = V[:, :rank]
    V.balance_()
<<<<<<< HEAD
    return U, S, V


##############################################################################################
# Incremental SVD "iSVD"
##############################################################################################


def _isvd(
    new_data: DNDarray,
    U_old: DNDarray,
    S_old: DNDarray,
    V_old: Optional[DNDarray] = None,
    maxrank: Optional[int] = None,
    old_matrix_size: Optional[int] = None,
    old_rowwise_mean: Optional[DNDarray] = None,
) -> Union[Tuple[DNDarray, DNDarray, DNDarray], Tuple[DNDarray, DNDarray, DNDarray, DNDarray]]:
    """
    Helper function for iSVD and iPCA; follows roughly the "incremental PCA with mean update", Fig.1 in:
    David A. Ross, Jongwoo Lim, Ruei-Sung Lin, Ming-Hsuan Yang. Incremental Learning for Robust Visual Tracking. IJCV, 2008.

    Either incremental SVD / PCA or incremental SVD / PCA  with mean subtraction is performed.

    Parameters
    -----------
    new_data: DNDarray
        new data as DNDarray
    U_old, S_old, V_old: DNDarrays
        "old" SVD-factors
        if no V_old is provided, only U and S are computed (PCA)
    maxrank: int, optional
        rank to which new SVD should be truncated
    old_matrix_size: int, optional
        size of the old matrix; this does not need to be identical to V_old.shape[0] as "old" SVD might have been truncated
    old_rowwise_mean: int, optional
        row-wise mean of the old matrix; if not provided, no mean subtraction is performed
    """
    # old SVD is SVD of a matrix of dimension m x n as has rank r
    # new data have shape m x d
    d = new_data.shape[1]
    n = V_old.shape[0] if V_old is not None else old_matrix_size
    r = S_old.shape[0]
    if maxrank is None:
        maxrank = min(n + d, U_old.shape[0])
    else:
        maxrank = min(maxrank, min(n + d, U_old.shape[0]))

    if old_rowwise_mean is not None:
        new_data_rowwise_mean = statistics.mean(new_data, axis=1)
        new_rowwise_mean = (old_matrix_size * old_rowwise_mean + d * new_data_rowwise_mean) / (
            old_matrix_size + d
        )
        new_data -= new_data_rowwise_mean.reshape(-1, 1)
        new_data = hstack(
            [
                new_data,
                (new_data_rowwise_mean - old_rowwise_mean)
                * (d * old_matrix_size / (d + old_matrix_size)) ** 0.5,
            ]
        )
        d += 1

    # orthogonalize and decompose new_data
    UtC = U_old.T @ new_data
    if U_old.split is not None:
        new_data = new_data.resplit_(U_old.split) - U_old @ UtC
    else:
        new_data = new_data - (U_old @ UtC).resplit_(new_data.split)
    P, Rc = qr(new_data)

    # prepare one component of "new" V-factor
    if V_old is not None:
        V_new = vstack(
            [
                V_old,
                factories.zeros(
                    (d, r),
                    device=V_old.device,
                    dtype=V_old.dtype,
                    split=V_old.split,
                    comm=V_old.comm,
                ),
            ]
        )
        helper = vstack(
            [
                factories.zeros(
                    (n, d),
                    device=V_old.device,
                    dtype=V_old.dtype,
                    split=V_old.split,
                    comm=V_old.comm,
                ),
                factories.eye(
                    d, device=V_old.device, dtype=V_old.dtype, split=V_old.split, comm=V_old.comm
                ),
            ]
        )
        V_new = hstack([V_new, helper])
        del helper

    # prepare one component of "new" U-factor
    U_new = hstack([U_old, P])

    # prepare "inner" matrix that needs to be decomposed, decompose it
    helper1 = vstack(
        [
            diag(S_old),
            factories.zeros(
                (Rc.shape[0] + UtC.shape[0] - r, r),
                device=S_old.device,
                dtype=S_old.dtype,
                split=S_old.split,
                comm=S_old.comm,
            ),
        ]
    )
    if r > d:
        Rc = Rc.resplit_(UtC.split)
    else:
        UtC = UtC.resplit_(Rc.split)
    helper2 = vstack([UtC, Rc])
    innermat = hstack([helper1, helper2])
    del (helper1, helper2)
    # as innermat is small enough to fit into memory of a single process, we can use torch svd
    u, s, v = svd.svd(innermat.resplit_(None))
    del innermat

    # truncate if desired
    if maxrank < s.shape[0]:
        u = u[:, :maxrank]
        s = s[:maxrank]
        v = v[:, :maxrank]

    U_new = U_new @ u
    if V_old is not None:
        V_new = V_new @ v

    if V_old is not None:  # use-case: SVD
        return U_new, s, V_new
    if old_rowwise_mean is not None:  # use-case PCA
        return U_new, s, new_rowwise_mean


def isvd(
    new_data: DNDarray,
    U_old: DNDarray,
    S_old: DNDarray,
    V_old: DNDarray,
    maxrank: Optional[int] = None,
) -> Tuple[DNDarray, DNDarray, DNDarray]:
    r"""Incremental SVD (iSVD) for the addition of new data to an existing SVD.
    Given the the SVD of an "old" matrix, :math:`X_\textnormal{old} = `U_\textnormal{old} \cdot S_\textnormal{old} \cdot V_\textnormal{old}^T`, and additional columns :math:`N` (\"`new_data`\"), this routine computes
    (a possibly approximate) SVD of the extended matrix :math:`X_\textnormal{new} = [ X_\textnormal{old} | N]`.

    Parameters
    ----------
    new_data : DNDarray
        2D-array (float32/64) of columns that are added to the "old" SVD. It must hold `new_data.split != 1` if `U_old.split = 0`.
    U_old : DNDarray
        U-factor of the SVD of the "old" matrix, 2D-array (float32/64). It must hold `U_old.split != 0` if `new_data.split = 1`.
    S_old : DNDarray
        Sigma-factor of the SVD of the "old" matrix, 1D-array (float32/64)
    V_old : DNDarray
        V-factor of the SVD of the "old" matrix, 2D-array (float32/64)
    maxrank : int, optional
        truncation rank of the SVD of the extended matrix. The default is None, i.e., no bound on the maximal rank is imposed.

    Notes
    -----------
    Inexactness may arise due to truncation to maximal rank `maxrank` if rank of the data to be processed exceeds this rank.
    If you set `maxrank` to a high number (or None) in order to avoid inexactness, you may encounter memory issues.
    The implementation follows the approach described in Ref. [1], Sect. 2.

    References
    ------------
    [1] Brand, M. (2006). Fast low-rank modifications of the thin singular value decomposition. Linear algebra and its applications, 415(1), 20-30.
    """
    # check if new_data, U_old, V_old are 2D DNDarrays and float32/64
    _check_is_nd_of_dtype(new_data, "new_data", [2], [types.float32, types.float64])
    _check_is_nd_of_dtype(U_old, "U_old", [2], [types.float32, types.float64])
    _check_is_nd_of_dtype(S_old, "S_old", [1], [types.float32, types.float64])
    _check_is_nd_of_dtype(V_old, "V_old", [2], [types.float32, types.float64])
    # check if number of columns of U_old and V_old match the number of elements in S_old
    if U_old.shape[1] != S_old.shape[0]:
        raise ValueError(
            "The number of columns of U_old must match the number of elements in S_old."
        )
    if V_old.shape[1] != S_old.shape[0]:
        raise ValueError(
            "The number of columns of V_old must match the number of elements in S_old."
        )
    # check if the number of columns of new_data matches the number of rows of U_old and V_old
    if new_data.shape[0] != U_old.shape[0]:
        raise ValueError("The number of rows of new_data must match the number of rows of U_old.")

    return _isvd(new_data, U_old, S_old, V_old, maxrank)
=======
    return U, S, V
>>>>>>> 14ca5e9c
<|MERGE_RESOLUTION|>--- conflicted
+++ resolved
@@ -21,7 +21,6 @@
 from math import log, ceil, floor, sqrt
 
 
-<<<<<<< HEAD
 __all__ = ["hsvd_rank", "hsvd_rtol", "hsvd", "rsvd", "isvd"]
 
 
@@ -36,8 +35,6 @@
         raise TypeError(
             f"Argument needs to be a DNDarray with datatype {allowed_dtypes}, but data type is {input.dtype}."
         )
-=======
-__all__ = ["hsvd_rank", "hsvd_rtol", "hsvd", "rsvd"]
 
 
 def _check_SVD_input(A):
@@ -51,8 +48,6 @@
                 A.dtype
             )
         )
-    return None
->>>>>>> 14ca5e9c
 
 
 #######################################################################################
@@ -116,11 +111,7 @@
         [1] Iwen, Ong. A distributed and incremental SVD algorithm for agglomerative data analysis on large networks. SIAM J. Matrix Anal. Appl., 37(4), 2016.
         [2] Himpe, Leibner, Rave. Hierarchical approximate proper orthogonal decomposition. SIAM J. Sci. Comput., 40 (5), 2018.
     """
-<<<<<<< HEAD
     _check_is_nd_of_dtype(A, "A", [2], [types.float32, types.float64])
-=======
-    _check_SVD_input(A)  # check if A is suitable input
->>>>>>> 14ca5e9c
     A_local_size = max(A.lshape_map[:, 1])
 
     if maxmergedim is not None and maxmergedim < 2 * (maxrank + safetyshift) + 1:
@@ -223,11 +214,7 @@
         [1] Iwen, Ong. A distributed and incremental SVD algorithm for agglomerative data analysis on large networks. SIAM J. Matrix Anal. Appl., 37(4), 2016.
         [2] Himpe, Leibner, Rave. Hierarchical approximate proper orthogonal decomposition. SIAM J. Sci. Comput., 40 (5), 2018.
     """
-<<<<<<< HEAD
     _check_is_nd_of_dtype(A, "A", [2], [types.float32, types.float64])
-=======
-    _check_SVD_input(A)  # check if A is suitable input
->>>>>>> 14ca5e9c
     A_local_size = max(A.lshape_map[:, 1])
 
     if maxmergedim is not None and maxrank is None:
@@ -543,11 +530,7 @@
 
 
 ##############################################################################################
-<<<<<<< HEAD
 # Randomized SVD "rSVD"
-=======
-# Randomized SVD
->>>>>>> 14ca5e9c
 ##############################################################################################
 
 
@@ -569,22 +552,14 @@
     A : DNDarray
         2D-array (float32/64) of which the rSVD has to be computed.
     rank : int
-<<<<<<< HEAD
-        truncation rank. (This parameter corresponds to `n_components` in sci-kit learn's TruncatedSVD.)
-=======
         truncation rank. (This parameter corresponds to `n_components` in scikit-learn's TruncatedSVD.)
->>>>>>> 14ca5e9c
     n_oversamples : int, optional
         number of oversamples. The default is 10.
     power_iter : int, optional
         number of power iterations. The default is 0.
         Choosing `power_iter > 0` can improve the accuracy of the SVD approximation in the case of slowly decaying singular values, but increases the computational cost.
     qr_procs_to_merge : int, optional
-<<<<<<< HEAD
-        number of processes to merge at each step of QR decomposition in the power iteration (if power_iter > 0). The default is 2. See the corresponding remarks for `heat.linalg.qr` for more details.
-=======
         number of processes to merge at each step of QR decomposition in the power iteration (if power_iter > 0). The default is 2. See the corresponding remarks for :func:`heat.linalg.qr() <heat.core.linalg.qr.qr()>` for more details.
->>>>>>> 14ca5e9c
 
     Notes
     ------
@@ -595,11 +570,7 @@
     -----------
     [1] Halko, N., Martinsson, P. G., & Tropp, J. A. (2011). Finding structure with randomness: Probabilistic algorithms for constructing approximate matrix decompositions. SIAM review, 53(2), 217-288.
     """
-<<<<<<< HEAD
     _check_is_nd_of_dtype(A, "A", [2], [types.float32, types.float64])
-=======
-    _check_SVD_input(A)  # check if A is suitable input
->>>>>>> 14ca5e9c
     if not isinstance(rank, int):
         raise TypeError(f"rank must be an integer, but is {type(rank)}.")
     if rank < 1:
@@ -644,7 +615,6 @@
     S = sigma[:rank]
     V = V[:, :rank]
     V.balance_()
-<<<<<<< HEAD
     return U, S, V
 
 
@@ -841,7 +811,4 @@
     if new_data.shape[0] != U_old.shape[0]:
         raise ValueError("The number of rows of new_data must match the number of rows of U_old.")
 
-    return _isvd(new_data, U_old, S_old, V_old, maxrank)
-=======
-    return U, S, V
->>>>>>> 14ca5e9c
+    return _isvd(new_data, U_old, S_old, V_old, maxrank)