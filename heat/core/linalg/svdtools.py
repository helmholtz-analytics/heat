--- conflicted
+++ resolved
@@ -219,13 +219,7 @@
         maxrank = A.shape[1]
 
     if no_of_merges is not None and no_of_merges < 2:
-<<<<<<< HEAD
-        raise ValueError(
-            "It is required that no_of_merges >= 2. Please consider omitting this argument in order to use the default value."
-        )
-=======
         raise ValueError("`no_of_merges` must be >= 2.")
->>>>>>> c934980a
 
     return hsvd(
         A,
