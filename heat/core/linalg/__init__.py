--- conflicted
+++ resolved
@@ -1,8 +1,4 @@
 from .basics import *
-<<<<<<< HEAD
-from .qr import *
-from .svd import *
-=======
 from .solver import *
 from .qr import *
->>>>>>> 7a6e29ff
+from .svd import *