--- conflicted
+++ resolved
@@ -92,13 +92,6 @@
         # unlike in heat.linalg.qr, we know by assumption of Zolo-PD that A has at least as many rows as columns
 
         nprocs = A.comm.size
-<<<<<<< HEAD
-        # def my_op(a,q):
-        #     a -= q @ (torch.transpose(q, -2, -1) @ a)
-        # my_op = torch.compile(my_op, mode="reduce-overhead")
-
-=======
->>>>>>> 857011ef
         with torch.no_grad():
             for i in range(nprocs):
                 # this loop goes through all the column-blocks (i.e. local arrays) of the matrix
@@ -131,10 +124,6 @@
                     R_loc = torch.transpose(Q_buf, -2, -1) @ A.larray
                     A.larray -= Q_buf @ R_loc
                     del R_loc, Q_buf
-<<<<<<< HEAD
-                    # my_op(A.larray, Q_buf)
-=======
->>>>>>> 857011ef
 
     else:
         A, r = qr(A)
@@ -337,13 +326,8 @@
             ellold = ell
             ell = 1
             for j in range(r):
-<<<<<<< HEAD
-                ell *= (ellold**2 + c[2 * j + 1]) / (ellold**2 + c[2 * j])
-            ell *= Mhat * ellold
-=======
                 ell *= (ellold**2 + c[2 * j + 1].item()) / (ellold**2 + c[2 * j].item())
             ell *= Mhat.item() * ellold
->>>>>>> 857011ef
             if ell >= 1.0:
                 ell = 1.0 - tol
             c, a, Mhat = _compute_zolotarev_coefficients(r, ell, A.device, dtype=A.dtype)
