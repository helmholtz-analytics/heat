--- conflicted
+++ resolved
@@ -8,23 +8,6 @@
 
 class TestLinalgBasics(TestCase):
     def test_estimate_largest_singularvalue(self):
-<<<<<<< HEAD
-        # split = 0, float32
-        x = ht.random.randn(100, 100, split=0, dtype=ht.float32)
-        est = _estimate_largest_singularvalue(x)
-        self.assertIsInstance(est, ht.DNDarray)
-        self.assertTrue(est >= 0)
-        self.assertTrue(est.dtype, ht.float32)
-        self.assertTrue(est.item() >= np.linalg.svd(x.numpy(), compute_uv=False).max())
-
-        # split = 1, float64
-        x = ht.random.randn(100, 100, split=1, dtype=ht.float64)
-        est = _estimate_largest_singularvalue(x, algorithm="fro")
-        self.assertEqual(est.shape, ())
-        self.assertEqual(est.device, x.device)
-        self.assertTrue(est.dtype, ht.float64)
-        self.assertTrue(est.item() >= np.linalg.svd(x.numpy(), compute_uv=False).max())
-=======
         for param in [(0, ht.float32), (1, ht.float64)]:
             with self.subTest(param=param):
                 x = ht.random.randn(100, 100, split=param[0], dtype=param[1])
@@ -33,7 +16,6 @@
                 self.assertTrue(est >= 0)
                 self.assertTrue(est.dtype, param[1])
                 self.assertTrue(est.item() >= np.linalg.svd(x.numpy(), compute_uv=False).max())
->>>>>>> 3e82601d
 
         # catch wrong inputs
         with self.assertRaises(NotImplementedError):
