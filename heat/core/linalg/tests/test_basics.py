import numpy as np
import torch
import heat as ht

from ...tests.test_suites.basic_test import TestCase
from ..basics import _estimate_largest_singularvalue


class TestLinalgBasics(TestCase):
    def test_estimate_largest_singularvalue(self):
        for param in [(0, ht.float32), (1, ht.float64)]:
            with self.subTest(param=param):
                x = ht.random.randn(100, 100, split=param[0], dtype=param[1])
                est = _estimate_largest_singularvalue(x)
                self.assertIsInstance(est, ht.DNDarray)
                self.assertTrue(est >= 0)
                self.assertEqual(est.dtype, param[1])
                self.assertTrue(est.item() >= np.linalg.svd(x.numpy(), compute_uv=False).max())

        # catch wrong inputs
        with self.assertRaises(NotImplementedError):
            est = _estimate_largest_singularvalue(x, algorithm="invalid")
        with self.assertRaises(TypeError):
            est = _estimate_largest_singularvalue(x, algorithm=1)

    def test_condest(self):
        # split = 0, tall-skinny type, float32 (actually split = 1, but due to transposition this yields split = 0 interally)
        x = ht.random.randn(25, 25 * ht.MPI_WORLD.size, split=1, dtype=ht.float32)
        est = ht.linalg.condest(x)
        self.assertIsInstance(est, ht.DNDarray)
        self.assertTrue(est >= 0)
        self.assertTrue(est.dtype, ht.float32)
        xnp = x.numpy()
        xnpsvals = np.linalg.svd(xnp, compute_uv=False)
        self.assertTrue(est.item() >= xnpsvals.max() / xnpsvals.min())

        # split = 1, float64
        x = ht.random.randn(
            25 * ht.MPI_WORLD.size + 2, 25 * ht.MPI_WORLD.size + 1, split=1, dtype=ht.float64
        )
        est = ht.linalg.condest(x, algorithm="randomized", params={"nsamples": 15})
        self.assertEqual(est.shape, ())
        self.assertEqual(est.device, x.device)
        self.assertTrue(est.dtype, ht.float64)
        self.assertTrue(est.item() >= np.linalg.svd(x.numpy(), compute_uv=False).max())

        # catch wrong inputs
        with self.assertRaises(NotImplementedError):
            est = ht.linalg.condest(x, algorithm="invalid")
        with self.assertRaises(TypeError):
            est = ht.linalg.condest(x, algorithm=3.14)
        with self.assertRaises(ValueError):
            est = ht.linalg.condest(x, algorithm="randomized", params={"nsamples": 0})
        with self.assertRaises(TypeError):
            est = ht.linalg.condest(x, algorithm="randomized", params=10)
        with self.assertRaises(ValueError):
            est = ht.linalg.condest(x, p=3)

    def test_cross(self):
        a = ht.eye(3)
        b = ht.array([[0, 1, 0], [0, 0, 1], [1, 0, 0]])

        # different types - do not run on MPS
        if not self.is_mps:
            cross = ht.cross(a, b)
            self.assertEqual(cross.shape, a.shape)
            self.assertEqual(cross.dtype, a.dtype)
            self.assertEqual(cross.split, a.split)
            self.assertEqual(cross.comm, a.comm)
            self.assertEqual(cross.device, a.device)
            self.assertTrue(ht.equal(cross, ht.array([[0, 0, 1], [1, 0, 0], [0, 1, 0]])))

        # axis
        a = ht.eye(3, split=0)
        b = ht.array([[0, 1, 0], [0, 0, 1], [1, 0, 0]], dtype=ht.float, split=0)

        cross = ht.cross(a, b)
        self.assertEqual(cross.shape, a.shape)
        self.assertEqual(cross.dtype, a.dtype)
        self.assertEqual(cross.split, a.split)
        self.assertEqual(cross.comm, a.comm)
        self.assertEqual(cross.device, a.device)
        self.assertTrue(ht.equal(cross, ht.array([[0, 0, 1], [1, 0, 0], [0, 1, 0]], dtype=ht.int)))

        a = ht.eye(3, dtype=ht.int8, split=1)
        b = ht.array([[0, 1, 0], [0, 0, 1], [1, 0, 0]], dtype=ht.int8, split=1)

        cross = ht.cross(a, b, axis=0)
        self.assertEqual(cross.shape, a.shape)
        self.assertEqual(cross.dtype, a.dtype)
        self.assertEqual(cross.split, a.split)
        self.assertEqual(cross.comm, a.comm)
        self.assertEqual(cross.device, a.device)
        self.assertTrue(ht.equal(cross, ht.array([[0, 0, -1], [-1, 0, 0], [0, -1, 0]])))

        # test axisa, axisb, axisc
        np.random.seed(42)
        np_a = np.random.randn(40, 3, 50).astype(np.float32)
        np_b = np.random.randn(3, 40, 50).astype(np.float32)
        np_cross = np.cross(np_a, np_b, axisa=1, axisb=0)

        a = ht.array(np_a, split=0)
        b = ht.array(np_b, split=1)
        cross = ht.cross(a, b, axisa=1, axisb=0)
        self.assert_array_equal(cross, np_cross)

        cross_axisc = ht.cross(a, b, axisa=1, axisb=0, axisc=1)
        np_cross_axisc = np.cross(np_a, np_b, axisa=1, axisb=0, axisc=1)
        self.assert_array_equal(cross_axisc, np_cross_axisc)

        # test vector axes with 2 elements
        b_2d = ht.array(np_b[:-1, :, :], split=1)
        cross_3d_2d = ht.cross(a, b_2d, axisa=1, axisb=0)
        np_cross_3d_2d = np.cross(
            np_a,
            np.concatenate([np_b[:-1, :, :], np.zeros((1, 40, 50))], axis=0, dtype=np.float32),
            axisa=1,
            axisb=0,
        )
        self.assert_array_equal(cross_3d_2d, np_cross_3d_2d)

        a_2d = ht.array(np_a[:, :-1, :], split=0)
        cross_2d_3d = ht.cross(a_2d, b, axisa=1, axisb=0)
        np_cross_2d_3d = np.cross(
            np.concatenate([np_a[:, :-1, :], np.zeros((40, 1, 50))], axis=1, dtype=np.float32),
            np_b,
            axisa=1,
            axisb=0,
        )
        self.assert_array_equal(cross_2d_3d, np_cross_2d_3d)

        cross_z_comp = ht.cross(a_2d, b_2d, axisa=1, axisb=0)
        np_cross_z_comp = np_a[:, 0, ...] * np_b[1, ...] - np_a[:, 1, ...] * np_b[0, ...]
        self.assert_array_equal(cross_z_comp, np_cross_z_comp)

        a_wrong_split = ht.array(np_a[:, :-1, :], split=2)
        with self.assertRaises(ValueError):
            ht.cross(a_wrong_split, b, axisa=1, axisb=0)
        with self.assertRaises(ValueError):
            ht.cross(ht.eye(3), ht.eye(4))
        with self.assertRaises(ValueError):
            ht.cross(ht.eye(3, split=0), ht.eye(3, split=1))
        if torch.cuda.is_available():
            with self.assertRaises(ValueError):
                ht.cross(ht.eye(3, device="gpu"), ht.eye(3, device="cpu"))
        with self.assertRaises(TypeError):
            ht.cross(ht.eye(3), ht.eye(3), axis="wasd")
        with self.assertRaises(ValueError):
            ht.cross(ht.eye(3, split=0), ht.eye(3, split=0), axis=0)

    def test_det(self):
        # (3,3) with pivoting
        ares = ht.array(54.0)
        a = ht.array([[-2.0, -1, 2], [2, 1, 4], [-3, 3, -1]], split=0, dtype=ht.float32)
        adet = ht.linalg.det(a)

        self.assertTupleEqual(adet.shape, ares.shape)
        self.assertIsNone(adet.split)
        self.assertEqual(adet.dtype, a.dtype)
        self.assertEqual(adet.device, a.device)
        self.assertTrue(ht.equal(adet, ares))

        dtype = ht.float64 if not self.is_mps else ht.float32

        a = ht.array([[-2.0, -1, 2], [2, 1, 4], [-3, 3, -1]], split=1, dtype=dtype)
        adet = ht.linalg.det(a)

        self.assertTupleEqual(adet.shape, ares.shape)
        self.assertIsNone(adet.split)
        self.assertEqual(adet.dtype, a.dtype)
        self.assertEqual(adet.device, a.device)
        self.assertTrue(ht.equal(adet, ares))

        # det==0
        ares = ht.array(0.0)
        a = ht.array([[0, 0, 0], [2, 1, 4], [-3, 3, -1]], dtype=dtype, split=0)
        adet = ht.linalg.det(a)

        self.assertTupleEqual(adet.shape, ares.shape)
        self.assertIsNone(adet.split)
        self.assertEqual(adet.dtype, a.dtype)
        self.assertEqual(adet.device, a.device)
        self.assertTrue(ht.equal(adet, ares))

        # (3,2,2)
        ares = ht.array([-2.0, -3.0, -8.0])

        a = ht.array([[[1.0, 2], [3, 4]], [[1, 2], [2, 1]], [[1, 3], [3, 1]]])
        adet = ht.linalg.det(a)

        self.assertTupleEqual(adet.shape, ares.shape)
        self.assertIsNone(adet.split)
        self.assertEqual(adet.dtype, a.dtype)
        self.assertEqual(adet.device, a.device)
        self.assertTrue(ht.allclose(adet, ares))

        a = ht.array([[[1.0, 2], [3, 4]], [[1, 2], [2, 1]], [[1, 3], [3, 1]]], split=0)
        adet = ht.linalg.det(a)

        self.assertTupleEqual(adet.shape, ares.shape)
        self.assertEqual(adet.split, a.split if a.is_distributed() else None)
        self.assertEqual(adet.dtype, a.dtype)
        self.assertEqual(adet.device, a.device)
        self.assertTrue(ht.allclose(adet, ares))

        a = ht.array([[[1.0, 2], [3, 4]], [[1, 2], [2, 1]], [[1, 3], [3, 1]]], split=1)
        adet = ht.linalg.det(a)

        self.assertTupleEqual(adet.shape, ares.shape)
        self.assertIsNone(adet.split)
        self.assertEqual(adet.dtype, a.dtype)
        self.assertEqual(adet.device, a.device)
        self.assertTrue(ht.allclose(adet, ares))

        a = ht.array([[[1.0, 2], [3, 4]], [[1, 2], [2, 1]], [[1, 3], [3, 1]]], split=2)
        adet = ht.linalg.det(a)

        self.assertTupleEqual(adet.shape, ares.shape)
        self.assertIsNone(adet.split)
        self.assertEqual(adet.dtype, a.dtype)
        self.assertEqual(adet.device, a.device)
        self.assertTrue(ht.allclose(adet, ares))

        with self.assertRaises(RuntimeError):
            ht.linalg.det(ht.array([1, 2, 3], split=0))
        with self.assertRaises(RuntimeError):
            ht.linalg.det(ht.zeros((2, 2, 3), split=1))
        with self.assertRaises(RuntimeError):
            ht.linalg.det(ht.zeros((2, 2), dtype=ht.int, split=0))

    def test_dot(self):
        # ONLY TESTING CORRECTNESS! ALL CALLS IN DOT ARE PREVIOUSLY TESTED
        # cases to test:
        data2d = np.ones((10, 10))
        data3d = np.ones((10, 10, 10))
        data1d = np.arange(10)

        a1d = ht.array(data1d, dtype=ht.float32, split=0)
        b1d = ht.array(data1d, dtype=ht.float32, split=0)

        # 2 1D arrays,
        self.assertEqual(ht.dot(a1d, b1d), np.dot(data1d, data1d))
        ret = []
        self.assertEqual(ht.dot(a1d, b1d, out=ret), np.dot(data1d, data1d))

        a1d = ht.array(data1d, dtype=ht.float32, split=None)
        b1d = ht.array(data1d, dtype=ht.float32, split=0)
        self.assertEqual(ht.dot(a1d, b1d), np.dot(data1d, data1d))

        a1d = ht.array(data1d, dtype=ht.float32, split=None)
        b1d = ht.array(data1d, dtype=ht.float32, split=None)
        self.assertEqual(ht.dot(a1d, b1d), np.dot(data1d, data1d))

        a1d = ht.array(data1d, dtype=ht.float32, split=0)
        b1d = ht.array(data1d, dtype=ht.float32, split=0)
        self.assertEqual(ht.dot(a1d, b1d), np.dot(data1d, data1d))

        dtype = np.float32 if self.is_mps else np.float64
        data1d = data1d.astype(dtype)
        data2d = data2d.astype(dtype)
        data3d = data3d.astype(dtype)

        a2d = ht.array(data2d, split=1)
        b2d = ht.array(data2d, split=1)
        # 2 2D arrays,
        res = ht.dot(a2d, b2d) - ht.array(np.dot(data2d, data2d))
        self.assertEqual(ht.equal(res, ht.zeros(res.shape)), 1)
        ret = ht.array(data2d, split=1)
        ht.dot(a2d, b2d, out=ret)

        res = ret - ht.array(np.dot(data2d, data2d))
        self.assertEqual(ht.equal(res, ht.zeros(res.shape)), 1)

        const1 = 5
        const2 = 6
        # a is const
        res = ht.dot(const1, b2d) - ht.array(np.dot(const1, data2d).astype(dtype))
        ret = 0
        ht.dot(const1, b2d, out=ret)
        self.assertEqual(ht.equal(res, ht.zeros(res.shape)), 1)

        # b is const
        res = ht.dot(a2d, const2) - ht.array(np.dot(data2d, const2).astype(dtype))
        self.assertEqual(ht.equal(res, ht.zeros(res.shape)), 1)
        # a and b and const
        self.assertEqual(ht.dot(const2, const1), 5 * 6)

        with self.assertRaises(NotImplementedError):
            ht.dot(ht.array(data3d), ht.array(data1d))

    def test_inv(self):
        # single 2D array
        # pytorch
        ares = ht.array([[2.0, 2, 1], [3, 4, 1], [0, 1, -1]])

        a = ht.array([[5.0, -3, 2], [-3, 2, -1], [-3, 2, -2]])
        ainv = ht.linalg.inv(a)

        self.assertEqual(ainv.split, a.split)
        self.assertEqual(ainv.device, a.device)
        self.assertTupleEqual(ainv.shape, a.shape)
        self.assertTrue(ht.allclose(ainv, ares, atol=1e-6))

        a = ht.array([[5.0, -3, 2], [-3, 2, -1], [-3, 2, -2]], split=0)
        ainv = ht.linalg.inv(a)
        self.assertEqual(ainv.split, a.split)
        self.assertEqual(ainv.device, a.device)
        self.assertTupleEqual(ainv.shape, a.shape)
        self.assertTrue(ht.allclose(ainv, ares, atol=1e-6))

        ares = ht.array([[2.0, 2, 1], [3, 4, 1], [0, 1, -1]], split=1)
        a = ht.array([[5.0, -3, 2], [-3, 2, -1], [-3, 2, -2]], split=1)
        ainv = ht.linalg.inv(a)
        self.assertEqual(ainv.split, a.split)
        self.assertEqual(ainv.device, a.device)
        self.assertTupleEqual(ainv.shape, a.shape)
        self.assertTrue(ht.allclose(ainv, ares, atol=1e-6))

        # array Size=(2,2,2,2)
        ares = ht.array(
            [[[2, -0.5], [-3, 1]], [[-3, 2], [2, -1]], [[-3, 2], [2, -1]], [[2, -0.5], [-3, 1]]],
            dtype=ht.float,
        )

        a = ht.array(
            [[[2, 1], [6, 4]], [[1, 2], [2, 3]], [[1, 2], [2, 3]], [[2, 1], [6, 4]]],
            dtype=ht.float,
            split=1,
        )
        ainv = ht.linalg.inv(a)
        self.assertEqual(ainv.split, a.split)
        self.assertEqual(ainv.device, a.device)
        self.assertTupleEqual(ainv.shape, a.shape)
        self.assertTrue(ht.allclose(ainv, ares, atol=1e-6))

        a = ht.array(
            [[[2, 1], [6, 4]], [[1, 2], [2, 3]], [[1, 2], [2, 3]], [[2, 1], [6, 4]]],
            dtype=ht.float,
            split=2,
        )
        ainv = ht.linalg.inv(a)
        self.assertEqual(ainv.split, a.split)
        self.assertEqual(ainv.device, a.device)
        self.assertTupleEqual(ainv.shape, a.shape)
        self.assertTrue(ht.allclose(ainv, ares, atol=1e-6))

        # pivoting row change
        dtype = ht.float32 if self.is_mps else ht.float64
        atol = 1e-6 if dtype == ht.float32 else 1e-12

        ares = ht.array([[-1, 0, 2], [2, 0, -1], [-6, 3, 0]], dtype=dtype, split=0) / 3.0
        a = ht.array([[1, 2, 0], [2, 4, 1], [2, 1, 0]], dtype=dtype, split=0)
        ainv = ht.linalg.inv(a)
        self.assertEqual(ainv.split, a.split)
        self.assertEqual(ainv.device, a.device)
        self.assertTupleEqual(ainv.shape, a.shape)
        self.assertTrue(ht.allclose(ainv, ares, atol=atol))

        ares = ht.array([[-1, 0, 2], [2, 0, -1], [-6, 3, 0]], dtype=dtype, split=1) / 3.0
        a = ht.array([[1, 2, 0], [2, 4, 1], [2, 1, 0]], dtype=dtype, split=1)
        ainv = ht.linalg.inv(a)
        self.assertEqual(ainv.split, a.split)
        self.assertEqual(ainv.device, a.device)
        self.assertTupleEqual(ainv.shape, a.shape)
        self.assertTrue(ht.allclose(ainv, ares, atol=atol))

<<<<<<< HEAD
=======
        ht.random.seed(42)
>>>>>>> 80756c5d
        a = ht.random.random((20, 20), dtype=dtype, split=1)
        ainv = ht.linalg.inv(a)
        i = ht.eye(a.shape, split=1, dtype=a.dtype)
        # loss of precision in distributed floating-point ops
        self.assertTrue(ht.allclose(a @ ainv, i, atol=1e-5 if self.is_mps else atol))

<<<<<<< HEAD
=======
        ht.random.seed(42)
>>>>>>> 80756c5d
        a = ht.random.random((20, 20), dtype=dtype, split=0)
        ainv = ht.linalg.inv(a)
        i = ht.eye(a.shape, split=0, dtype=a.dtype)
        # print(f"Local result of rank {a.comm.Get_rank()}: {(a @ ainv).larray}")
        self.assertTrue(ht.allclose(a @ ainv, i, atol=1e-5 if self.is_mps else atol * 1e2))

        with self.assertRaises(RuntimeError):
            ht.linalg.inv(ht.array([1, 2, 3], split=0))
        with self.assertRaises(RuntimeError):
            ht.linalg.inv(ht.zeros((1, 2, 3), split=1))
        with self.assertRaises(RuntimeError):
            ht.linalg.inv(ht.zeros((2, 2), dtype=ht.int, split=1))
        with self.assertRaises(RuntimeError):
            ht.linalg.inv(ht.zeros((3, 3), split=0))
        with self.assertRaises(RuntimeError):
            ht.linalg.inv(ht.ones((3, 3), split=1))

    def test_matmul(self):
        with self.assertRaises(ValueError):
            ht.matmul(ht.ones((25, 25)), ht.ones((42, 42)))

        # cases to test:
        n, m = 21, 31
        j, k = m, 45
        a_torch = torch.ones((n, m), device=self.device.torch_device)
        a_torch[0] = torch.arange(1, m + 1, device=self.device.torch_device)
        a_torch[:, -1] = torch.arange(1, n + 1, device=self.device.torch_device)
        b_torch = torch.ones((j, k), device=self.device.torch_device)
        b_torch[0] = torch.arange(1, k + 1, device=self.device.torch_device)
        b_torch[:, 0] = torch.arange(1, j + 1, device=self.device.torch_device)

        # splits None None
        a = ht.ones((n, m), split=None)
        b = ht.ones((j, k), split=None)
        a[0] = ht.arange(1, m + 1)
        a[:, -1] = ht.arange(1, n + 1)
        b[0] = ht.arange(1, k + 1)
        b[:, 0] = ht.arange(1, j + 1)
        ret00 = ht.matmul(a, b)

        self.assertEqual(ht.all(ret00 == ht.array(a_torch @ b_torch)), 1)
        self.assertIsInstance(ret00, ht.DNDarray)
        self.assertEqual(ret00.shape, (n, k))
        self.assertEqual(ret00.dtype, ht.float)
        self.assertEqual(ret00.split, None)
        self.assertEqual(a.split, None)
        self.assertEqual(b.split, None)

        # splits None None
        a = ht.ones((n, m), split=None)
        b = ht.ones((j, k), split=None)
        a[0] = ht.arange(1, m + 1)
        a[:, -1] = ht.arange(1, n + 1)
        b[0] = ht.arange(1, k + 1)
        b[:, 0] = ht.arange(1, j + 1)
        ret00 = ht.matmul(a, b, allow_resplit=True)

        self.assertEqual(ht.all(ret00 == ht.array(a_torch @ b_torch)), 1)
        self.assertIsInstance(ret00, ht.DNDarray)
        self.assertEqual(ret00.shape, (n, k))
        self.assertEqual(ret00.dtype, ht.float)
        self.assertEqual(ret00.split, None)
        if a.comm.size > 1:
            self.assertEqual(a.split, 0)
        self.assertEqual(b.split, None)

        # splits 0 None on 1 process
        if a.comm.size == 1:
            a = ht.ones((n, m), split=0)
            b = ht.ones((j, k), split=None)
            a[0] = ht.arange(1, m + 1)
            a[:, -1] = ht.arange(1, n + 1)
            b[0] = ht.arange(1, k + 1)
            b[:, 0] = ht.arange(1, j + 1)
            ret00 = ht.matmul(a, b, allow_resplit=True)

            self.assertEqual(ht.all(ret00 == ht.array(a_torch @ b_torch)), 1)
            self.assertIsInstance(ret00, ht.DNDarray)
            self.assertEqual(ret00.shape, (n, k))
            self.assertEqual(ret00.dtype, ht.float)
            self.assertEqual(ret00.split, None)
            self.assertEqual(a.split, 0)
            self.assertEqual(b.split, None)

        if a.comm.size > 1:
            # splits 00
            a = ht.ones((n, m), split=0, dtype=ht.float64)
            b = ht.ones((j, k), split=0)
            a[0] = ht.arange(1, m + 1)
            a[:, -1] = ht.arange(1, n + 1)
            b[0] = ht.arange(1, k + 1)
            b[:, 0] = ht.arange(1, j + 1)
            ret00 = a @ b

            ret_comp00 = ht.array(a_torch @ b_torch, split=0)
            self.assertTrue(ht.equal(ret00, ret_comp00))
            self.assertIsInstance(ret00, ht.DNDarray)
            self.assertEqual(ret00.shape, (n, k))
            self.assertEqual(ret00.dtype, ht.float64)
            self.assertEqual(ret00.split, 0)

            # splits 00 (numpy)
            a = ht.array(np.ones((n, m)), split=0)
            b = ht.array(np.ones((j, k)), split=0)
            a[0] = ht.arange(1, m + 1)
            a[:, -1] = ht.arange(1, n + 1)
            b[0] = ht.arange(1, k + 1)
            b[:, 0] = ht.arange(1, j + 1)
            ret00 = a @ b

            ret_comp00 = ht.array(a_torch @ b_torch, split=0)
            self.assertTrue(ht.equal(ret00, ret_comp00))
            self.assertIsInstance(ret00, ht.DNDarray)
            self.assertEqual(ret00.shape, (n, k))
            self.assertEqual(ret00.dtype, ht.float64)
            self.assertEqual(ret00.split, 0)

            # splits 01
            a = ht.ones((n, m), split=0)
            b = ht.ones((j, k), split=1, dtype=ht.float64)
            a[0] = ht.arange(1, m + 1)
            a[:, -1] = ht.arange(1, n + 1)
            b[0] = ht.arange(1, k + 1)
            b[:, 0] = ht.arange(1, j + 1)
            ret00 = ht.matmul(a, b)

            ret_comp01 = ht.array(a_torch @ b_torch, split=0)
            self.assertTrue(ht.equal(ret00, ret_comp01))
            self.assertIsInstance(ret00, ht.DNDarray)
            self.assertEqual(ret00.shape, (n, k))
            self.assertEqual(ret00.dtype, ht.float64)
            self.assertEqual(ret00.split, 0)

            # splits 10
            a = ht.ones((n, m), split=1)
            b = ht.ones((j, k), split=0)
            a[0] = ht.arange(1, m + 1)
            a[:, -1] = ht.arange(1, n + 1)
            b[0] = ht.arange(1, k + 1)
            b[:, 0] = ht.arange(1, j + 1)
            ret00 = ht.matmul(a, b)

            ret_comp10 = ht.array(a_torch @ b_torch, split=1)
            self.assertTrue(ht.equal(ret00, ret_comp10))
            self.assertIsInstance(ret00, ht.DNDarray)
            self.assertEqual(ret00.shape, (n, k))
            self.assertEqual(ret00.dtype, ht.float)
            self.assertEqual(ret00.split, 1)

            # splits 11
            a = ht.ones((n, m), split=1)
            b = ht.ones((j, k), split=1)
            a[0] = ht.arange(1, m + 1)
            a[:, -1] = ht.arange(1, n + 1)
            b[0] = ht.arange(1, k + 1)
            b[:, 0] = ht.arange(1, j + 1)
            ret00 = ht.matmul(a, b)

            ret_comp11 = ht.array(a_torch @ b_torch, split=1)
            self.assertTrue(ht.equal(ret00, ret_comp11))
            self.assertIsInstance(ret00, ht.DNDarray)
            self.assertEqual(ret00.shape, (n, k))
            self.assertEqual(ret00.dtype, ht.float)
            self.assertEqual(ret00.split, 1)

            # splits 11 (torch)
            a = ht.array(torch.ones((n, m), device=self.device.torch_device), split=1)
            b = ht.array(torch.ones((j, k), device=self.device.torch_device), split=1)
            a[0] = ht.arange(1, m + 1)
            a[:, -1] = ht.arange(1, n + 1)
            b[0] = ht.arange(1, k + 1)
            b[:, 0] = ht.arange(1, j + 1)
            ret00 = ht.matmul(a, b)

            ret_comp11 = ht.array(a_torch @ b_torch, split=1)
            self.assertTrue(ht.equal(ret00, ret_comp11))
            self.assertIsInstance(ret00, ht.DNDarray)
            self.assertEqual(ret00.shape, (n, k))
            self.assertEqual(ret00.dtype, ht.float)
            self.assertEqual(ret00.split, 1)

            # splits 0 None
            a = ht.ones((n, m), split=0)
            b = ht.ones((j, k), split=None)
            a[0] = ht.arange(1, m + 1)
            a[:, -1] = ht.arange(1, n + 1)
            b[0] = ht.arange(1, k + 1)
            b[:, 0] = ht.arange(1, j + 1)
            ret00 = ht.matmul(a, b)

            ret_comp0 = ht.array(a_torch @ b_torch, split=0)
            self.assertTrue(ht.equal(ret00, ret_comp0))
            self.assertIsInstance(ret00, ht.DNDarray)
            self.assertEqual(ret00.shape, (n, k))
            self.assertEqual(ret00.dtype, ht.float)
            self.assertEqual(ret00.split, 0)

            # splits 1 None
            a = ht.ones((n, m), split=1)
            b = ht.ones((j, k), split=None)
            a[0] = ht.arange(1, m + 1)
            a[:, -1] = ht.arange(1, n + 1)
            b[0] = ht.arange(1, k + 1)
            b[:, 0] = ht.arange(1, j + 1)
            ret00 = ht.matmul(a, b)

            ret_comp1 = ht.array(a_torch @ b_torch, split=1)
            self.assertTrue(ht.equal(ret00, ret_comp1))
            self.assertIsInstance(ret00, ht.DNDarray)
            self.assertEqual(ret00.shape, (n, k))
            self.assertEqual(ret00.dtype, ht.float)
            self.assertEqual(ret00.split, 1)

            # splits None 0
            a = ht.ones((n, m), split=None)
            b = ht.ones((j, k), split=0)
            a[0] = ht.arange(1, m + 1)
            a[:, -1] = ht.arange(1, n + 1)
            b[0] = ht.arange(1, k + 1)
            b[:, 0] = ht.arange(1, j + 1)
            ret00 = ht.matmul(a, b)

            ret_comp = ht.array(a_torch @ b_torch, split=0)
            self.assertTrue(ht.equal(ret00, ret_comp))
            self.assertIsInstance(ret00, ht.DNDarray)
            self.assertEqual(ret00.shape, (n, k))
            self.assertEqual(ret00.dtype, ht.float)
            self.assertEqual(ret00.split, 0)

            # splits None 1
            a = ht.ones((n, m), split=None)
            b = ht.ones((j, k), split=1)
            a[0] = ht.arange(1, m + 1)
            a[:, -1] = ht.arange(1, n + 1)
            b[0] = ht.arange(1, k + 1)
            b[:, 0] = ht.arange(1, j + 1)
            ret00 = ht.matmul(a, b)

            ret_comp = ht.array(a_torch @ b_torch, split=1)
            self.assertTrue(ht.equal(ret00, ret_comp))
            self.assertIsInstance(ret00, ht.DNDarray)
            self.assertEqual(ret00.shape, (n, k))
            self.assertEqual(ret00.dtype, ht.float)
            self.assertEqual(ret00.split, 1)

            # vector matrix mult:
            # a -> vector
            a_torch = torch.ones((m), device=self.device.torch_device)
            b_torch = torch.ones((j, k), device=self.device.torch_device)
            b_torch[0] = torch.arange(1, k + 1, device=self.device.torch_device)
            b_torch[:, 0] = torch.arange(1, j + 1, device=self.device.torch_device)
            # splits None None
            a = ht.ones((m), split=None)
            b = ht.ones((j, k), split=None)
            b[0] = ht.arange(1, k + 1)
            b[:, 0] = ht.arange(1, j + 1)
            ret00 = ht.matmul(a, b)

            ret_comp = ht.array(a_torch @ b_torch, split=None)

            self.assertTrue(ht.equal(ret00, ret_comp))
            self.assertIsInstance(ret00, ht.DNDarray)
            self.assertEqual(ret00.shape, (k,))
            self.assertEqual(ret00.dtype, ht.float)
            self.assertEqual(ret00.split, None)

            # splits None 0
            a = ht.ones((m), split=None)
            b = ht.ones((j, k), split=0)
            b[0] = ht.arange(1, k + 1)
            b[:, 0] = ht.arange(1, j + 1)
            ret00 = ht.matmul(a, b)

            ret_comp = ht.array(a_torch @ b_torch, split=None)
            self.assertTrue(ht.equal(ret00, ret_comp))
            self.assertIsInstance(ret00, ht.DNDarray)
            self.assertEqual(ret00.shape, (k,))
            self.assertEqual(ret00.dtype, ht.float)
            self.assertEqual(ret00.split, 0)

            # splits None 1
            a = ht.ones((m), split=None)
            b = ht.ones((j, k), split=1)
            b[0] = ht.arange(1, k + 1)
            b[:, 0] = ht.arange(1, j + 1)
            ret00 = ht.matmul(a, b)
            ret_comp = ht.array(a_torch @ b_torch, split=0)
            self.assertTrue(ht.equal(ret00, ret_comp))
            self.assertIsInstance(ret00, ht.DNDarray)
            self.assertEqual(ret00.shape, (k,))
            self.assertEqual(ret00.dtype, ht.float)
            self.assertEqual(ret00.split, 0)

            # splits 0 None
            a = ht.ones((m), split=None)
            b = ht.ones((j, k), split=0)
            b[0] = ht.arange(1, k + 1)
            b[:, 0] = ht.arange(1, j + 1)
            ret00 = ht.matmul(a, b)

            ret_comp = ht.array(a_torch @ b_torch, split=None)
            self.assertTrue(ht.equal(ret00, ret_comp))
            self.assertIsInstance(ret00, ht.DNDarray)
            self.assertEqual(ret00.shape, (k,))
            self.assertEqual(ret00.dtype, ht.float)
            self.assertEqual(ret00.split, 0)

            # splits 0 0
            a = ht.ones((m), split=0)
            b = ht.ones((j, k), split=0)
            b[0] = ht.arange(1, k + 1)
            b[:, 0] = ht.arange(1, j + 1)
            ret00 = ht.matmul(a, b)

            ret_comp = ht.array(a_torch @ b_torch, split=None)
            self.assertTrue(ht.equal(ret00, ret_comp))
            self.assertIsInstance(ret00, ht.DNDarray)
            self.assertEqual(ret00.shape, (k,))
            self.assertEqual(ret00.dtype, ht.float)
            self.assertEqual(ret00.split, 0)

            # splits 0 1
            a = ht.ones((m), split=0)
            b = ht.ones((j, k), split=1)
            b[0] = ht.arange(1, k + 1)
            b[:, 0] = ht.arange(1, j + 1)
            ret00 = ht.matmul(a, b)

            ret_comp = ht.array(a_torch @ b_torch, split=None)
            self.assertTrue(ht.equal(ret00, ret_comp))
            self.assertIsInstance(ret00, ht.DNDarray)
            self.assertEqual(ret00.shape, (k,))
            self.assertEqual(ret00.dtype, ht.float)
            self.assertEqual(ret00.split, 0)

            # b -> vector
            a_torch = torch.ones((n, m), device=self.device.torch_device)
            a_torch[0] = torch.arange(1, m + 1, device=self.device.torch_device)
            a_torch[:, -1] = torch.arange(1, n + 1, device=self.device.torch_device)
            b_torch = torch.ones((j), device=self.device.torch_device)
            # splits None None
            a = ht.ones((n, m), split=None)
            b = ht.ones((j), split=None)
            a[0] = ht.arange(1, m + 1)
            a[:, -1] = ht.arange(1, n + 1)
            ret00 = ht.matmul(a, b)

            ret_comp = ht.array(a_torch @ b_torch, split=None)
            self.assertTrue(ht.equal(ret00, ret_comp))
            self.assertIsInstance(ret00, ht.DNDarray)
            self.assertEqual(ret00.shape, (n,))
            self.assertEqual(ret00.dtype, ht.float)
            self.assertEqual(ret00.split, None)

            a = ht.ones((n, m), split=None, dtype=ht.int64)
            b = ht.ones((j), split=None, dtype=ht.int64)
            a[0] = ht.arange(1, m + 1, dtype=ht.int64)
            a[:, -1] = ht.arange(1, n + 1, dtype=ht.int64)
            ret00 = ht.matmul(a, b)

            ret_comp = ht.array((a_torch @ b_torch), split=None)
            self.assertTrue(ht.equal(ret00, ret_comp))
            self.assertIsInstance(ret00, ht.DNDarray)
            self.assertEqual(ret00.shape, (n,))
            self.assertEqual(ret00.dtype, ht.int64)
            self.assertEqual(ret00.split, None)

            # splits 0 None
            a = ht.ones((n, m), split=0)
            b = ht.ones((j), split=None)
            a[0] = ht.arange(1, m + 1)
            a[:, -1] = ht.arange(1, n + 1)
            ret00 = ht.matmul(a, b)

            ret_comp = ht.array((a_torch @ b_torch), split=None)
            self.assertTrue(ht.equal(ret00, ret_comp))
            self.assertIsInstance(ret00, ht.DNDarray)
            self.assertEqual(ret00.shape, (n,))
            self.assertEqual(ret00.dtype, ht.float)
            self.assertEqual(ret00.split, 0)

            a = ht.ones((n, m), split=0, dtype=ht.int64)
            b = ht.ones((j), split=None, dtype=ht.int64)
            a[0] = ht.arange(1, m + 1, dtype=ht.int64)
            a[:, -1] = ht.arange(1, n + 1, dtype=ht.int64)
            ret00 = ht.matmul(a, b)

            ret_comp = ht.array((a_torch @ b_torch), split=None)
            self.assertTrue(ht.equal(ret00, ret_comp))
            self.assertIsInstance(ret00, ht.DNDarray)
            self.assertEqual(ret00.shape, (n,))
            self.assertEqual(ret00.dtype, ht.int64)
            self.assertEqual(ret00.split, 0)

            # splits 1 None
            a = ht.ones((n, m), split=1)
            b = ht.ones((j), split=None)
            a[0] = ht.arange(1, m + 1)
            a[:, -1] = ht.arange(1, n + 1)
            ret00 = ht.matmul(a, b)

            ret_comp = ht.array((a_torch @ b_torch), split=None)
            self.assertTrue(ht.equal(ret00, ret_comp))
            self.assertIsInstance(ret00, ht.DNDarray)
            self.assertEqual(ret00.shape, (n,))
            self.assertEqual(ret00.dtype, ht.float)
            self.assertEqual(ret00.split, 0)

            a = ht.ones((n, m), split=1, dtype=ht.int64)
            b = ht.ones((j), split=None, dtype=ht.int64)
            a[0] = ht.arange(1, m + 1, dtype=ht.int64)
            a[:, -1] = ht.arange(1, n + 1, dtype=ht.int64)
            ret00 = ht.matmul(a, b)

            ret_comp = ht.array((a_torch @ b_torch), split=None)
            self.assertTrue(ht.equal(ret00, ret_comp))
            self.assertIsInstance(ret00, ht.DNDarray)
            self.assertEqual(ret00.shape, (n,))
            self.assertEqual(ret00.dtype, ht.int64)
            self.assertEqual(ret00.split, 0)

            # splits None 0
            a = ht.ones((n, m), split=None)
            b = ht.ones((j), split=0)
            a[0] = ht.arange(1, m + 1)
            a[:, -1] = ht.arange(1, n + 1)
            ret00 = ht.matmul(a, b)

            ret_comp = ht.array((a_torch @ b_torch), split=None)
            self.assertTrue(ht.equal(ret00, ret_comp))
            self.assertIsInstance(ret00, ht.DNDarray)
            self.assertEqual(ret00.shape, (n,))
            self.assertEqual(ret00.dtype, ht.float)
            self.assertEqual(ret00.split, 0)

            a = ht.ones((n, m), split=None, dtype=ht.int64)
            b = ht.ones((j), split=0, dtype=ht.int64)
            a[0] = ht.arange(1, m + 1, dtype=ht.int64)
            a[:, -1] = ht.arange(1, n + 1, dtype=ht.int64)
            ret00 = ht.matmul(a, b)

            ret_comp = ht.array((a_torch @ b_torch), split=None)
            self.assertTrue(ht.equal(ret00, ret_comp))
            self.assertIsInstance(ret00, ht.DNDarray)
            self.assertEqual(ret00.shape, (n,))
            self.assertEqual(ret00.dtype, ht.int64)
            self.assertEqual(ret00.split, 0)

            # splits 0 0
            a = ht.ones((n, m), split=0)
            b = ht.ones((j), split=0)
            a[0] = ht.arange(1, m + 1)
            a[:, -1] = ht.arange(1, n + 1)
            ret00 = ht.matmul(a, b)

            ret_comp = ht.array((a_torch @ b_torch), split=None)
            self.assertTrue(ht.equal(ret00, ret_comp))
            self.assertIsInstance(ret00, ht.DNDarray)
            self.assertEqual(ret00.shape, (n,))
            self.assertEqual(ret00.dtype, ht.float)
            self.assertEqual(ret00.split, 0)

            a = ht.ones((n, m), split=0, dtype=ht.int64)
            b = ht.ones((j), split=0, dtype=ht.int64)
            a[0] = ht.arange(1, m + 1, dtype=ht.int64)
            a[:, -1] = ht.arange(1, n + 1, dtype=ht.int64)
            ret00 = ht.matmul(a, b)

            ret_comp = ht.array((a_torch @ b_torch), split=None)
            self.assertTrue(ht.equal(ret00, ret_comp))
            self.assertIsInstance(ret00, ht.DNDarray)
            self.assertEqual(ret00.shape, (n,))
            self.assertEqual(ret00.dtype, ht.int64)
            self.assertEqual(ret00.split, 0)

            # splits 1 0
            a = ht.ones((n, m), split=1)
            b = ht.ones((j), split=0)
            a[0] = ht.arange(1, m + 1)
            a[:, -1] = ht.arange(1, n + 1)
            ret00 = ht.matmul(a, b)

            ret_comp = ht.array((a_torch @ b_torch), split=None)
            self.assertTrue(ht.equal(ret00, ret_comp))
            self.assertIsInstance(ret00, ht.DNDarray)
            self.assertEqual(ret00.shape, (n,))
            self.assertEqual(ret00.dtype, ht.float)
            self.assertEqual(ret00.split, 0)

            a = ht.ones((n, m), split=1, dtype=ht.int64)
            b = ht.ones((j), split=0, dtype=ht.int64)
            a[0] = ht.arange(1, m + 1, dtype=ht.int64)
            a[:, -1] = ht.arange(1, n + 1, dtype=ht.int64)
            ret00 = ht.matmul(a, b)

            ret_comp = ht.array((a_torch @ b_torch), split=None)
            self.assertTrue(ht.equal(ret00, ret_comp))
            self.assertIsInstance(ret00, ht.DNDarray)
            self.assertEqual(ret00.shape, (n,))
            self.assertEqual(ret00.dtype, ht.int64)
            self.assertEqual(ret00.split, 0)

            """
            with self.assertRaises(NotImplementedError):
                a = ht.zeros((3, 3, 3), split=2)
                b = a.copy()
                a @ b
            """

            with self.assertRaises(TypeError):
                "T" @ ht.zeros((3, 3, 3))

            # batched, dimension errors
            # different number of batch dimensions
            with self.assertRaises(ValueError):
                a = ht.zeros((3, 3, 3))
                b = ht.zeros((3,))
                ht.matmul(a, b)
            # different batch dimension shape
            with self.assertRaises(ValueError):
                a = ht.zeros((3, 3, 3), split=0)
                b = ht.zeros((4, 3, 3), split=0)
                ht.matmul(a, b)
            # split along different batch dimension
            with self.assertRaises(NotImplementedError):
                a = ht.zeros((4, 3, 3, 3), split=0)
                b = ht.zeros((4, 3, 3, 3), split=1)
                ht.matmul(a, b)
            # batched matrix-vector multiplication
            with self.assertRaises(NotImplementedError):
                a = ht.zeros((3, 3, 3), split=0)
                b = ht.zeros((3, 3), split=0)
                ht.matmul(a, b)

            # batched, split batch
            n = 11  # number of batches
            k = 100  # data dimension size
            s1 = ht.arange(n, dtype=ht.int64).reshape((n, 1, 1))
            zeros = ht.zeros((n, 1, k - 1), dtype=ht.int64)
            a = ht.concatenate((s1, zeros), 2)
            a.resplit_(0)
            z1 = ht.ones((n, 1, 1), dtype=ht.int64)
            zeros = ht.zeros((n, k - 1, 1), dtype=ht.int64)
            b = ht.concatenate((z1, zeros), 1)
            b.resplit_(0)
            ret_batched = ht.matmul(a, b)

            self.assertTrue(ht.equal(ret_batched, s1))
            self.assertIsInstance(ret_batched, ht.DNDarray)
            self.assertEqual(
                ret_batched.shape,
                (
                    n,
                    1,
                    1,
                ),
            )
            self.assertEqual(ret_batched.dtype, ht.int64)
            self.assertEqual(ret_batched.split, 0)

            # batched
            n = 11  # number of batches
            k = 100  # data dimension size
            m = 100

            torch.manual_seed(42)

            # integer
            at = torch.randint(0, 100, (n, m, k))
            bt = torch.randint(0, 100, (n, k, m))
            ct = at @ bt

            a = ht.factories.asarray(at, copy=True)
            b = ht.factories.asarray(bt, copy=True)
            c = ht.factories.asarray(ct, copy=True)

            la_splits = (None, 0, 1)
            # test all possible la split combinations
            for s0 in la_splits:
                if s0 is not None:
                    s0 -= 2
                for s1 in la_splits:
                    if s1 is not None:
                        s1 -= 2
                    a.resplit_(s0)
                    b.resplit_(s1)

                    ret_batched = ht.matmul(a, b)

                    self.assertTrue(ht.equal(ret_batched, c))

            # float
            at = torch.randn((n, m, k))
            bt = torch.randn((n, k, m))
            ct = at @ bt

            a = ht.factories.asarray(at, copy=True)
            b = ht.factories.asarray(bt, copy=True)
            c = ht.factories.asarray(ct, copy=True)

            for s0 in la_splits:
                if s0 is not None:
                    s0 -= 2
                for s1 in la_splits:
                    if s1 is not None:
                        s1 -= 2
                    a.resplit_(s0)
                    b.resplit_(s1)

                    ret_batched = ht.matmul(a, b)
                    # print(f"{s0}{s1}: {ht.max(ht.abs(ret_batched - c)).item()}")
                    max_diff = ht.max(ht.abs(ret_batched - c)).item()

                    # self.assertTrue(ht.allclose(ret_batched, c, 1e-2))
                    self.assertTrue(max_diff < 1e-4)

    def test_matrix_norm(self):
        a = ht.arange(9, dtype=ht.float) - 4
        b = a.reshape((3, 3))
        b0 = a.reshape((3, 3), new_split=0)
        b1 = a.reshape((3, 3), new_split=1)

        # different ord
        mn = ht.linalg.matrix_norm(b, ord="fro")
        self.assertEqual(mn.split, b.split)
        self.assertEqual(mn.dtype, b.dtype)
        self.assertEqual(mn.device, b.device)
        self.assertTrue(ht.allclose(mn, ht.array(7.745966692414834)))

        mn = ht.linalg.matrix_norm(b0, ord=1)
        self.assertEqual(mn.split, b.split)
        self.assertEqual(mn.dtype, b.dtype)
        self.assertEqual(mn.device, b.device)
        self.assertEqual(mn.item(), 7.0)

        mn = ht.linalg.matrix_norm(b0, ord=-1)
        self.assertEqual(mn.split, b.split)
        self.assertEqual(mn.dtype, b.dtype)
        self.assertEqual(mn.device, b.device)
        self.assertEqual(mn.item(), 6.0)

        mn = ht.linalg.matrix_norm(b1)
        self.assertEqual(mn.split, b.split)
        self.assertEqual(mn.dtype, b.dtype)
        self.assertEqual(mn.device, b.device)
        self.assertTrue(ht.allclose(mn, ht.array(7.745966692414834)))

        # higher dimension + different dtype
        m = ht.arange(8).reshape(2, 2, 2)
        mn = ht.linalg.matrix_norm(m, axis=(2, 1), ord=ht.inf)
        self.assertEqual(mn.split, m.split)
        self.assertEqual(mn.dtype, ht.int64)
        self.assertEqual(mn.device, m.device)
        self.assertTrue(ht.equal(mn, ht.array([4.0, 12.0])))

        mn = ht.linalg.matrix_norm(m, axis=(2, 1), ord=-ht.inf)
        self.assertEqual(mn.split, m.split)
        self.assertEqual(mn.dtype, ht.int64)
        self.assertEqual(mn.device, m.device)
        self.assertTrue(ht.equal(mn, ht.array([2.0, 10.0])))

        # too many axis to infer
        with self.assertRaises(ValueError):
            ht.linalg.matrix_norm(ht.ones((2, 2, 2)))
        # bad axis
        with self.assertRaises(TypeError):
            ht.linalg.matrix_norm(ht.ones((2, 2)), axis=1)
        with self.assertRaises(TypeError):
            ht.linalg.matrix_norm(ht.ones(2, 2), axis=(1, 2, 3))
        # bad array
        with self.assertRaises(ValueError):
            ht.linalg.matrix_norm(ht.array([1, 2, 3]))
        # bad ord
        with self.assertRaises(ValueError):
            ht.linalg.matrix_norm(ht.ones((2, 2)), ord=3)
        # Not implemented yet; SVD needed
        with self.assertRaises(NotImplementedError):
            ht.linalg.matrix_norm(ht.ones((2, 2)), ord=2)
        with self.assertRaises(NotImplementedError):
            ht.linalg.matrix_norm(ht.ones((2, 2)), ord=-2)
        with self.assertRaises(NotImplementedError):
            ht.linalg.matrix_norm(ht.ones((2, 2)), ord="nuc")

    def test_norm(self):
        a = ht.arange(9, dtype=ht.float) - 4
        a0 = ht.array([1 + 1j, 2 - 2j, 0 + 1j, 2 + 1j], dtype=ht.complex64, split=0)
        b = a.reshape((3, 3))
        b0 = a.reshape((3, 3), new_split=0)
        b1 = a.reshape((3, 3), new_split=1)

        # vectors
        gn = ht.linalg.norm(a, axis=0, ord=1)
        self.assertEqual(gn.split, a.split)
        self.assertEqual(gn.dtype, a.dtype)
        self.assertEqual(gn.device, a.device)
        self.assertEqual(gn.item(), 20.0)

        # complex type
        gn = ht.linalg.norm(a0, keepdims=True)
        self.assertEqual(gn.split, None)
        self.assertEqual(gn.dtype, ht.float)
        self.assertEqual(gn.device, a0.device)
        self.assertEqual(gn.item(), 4.0)

        # matrices
        gn = ht.linalg.norm(b, ord="fro")
        self.assertEqual(gn.split, None)
        self.assertEqual(gn.dtype, b.dtype)
        self.assertEqual(gn.device, b.device)
        self.assertTrue(ht.allclose(gn, ht.array(7.745966692414834)))

        gn = ht.linalg.norm(b0, ord=ht.inf)
        self.assertEqual(gn.split, None)
        self.assertEqual(gn.dtype, b0.dtype)
        self.assertEqual(gn.device, b0.device)
        self.assertEqual(gn.item(), 9.0)

        gn = ht.linalg.norm(b1, axis=(0,), ord=-ht.inf, keepdims=True)
        self.assertEqual(gn.split, b1.split)
        self.assertEqual(gn.dtype, b1.dtype)
        self.assertEqual(gn.device, b1.device)
        self.assertTrue(ht.equal(gn, ht.array([[1.0, 0.0, 1.0]])))

        # higher dimension + different dtype
        gn = ht.linalg.norm(ht.ones((3, 3, 3), dtype=ht.int), axis=(-2, -1))
        self.assertEqual(gn.split, None)
        self.assertEqual(gn.dtype, ht.float)
        self.assertTrue(ht.equal(gn, ht.array([3.0, 3.0, 3.0])))

        # bad axis
        with self.assertRaises(ValueError):
            ht.linalg.norm(ht.ones(2), axis=(0, 1, 2))

    def test_outer(self):
        # test outer, a and b local, different dtypes
        a = ht.arange(3, dtype=ht.int32)
        b = ht.arange(8, dtype=ht.float32)
        ht_outer = ht.outer(a, b, split=None)
        np_outer = np.outer(a.numpy(), b.numpy())
        t_outer = torch.einsum("i,j->ij", a.larray, b.larray)
        self.assertTrue((ht_outer.numpy() == np_outer).all())
        self.assertTrue(ht_outer.larray.dtype is t_outer.dtype)

        # test outer, a and b distributed, no data on some ranks
        a_split = ht.arange(3, dtype=ht.float32, split=0)
        b_split = ht.arange(8, dtype=ht.float32, split=0)
        ht_outer_split = ht.outer(a_split, b_split, split=None)

        # a and b split 0, outer split 1
        ht_outer_split = ht.outer(a_split, b_split, split=1)
        self.assertTrue(ht_outer_split.split == 1)
        self.assertTrue((ht_outer_split.numpy() == np_outer).all())

        # a and b distributed, outer split unspecified
        ht_outer_split = ht.outer(a_split, b_split, split=None)
        self.assertTrue(ht_outer_split.split == 0)
        self.assertTrue((ht_outer_split.numpy() == np_outer).all())

        # a not distributed, outer.split = 1
        ht_outer_split = ht.outer(a, b_split, split=1)
        self.assertTrue(ht_outer_split.split == 1)
        self.assertTrue((ht_outer_split.numpy() == np_outer).all())

        # b not distributed, outer.split = 0
        ht_outer_split = ht.outer(a_split, b, split=0)
        self.assertTrue(ht_outer_split.split == 0)
        self.assertTrue((ht_outer_split.numpy() == np_outer).all())

        # a_split.ndim > 1 and a.split != 0
        if self.is_mps:
            a_split_3d = ht.random.randn(3, 3, 3, dtype=ht.float32, split=2)
        else:
            a_split_3d = ht.random.randn(3, 3, 3, dtype=ht.float64, split=2)
        ht_outer_split = ht.outer(a_split_3d, b_split)
        np_outer_3d = np.outer(a_split_3d.numpy(), b_split.numpy())
        self.assertTrue(ht_outer_split.split == 0)
        self.assertTrue((ht_outer_split.numpy() == np_outer_3d).all())

        # write to out buffer
        ht_out = ht.empty((a.gshape[0], b.gshape[0]), dtype=ht.float32)
        ht.outer(a, b, out=ht_out)
        self.assertTrue((ht_out.numpy() == np_outer).all())
        ht_out_split = ht.empty((a_split.gshape[0], b_split.gshape[0]), dtype=ht.float32, split=1)
        ht.outer(a_split, b_split, out=ht_out_split, split=1)
        self.assertTrue((ht_out_split.numpy() == np_outer).all())

        # test exceptions
        t_a = torch.arange(3)
        with self.assertRaises(TypeError):
            ht.outer(t_a, b)
        np_b = np.arange(8)
        with self.assertRaises(TypeError):
            ht.outer(a, np_b)
        a_0d = ht.array(2.3)
        with self.assertRaises(RuntimeError):
            ht.outer(a_0d, b)
        t_out = torch.empty((a.gshape[0], b.gshape[0]), dtype=torch.float32)
        with self.assertRaises(TypeError):
            ht.outer(a, b, out=t_out)
        ht_out_wrong_shape = ht.empty((7, b.gshape[0]), dtype=ht.float32)
        with self.assertRaises(ValueError):
            ht.outer(a, b, out=ht_out_wrong_shape)
        ht_out_wrong_split = ht.empty(
            (a_split.gshape[0], b_split.gshape[0]), dtype=ht.float32, split=1
        )
        with self.assertRaises(ValueError):
            ht.outer(a_split, b_split, out=ht_out_wrong_split, split=0)

    def test_projection(self):
        a = ht.arange(1, 4, dtype=ht.float32, split=None)
        e1 = ht.array([1, 0, 0], dtype=ht.float32, split=None)
        self.assertTrue(ht.equal(ht.linalg.projection(a, e1), e1))

        a.resplit_(axis=0)
        self.assertTrue(ht.equal(ht.linalg.projection(a, e1), e1))

        e2 = ht.array([0, 1, 0], dtype=ht.float32, split=0)
        self.assertTrue(ht.equal(ht.linalg.projection(a, e2), e2 * 2))

        a = ht.arange(1, 4, dtype=ht.float32, split=None)
        e3 = ht.array([0, 0, 1], dtype=ht.float32, split=0)
        self.assertTrue(ht.equal(ht.linalg.projection(a, e3), e3 * 3))

        a = np.arange(1, 4)
        with self.assertRaises(TypeError):
            ht.linalg.projection(a, e1)

        a = ht.array([[1], [2], [3]], dtype=ht.float32, split=None)
        with self.assertRaises(RuntimeError):
            ht.linalg.projection(a, e1)

    def test_trace(self):
        # ------------------------------------------------
        # UNDISTRIBUTED CASE
        # ------------------------------------------------
        # CASE 2-D
        # ------------------------------------------------
        x = ht.arange(24).reshape((6, 4))
        x_np = x.numpy()
        dtype = ht.float32

        result = ht.trace(x)
        result_np = np.trace(x_np)
        self.assertIsInstance(result, int)
        self.assertEqual(result, result_np)

        # direct call
        result = x.trace()
        self.assertIsInstance(result, int)
        self.assertEqual(result, result_np)

        # input = array_like (other than DNDarray)
        result = ht.trace(x.tolist())
        self.assertIsInstance(result, int)
        self.assertEqual(result, result_np)

        # dtype
        result = ht.trace(x, dtype=dtype)
        result_np = np.trace(x_np, dtype=np.float32)
        self.assertIsInstance(result, float)
        self.assertEqual(result, result_np)

        # offset != 0
        # negative offset
        o = -(x.gshape[0] - 1)
        result = ht.trace(x, offset=o)
        result_np = np.trace(x_np, offset=o)
        self.assertIsInstance(result, int)
        self.assertEqual(result, result_np)

        # positive offset
        o = x.gshape[1] - 1
        result = ht.trace(x, offset=o)
        result_np = np.trace(x_np, offset=o)
        self.assertIsInstance(result, int)
        self.assertEqual(result, result_np)

        # offset resulting into empty array
        # negative
        o = -x.gshape[0]
        result = ht.trace(x, offset=o)
        result_np = np.trace(x_np, offset=o)
        self.assertIsInstance(result, int)
        self.assertEqual(result, 0)
        self.assertEqual(result, result_np)

        # positive
        o = x.gshape[1]
        result = ht.trace(x, offset=o)
        result_np = np.trace(x_np, offset=o)
        self.assertIsInstance(result, int)
        self.assertEqual(result, 0)
        self.assertEqual(result, result_np)

        # Exceptions
        with self.assertRaises(TypeError):
            x = "[[1, 2], [3, 4]]"
            ht.trace(x)
        with self.assertRaises(ValueError):
            x = ht.arange(24)
            ht.trace(x)
        with self.assertRaises(TypeError):
            x = ht.arange(24).reshape((6, 4))
            ht.trace(x, axis1=0.2)
        with self.assertRaises(TypeError):
            ht.trace(x, axis2=1.4)
        with self.assertRaises(ValueError):
            ht.trace(x, axis1=2)
        with self.assertRaises(ValueError):
            ht.trace(x, axis2=2)
        with self.assertRaises(TypeError):
            ht.trace(x, offset=1.2)
        with self.assertRaises(ValueError):
            ht.trace(x, axis1=1, axis2=1)
        with self.assertRaises(ValueError):
            ht.trace(x, dtype="ht.int64")
        with self.assertRaises(TypeError):
            ht.trace(x, out=[])
        with self.assertRaises(ValueError):
            # As result is scalar
            out = ht.array([])
            ht.trace(x, out=out)
        with self.assertRaises(ValueError):
            ht.trace(x, dtype="ht.float32")

        # ------------------------------------------------
        # CASE > 2-D (4D)
        # ------------------------------------------------
        x = ht.arange(24).reshape((1, 2, 3, 4))
        x_np = x.numpy()
        out = ht.empty((3, 4))
        axis1 = 1
        axis2 = 3

        result = ht.trace(x)
        result_np = np.trace(x_np)
        self.assertIsInstance(result, ht.DNDarray)
        self.assert_array_equal(result, result_np)

        # input = array_like (other than DNDarray)
        result = ht.trace(x.tolist())
        self.assertIsInstance(result, ht.DNDarray)
        self.assert_array_equal(result, result_np)

        # out
        result = ht.trace(x, out=out)
        result_np = np.trace(x_np)
        self.assertIsInstance(result, ht.DNDarray)
        self.assert_array_equal(result, result_np)
        self.assert_array_equal(out, result_np)

        result = ht.trace(x, axis1=axis1, axis2=axis2)
        result_np = np.trace(x_np, axis1=axis1, axis2=axis2)
        self.assertIsInstance(result, ht.DNDarray)
        self.assert_array_equal(result, result_np)

        # reversed axes order
        result = ht.trace(x, axis1=axis2, axis2=axis1)
        result_np = np.trace(x_np, axis1=axis1, axis2=axis2)
        self.assertIsInstance(result, ht.DNDarray)
        self.assert_array_equal(result, result_np)

        # negative axes
        axis1 = 1
        axis2 = 2
        result = ht.trace(x, axis1=axis1, axis2=-axis2)
        result_np = np.trace(x_np, axis1=axis1, axis2=-axis2)
        self.assertIsInstance(result, ht.DNDarray)
        self.assert_array_equal(result, result_np)

        result = ht.trace(x, axis1=-axis1, axis2=axis2)
        result_np = np.trace(x_np, axis1=-axis1, axis2=axis2)
        self.assertIsInstance(result, ht.DNDarray)
        self.assert_array_equal(result, result_np)

        result = ht.trace(x, axis1=-axis1, axis2=-axis2)
        result_np = np.trace(x_np, axis1=-axis1, axis2=-axis2)
        self.assertIsInstance(result, ht.DNDarray)
        self.assert_array_equal(result, result_np)

        # different axes
        axis1 = 1
        axis2 = 2
        o = 0
        result = ht.trace(x, offset=o, axis1=axis1, axis2=axis2, dtype=dtype)
        result_np = np.trace(x_np, offset=o, axis1=axis1, axis2=axis2, dtype=np.float32)
        self.assertIsInstance(result, ht.DNDarray)
        self.assert_array_equal(result, result_np)

        # offset != 0
        # negative offset
        o = -(x.gshape[0] - 1)
        result = ht.trace(x, offset=o)
        result_np = np.trace(x_np, offset=o)
        self.assertIsInstance(result, ht.DNDarray)
        self.assert_array_equal(result, result_np)

        # positive offset
        o = x.gshape[1] - 1
        result = ht.trace(x, offset=o)
        result_np = np.trace(x_np, offset=o)
        self.assertIsInstance(result, ht.DNDarray)
        self.assert_array_equal(result, result_np)

        # offset resulting into zero array
        axis1 = 1
        axis2 = 2
        # negative
        o = -x.gshape[axis1]
        result = ht.trace(x, offset=o, axis1=axis1, axis2=axis2)
        result_np = np.trace(x_np, offset=o, axis1=axis1, axis2=axis2)
        self.assertIsInstance(result, ht.DNDarray)
        self.assert_array_equal(result, np.zeros((1, 4)))
        self.assert_array_equal(result, result_np)

        # positive
        o = x.gshape[axis2]
        result = ht.trace(x, offset=o, axis1=axis1, axis2=axis2)
        result_np = np.trace(x_np, offset=o, axis1=axis1, axis2=axis2)
        self.assertIsInstance(result, ht.DNDarray)
        self.assert_array_equal(result, np.zeros((1, 4)))
        self.assert_array_equal(result, result_np)

        # Exceptions
        with self.assertRaises(ValueError):
            out = ht.array([])
            ht.trace(x, out=out)

        # ------------------------------------------------
        # DISTRIBUTED CASE
        # ------------------------------------------------
        # CASE 2-D
        # ------------------------------------------------
        x = ht.arange(24, split=0).reshape((6, 4))
        x_np = np.arange(24).reshape((6, 4))
        dtype = ht.float32

        result = ht.trace(x)
        result_np = np.trace(x_np)
        self.assertIsInstance(result, int)
        self.assertEqual(result, result_np)

        # different split axis
        x_2 = ht.array(torch.arange(24).reshape((6, 4)), split=1)
        result = ht.trace(x_2)
        result_np = np.trace(x_np)
        self.assertIsInstance(result, int)
        self.assertEqual(result, result_np)

        # input = array_like (other than DNDarray)
        result = ht.trace(x.tolist())
        self.assertIsInstance(result, int)
        self.assertEqual(result, result_np)

        # dtype
        result = ht.trace(x, dtype=dtype)
        result_np = np.trace(x_np, dtype=np.float32)
        self.assertIsInstance(result, float)
        self.assertEqual(result, result_np)

        # offset != 0
        # negative offset
        o = -(x.gshape[0] - 1)
        result = ht.trace(x, offset=o)
        result_np = np.trace(x_np, offset=o)
        self.assertIsInstance(result, int)
        self.assertEqual(result, result_np)

        # positive offset
        o = x.gshape[1] - 1
        result = ht.trace(x, offset=o)
        result_np = np.trace(x_np, offset=o)
        self.assertIsInstance(result, int)
        self.assertEqual(result, result_np)

        # offset resulting into empty array
        # negative
        o = -x.gshape[0]
        result = ht.trace(x, offset=o)
        result_np = np.trace(x_np, offset=o)
        self.assertIsInstance(result, int)
        self.assertEqual(result, 0)
        self.assertEqual(result, result_np)

        # positive
        o = x.gshape[1]
        result = ht.trace(x, offset=o)
        result_np = np.trace(x_np, offset=o)
        self.assertIsInstance(result, int)
        self.assertEqual(result, 0)
        self.assertEqual(result, result_np)

        # Exceptions
        with self.assertRaises(TypeError):
            x = "[[1, 2], [3, 4]]"
            ht.trace(x)
        with self.assertRaises(ValueError):
            x = ht.arange(24)
            ht.trace(x)
        with self.assertRaises(TypeError):
            x = ht.arange(24).reshape((6, 4))
            ht.trace(x, axis1=0.2)
        with self.assertRaises(TypeError):
            ht.trace(x, axis2=1.4)
        with self.assertRaises(ValueError):
            ht.trace(x, axis1=2)
        with self.assertRaises(ValueError):
            ht.trace(x, axis2=2)
        with self.assertRaises(TypeError):
            ht.trace(x, offset=1.2)
        with self.assertRaises(ValueError):
            ht.trace(x, axis1=1, axis2=1)
        with self.assertRaises(ValueError):
            ht.trace(x, dtype="ht.int64")
        with self.assertRaises(TypeError):
            ht.trace(x, out=[])
        with self.assertRaises(ValueError):
            # As result is scalar
            out = ht.array([])
            ht.trace(x, out=out)

        # ------------------------------------------------
        # CASE > 2-D (4D)
        # ------------------------------------------------
        x = ht.arange(24, split=0).reshape((1, 2, 3, 4))
        x_np = x.numpy()
        # ------------------------------------------------
        # CASE split axis NOT in (axis1, axis2)
        # ------------------------------------------------
        axis1 = 1
        axis2 = 2
        out = ht.empty((1, 4), split=0, dtype=x.dtype)

        result = ht.trace(x, axis1=axis1, axis2=axis2)
        result_np = np.trace(x_np, axis1=axis1, axis2=axis2)
        self.assertIsInstance(result, ht.DNDarray)
        self.assert_array_equal(result, result_np)

        # input = array_like (other than DNDarray)
        result = ht.trace(x.tolist(), axis1=axis1, axis2=axis2)
        self.assertIsInstance(result, ht.DNDarray)
        self.assert_array_equal(result, result_np)

        # out
        result = ht.trace(x, out=out, axis1=axis1, axis2=axis2)
        result_np = np.trace(x_np, axis1=axis1, axis2=axis2)
        self.assertIsInstance(result, ht.DNDarray)
        self.assert_array_equal(result, result_np)
        self.assert_array_equal(out, result_np)

        # reversed axes order
        result = ht.trace(x, axis1=axis2, axis2=axis1)
        result_np = np.trace(x_np, axis1=axis2, axis2=axis1)
        self.assertIsInstance(result, ht.DNDarray)
        self.assert_array_equal(result, result_np)

        # different axes (still not in x.split = 0)
        axis1 = 1
        axis2 = 3
        result = ht.trace(x, offset=0, axis1=axis1, axis2=axis2, dtype=dtype)
        result_np = np.trace(x_np, offset=0, axis1=axis1, axis2=axis2, dtype=np.float32)
        self.assertIsInstance(result, ht.DNDarray)
        self.assert_array_equal(result, result_np)

        # negative axes
        axis1 = 1
        axis2 = 2
        result = ht.trace(x, axis1=axis1, axis2=-axis2)
        result_np = np.trace(x_np, axis1=axis1, axis2=-axis2)
        self.assertIsInstance(result, ht.DNDarray)
        self.assert_array_equal(result, result_np)

        result = ht.trace(x, axis1=-axis1, axis2=axis2)
        result_np = np.trace(x_np, axis1=-axis1, axis2=axis2)
        self.assertIsInstance(result, ht.DNDarray)
        self.assert_array_equal(result, result_np)

        result = ht.trace(x, axis1=-axis1, axis2=-axis2)
        result_np = np.trace(x_np, axis1=-axis1, axis2=-axis2)
        self.assertIsInstance(result, ht.DNDarray)
        self.assert_array_equal(result, result_np)

        # offset != 0
        # negative offset
        axis1 = 1
        axis2 = 2
        o = -(x.gshape[axis1] - 1)
        result = ht.trace(x, offset=o, axis1=axis1, axis2=axis2)
        result_np = np.trace(x_np, offset=o, axis1=axis1, axis2=axis2)
        self.assertIsInstance(result, ht.DNDarray)
        self.assert_array_equal(result, result_np)

        # positive offset
        o = x.gshape[axis2] - 1
        result = ht.trace(x, offset=o, axis1=axis1, axis2=axis2)
        result_np = np.trace(x_np, offset=o, axis1=axis1, axis2=axis2)
        self.assertIsInstance(result, ht.DNDarray)
        self.assert_array_equal(result, result_np)

        # offset resulting into zero array
        axis1 = 1
        axis2 = 2
        # negative
        o = -x.gshape[axis1]
        result = ht.trace(x, offset=o, axis1=axis1, axis2=axis2)
        result_np = np.trace(x_np, offset=o, axis1=axis1, axis2=axis2)
        self.assertIsInstance(result, ht.DNDarray)
        self.assert_array_equal(result, np.zeros((1, 4)))
        self.assert_array_equal(result, result_np)

        # positive
        o = x.gshape[axis2]
        result = ht.trace(x, offset=o, axis1=axis1, axis2=axis2)
        result_np = np.trace(x_np, offset=o, axis1=axis1, axis2=axis2)
        self.assertIsInstance(result, ht.DNDarray)
        self.assert_array_equal(result, np.zeros((1, 4)))
        self.assert_array_equal(result, result_np)

        # different split axis (that is still not in (axis1, axis2))
        x = ht.arange(24).reshape((1, 2, 3, 4, 1))
        x = ht.array(x, split=2, dtype=dtype)
        x_np = x.numpy()
        axis1 = 0
        axis2 = 1
        out = ht.empty((3, 4, 1), split=2, dtype=x.dtype)
        result = ht.trace(x, axis1=axis1, axis2=axis2, out=out)
        result_np = np.trace(x_np, axis1=axis1, axis2=axis2)
        self.assertIsInstance(result, ht.DNDarray)
        self.assert_array_equal(result, result_np)
        self.assert_array_equal(out, result_np)

        # different split axis (that is still not in (axis1, axis2))
        x = ht.arange(24).reshape((1, 2, 3, 4, 1))
        x = ht.array(x, split=3, dtype=dtype)
        x_np = x.numpy()
        axis1 = 2
        axis2 = 4
        out = ht.empty((1, 2, 4), split=1, dtype=x.dtype)
        result = ht.trace(x, axis1=axis1, axis2=axis2, out=out)
        result_np = np.trace(x_np, axis1=axis1, axis2=axis2)
        self.assertIsInstance(result, ht.DNDarray)
        self.assert_array_equal(result, result_np)

        # Exceptions
        with self.assertRaises(ValueError):
            out = ht.array([])
            ht.trace(x, out=out, axis1=axis1, axis2=axis2)

        # ------------------------------------------------
        # CASE split axis IN (axis1, axis2)
        # ------------------------------------------------
        x = ht.arange(24).reshape((1, 2, 3, 4))
        split_axis = 1
        x = ht.array(x, split=split_axis, dtype=dtype)
        x_np = x.numpy()
        axis1 = 1
        axis2 = 2
        result_shape = list(x.gshape)
        del result_shape[axis1], result_shape[axis2 - 1]
        out = ht.empty(tuple(result_shape), split=split_axis, dtype=x.dtype)

        result = ht.trace(x, axis1=axis1, axis2=axis2)
        result_np = np.trace(x_np, axis1=axis1, axis2=axis2)
        self.assertIsInstance(result, ht.DNDarray)
        self.assert_array_equal(result, result_np)

        # input = array_like (other than DNDarray)
        result = ht.trace(x.tolist(), axis1=axis1, axis2=axis2)
        self.assertIsInstance(result, ht.DNDarray)
        self.assert_array_equal(result, result_np)

        # out
        result = ht.trace(x, out=out, axis1=axis1, axis2=axis2)
        result_np = np.trace(x_np, axis1=axis1, axis2=axis2)
        self.assertIsInstance(result, ht.DNDarray)
        self.assert_array_equal(result, result_np)
        self.assert_array_equal(out, result_np)

        # reversed axes order
        result = ht.trace(x, axis1=axis2, axis2=axis1)
        result_np = np.trace(x_np, axis1=axis2, axis2=axis1)
        self.assertIsInstance(result, ht.DNDarray)
        self.assert_array_equal(result, result_np)

        # axis2 = a.split
        axis1 = 0
        axis2 = 1
        result = ht.trace(x, axis1=axis1, axis2=axis2)
        result_np = np.trace(x_np, axis1=axis1, axis2=axis2)
        self.assertIsInstance(result, ht.DNDarray)
        self.assert_array_equal(result, result_np)

        # offset != 0
        # negative offset
        o = -(x.gshape[0] - 1)
        result = ht.trace(x, offset=o, axis1=axis1, axis2=axis2)
        result_np = np.trace(x_np, offset=o, axis1=axis1, axis2=axis2)
        self.assertIsInstance(result, ht.DNDarray)
        self.assert_array_equal(result, result_np)

        # positive offset
        o = x.gshape[1] - 1
        result = ht.trace(x, offset=o, axis1=axis1, axis2=axis2)
        result_np = np.trace(x_np, offset=o, axis1=axis1, axis2=axis2)
        self.assertIsInstance(result, ht.DNDarray)
        self.assert_array_equal(result, result_np)

        # different axes
        axis1 = 1
        axis2 = 2
        result_shape = list(x.gshape)
        del result_shape[axis1], result_shape[axis2 - 1]
        o = 0
        result = ht.trace(x, offset=o, axis1=axis1, axis2=axis2, dtype=dtype)
        result_np = np.trace(x_np, offset=o, axis1=axis1, axis2=axis2, dtype=np.float32)
        self.assertIsInstance(result, ht.DNDarray)
        self.assert_array_equal(result, result_np)

        # offset resulting into zero array
        # negative
        o = -x.gshape[axis1]
        result = ht.trace(x, offset=o, axis1=axis1, axis2=axis2)
        result_np = np.trace(x_np, offset=o, axis1=axis1, axis2=axis2)
        self.assertIsInstance(result, ht.DNDarray)
        self.assert_array_equal(result, np.zeros(result_shape, dtype=result_np.dtype))
        self.assert_array_equal(result, result_np)

        # positive
        o = x.gshape[axis2]
        result = ht.trace(x, offset=o, axis1=axis1, axis2=axis2)
        result_np = np.trace(x_np, offset=o, axis1=axis1, axis2=axis2)
        self.assertIsInstance(result, ht.DNDarray)
        self.assert_array_equal(result, np.zeros(result_shape, dtype=result_np.dtype))
        self.assert_array_equal(result, result_np)

        # Exceptions
        with self.assertRaises(ValueError):
            out = ht.array([])
            ht.trace(x, out=out, axis1=axis1, axis2=axis2)

    def test_transpose(self):
        # vector transpose, not distributed
        vector = ht.arange(10)
        vector_t = vector.T
        self.assertIsInstance(vector_t, ht.DNDarray)
        self.assertEqual(vector_t.dtype, ht.int32)
        self.assertEqual(vector_t.split, None)
        self.assertEqual(vector_t.shape, (10,))

        # simple matrix transpose, not distributed
        simple_matrix = ht.zeros((2, 4))
        simple_matrix_t = simple_matrix.transpose()
        self.assertIsInstance(simple_matrix_t, ht.DNDarray)
        self.assertEqual(simple_matrix_t.dtype, ht.float32)
        self.assertEqual(simple_matrix_t.split, None)
        self.assertEqual(simple_matrix_t.shape, (4, 2))
        self.assertEqual(simple_matrix_t.larray.shape, (4, 2))

        # 4D array, not distributed, with given axis
        array_4d = ht.zeros((2, 3, 4, 5))
        array_4d_t = ht.transpose(array_4d, axes=(-1, 0, 2, 1))
        self.assertIsInstance(array_4d_t, ht.DNDarray)
        self.assertEqual(array_4d_t.dtype, ht.float32)
        self.assertEqual(array_4d_t.split, None)
        self.assertEqual(array_4d_t.shape, (5, 2, 4, 3))
        self.assertEqual(array_4d_t.larray.shape, (5, 2, 4, 3))

        # vector transpose, distributed
        vector_split = ht.arange(10, split=0)
        vector_split_t = vector_split.T
        self.assertIsInstance(vector_split_t, ht.DNDarray)
        self.assertEqual(vector_split_t.dtype, ht.int32)
        self.assertEqual(vector_split_t.split, 0)
        self.assertEqual(vector_split_t.shape, (10,))
        self.assertLessEqual(vector_split_t.lshape[0], 10)

        # matrix transpose, distributed
        matrix_split = ht.ones((10, 20), split=1)
        matrix_split_t = matrix_split.transpose()
        self.assertIsInstance(matrix_split_t, ht.DNDarray)
        self.assertEqual(matrix_split_t.dtype, ht.float32)
        self.assertEqual(matrix_split_t.split, 0)
        self.assertEqual(matrix_split_t.shape, (20, 10))
        self.assertLessEqual(matrix_split_t.lshape[0], 20)
        self.assertEqual(matrix_split_t.lshape[1], 10)

        # 4D array, distributed
        array_4d_split = ht.ones((3, 4, 5, 6), split=3)
        array_4d_split_t = ht.transpose(array_4d_split, axes=(1, 0, 3, 2))
        self.assertIsInstance(array_4d_t, ht.DNDarray)
        self.assertEqual(array_4d_split_t.dtype, ht.float32)
        self.assertEqual(array_4d_split_t.split, 2)
        self.assertEqual(array_4d_split_t.shape, (4, 3, 6, 5))

        self.assertEqual(array_4d_split_t.lshape[0], 4)
        self.assertEqual(array_4d_split_t.lshape[1], 3)
        self.assertLessEqual(array_4d_split_t.lshape[2], 6)
        self.assertEqual(array_4d_split_t.lshape[3], 5)

        # exceptions
        with self.assertRaises(TypeError):
            ht.transpose(1)
        with self.assertRaises(ValueError):
            ht.transpose(ht.zeros((2, 3)), axes=1.0)
        with self.assertRaises(ValueError):
            ht.transpose(ht.zeros((2, 3)), axes=(-1,))
        with self.assertRaises(TypeError):
            ht.zeros((2, 3)).transpose(axes="01")
        with self.assertRaises(TypeError):
            ht.zeros((2, 3)).transpose(axes=(0, 1.0))
        with self.assertRaises((ValueError, IndexError)):
            ht.zeros((2, 3)).transpose(axes=(0, 3))

    def test_tril(self):
        local_ones = ht.ones((5,))

        # 1D case, no offset, data is not split, module-level call
        result = ht.tril(local_ones)
        comparison = torch.ones((5, 5), device=self.device.torch_device).tril()
        self.assertIsInstance(result, ht.DNDarray)
        self.assertEqual(result.shape, (5, 5))
        self.assertEqual(result.lshape, (5, 5))
        self.assertEqual(result.split, None)
        self.assertTrue((result.larray == comparison).all())

        # 1D case, positive offset, data is not split, module-level call
        result = ht.tril(local_ones, k=2)
        comparison = torch.ones((5, 5), device=self.device.torch_device).tril(diagonal=2)
        self.assertIsInstance(result, ht.DNDarray)
        self.assertEqual(result.shape, (5, 5))
        self.assertEqual(result.lshape, (5, 5))
        self.assertEqual(result.split, None)
        self.assertTrue((result.larray == comparison).all())

        # 1D case, negative offset, data is not split, module-level call
        result = ht.tril(local_ones, k=-2)
        comparison = torch.ones((5, 5), device=self.device.torch_device).tril(diagonal=-2)
        self.assertIsInstance(result, ht.DNDarray)
        self.assertEqual(result.shape, (5, 5))
        self.assertEqual(result.lshape, (5, 5))
        self.assertEqual(result.split, None)
        self.assertTrue((result.larray == comparison).all())

        local_ones = ht.ones((4, 5))

        # 2D case, no offset, data is not split, method
        result = local_ones.tril()
        comparison = torch.ones((4, 5), device=self.device.torch_device).tril()
        self.assertIsInstance(result, ht.DNDarray)
        self.assertEqual(result.shape, (4, 5))
        self.assertEqual(result.lshape, (4, 5))
        self.assertEqual(result.split, None)
        self.assertTrue((result.larray == comparison).all())

        # 2D case, positive offset, data is not split, method
        result = local_ones.tril(k=2)
        comparison = torch.ones((4, 5), device=self.device.torch_device).tril(diagonal=2)
        self.assertIsInstance(result, ht.DNDarray)
        self.assertEqual(result.shape, (4, 5))
        self.assertEqual(result.lshape, (4, 5))
        self.assertEqual(result.split, None)
        self.assertTrue((result.larray == comparison).all())

        # 2D case, negative offset, data is not split, method
        result = local_ones.tril(k=-2)
        comparison = torch.ones((4, 5), device=self.device.torch_device).tril(diagonal=-2)
        self.assertIsInstance(result, ht.DNDarray)
        self.assertEqual(result.shape, (4, 5))
        self.assertEqual(result.lshape, (4, 5))
        self.assertEqual(result.split, None)
        self.assertTrue((result.larray == comparison).all())

        local_ones = ht.ones((3, 4, 5, 6))
        if not self.is_mps:
            # triu, tril fail on MPS for ndim > 2
            # 2D+ case, no offset, data is not split, module-level call
            result = local_ones.tril()
            comparison = torch.ones((5, 6), device=self.device.torch_device).tril()
            self.assertIsInstance(result, ht.DNDarray)
            self.assertEqual(result.shape, (3, 4, 5, 6))
            self.assertEqual(result.lshape, (3, 4, 5, 6))
            self.assertEqual(result.split, None)
            for i in range(3):
                for j in range(4):
                    self.assertTrue((result.larray[i, j] == comparison).all())

            # 2D+ case, positive offset, data is not split, module-level call
            result = local_ones.tril(k=2)
            comparison = torch.ones((5, 6), device=self.device.torch_device).tril(diagonal=2)
            self.assertIsInstance(result, ht.DNDarray)
            self.assertEqual(result.shape, (3, 4, 5, 6))
            self.assertEqual(result.lshape, (3, 4, 5, 6))
            self.assertEqual(result.split, None)
            for i in range(3):
                for j in range(4):
                    self.assertTrue((result.larray[i, j] == comparison).all())

            # # 2D+ case, negative offset, data is not split, module-level call
            result = local_ones.tril(k=-2)
            comparison = torch.ones((5, 6), device=self.device.torch_device).tril(diagonal=-2)
            self.assertIsInstance(result, ht.DNDarray)
            self.assertEqual(result.shape, (3, 4, 5, 6))
            self.assertEqual(result.lshape, (3, 4, 5, 6))
            self.assertEqual(result.split, None)
            for i in range(3):
                for j in range(4):
                    self.assertTrue((result.larray[i, j] == comparison).all())

        distributed_ones = ht.ones((5,), split=0)

        # 1D case, no offset, data is split, method
        result = distributed_ones.tril()
        self.assertIsInstance(result, ht.DNDarray)
        self.assertEqual(result.shape, (5, 5))
        self.assertEqual(result.split, 1)
        self.assertTrue(result.lshape[0] == 5 or result.lshape[0] == 0)
        self.assertLessEqual(result.lshape[1], 5)
        self.assertTrue(result.sum(), 15)
        if result.comm.rank == 0:
            self.assertTrue(result.larray[-1, 0] == 1)
        if result.comm.rank == result.shape[0] - 1:
            self.assertTrue(result.larray[0, -1] == 0)

        # 1D case, positive offset, data is split, method
        result = distributed_ones.tril(k=2)
        self.assertIsInstance(result, ht.DNDarray)
        self.assertEqual(result.shape, (5, 5))
        self.assertEqual(result.split, 1)
        self.assertEqual(result.lshape[0], 5)
        self.assertLessEqual(result.lshape[1], 5)
        self.assertEqual(result.sum(), 22)
        if result.comm.rank == 0:
            self.assertTrue(result.larray[-1, 0] == 1)
        if result.comm.rank == result.shape[0] - 1:
            self.assertTrue(result.larray[0, -1] == 0)

        # 1D case, negative offset, data is split, method
        result = distributed_ones.tril(k=-2)
        self.assertIsInstance(result, ht.DNDarray)
        self.assertEqual(result.shape, (5, 5))
        self.assertEqual(result.split, 1)
        self.assertEqual(result.lshape[0], 5)
        self.assertLessEqual(result.lshape[1], 5)
        self.assertEqual(result.sum(), 6)
        if result.comm.rank == 0:
            self.assertTrue(result.larray[-1, 0] == 1)
        if result.comm.rank == result.shape[0] - 1:
            self.assertTrue(result.larray[0, -1] == 0)

        distributed_ones = ht.ones((4, 5), split=0)

        # 2D case, no offset, data is horizontally split, method
        result = distributed_ones.tril()
        self.assertIsInstance(result, ht.DNDarray)
        self.assertEqual(result.shape, (4, 5))
        self.assertEqual(result.split, 0)
        self.assertLessEqual(result.lshape[0], 4)
        self.assertEqual(result.lshape[1], 5)
        self.assertEqual(result.sum(), 10)
        if result.comm.rank == 0:
            self.assertTrue(result.larray[0, -1] == 0)
        if result.comm.rank == result.shape[0] - 1:
            self.assertTrue(result.larray[-1, 0] == 1)

        # 2D case, positive offset, data is horizontally split, method
        result = distributed_ones.tril(k=2)
        self.assertIsInstance(result, ht.DNDarray)
        self.assertEqual(result.shape, (4, 5))
        self.assertEqual(result.split, 0)
        self.assertLessEqual(result.lshape[0], 4)
        self.assertEqual(result.lshape[1], 5)
        self.assertEqual(result.sum(), 17)
        if result.comm.rank == 0:
            self.assertTrue(result.larray[0, -1] == 0)
        if result.comm.rank == result.shape[0] - 1:
            self.assertTrue(result.larray[-1, 0] == 1)

        # 2D case, negative offset, data is horizontally split, method
        result = distributed_ones.tril(k=-2)
        self.assertIsInstance(result, ht.DNDarray)
        self.assertEqual(result.shape, (4, 5))
        self.assertEqual(result.split, 0)
        self.assertLessEqual(result.lshape[0], 4)
        self.assertEqual(result.lshape[1], 5)
        self.assertEqual(result.sum(), 3)
        if result.comm.rank == 0:
            self.assertTrue(result.larray[0, -1] == 0)
        if result.comm.rank == result.shape[0] - 1:
            self.assertTrue(result.larray[-1, 0] == 1)

        distributed_ones = ht.ones((4, 5), split=1)

        # 2D case, no offset, data is vertically split, method
        result = distributed_ones.tril()
        self.assertIsInstance(result, ht.DNDarray)
        self.assertEqual(result.shape, (4, 5))
        self.assertEqual(result.split, 1)
        self.assertEqual(result.lshape[0], 4)
        self.assertLessEqual(result.lshape[1], 5)
        self.assertEqual(result.sum(), 10)
        if result.comm.rank == 0:
            self.assertTrue(result.larray[-1, 0] == 1)
        if result.comm.rank == result.shape[0] - 1:
            self.assertTrue(result.larray[0, -1] == 0)

        # 2D case, positive offset, data is horizontally split, method
        result = distributed_ones.tril(k=2)
        self.assertIsInstance(result, ht.DNDarray)
        self.assertEqual(result.shape, (4, 5))
        self.assertEqual(result.split, 1)
        self.assertEqual(result.lshape[0], 4)
        self.assertLessEqual(result.lshape[1], 5)
        self.assertEqual(result.sum(), 17)
        if result.comm.rank == 0:
            self.assertTrue(result.larray[-1, 0] == 1)
        if result.comm.rank == result.shape[0] - 1:
            self.assertTrue(result.larray[0, -1] == 0)

        # 2D case, negative offset, data is horizontally split, method
        result = distributed_ones.tril(k=-2)
        self.assertIsInstance(result, ht.DNDarray)
        self.assertEqual(result.shape, (4, 5))
        self.assertEqual(result.split, 1)
        self.assertEqual(result.lshape[0], 4)
        self.assertLessEqual(result.lshape[1], 5)
        self.assertEqual(result.sum(), 3)
        if result.comm.rank == 0:
            self.assertTrue(result.larray[-1, 0] == 1)
        if result.comm.rank == result.shape[0] - 1:
            self.assertTrue(result.larray[0, -1] == 0)

        with self.assertRaises(TypeError):
            ht.tril("asdf")
        with self.assertRaises(TypeError):
            ht.tril(distributed_ones, m=["sdf", "sf"])

    def test_triu(self):
        local_ones = ht.ones((5,))

        # 1D case, no offset, data is not split, module-level call
        result = ht.triu(local_ones)
        comparison = torch.ones((5, 5), device=self.device.torch_device).triu()
        self.assertIsInstance(result, ht.DNDarray)
        self.assertEqual(result.shape, (5, 5))
        self.assertEqual(result.lshape, (5, 5))
        self.assertEqual(result.split, None)
        self.assertTrue((result.larray == comparison).all())

        # 1D case, positive offset, data is not split, module-level call
        result = ht.triu(local_ones, k=2)
        comparison = torch.ones((5, 5), device=self.device.torch_device).triu(diagonal=2)
        self.assertIsInstance(result, ht.DNDarray)
        self.assertEqual(result.shape, (5, 5))
        self.assertEqual(result.lshape, (5, 5))
        self.assertEqual(result.split, None)
        self.assertTrue((result.larray == comparison).all())

        # 1D case, negative offset, data is not split, module-level call
        result = ht.triu(local_ones, k=-2)
        comparison = torch.ones((5, 5), device=self.device.torch_device).triu(diagonal=-2)
        self.assertIsInstance(result, ht.DNDarray)
        self.assertEqual(result.shape, (5, 5))
        self.assertEqual(result.lshape, (5, 5))
        self.assertEqual(result.split, None)
        self.assertTrue((result.larray == comparison).all())

        local_ones = ht.ones((4, 5))

        # 2D case, no offset, data is not split, method
        result = local_ones.triu()
        comparison = torch.ones((4, 5), device=self.device.torch_device).triu()
        self.assertIsInstance(result, ht.DNDarray)
        self.assertEqual(result.shape, (4, 5))
        self.assertEqual(result.lshape, (4, 5))
        self.assertEqual(result.split, None)
        self.assertTrue((result.larray == comparison).all())

        # 2D case, positive offset, data is not split, method
        result = local_ones.triu(k=2)
        comparison = torch.ones((4, 5), device=self.device.torch_device).triu(diagonal=2)
        self.assertIsInstance(result, ht.DNDarray)
        self.assertEqual(result.shape, (4, 5))
        self.assertEqual(result.lshape, (4, 5))
        self.assertEqual(result.split, None)
        self.assertTrue((result.larray == comparison).all())

        # 2D case, negative offset, data is not split, method
        result = local_ones.triu(k=-2)
        comparison = torch.ones((4, 5), device=self.device.torch_device).triu(diagonal=-2)
        self.assertIsInstance(result, ht.DNDarray)
        self.assertEqual(result.shape, (4, 5))
        self.assertEqual(result.lshape, (4, 5))
        self.assertEqual(result.split, None)
        self.assertTrue((result.larray == comparison).all())

        local_ones = ht.ones((3, 4, 5, 6))
        if not self.is_mps:
            # 2D+ case, no offset, data is not split, module-level call
            result = local_ones.triu()
            comparison = torch.ones((5, 6), device=self.device.torch_device).triu()
            self.assertIsInstance(result, ht.DNDarray)
            self.assertEqual(result.shape, (3, 4, 5, 6))
            self.assertEqual(result.lshape, (3, 4, 5, 6))
            self.assertEqual(result.split, None)
            for i in range(3):
                for j in range(4):
                    self.assertTrue((result.larray[i, j] == comparison).all())

            # 2D+ case, positive offset, data is not split, module-level call
            result = local_ones.triu(k=2)
            comparison = torch.ones((5, 6), device=self.device.torch_device).triu(diagonal=2)
            self.assertIsInstance(result, ht.DNDarray)
            self.assertEqual(result.shape, (3, 4, 5, 6))
            self.assertEqual(result.lshape, (3, 4, 5, 6))
            self.assertEqual(result.split, None)
            for i in range(3):
                for j in range(4):
                    self.assertTrue((result.larray[i, j] == comparison).all())

            # # 2D+ case, negative offset, data is not split, module-level call
            result = local_ones.triu(k=-2)
            comparison = torch.ones((5, 6), device=self.device.torch_device).triu(diagonal=-2)
            self.assertIsInstance(result, ht.DNDarray)
            self.assertEqual(result.shape, (3, 4, 5, 6))
            self.assertEqual(result.lshape, (3, 4, 5, 6))
            self.assertEqual(result.split, None)
            for i in range(3):
                for j in range(4):
                    self.assertTrue((result.larray[i, j] == comparison).all())

        distributed_ones = ht.ones((5,), split=0)

        # 1D case, no offset, data is split, method
        result = distributed_ones.triu()
        self.assertIsInstance(result, ht.DNDarray)
        self.assertEqual(result.shape, (5, 5))
        self.assertEqual(result.split, 1)
        self.assertEqual(result.lshape[0], 5)
        self.assertLessEqual(result.lshape[1], 5)
        self.assertTrue(result.sum(), 15)
        if result.comm.rank == 0:
            self.assertTrue(result.larray[-1, 0] == 0)
        if result.comm.rank == result.shape[0] - 1:
            self.assertTrue(result.larray[0, -1] == 1)

        # 1D case, positive offset, data is split, method
        result = distributed_ones.triu(k=2)
        self.assertIsInstance(result, ht.DNDarray)
        self.assertEqual(result.shape, (5, 5))
        self.assertEqual(result.split, 1)
        self.assertEqual(result.lshape[0], 5)
        self.assertLessEqual(result.lshape[1], 5)
        self.assertEqual(result.sum(), 6)
        if result.comm.rank == 0:
            self.assertTrue(result.larray[-1, 0] == 0)
        if result.comm.rank == result.shape[0] - 1:
            self.assertTrue(result.larray[0, -1] == 1)

        # 1D case, negative offset, data is split, method
        result = distributed_ones.triu(k=-2)
        self.assertIsInstance(result, ht.DNDarray)
        self.assertEqual(result.shape, (5, 5))
        self.assertEqual(result.split, 1)
        self.assertEqual(result.lshape[0], 5)
        self.assertLessEqual(result.lshape[1], 5)
        self.assertEqual(result.sum(), 22)
        if result.comm.rank == 0:
            self.assertTrue(result.larray[-1, 0] == 0)
        if result.comm.rank == result.shape[0] - 1:
            self.assertTrue(result.larray[0, -1] == 1)

        distributed_ones = ht.ones((4, 5), split=0)

        # 2D case, no offset, data is horizontally split, method
        result = distributed_ones.triu()
        self.assertIsInstance(result, ht.DNDarray)
        self.assertEqual(result.shape, (4, 5))
        self.assertEqual(result.split, 0)
        self.assertLessEqual(result.lshape[0], 4)
        self.assertEqual(result.lshape[1], 5)
        self.assertEqual(result.sum(), 14)
        if result.comm.rank == 0:
            self.assertTrue(result.larray[0, -1] == 1)
        if result.comm.rank == result.shape[0] - 1:
            self.assertTrue(result.larray[-1, 0] == 0)

        # # 2D case, positive offset, data is horizontally split, method
        result = distributed_ones.triu(k=2)
        self.assertIsInstance(result, ht.DNDarray)
        self.assertEqual(result.shape, (4, 5))
        self.assertEqual(result.split, 0)
        self.assertLessEqual(result.lshape[0], 4)
        self.assertEqual(result.lshape[1], 5)
        self.assertEqual(result.sum(), 6)
        if result.comm.rank == 0:
            self.assertTrue(result.larray[0, -1] == 1)
        if result.comm.rank == result.shape[0] - 1:
            self.assertTrue(result.larray[-1, 0] == 0)

        # # 2D case, negative offset, data is horizontally split, method
        result = distributed_ones.triu(k=-2)
        self.assertIsInstance(result, ht.DNDarray)
        self.assertEqual(result.shape, (4, 5))
        self.assertEqual(result.split, 0)
        self.assertLessEqual(result.lshape[0], 4)
        self.assertEqual(result.lshape[1], 5)
        self.assertEqual(result.sum(), 19)
        if result.comm.rank == 0:
            self.assertTrue(result.larray[0, -1] == 1)
        if result.comm.rank == result.shape[0] - 1:
            self.assertTrue(result.larray[-1, 0] == 0)

        distributed_ones = ht.ones((4, 5), split=1)

        # 2D case, no offset, data is vertically split, method
        result = distributed_ones.triu()
        self.assertIsInstance(result, ht.DNDarray)
        self.assertEqual(result.shape, (4, 5))
        self.assertEqual(result.split, 1)
        self.assertEqual(result.lshape[0], 4)
        self.assertLessEqual(result.lshape[1], 5)
        self.assertEqual(result.sum(), 14)
        if result.comm.rank == 0:
            self.assertTrue(result.larray[-1, 0] == 0)
        if result.comm.rank == result.shape[0] - 1:
            self.assertTrue(result.larray[0, -1] == 1)

        # 2D case, positive offset, data is horizontally split, method
        result = distributed_ones.triu(k=2)
        self.assertIsInstance(result, ht.DNDarray)
        self.assertEqual(result.shape, (4, 5))
        self.assertEqual(result.split, 1)
        self.assertEqual(result.lshape[0], 4)
        self.assertLessEqual(result.lshape[1], 5)
        self.assertEqual(result.sum(), 6)
        if result.comm.rank == 0:
            self.assertTrue(result.larray[-1, 0] == 0)
        if result.comm.rank == result.shape[0] - 1:
            self.assertTrue(result.larray[0, -1] == 1)

        # 2D case, negative offset, data is horizontally split, method
        result = distributed_ones.triu(k=-2)
        self.assertIsInstance(result, ht.DNDarray)
        self.assertEqual(result.shape, (4, 5))
        self.assertEqual(result.split, 1)
        self.assertEqual(result.lshape[0], 4)
        self.assertLessEqual(result.lshape[1], 5)
        self.assertEqual(result.sum(), 19)
        if result.comm.rank == 0:
            self.assertTrue(result.larray[-1, 0] == 0)
        if result.comm.rank == result.shape[0] - 1:
            self.assertTrue(result.larray[0, -1] == 1)

    def test_vdot(self):
        a = ht.array([[1 + 1j, 2 + 2j], [3 + 3j, 4 + 4j]], split=0)
        b = ht.array([[1 + 2j, 3 + 4j], [5 + 6j, 7 + 8j]], split=0)

        vdot = ht.vdot(a, b)
        self.assertEqual(vdot.dtype, a.dtype)
        self.assertEqual(vdot.split, None)
        self.assertTrue(ht.equal(vdot, ht.array([110 + 10j])))

        vdot = ht.vdot(b, a)
        self.assertTrue(ht.equal(vdot, ht.array([110 - 10j])))

        with self.assertRaises(ValueError):
            ht.vdot(ht.array([1, 2, 3]), ht.array([[1, 2], [3, 4]]))

    def test_vecdot(self):
        a = ht.array([1, 1, 1])
        b = ht.array([1, 2, 3])

        c = ht.linalg.vecdot(a, b)

        self.assertEqual(c.dtype, ht.int64)
        self.assertEqual(c.device, a.device)
        self.assertTrue(ht.equal(c, ht.array([6])))

        a = ht.full((4, 4), 2, split=0)
        b = ht.ones(4)

        c = ht.linalg.vecdot(a, b, axis=0, keepdims=True)
        self.assertEqual(c.dtype, ht.float32)
        self.assertEqual(c.device, a.device)
        self.assertTrue(ht.equal(c, ht.array([[8, 8, 8, 8]], dtype=ht.float32)))

    def test_vector_norm(self):
        a = ht.arange(9, dtype=ht.float) - 4
        a_split = ht.arange(9, dtype=ht.float, split=0) - 4
        b = a.reshape((3, 3))
        b0 = ht.reshape(a, (3, 3), new_split=0)
        b1 = ht.reshape(a, (3, 3), new_split=1)

        # vector infintity norm
        vn = ht.vector_norm(a, ord=ht.inf)
        self.assertEqual(vn.split, a.split)
        self.assertEqual(vn.dtype, a.dtype)
        self.assertEqual(vn.device, a.device)
        self.assertEqual(vn.item(), 4.0)

        # vector 0 norm
        vn = ht.vector_norm(a, ord=0)
        self.assertEqual(vn.split, a.split)
        self.assertEqual(vn.dtype, a.dtype)
        self.assertEqual(vn.device, a.device)
        self.assertEqual(vn.item(), 8.0)

        # split vector -infinity
        vn = ht.vector_norm(a_split, ord=-ht.inf)
        self.assertEqual(vn.split, a.split)
        self.assertEqual(vn.dtype, a.dtype)
        self.assertEqual(vn.device, a.device)
        self.assertEqual(vn.item(), 0.0)

        # matrix 1 norm no axis
        vn = ht.vector_norm(b, ord=1)
        self.assertEqual(vn.split, b.split)
        self.assertEqual(vn.dtype, b.dtype)
        self.assertEqual(vn.device, b.device)
        self.assertEqual(vn.item(), 20.0)

        # split matrix axis l2-norm
        vn = ht.vector_norm(b0, axis=1, ord=2)
        self.assertEqual(vn.split, 0)
        self.assertEqual(vn.dtype, b0.dtype)
        self.assertEqual(vn.device, b0.device)
        self.assertTrue(ht.allclose(vn, ht.array([5.38516481, 1.41421356, 5.38516481], split=0)))

        # split matrix axis keepdims norm 3
        vn = ht.vector_norm(b1, axis=1, keepdims=True, ord=3)
        self.assertEqual(vn.split, None)
        self.assertEqual(vn.dtype, b1.dtype)
        self.assertEqual(vn.device, b1.device)
        self.assertTrue(
            ht.allclose(vn, ht.array([[4.62606501], [1.25992105], [4.62606501]], split=None))
        )

        # different dtype
        if not self.is_mps:
            vn = ht.linalg.vector_norm(ht.full((4, 4, 4), 1 + 1j, dtype=ht.int), axis=0, ord=4)
            self.assertEqual(vn.split, None)
            self.assertEqual(vn.dtype, ht.float)
            self.assertTrue(
                ht.equal(
                    vn,
                    ht.array(
                        [
                            [2.0, 2.0, 2.0, 2.0],
                            [2.0, 2.0, 2.0, 2.0],
                            [2.0, 2.0, 2.0, 2.0],
                            [2.0, 2.0, 2.0, 2.0],
                        ]
                    ),
                )
            )

        # bad ord
        with self.assertRaises(ValueError):
            ht.vector_norm(ht.array([1, 2, 3]), ord="fro")
        # bad axis
        with self.assertRaises(TypeError):
            ht.vector_norm(ht.array([1, 2, 3]), axis=(1, 2))
        with self.assertRaises(TypeError):
            ht.vector_norm(ht.array([1, 2, 3]), axis="r")<|MERGE_RESOLUTION|>--- conflicted
+++ resolved
@@ -363,21 +363,12 @@
         self.assertEqual(ainv.device, a.device)
         self.assertTupleEqual(ainv.shape, a.shape)
         self.assertTrue(ht.allclose(ainv, ares, atol=atol))
-
-<<<<<<< HEAD
-=======
-        ht.random.seed(42)
->>>>>>> 80756c5d
         a = ht.random.random((20, 20), dtype=dtype, split=1)
         ainv = ht.linalg.inv(a)
         i = ht.eye(a.shape, split=1, dtype=a.dtype)
         # loss of precision in distributed floating-point ops
         self.assertTrue(ht.allclose(a @ ainv, i, atol=1e-5 if self.is_mps else atol))
 
-<<<<<<< HEAD
-=======
-        ht.random.seed(42)
->>>>>>> 80756c5d
         a = ht.random.random((20, 20), dtype=dtype, split=0)
         ainv = ht.linalg.inv(a)
         i = ht.eye(a.shape, split=0, dtype=a.dtype)
