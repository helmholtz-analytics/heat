from typing import Type
import torch
import os
import unittest
import heat as ht
import numpy as np

from ...tests.test_suites.basic_test import TestCase


class TestLinalgBasics(TestCase):
    def test_cross(self):
        a = ht.eye(3)
        b = ht.array([[0, 1, 0], [0, 0, 1], [1, 0, 0]])

        # different types - do not run on MPS
        if not a.larray.device.type.startswith("mps"):
            cross = ht.cross(a, b)
            self.assertEqual(cross.shape, a.shape)
            self.assertEqual(cross.dtype, a.dtype)
            self.assertEqual(cross.split, a.split)
            self.assertEqual(cross.comm, a.comm)
            self.assertEqual(cross.device, a.device)
            self.assertTrue(ht.equal(cross, ht.array([[0, 0, 1], [1, 0, 0], [0, 1, 0]])))

        # axis
        a = ht.eye(3, split=0)
        b = ht.array([[0, 1, 0], [0, 0, 1], [1, 0, 0]], dtype=ht.float, split=0)

        cross = ht.cross(a, b)
        self.assertEqual(cross.shape, a.shape)
        self.assertEqual(cross.dtype, a.dtype)
        self.assertEqual(cross.split, a.split)
        self.assertEqual(cross.comm, a.comm)
        self.assertEqual(cross.device, a.device)
        self.assertTrue(ht.equal(cross, ht.array([[0, 0, 1], [1, 0, 0], [0, 1, 0]], dtype=ht.int)))

        a = ht.eye(3, dtype=ht.int8, split=1)
        b = ht.array([[0, 1, 0], [0, 0, 1], [1, 0, 0]], dtype=ht.int8, split=1)

        cross = ht.cross(a, b, axis=0)
        self.assertEqual(cross.shape, a.shape)
        self.assertEqual(cross.dtype, a.dtype)
        self.assertEqual(cross.split, a.split)
        self.assertEqual(cross.comm, a.comm)
        self.assertEqual(cross.device, a.device)
        self.assertTrue(ht.equal(cross, ht.array([[0, 0, -1], [-1, 0, 0], [0, -1, 0]])))

        # test axisa, axisb, axisc
        np.random.seed(42)
        np_a = np.random.randn(40, 3, 50).astype(np.float32)
        np_b = np.random.randn(3, 40, 50).astype(np.float32)
        np_cross = np.cross(np_a, np_b, axisa=1, axisb=0)

        a = ht.array(np_a, split=0)
        b = ht.array(np_b, split=1)
        cross = ht.cross(a, b, axisa=1, axisb=0)
        self.assert_array_equal(cross, np_cross)

        cross_axisc = ht.cross(a, b, axisa=1, axisb=0, axisc=1)
        np_cross_axisc = np.cross(np_a, np_b, axisa=1, axisb=0, axisc=1)
        self.assert_array_equal(cross_axisc, np_cross_axisc)

        # test vector axes with 2 elements
        b_2d = ht.array(np_b[:-1, :, :], split=1)
        cross_3d_2d = ht.cross(a, b_2d, axisa=1, axisb=0)
        np_cross_3d_2d = np.cross(np_a, np_b[:-1, :, :], axisa=1, axisb=0)
        self.assert_array_equal(cross_3d_2d, np_cross_3d_2d)

        a_2d = ht.array(np_a[:, :-1, :], split=0)
        cross_2d_3d = ht.cross(a_2d, b, axisa=1, axisb=0)
        np_cross_2d_3d = np.cross(np_a[:, :-1, :], np_b, axisa=1, axisb=0)
        self.assert_array_equal(cross_2d_3d, np_cross_2d_3d)

        cross_z_comp = ht.cross(a_2d, b_2d, axisa=1, axisb=0)
        np_cross_z_comp = np.cross(np_a[:, :-1, :], np_b[:-1, :, :], axisa=1, axisb=0)
        self.assert_array_equal(cross_z_comp, np_cross_z_comp)

        a_wrong_split = ht.array(np_a[:, :-1, :], split=2)
        with self.assertRaises(ValueError):
            ht.cross(a_wrong_split, b, axisa=1, axisb=0)
        with self.assertRaises(ValueError):
            ht.cross(ht.eye(3), ht.eye(4))
        with self.assertRaises(ValueError):
            ht.cross(ht.eye(3, split=0), ht.eye(3, split=1))
        if torch.cuda.is_available():
            with self.assertRaises(ValueError):
                ht.cross(ht.eye(3, device="gpu"), ht.eye(3, device="cpu"))
        with self.assertRaises(TypeError):
            ht.cross(ht.eye(3), ht.eye(3), axis="wasd")
        with self.assertRaises(ValueError):
            ht.cross(ht.eye(3, split=0), ht.eye(3, split=0), axis=0)

    def test_det(self):
        # (3,3) with pivoting
        ares = ht.array(54.0)
        a = ht.array([[-2.0, -1, 2], [2, 1, 4], [-3, 3, -1]], split=0, dtype=ht.float32)
        adet = ht.linalg.det(a)

        self.assertTupleEqual(adet.shape, ares.shape)
        self.assertIsNone(adet.split)
        self.assertEqual(adet.dtype, a.dtype)
        self.assertEqual(adet.device, a.device)
        self.assertTrue(ht.equal(adet, ares))

        is_mps = a.larray.is_mps
        dtype = ht.float64 if not is_mps else ht.float32

        a = ht.array([[-2.0, -1, 2], [2, 1, 4], [-3, 3, -1]], split=1, dtype=dtype)
        adet = ht.linalg.det(a)

        self.assertTupleEqual(adet.shape, ares.shape)
        self.assertIsNone(adet.split)
        self.assertEqual(adet.dtype, a.dtype)
        self.assertEqual(adet.device, a.device)
        self.assertTrue(ht.equal(adet, ares))

        # det==0
        ares = ht.array(0.0)
        a = ht.array([[0, 0, 0], [2, 1, 4], [-3, 3, -1]], dtype=dtype, split=0)
        adet = ht.linalg.det(a)

        self.assertTupleEqual(adet.shape, ares.shape)
        self.assertIsNone(adet.split)
        self.assertEqual(adet.dtype, a.dtype)
        self.assertEqual(adet.device, a.device)
        self.assertTrue(ht.equal(adet, ares))

        # (3,2,2)
        ares = ht.array([-2.0, -3.0, -8.0])

        a = ht.array([[[1.0, 2], [3, 4]], [[1, 2], [2, 1]], [[1, 3], [3, 1]]])
        adet = ht.linalg.det(a)

        self.assertTupleEqual(adet.shape, ares.shape)
        self.assertIsNone(adet.split)
        self.assertEqual(adet.dtype, a.dtype)
        self.assertEqual(adet.device, a.device)
        self.assertTrue(ht.allclose(adet, ares))

        a = ht.array([[[1.0, 2], [3, 4]], [[1, 2], [2, 1]], [[1, 3], [3, 1]]], split=0)
        adet = ht.linalg.det(a)

        self.assertTupleEqual(adet.shape, ares.shape)
        self.assertEqual(adet.split, a.split if a.is_distributed() else None)
        self.assertEqual(adet.dtype, a.dtype)
        self.assertEqual(adet.device, a.device)
        self.assertTrue(ht.allclose(adet, ares))

        a = ht.array([[[1.0, 2], [3, 4]], [[1, 2], [2, 1]], [[1, 3], [3, 1]]], split=1)
        adet = ht.linalg.det(a)

        self.assertTupleEqual(adet.shape, ares.shape)
        self.assertIsNone(adet.split)
        self.assertEqual(adet.dtype, a.dtype)
        self.assertEqual(adet.device, a.device)
        self.assertTrue(ht.allclose(adet, ares))

        a = ht.array([[[1.0, 2], [3, 4]], [[1, 2], [2, 1]], [[1, 3], [3, 1]]], split=2)
        adet = ht.linalg.det(a)

        self.assertTupleEqual(adet.shape, ares.shape)
        self.assertIsNone(adet.split)
        self.assertEqual(adet.dtype, a.dtype)
        self.assertEqual(adet.device, a.device)
        self.assertTrue(ht.allclose(adet, ares))

        with self.assertRaises(RuntimeError):
            ht.linalg.det(ht.array([1, 2, 3], split=0))
        with self.assertRaises(RuntimeError):
            ht.linalg.det(ht.zeros((2, 2, 3), split=1))
        with self.assertRaises(RuntimeError):
            ht.linalg.det(ht.zeros((2, 2), dtype=ht.int, split=0))

    def test_dot(self):
        # ONLY TESTING CORRECTNESS! ALL CALLS IN DOT ARE PREVIOUSLY TESTED
        # cases to test:
        data2d = np.ones((10, 10))
        data3d = np.ones((10, 10, 10))
        data1d = np.arange(10)

        a1d = ht.array(data1d, dtype=ht.float32, split=0)
        b1d = ht.array(data1d, dtype=ht.float32, split=0)

        # 2 1D arrays,
        self.assertEqual(ht.dot(a1d, b1d), np.dot(data1d, data1d))
        ret = []
        self.assertEqual(ht.dot(a1d, b1d, out=ret), np.dot(data1d, data1d))

        a1d = ht.array(data1d, dtype=ht.float32, split=None)
        b1d = ht.array(data1d, dtype=ht.float32, split=0)
        self.assertEqual(ht.dot(a1d, b1d), np.dot(data1d, data1d))

        a1d = ht.array(data1d, dtype=ht.float32, split=None)
        b1d = ht.array(data1d, dtype=ht.float32, split=None)
        self.assertEqual(ht.dot(a1d, b1d), np.dot(data1d, data1d))

        a1d = ht.array(data1d, dtype=ht.float32, split=0)
        b1d = ht.array(data1d, dtype=ht.float32, split=0)
        self.assertEqual(ht.dot(a1d, b1d), np.dot(data1d, data1d))

        is_mps = a1d.larray.is_mps
        dtype = np.float32 if is_mps else np.float64
        data1d = data1d.astype(dtype)
        data2d = data2d.astype(dtype)
        data3d = data3d.astype(dtype)

        a2d = ht.array(data2d, split=1)
        b2d = ht.array(data2d, split=1)
        # 2 2D arrays,
        res = ht.dot(a2d, b2d) - ht.array(np.dot(data2d, data2d))
        self.assertEqual(ht.equal(res, ht.zeros(res.shape)), 1)
        ret = ht.array(data2d, split=1)
        ht.dot(a2d, b2d, out=ret)

        res = ret - ht.array(np.dot(data2d, data2d))
        self.assertEqual(ht.equal(res, ht.zeros(res.shape)), 1)

        const1 = 5
        const2 = 6
        # a is const
        res = ht.dot(const1, b2d) - ht.array(np.dot(const1, data2d).astype(dtype))
        ret = 0
        ht.dot(const1, b2d, out=ret)
        self.assertEqual(ht.equal(res, ht.zeros(res.shape)), 1)

        # b is const
        res = ht.dot(a2d, const2) - ht.array(np.dot(data2d, const2).astype(dtype))
        self.assertEqual(ht.equal(res, ht.zeros(res.shape)), 1)
        # a and b and const
        self.assertEqual(ht.dot(const2, const1), 5 * 6)

        with self.assertRaises(NotImplementedError):
            ht.dot(ht.array(data3d), ht.array(data1d))

    def test_inv(self):
        # single 2D array
        # pytorch
        ares = ht.array([[2.0, 2, 1], [3, 4, 1], [0, 1, -1]])

        a = ht.array([[5.0, -3, 2], [-3, 2, -1], [-3, 2, -2]])
        ainv = ht.linalg.inv(a)

        self.assertEqual(ainv.split, a.split)
        self.assertEqual(ainv.device, a.device)
        self.assertTupleEqual(ainv.shape, a.shape)
        self.assertTrue(ht.allclose(ainv, ares, atol=1e-6))

        a = ht.array([[5.0, -3, 2], [-3, 2, -1], [-3, 2, -2]], split=0)
        ainv = ht.linalg.inv(a)
        self.assertEqual(ainv.split, a.split)
        self.assertEqual(ainv.device, a.device)
        self.assertTupleEqual(ainv.shape, a.shape)
        self.assertTrue(ht.allclose(ainv, ares, atol=1e-6))

        ares = ht.array([[2.0, 2, 1], [3, 4, 1], [0, 1, -1]], split=1)
        a = ht.array([[5.0, -3, 2], [-3, 2, -1], [-3, 2, -2]], split=1)
        ainv = ht.linalg.inv(a)
        self.assertEqual(ainv.split, a.split)
        self.assertEqual(ainv.device, a.device)
        self.assertTupleEqual(ainv.shape, a.shape)
        self.assertTrue(ht.allclose(ainv, ares, atol=1e-6))

        # array Size=(2,2,2,2)
        ares = ht.array(
            [[[2, -0.5], [-3, 1]], [[-3, 2], [2, -1]], [[-3, 2], [2, -1]], [[2, -0.5], [-3, 1]]],
            dtype=ht.float,
        )

        a = ht.array(
            [[[2, 1], [6, 4]], [[1, 2], [2, 3]], [[1, 2], [2, 3]], [[2, 1], [6, 4]]],
            dtype=ht.float,
            split=1,
        )
        ainv = ht.linalg.inv(a)
        self.assertEqual(ainv.split, a.split)
        self.assertEqual(ainv.device, a.device)
        self.assertTupleEqual(ainv.shape, a.shape)
        self.assertTrue(ht.allclose(ainv, ares, atol=1e-6))

        a = ht.array(
            [[[2, 1], [6, 4]], [[1, 2], [2, 3]], [[1, 2], [2, 3]], [[2, 1], [6, 4]]],
            dtype=ht.float,
            split=2,
        )
        ainv = ht.linalg.inv(a)
        self.assertEqual(ainv.split, a.split)
        self.assertEqual(ainv.device, a.device)
        self.assertTupleEqual(ainv.shape, a.shape)
        self.assertTrue(ht.allclose(ainv, ares, atol=1e-6))

        # pivoting row change
        is_mps = a.larray.is_mps
        dtype = ht.float if is_mps else ht.double
        atol = 1e-6 if dtype == ht.float else 1e-12

        ares = ht.array([[-1, 0, 2], [2, 0, -1], [-6, 3, 0]], dtype=dtype, split=0) / 3.0
        a = ht.array([[1, 2, 0], [2, 4, 1], [2, 1, 0]], dtype=dtype, split=0)
        ainv = ht.linalg.inv(a)
        self.assertEqual(ainv.split, a.split)
        self.assertEqual(ainv.device, a.device)
        self.assertTupleEqual(ainv.shape, a.shape)
        self.assertTrue(ht.allclose(ainv, ares, atol=atol))

        ares = ht.array([[-1, 0, 2], [2, 0, -1], [-6, 3, 0]], dtype=dtype, split=1) / 3.0
        a = ht.array([[1, 2, 0], [2, 4, 1], [2, 1, 0]], dtype=dtype, split=1)
        ainv = ht.linalg.inv(a)
        self.assertEqual(ainv.split, a.split)
        self.assertEqual(ainv.device, a.device)
        self.assertTupleEqual(ainv.shape, a.shape)
        self.assertTrue(ht.allclose(ainv, ares, atol=atol))

        ht.random.seed(42)
        a = ht.random.random((20, 20), dtype=dtype, split=1)
        ainv = ht.linalg.inv(a)
        i = ht.eye(a.shape, split=1, dtype=a.dtype)
        # loss of precision in distributed floating-point ops
<<<<<<< HEAD
        self.assertTrue(ht.allclose(a @ ainv, i, atol=1e-5 if is_mps else atol))
=======
        self.assertTrue(ht.allclose(a @ ainv, i, atol=1e-10))
>>>>>>> 914e5c3a

        ht.random.seed(42)
        a = ht.random.random((20, 20), dtype=dtype, split=0)
        ainv = ht.linalg.inv(a)
        i = ht.eye(a.shape, split=0, dtype=a.dtype)
<<<<<<< HEAD
        self.assertTrue(ht.allclose(a @ ainv, i, atol=1e-5 if is_mps else atol))
=======
        self.assertTrue(ht.allclose(a @ ainv, i, atol=1e-10))
>>>>>>> 914e5c3a

        with self.assertRaises(RuntimeError):
            ht.linalg.inv(ht.array([1, 2, 3], split=0))
        with self.assertRaises(RuntimeError):
            ht.linalg.inv(ht.zeros((1, 2, 3), split=1))
        with self.assertRaises(RuntimeError):
            ht.linalg.inv(ht.zeros((2, 2), dtype=ht.int, split=1))
        with self.assertRaises(RuntimeError):
            ht.linalg.inv(ht.zeros((3, 3), split=0))
        with self.assertRaises(RuntimeError):
            ht.linalg.inv(ht.ones((3, 3), split=1))

    def test_matmul(self):
        with self.assertRaises(ValueError):
            ht.matmul(ht.ones((25, 25)), ht.ones((42, 42)))

        # cases to test:
        n, m = 21, 31
        j, k = m, 45
        a_torch = torch.ones((n, m), device=self.device.torch_device)
        a_torch[0] = torch.arange(1, m + 1, device=self.device.torch_device)
        a_torch[:, -1] = torch.arange(1, n + 1, device=self.device.torch_device)
        b_torch = torch.ones((j, k), device=self.device.torch_device)
        b_torch[0] = torch.arange(1, k + 1, device=self.device.torch_device)
        b_torch[:, 0] = torch.arange(1, j + 1, device=self.device.torch_device)

        # splits None None
        a = ht.ones((n, m), split=None)
        b = ht.ones((j, k), split=None)
        a[0] = ht.arange(1, m + 1)
        a[:, -1] = ht.arange(1, n + 1)
        b[0] = ht.arange(1, k + 1)
        b[:, 0] = ht.arange(1, j + 1)
        ret00 = ht.matmul(a, b)

        self.assertEqual(ht.all(ret00 == ht.array(a_torch @ b_torch)), 1)
        self.assertIsInstance(ret00, ht.DNDarray)
        self.assertEqual(ret00.shape, (n, k))
        self.assertEqual(ret00.dtype, ht.float)
        self.assertEqual(ret00.split, None)
        self.assertEqual(a.split, None)
        self.assertEqual(b.split, None)

        # splits None None
        a = ht.ones((n, m), split=None)
        b = ht.ones((j, k), split=None)
        a[0] = ht.arange(1, m + 1)
        a[:, -1] = ht.arange(1, n + 1)
        b[0] = ht.arange(1, k + 1)
        b[:, 0] = ht.arange(1, j + 1)
        ret00 = ht.matmul(a, b, allow_resplit=True)

        self.assertEqual(ht.all(ret00 == ht.array(a_torch @ b_torch)), 1)
        self.assertIsInstance(ret00, ht.DNDarray)
        self.assertEqual(ret00.shape, (n, k))
        self.assertEqual(ret00.dtype, ht.float)
        self.assertEqual(ret00.split, None)
        if a.comm.size > 1:
            self.assertEqual(a.split, 0)
        self.assertEqual(b.split, None)

        # splits 0 None on 1 process
        if a.comm.size == 1:
            a = ht.ones((n, m), split=0)
            b = ht.ones((j, k), split=None)
            a[0] = ht.arange(1, m + 1)
            a[:, -1] = ht.arange(1, n + 1)
            b[0] = ht.arange(1, k + 1)
            b[:, 0] = ht.arange(1, j + 1)
            ret00 = ht.matmul(a, b, allow_resplit=True)

            self.assertEqual(ht.all(ret00 == ht.array(a_torch @ b_torch)), 1)
            self.assertIsInstance(ret00, ht.DNDarray)
            self.assertEqual(ret00.shape, (n, k))
            self.assertEqual(ret00.dtype, ht.float)
            self.assertEqual(ret00.split, None)
            self.assertEqual(a.split, 0)
            self.assertEqual(b.split, None)

        if a.comm.size > 1:
            # splits 00
            a = ht.ones((n, m), split=0, dtype=ht.float64)
            b = ht.ones((j, k), split=0)
            a[0] = ht.arange(1, m + 1)
            a[:, -1] = ht.arange(1, n + 1)
            b[0] = ht.arange(1, k + 1)
            b[:, 0] = ht.arange(1, j + 1)
            ret00 = a @ b

            ret_comp00 = ht.array(a_torch @ b_torch, split=0)
            self.assertTrue(ht.equal(ret00, ret_comp00))
            self.assertIsInstance(ret00, ht.DNDarray)
            self.assertEqual(ret00.shape, (n, k))
            self.assertEqual(ret00.dtype, ht.float64)
            self.assertEqual(ret00.split, 0)

            # splits 00 (numpy)
            a = ht.array(np.ones((n, m)), split=0)
            b = ht.array(np.ones((j, k)), split=0)
            a[0] = ht.arange(1, m + 1)
            a[:, -1] = ht.arange(1, n + 1)
            b[0] = ht.arange(1, k + 1)
            b[:, 0] = ht.arange(1, j + 1)
            ret00 = a @ b

            ret_comp00 = ht.array(a_torch @ b_torch, split=0)
            self.assertTrue(ht.equal(ret00, ret_comp00))
            self.assertIsInstance(ret00, ht.DNDarray)
            self.assertEqual(ret00.shape, (n, k))
            self.assertEqual(ret00.dtype, ht.float64)
            self.assertEqual(ret00.split, 0)

            # splits 01
            a = ht.ones((n, m), split=0)
            b = ht.ones((j, k), split=1, dtype=ht.float64)
            a[0] = ht.arange(1, m + 1)
            a[:, -1] = ht.arange(1, n + 1)
            b[0] = ht.arange(1, k + 1)
            b[:, 0] = ht.arange(1, j + 1)
            ret00 = ht.matmul(a, b)

            ret_comp01 = ht.array(a_torch @ b_torch, split=0)
            self.assertTrue(ht.equal(ret00, ret_comp01))
            self.assertIsInstance(ret00, ht.DNDarray)
            self.assertEqual(ret00.shape, (n, k))
            self.assertEqual(ret00.dtype, ht.float64)
            self.assertEqual(ret00.split, 0)

            # splits 10
            a = ht.ones((n, m), split=1)
            b = ht.ones((j, k), split=0)
            a[0] = ht.arange(1, m + 1)
            a[:, -1] = ht.arange(1, n + 1)
            b[0] = ht.arange(1, k + 1)
            b[:, 0] = ht.arange(1, j + 1)
            ret00 = ht.matmul(a, b)

            ret_comp10 = ht.array(a_torch @ b_torch, split=1)
            self.assertTrue(ht.equal(ret00, ret_comp10))
            self.assertIsInstance(ret00, ht.DNDarray)
            self.assertEqual(ret00.shape, (n, k))
            self.assertEqual(ret00.dtype, ht.float)
            self.assertEqual(ret00.split, 1)

            # splits 11
            a = ht.ones((n, m), split=1)
            b = ht.ones((j, k), split=1)
            a[0] = ht.arange(1, m + 1)
            a[:, -1] = ht.arange(1, n + 1)
            b[0] = ht.arange(1, k + 1)
            b[:, 0] = ht.arange(1, j + 1)
            ret00 = ht.matmul(a, b)

            ret_comp11 = ht.array(a_torch @ b_torch, split=1)
            self.assertTrue(ht.equal(ret00, ret_comp11))
            self.assertIsInstance(ret00, ht.DNDarray)
            self.assertEqual(ret00.shape, (n, k))
            self.assertEqual(ret00.dtype, ht.float)
            self.assertEqual(ret00.split, 1)

            # splits 11 (torch)
            a = ht.array(torch.ones((n, m), device=self.device.torch_device), split=1)
            b = ht.array(torch.ones((j, k), device=self.device.torch_device), split=1)
            a[0] = ht.arange(1, m + 1)
            a[:, -1] = ht.arange(1, n + 1)
            b[0] = ht.arange(1, k + 1)
            b[:, 0] = ht.arange(1, j + 1)
            ret00 = ht.matmul(a, b)

            ret_comp11 = ht.array(a_torch @ b_torch, split=1)
            self.assertTrue(ht.equal(ret00, ret_comp11))
            self.assertIsInstance(ret00, ht.DNDarray)
            self.assertEqual(ret00.shape, (n, k))
            self.assertEqual(ret00.dtype, ht.float)
            self.assertEqual(ret00.split, 1)

            # splits 0 None
            a = ht.ones((n, m), split=0)
            b = ht.ones((j, k), split=None)
            a[0] = ht.arange(1, m + 1)
            a[:, -1] = ht.arange(1, n + 1)
            b[0] = ht.arange(1, k + 1)
            b[:, 0] = ht.arange(1, j + 1)
            ret00 = ht.matmul(a, b)

            ret_comp0 = ht.array(a_torch @ b_torch, split=0)
            self.assertTrue(ht.equal(ret00, ret_comp0))
            self.assertIsInstance(ret00, ht.DNDarray)
            self.assertEqual(ret00.shape, (n, k))
            self.assertEqual(ret00.dtype, ht.float)
            self.assertEqual(ret00.split, 0)

            # splits 1 None
            a = ht.ones((n, m), split=1)
            b = ht.ones((j, k), split=None)
            a[0] = ht.arange(1, m + 1)
            a[:, -1] = ht.arange(1, n + 1)
            b[0] = ht.arange(1, k + 1)
            b[:, 0] = ht.arange(1, j + 1)
            ret00 = ht.matmul(a, b)

            ret_comp1 = ht.array(a_torch @ b_torch, split=1)
            self.assertTrue(ht.equal(ret00, ret_comp1))
            self.assertIsInstance(ret00, ht.DNDarray)
            self.assertEqual(ret00.shape, (n, k))
            self.assertEqual(ret00.dtype, ht.float)
            self.assertEqual(ret00.split, 1)

            # splits None 0
            a = ht.ones((n, m), split=None)
            b = ht.ones((j, k), split=0)
            a[0] = ht.arange(1, m + 1)
            a[:, -1] = ht.arange(1, n + 1)
            b[0] = ht.arange(1, k + 1)
            b[:, 0] = ht.arange(1, j + 1)
            ret00 = ht.matmul(a, b)

            ret_comp = ht.array(a_torch @ b_torch, split=0)
            self.assertTrue(ht.equal(ret00, ret_comp))
            self.assertIsInstance(ret00, ht.DNDarray)
            self.assertEqual(ret00.shape, (n, k))
            self.assertEqual(ret00.dtype, ht.float)
            self.assertEqual(ret00.split, 0)

            # splits None 1
            a = ht.ones((n, m), split=None)
            b = ht.ones((j, k), split=1)
            a[0] = ht.arange(1, m + 1)
            a[:, -1] = ht.arange(1, n + 1)
            b[0] = ht.arange(1, k + 1)
            b[:, 0] = ht.arange(1, j + 1)
            ret00 = ht.matmul(a, b)

            ret_comp = ht.array(a_torch @ b_torch, split=1)
            self.assertTrue(ht.equal(ret00, ret_comp))
            self.assertIsInstance(ret00, ht.DNDarray)
            self.assertEqual(ret00.shape, (n, k))
            self.assertEqual(ret00.dtype, ht.float)
            self.assertEqual(ret00.split, 1)

            # vector matrix mult:
            # a -> vector
            a_torch = torch.ones((m), device=self.device.torch_device)
            b_torch = torch.ones((j, k), device=self.device.torch_device)
            b_torch[0] = torch.arange(1, k + 1, device=self.device.torch_device)
            b_torch[:, 0] = torch.arange(1, j + 1, device=self.device.torch_device)
            # splits None None
            a = ht.ones((m), split=None)
            b = ht.ones((j, k), split=None)
            b[0] = ht.arange(1, k + 1)
            b[:, 0] = ht.arange(1, j + 1)
            ret00 = ht.matmul(a, b)

            ret_comp = ht.array(a_torch @ b_torch, split=None)

            self.assertTrue(ht.equal(ret00, ret_comp))
            self.assertIsInstance(ret00, ht.DNDarray)
            self.assertEqual(ret00.shape, (k,))
            self.assertEqual(ret00.dtype, ht.float)
            self.assertEqual(ret00.split, None)

            # splits None 0
            a = ht.ones((m), split=None)
            b = ht.ones((j, k), split=0)
            b[0] = ht.arange(1, k + 1)
            b[:, 0] = ht.arange(1, j + 1)
            ret00 = ht.matmul(a, b)

            ret_comp = ht.array(a_torch @ b_torch, split=None)
            self.assertTrue(ht.equal(ret00, ret_comp))
            self.assertIsInstance(ret00, ht.DNDarray)
            self.assertEqual(ret00.shape, (k,))
            self.assertEqual(ret00.dtype, ht.float)
            self.assertEqual(ret00.split, 0)

            # splits None 1
            a = ht.ones((m), split=None)
            b = ht.ones((j, k), split=1)
            b[0] = ht.arange(1, k + 1)
            b[:, 0] = ht.arange(1, j + 1)
            ret00 = ht.matmul(a, b)
            ret_comp = ht.array(a_torch @ b_torch, split=0)
            self.assertTrue(ht.equal(ret00, ret_comp))
            self.assertIsInstance(ret00, ht.DNDarray)
            self.assertEqual(ret00.shape, (k,))
            self.assertEqual(ret00.dtype, ht.float)
            self.assertEqual(ret00.split, 0)

            # splits 0 None
            a = ht.ones((m), split=None)
            b = ht.ones((j, k), split=0)
            b[0] = ht.arange(1, k + 1)
            b[:, 0] = ht.arange(1, j + 1)
            ret00 = ht.matmul(a, b)

            ret_comp = ht.array(a_torch @ b_torch, split=None)
            self.assertTrue(ht.equal(ret00, ret_comp))
            self.assertIsInstance(ret00, ht.DNDarray)
            self.assertEqual(ret00.shape, (k,))
            self.assertEqual(ret00.dtype, ht.float)
            self.assertEqual(ret00.split, 0)

            # splits 0 0
            a = ht.ones((m), split=0)
            b = ht.ones((j, k), split=0)
            b[0] = ht.arange(1, k + 1)
            b[:, 0] = ht.arange(1, j + 1)
            ret00 = ht.matmul(a, b)

            ret_comp = ht.array(a_torch @ b_torch, split=None)
            self.assertTrue(ht.equal(ret00, ret_comp))
            self.assertIsInstance(ret00, ht.DNDarray)
            self.assertEqual(ret00.shape, (k,))
            self.assertEqual(ret00.dtype, ht.float)
            self.assertEqual(ret00.split, 0)

            # splits 0 1
            a = ht.ones((m), split=0)
            b = ht.ones((j, k), split=1)
            b[0] = ht.arange(1, k + 1)
            b[:, 0] = ht.arange(1, j + 1)
            ret00 = ht.matmul(a, b)

            ret_comp = ht.array(a_torch @ b_torch, split=None)
            self.assertTrue(ht.equal(ret00, ret_comp))
            self.assertIsInstance(ret00, ht.DNDarray)
            self.assertEqual(ret00.shape, (k,))
            self.assertEqual(ret00.dtype, ht.float)
            self.assertEqual(ret00.split, 0)

            # b -> vector
            a_torch = torch.ones((n, m), device=self.device.torch_device)
            a_torch[0] = torch.arange(1, m + 1, device=self.device.torch_device)
            a_torch[:, -1] = torch.arange(1, n + 1, device=self.device.torch_device)
            b_torch = torch.ones((j), device=self.device.torch_device)
            # splits None None
            a = ht.ones((n, m), split=None)
            b = ht.ones((j), split=None)
            a[0] = ht.arange(1, m + 1)
            a[:, -1] = ht.arange(1, n + 1)
            ret00 = ht.matmul(a, b)

            ret_comp = ht.array(a_torch @ b_torch, split=None)
            self.assertTrue(ht.equal(ret00, ret_comp))
            self.assertIsInstance(ret00, ht.DNDarray)
            self.assertEqual(ret00.shape, (n,))
            self.assertEqual(ret00.dtype, ht.float)
            self.assertEqual(ret00.split, None)

            a = ht.ones((n, m), split=None, dtype=ht.int64)
            b = ht.ones((j), split=None, dtype=ht.int64)
            a[0] = ht.arange(1, m + 1, dtype=ht.int64)
            a[:, -1] = ht.arange(1, n + 1, dtype=ht.int64)
            ret00 = ht.matmul(a, b)

            ret_comp = ht.array((a_torch @ b_torch), split=None)
            self.assertTrue(ht.equal(ret00, ret_comp))
            self.assertIsInstance(ret00, ht.DNDarray)
            self.assertEqual(ret00.shape, (n,))
            self.assertEqual(ret00.dtype, ht.int64)
            self.assertEqual(ret00.split, None)

            # splits 0 None
            a = ht.ones((n, m), split=0)
            b = ht.ones((j), split=None)
            a[0] = ht.arange(1, m + 1)
            a[:, -1] = ht.arange(1, n + 1)
            ret00 = ht.matmul(a, b)

            ret_comp = ht.array((a_torch @ b_torch), split=None)
            self.assertTrue(ht.equal(ret00, ret_comp))
            self.assertIsInstance(ret00, ht.DNDarray)
            self.assertEqual(ret00.shape, (n,))
            self.assertEqual(ret00.dtype, ht.float)
            self.assertEqual(ret00.split, 0)

            a = ht.ones((n, m), split=0, dtype=ht.int64)
            b = ht.ones((j), split=None, dtype=ht.int64)
            a[0] = ht.arange(1, m + 1, dtype=ht.int64)
            a[:, -1] = ht.arange(1, n + 1, dtype=ht.int64)
            ret00 = ht.matmul(a, b)

            ret_comp = ht.array((a_torch @ b_torch), split=None)
            self.assertTrue(ht.equal(ret00, ret_comp))
            self.assertIsInstance(ret00, ht.DNDarray)
            self.assertEqual(ret00.shape, (n,))
            self.assertEqual(ret00.dtype, ht.int64)
            self.assertEqual(ret00.split, 0)

            # splits 1 None
            a = ht.ones((n, m), split=1)
            b = ht.ones((j), split=None)
            a[0] = ht.arange(1, m + 1)
            a[:, -1] = ht.arange(1, n + 1)
            ret00 = ht.matmul(a, b)

            ret_comp = ht.array((a_torch @ b_torch), split=None)
            self.assertTrue(ht.equal(ret00, ret_comp))
            self.assertIsInstance(ret00, ht.DNDarray)
            self.assertEqual(ret00.shape, (n,))
            self.assertEqual(ret00.dtype, ht.float)
            self.assertEqual(ret00.split, 0)

            a = ht.ones((n, m), split=1, dtype=ht.int64)
            b = ht.ones((j), split=None, dtype=ht.int64)
            a[0] = ht.arange(1, m + 1, dtype=ht.int64)
            a[:, -1] = ht.arange(1, n + 1, dtype=ht.int64)
            ret00 = ht.matmul(a, b)

            ret_comp = ht.array((a_torch @ b_torch), split=None)
            self.assertTrue(ht.equal(ret00, ret_comp))
            self.assertIsInstance(ret00, ht.DNDarray)
            self.assertEqual(ret00.shape, (n,))
            self.assertEqual(ret00.dtype, ht.int64)
            self.assertEqual(ret00.split, 0)

            # splits None 0
            a = ht.ones((n, m), split=None)
            b = ht.ones((j), split=0)
            a[0] = ht.arange(1, m + 1)
            a[:, -1] = ht.arange(1, n + 1)
            ret00 = ht.matmul(a, b)

            ret_comp = ht.array((a_torch @ b_torch), split=None)
            self.assertTrue(ht.equal(ret00, ret_comp))
            self.assertIsInstance(ret00, ht.DNDarray)
            self.assertEqual(ret00.shape, (n,))
            self.assertEqual(ret00.dtype, ht.float)
            self.assertEqual(ret00.split, 0)

            a = ht.ones((n, m), split=None, dtype=ht.int64)
            b = ht.ones((j), split=0, dtype=ht.int64)
            a[0] = ht.arange(1, m + 1, dtype=ht.int64)
            a[:, -1] = ht.arange(1, n + 1, dtype=ht.int64)
            ret00 = ht.matmul(a, b)

            ret_comp = ht.array((a_torch @ b_torch), split=None)
            self.assertTrue(ht.equal(ret00, ret_comp))
            self.assertIsInstance(ret00, ht.DNDarray)
            self.assertEqual(ret00.shape, (n,))
            self.assertEqual(ret00.dtype, ht.int64)
            self.assertEqual(ret00.split, 0)

            # splits 0 0
            a = ht.ones((n, m), split=0)
            b = ht.ones((j), split=0)
            a[0] = ht.arange(1, m + 1)
            a[:, -1] = ht.arange(1, n + 1)
            ret00 = ht.matmul(a, b)

            ret_comp = ht.array((a_torch @ b_torch), split=None)
            self.assertTrue(ht.equal(ret00, ret_comp))
            self.assertIsInstance(ret00, ht.DNDarray)
            self.assertEqual(ret00.shape, (n,))
            self.assertEqual(ret00.dtype, ht.float)
            self.assertEqual(ret00.split, 0)

            a = ht.ones((n, m), split=0, dtype=ht.int64)
            b = ht.ones((j), split=0, dtype=ht.int64)
            a[0] = ht.arange(1, m + 1, dtype=ht.int64)
            a[:, -1] = ht.arange(1, n + 1, dtype=ht.int64)
            ret00 = ht.matmul(a, b)

            ret_comp = ht.array((a_torch @ b_torch), split=None)
            self.assertTrue(ht.equal(ret00, ret_comp))
            self.assertIsInstance(ret00, ht.DNDarray)
            self.assertEqual(ret00.shape, (n,))
            self.assertEqual(ret00.dtype, ht.int64)
            self.assertEqual(ret00.split, 0)

            # splits 1 0
            a = ht.ones((n, m), split=1)
            b = ht.ones((j), split=0)
            a[0] = ht.arange(1, m + 1)
            a[:, -1] = ht.arange(1, n + 1)
            ret00 = ht.matmul(a, b)

            ret_comp = ht.array((a_torch @ b_torch), split=None)
            self.assertTrue(ht.equal(ret00, ret_comp))
            self.assertIsInstance(ret00, ht.DNDarray)
            self.assertEqual(ret00.shape, (n,))
            self.assertEqual(ret00.dtype, ht.float)
            self.assertEqual(ret00.split, 0)

            a = ht.ones((n, m), split=1, dtype=ht.int64)
            b = ht.ones((j), split=0, dtype=ht.int64)
            a[0] = ht.arange(1, m + 1, dtype=ht.int64)
            a[:, -1] = ht.arange(1, n + 1, dtype=ht.int64)
            ret00 = ht.matmul(a, b)

            ret_comp = ht.array((a_torch @ b_torch), split=None)
            self.assertTrue(ht.equal(ret00, ret_comp))
            self.assertIsInstance(ret00, ht.DNDarray)
            self.assertEqual(ret00.shape, (n,))
            self.assertEqual(ret00.dtype, ht.int64)
            self.assertEqual(ret00.split, 0)

            """
            with self.assertRaises(NotImplementedError):
                a = ht.zeros((3, 3, 3), split=2)
                b = a.copy()
                a @ b
            """

            with self.assertRaises(TypeError):
                "T" @ ht.zeros((3, 3, 3))

            # batched, dimension errors
            # different number of batch dimensions
            with self.assertRaises(ValueError):
                a = ht.zeros((3, 3, 3))
                b = ht.zeros((3,))
                ht.matmul(a, b)
            # different batch dimension shape
            with self.assertRaises(ValueError):
                a = ht.zeros((3, 3, 3), split=0)
                b = ht.zeros((4, 3, 3), split=0)
                ht.matmul(a, b)
            # not implemented split
            """
            todo
            with self.assertRaises(NotImplementedError):
                a = ht.zeros((3, 3, 3))
                b = ht.zeros((3, 3, 3))
                ht.matmul(a, b)
            """

            # batched, split batch
            n = 11  # number of batches
            k = 100  # data dimension size
            s1 = ht.arange(n, dtype=ht.int64).reshape((n, 1, 1))
            zeros = ht.zeros((n, 1, k - 1), dtype=ht.int64)
            a = ht.concatenate((s1, zeros), 2)
            a.resplit_(0)
            z1 = ht.ones((n, 1, 1), dtype=ht.int64)
            zeros = ht.zeros((n, k - 1, 1), dtype=ht.int64)
            b = ht.concatenate((z1, zeros), 1)
            b.resplit_(0)
            ret_batched = ht.matmul(a, b)

            self.assertTrue(ht.equal(ret_batched, s1))
            self.assertIsInstance(ret_batched, ht.DNDarray)
            self.assertEqual(
                ret_batched.shape,
                (
                    n,
                    1,
                    1,
                ),
            )
            self.assertEqual(ret_batched.dtype, ht.int64)
            self.assertEqual(ret_batched.split, 0)

            # batched
            n = 11  # number of batches
            k = 100  # data dimension size
            m = 100

            torch.manual_seed(42)

            # integer
            at = torch.randint(0, 100, (n, m, k))
            bt = torch.randint(0, 100, (n, k, m))
            ct = at @ bt

            a = ht.factories.asarray(at, copy=True)
            b = ht.factories.asarray(bt, copy=True)
            c = ht.factories.asarray(ct, copy=True)

            la_splits = (None, 0, 1)
            # test all possible la split combinations
            for s0 in la_splits:
                if s0 is not None:
                    s0 -= 2
                for s1 in la_splits:
                    if s1 is not None:
                        s1 -= 2
                    a.resplit_(s0)
                    b.resplit_(s1)

                    ret_batched = ht.matmul(a, b)

                    self.assertTrue(ht.equal(ret_batched, c))

            # float
            at = torch.randn((n, m, k))
            bt = torch.randn((n, k, m))
            ct = at @ bt

            a = ht.factories.asarray(at, copy=True)
            b = ht.factories.asarray(bt, copy=True)
            c = ht.factories.asarray(ct, copy=True)

            for s0 in la_splits:
                if s0 is not None:
                    s0 -= 2
                for s1 in la_splits:
                    if s1 is not None:
                        s1 -= 2
                    a.resplit_(s0)
                    b.resplit_(s1)

                    ret_batched = ht.matmul(a, b)
                    # print(f"{s0}{s1}: {ht.max(ht.abs(ret_batched - c)).item()}")
                    max_diff = ht.max(ht.abs(ret_batched - c)).item()

                    # self.assertTrue(ht.allclose(ret_batched, c, 1e-2))
                    self.assertTrue(max_diff < 1e-4)

    def test_matrix_norm(self):
        a = ht.arange(9, dtype=ht.float) - 4
        b = a.reshape((3, 3))
        b0 = a.reshape((3, 3), new_split=0)
        b1 = a.reshape((3, 3), new_split=1)

        # different ord
        mn = ht.linalg.matrix_norm(b, ord="fro")
        self.assertEqual(mn.split, b.split)
        self.assertEqual(mn.dtype, b.dtype)
        self.assertEqual(mn.device, b.device)
        self.assertTrue(ht.allclose(mn, ht.array(7.745966692414834)))

        mn = ht.linalg.matrix_norm(b0, ord=1)
        self.assertEqual(mn.split, b.split)
        self.assertEqual(mn.dtype, b.dtype)
        self.assertEqual(mn.device, b.device)
        self.assertEqual(mn.item(), 7.0)

        mn = ht.linalg.matrix_norm(b0, ord=-1)
        self.assertEqual(mn.split, b.split)
        self.assertEqual(mn.dtype, b.dtype)
        self.assertEqual(mn.device, b.device)
        self.assertEqual(mn.item(), 6.0)

        mn = ht.linalg.matrix_norm(b1)
        self.assertEqual(mn.split, b.split)
        self.assertEqual(mn.dtype, b.dtype)
        self.assertEqual(mn.device, b.device)
        self.assertTrue(ht.allclose(mn, ht.array(7.745966692414834)))

        # higher dimension + different dtype
        m = ht.arange(8).reshape(2, 2, 2)
        mn = ht.linalg.matrix_norm(m, axis=(2, 1), ord=ht.inf)
        self.assertEqual(mn.split, m.split)
        self.assertEqual(mn.dtype, ht.float)
        self.assertEqual(mn.device, m.device)
        self.assertTrue(ht.equal(mn, ht.array([4.0, 12.0])))

        mn = ht.linalg.matrix_norm(m, axis=(2, 1), ord=-ht.inf)
        self.assertEqual(mn.split, m.split)
        self.assertEqual(mn.dtype, ht.float)
        self.assertEqual(mn.device, m.device)
        self.assertTrue(ht.equal(mn, ht.array([2.0, 10.0])))

        # too many axis to infer
        with self.assertRaises(ValueError):
            ht.linalg.matrix_norm(ht.ones((2, 2, 2)))
        # bad axis
        with self.assertRaises(TypeError):
            ht.linalg.matrix_norm(ht.ones((2, 2)), axis=1)
        with self.assertRaises(TypeError):
            ht.linalg.matrix_norm(ht.ones(2, 2), axis=(1, 2, 3))
        # bad array
        with self.assertRaises(ValueError):
            ht.linalg.matrix_norm(ht.array([1, 2, 3]))
        # bad ord
        with self.assertRaises(ValueError):
            ht.linalg.matrix_norm(ht.ones((2, 2)), ord=3)
        # Not implemented yet; SVD needed
        with self.assertRaises(NotImplementedError):
            ht.linalg.matrix_norm(ht.ones((2, 2)), ord=2)
        with self.assertRaises(NotImplementedError):
            ht.linalg.matrix_norm(ht.ones((2, 2)), ord=-2)
        with self.assertRaises(NotImplementedError):
            ht.linalg.matrix_norm(ht.ones((2, 2)), ord="nuc")

    def test_norm(self):
        a = ht.arange(9, dtype=ht.float) - 4
        a0 = ht.array([1 + 1j, 2 - 2j, 0 + 1j, 2 + 1j], dtype=ht.complex64, split=0)
        b = a.reshape((3, 3))
        b0 = a.reshape((3, 3), new_split=0)
        b1 = a.reshape((3, 3), new_split=1)

        # vectors
        gn = ht.linalg.norm(a, axis=0, ord=1)
        self.assertEqual(gn.split, a.split)
        self.assertEqual(gn.dtype, a.dtype)
        self.assertEqual(gn.device, a.device)
        self.assertEqual(gn.item(), 20.0)

        # complex type
        gn = ht.linalg.norm(a0, keepdims=True)
        self.assertEqual(gn.split, None)
        self.assertEqual(gn.dtype, ht.float)
        self.assertEqual(gn.device, a0.device)
        self.assertEqual(gn.item(), 4.0)

        # matrices
        gn = ht.linalg.norm(b, ord="fro")
        self.assertEqual(gn.split, None)
        self.assertEqual(gn.dtype, b.dtype)
        self.assertEqual(gn.device, b.device)
        self.assertTrue(ht.allclose(gn, ht.array(7.745966692414834)))

        gn = ht.linalg.norm(b0, ord=ht.inf)
        self.assertEqual(gn.split, None)
        self.assertEqual(gn.dtype, b0.dtype)
        self.assertEqual(gn.device, b0.device)
        self.assertEqual(gn.item(), 9.0)

        gn = ht.linalg.norm(b1, axis=(0,), ord=-ht.inf, keepdims=True)
        self.assertEqual(gn.split, b1.split)
        self.assertEqual(gn.dtype, b1.dtype)
        self.assertEqual(gn.device, b1.device)
        self.assertTrue(ht.equal(gn, ht.array([[1.0, 0.0, 1.0]])))

        # higher dimension + different dtype
        gn = ht.linalg.norm(ht.ones((3, 3, 3), dtype=ht.int), axis=(-2, -1))
        self.assertEqual(gn.split, None)
        self.assertEqual(gn.dtype, ht.float)
        self.assertTrue(ht.equal(gn, ht.array([3.0, 3.0, 3.0])))

        # bad axis
        with self.assertRaises(ValueError):
            ht.linalg.norm(ht.ones(2), axis=(0, 1, 2))

    def test_outer(self):
        # test outer, a and b local, different dtypes
        a = ht.arange(3, dtype=ht.int32)
        b = ht.arange(8, dtype=ht.float32)
        ht_outer = ht.outer(a, b, split=None)
        np_outer = np.outer(a.numpy(), b.numpy())
        t_outer = torch.einsum("i,j->ij", a.larray, b.larray)
        self.assertTrue((ht_outer.numpy() == np_outer).all())
        self.assertTrue(ht_outer.larray.dtype is t_outer.dtype)

        # test outer, a and b distributed, no data on some ranks
        a_split = ht.arange(3, dtype=ht.float32, split=0)
        b_split = ht.arange(8, dtype=ht.float32, split=0)
        ht_outer_split = ht.outer(a_split, b_split, split=None)

        # a and b split 0, outer split 1
        ht_outer_split = ht.outer(a_split, b_split, split=1)
        self.assertTrue(ht_outer_split.split == 1)
        self.assertTrue((ht_outer_split.numpy() == np_outer).all())

        # a and b distributed, outer split unspecified
        ht_outer_split = ht.outer(a_split, b_split, split=None)
        self.assertTrue(ht_outer_split.split == 0)
        self.assertTrue((ht_outer_split.numpy() == np_outer).all())

        # a not distributed, outer.split = 1
        ht_outer_split = ht.outer(a, b_split, split=1)
        self.assertTrue(ht_outer_split.split == 1)
        self.assertTrue((ht_outer_split.numpy() == np_outer).all())

        # b not distributed, outer.split = 0
        ht_outer_split = ht.outer(a_split, b, split=0)
        self.assertTrue(ht_outer_split.split == 0)
        self.assertTrue((ht_outer_split.numpy() == np_outer).all())

        # a_split.ndim > 1 and a.split != 0
        if ht_outer_split.larray.is_mps:
            a_split_3d = ht.random.randn(3, 3, 3, dtype=ht.float32, split=2)
        else:
            a_split_3d = ht.random.randn(3, 3, 3, dtype=ht.float64, split=2)
        ht_outer_split = ht.outer(a_split_3d, b_split)
        np_outer_3d = np.outer(a_split_3d.numpy(), b_split.numpy())
        self.assertTrue(ht_outer_split.split == 0)
        self.assertTrue((ht_outer_split.numpy() == np_outer_3d).all())

        # write to out buffer
        ht_out = ht.empty((a.gshape[0], b.gshape[0]), dtype=ht.float32)
        ht.outer(a, b, out=ht_out)
        self.assertTrue((ht_out.numpy() == np_outer).all())
        ht_out_split = ht.empty((a_split.gshape[0], b_split.gshape[0]), dtype=ht.float32, split=1)
        ht.outer(a_split, b_split, out=ht_out_split, split=1)
        self.assertTrue((ht_out_split.numpy() == np_outer).all())

        # test exceptions
        t_a = torch.arange(3)
        with self.assertRaises(TypeError):
            ht.outer(t_a, b)
        np_b = np.arange(8)
        with self.assertRaises(TypeError):
            ht.outer(a, np_b)
        a_0d = ht.array(2.3)
        with self.assertRaises(RuntimeError):
            ht.outer(a_0d, b)
        t_out = torch.empty((a.gshape[0], b.gshape[0]), dtype=torch.float32)
        with self.assertRaises(TypeError):
            ht.outer(a, b, out=t_out)
        ht_out_wrong_shape = ht.empty((7, b.gshape[0]), dtype=ht.float32)
        with self.assertRaises(ValueError):
            ht.outer(a, b, out=ht_out_wrong_shape)
        ht_out_wrong_split = ht.empty(
            (a_split.gshape[0], b_split.gshape[0]), dtype=ht.float32, split=1
        )
        with self.assertRaises(ValueError):
            ht.outer(a_split, b_split, out=ht_out_wrong_split, split=0)

    def test_projection(self):
        a = ht.arange(1, 4, dtype=ht.float32, split=None)
        e1 = ht.array([1, 0, 0], dtype=ht.float32, split=None)
        self.assertTrue(ht.equal(ht.linalg.projection(a, e1), e1))

        a.resplit_(axis=0)
        self.assertTrue(ht.equal(ht.linalg.projection(a, e1), e1))

        e2 = ht.array([0, 1, 0], dtype=ht.float32, split=0)
        self.assertTrue(ht.equal(ht.linalg.projection(a, e2), e2 * 2))

        a = ht.arange(1, 4, dtype=ht.float32, split=None)
        e3 = ht.array([0, 0, 1], dtype=ht.float32, split=0)
        self.assertTrue(ht.equal(ht.linalg.projection(a, e3), e3 * 3))

        a = np.arange(1, 4)
        with self.assertRaises(TypeError):
            ht.linalg.projection(a, e1)

        a = ht.array([[1], [2], [3]], dtype=ht.float32, split=None)
        with self.assertRaises(RuntimeError):
            ht.linalg.projection(a, e1)

    def test_trace(self):
        # ------------------------------------------------
        # UNDISTRIBUTED CASE
        # ------------------------------------------------
        # CASE 2-D
        # ------------------------------------------------
        x = ht.arange(24).reshape((6, 4))
        x_np = x.numpy()
        dtype = ht.float32

        result = ht.trace(x)
        result_np = np.trace(x_np)
        self.assertIsInstance(result, int)
        self.assertEqual(result, result_np)

        # direct call
        result = x.trace()
        self.assertIsInstance(result, int)
        self.assertEqual(result, result_np)

        # input = array_like (other than DNDarray)
        result = ht.trace(x.tolist())
        self.assertIsInstance(result, int)
        self.assertEqual(result, result_np)

        # dtype
        result = ht.trace(x, dtype=dtype)
        result_np = np.trace(x_np, dtype=np.float32)
        self.assertIsInstance(result, float)
        self.assertEqual(result, result_np)

        # offset != 0
        # negative offset
        o = -(x.gshape[0] - 1)
        result = ht.trace(x, offset=o)
        result_np = np.trace(x_np, offset=o)
        self.assertIsInstance(result, int)
        self.assertEqual(result, result_np)

        # positive offset
        o = x.gshape[1] - 1
        result = ht.trace(x, offset=o)
        result_np = np.trace(x_np, offset=o)
        self.assertIsInstance(result, int)
        self.assertEqual(result, result_np)

        # offset resulting into empty array
        # negative
        o = -x.gshape[0]
        result = ht.trace(x, offset=o)
        result_np = np.trace(x_np, offset=o)
        self.assertIsInstance(result, int)
        self.assertEqual(result, 0)
        self.assertEqual(result, result_np)

        # positive
        o = x.gshape[1]
        result = ht.trace(x, offset=o)
        result_np = np.trace(x_np, offset=o)
        self.assertIsInstance(result, int)
        self.assertEqual(result, 0)
        self.assertEqual(result, result_np)

        # Exceptions
        with self.assertRaises(TypeError):
            x = "[[1, 2], [3, 4]]"
            ht.trace(x)
        with self.assertRaises(ValueError):
            x = ht.arange(24)
            ht.trace(x)
        with self.assertRaises(TypeError):
            x = ht.arange(24).reshape((6, 4))
            ht.trace(x, axis1=0.2)
        with self.assertRaises(TypeError):
            ht.trace(x, axis2=1.4)
        with self.assertRaises(ValueError):
            ht.trace(x, axis1=2)
        with self.assertRaises(ValueError):
            ht.trace(x, axis2=2)
        with self.assertRaises(TypeError):
            ht.trace(x, offset=1.2)
        with self.assertRaises(ValueError):
            ht.trace(x, axis1=1, axis2=1)
        with self.assertRaises(ValueError):
            ht.trace(x, dtype="ht.int64")
        with self.assertRaises(TypeError):
            ht.trace(x, out=[])
        with self.assertRaises(ValueError):
            # As result is scalar
            out = ht.array([])
            ht.trace(x, out=out)
        with self.assertRaises(ValueError):
            ht.trace(x, dtype="ht.float32")

        # ------------------------------------------------
        # CASE > 2-D (4D)
        # ------------------------------------------------
        x = ht.arange(24).reshape((1, 2, 3, 4))
        x_np = x.numpy()
        out = ht.empty((3, 4))
        axis1 = 1
        axis2 = 3

        result = ht.trace(x)
        result_np = np.trace(x_np)
        self.assertIsInstance(result, ht.DNDarray)
        self.assert_array_equal(result, result_np)

        # input = array_like (other than DNDarray)
        result = ht.trace(x.tolist())
        self.assertIsInstance(result, ht.DNDarray)
        self.assert_array_equal(result, result_np)

        # out
        result = ht.trace(x, out=out)
        result_np = np.trace(x_np)
        self.assertIsInstance(result, ht.DNDarray)
        self.assert_array_equal(result, result_np)
        self.assert_array_equal(out, result_np)

        result = ht.trace(x, axis1=axis1, axis2=axis2)
        result_np = np.trace(x_np, axis1=axis1, axis2=axis2)
        self.assertIsInstance(result, ht.DNDarray)
        self.assert_array_equal(result, result_np)

        # reversed axes order
        result = ht.trace(x, axis1=axis2, axis2=axis1)
        result_np = np.trace(x_np, axis1=axis1, axis2=axis2)
        self.assertIsInstance(result, ht.DNDarray)
        self.assert_array_equal(result, result_np)

        # negative axes
        axis1 = 1
        axis2 = 2
        result = ht.trace(x, axis1=axis1, axis2=-axis2)
        result_np = np.trace(x_np, axis1=axis1, axis2=-axis2)
        self.assertIsInstance(result, ht.DNDarray)
        self.assert_array_equal(result, result_np)

        result = ht.trace(x, axis1=-axis1, axis2=axis2)
        result_np = np.trace(x_np, axis1=-axis1, axis2=axis2)
        self.assertIsInstance(result, ht.DNDarray)
        self.assert_array_equal(result, result_np)

        result = ht.trace(x, axis1=-axis1, axis2=-axis2)
        result_np = np.trace(x_np, axis1=-axis1, axis2=-axis2)
        self.assertIsInstance(result, ht.DNDarray)
        self.assert_array_equal(result, result_np)

        # different axes
        axis1 = 1
        axis2 = 2
        o = 0
        result = ht.trace(x, offset=o, axis1=axis1, axis2=axis2, dtype=dtype)
        result_np = np.trace(x_np, offset=o, axis1=axis1, axis2=axis2, dtype=np.float32)
        self.assertIsInstance(result, ht.DNDarray)
        self.assert_array_equal(result, result_np)

        # offset != 0
        # negative offset
        o = -(x.gshape[0] - 1)
        result = ht.trace(x, offset=o)
        result_np = np.trace(x_np, offset=o)
        self.assertIsInstance(result, ht.DNDarray)
        self.assert_array_equal(result, result_np)

        # positive offset
        o = x.gshape[1] - 1
        result = ht.trace(x, offset=o)
        result_np = np.trace(x_np, offset=o)
        self.assertIsInstance(result, ht.DNDarray)
        self.assert_array_equal(result, result_np)

        # offset resulting into zero array
        axis1 = 1
        axis2 = 2
        # negative
        o = -x.gshape[axis1]
        result = ht.trace(x, offset=o, axis1=axis1, axis2=axis2)
        result_np = np.trace(x_np, offset=o, axis1=axis1, axis2=axis2)
        self.assertIsInstance(result, ht.DNDarray)
        self.assert_array_equal(result, np.zeros((1, 4)))
        self.assert_array_equal(result, result_np)

        # positive
        o = x.gshape[axis2]
        result = ht.trace(x, offset=o, axis1=axis1, axis2=axis2)
        result_np = np.trace(x_np, offset=o, axis1=axis1, axis2=axis2)
        self.assertIsInstance(result, ht.DNDarray)
        self.assert_array_equal(result, np.zeros((1, 4)))
        self.assert_array_equal(result, result_np)

        # Exceptions
        with self.assertRaises(ValueError):
            out = ht.array([])
            ht.trace(x, out=out)

        # ------------------------------------------------
        # DISTRIBUTED CASE
        # ------------------------------------------------
        # CASE 2-D
        # ------------------------------------------------
        x = ht.arange(24, split=0).reshape((6, 4))
        x_np = np.arange(24).reshape((6, 4))
        dtype = ht.float32

        result = ht.trace(x)
        result_np = np.trace(x_np)
        self.assertIsInstance(result, int)
        self.assertEqual(result, result_np)

        # different split axis
        x_2 = ht.array(torch.arange(24).reshape((6, 4)), split=1)
        result = ht.trace(x_2)
        result_np = np.trace(x_np)
        self.assertIsInstance(result, int)
        self.assertEqual(result, result_np)

        # input = array_like (other than DNDarray)
        result = ht.trace(x.tolist())
        self.assertIsInstance(result, int)
        self.assertEqual(result, result_np)

        # dtype
        result = ht.trace(x, dtype=dtype)
        result_np = np.trace(x_np, dtype=np.float32)
        self.assertIsInstance(result, float)
        self.assertEqual(result, result_np)

        # offset != 0
        # negative offset
        o = -(x.gshape[0] - 1)
        result = ht.trace(x, offset=o)
        result_np = np.trace(x_np, offset=o)
        self.assertIsInstance(result, int)
        self.assertEqual(result, result_np)

        # positive offset
        o = x.gshape[1] - 1
        result = ht.trace(x, offset=o)
        result_np = np.trace(x_np, offset=o)
        self.assertIsInstance(result, int)
        self.assertEqual(result, result_np)

        # offset resulting into empty array
        # negative
        o = -x.gshape[0]
        result = ht.trace(x, offset=o)
        result_np = np.trace(x_np, offset=o)
        self.assertIsInstance(result, int)
        self.assertEqual(result, 0)
        self.assertEqual(result, result_np)

        # positive
        o = x.gshape[1]
        result = ht.trace(x, offset=o)
        result_np = np.trace(x_np, offset=o)
        self.assertIsInstance(result, int)
        self.assertEqual(result, 0)
        self.assertEqual(result, result_np)

        # Exceptions
        with self.assertRaises(TypeError):
            x = "[[1, 2], [3, 4]]"
            ht.trace(x)
        with self.assertRaises(ValueError):
            x = ht.arange(24)
            ht.trace(x)
        with self.assertRaises(TypeError):
            x = ht.arange(24).reshape((6, 4))
            ht.trace(x, axis1=0.2)
        with self.assertRaises(TypeError):
            ht.trace(x, axis2=1.4)
        with self.assertRaises(ValueError):
            ht.trace(x, axis1=2)
        with self.assertRaises(ValueError):
            ht.trace(x, axis2=2)
        with self.assertRaises(TypeError):
            ht.trace(x, offset=1.2)
        with self.assertRaises(ValueError):
            ht.trace(x, axis1=1, axis2=1)
        with self.assertRaises(ValueError):
            ht.trace(x, dtype="ht.int64")
        with self.assertRaises(TypeError):
            ht.trace(x, out=[])
        with self.assertRaises(ValueError):
            # As result is scalar
            out = ht.array([])
            ht.trace(x, out=out)

        # ------------------------------------------------
        # CASE > 2-D (4D)
        # ------------------------------------------------
        x = ht.arange(24, split=0).reshape((1, 2, 3, 4))
        x_np = x.numpy()
        # ------------------------------------------------
        # CASE split axis NOT in (axis1, axis2)
        # ------------------------------------------------
        axis1 = 1
        axis2 = 2
        out = ht.empty((1, 4), split=0, dtype=x.dtype)

        result = ht.trace(x, axis1=axis1, axis2=axis2)
        result_np = np.trace(x_np, axis1=axis1, axis2=axis2)
        self.assertIsInstance(result, ht.DNDarray)
        self.assert_array_equal(result, result_np)

        # input = array_like (other than DNDarray)
        result = ht.trace(x.tolist(), axis1=axis1, axis2=axis2)
        self.assertIsInstance(result, ht.DNDarray)
        self.assert_array_equal(result, result_np)

        # out
        result = ht.trace(x, out=out, axis1=axis1, axis2=axis2)
        result_np = np.trace(x_np, axis1=axis1, axis2=axis2)
        self.assertIsInstance(result, ht.DNDarray)
        self.assert_array_equal(result, result_np)
        self.assert_array_equal(out, result_np)

        # reversed axes order
        result = ht.trace(x, axis1=axis2, axis2=axis1)
        result_np = np.trace(x_np, axis1=axis2, axis2=axis1)
        self.assertIsInstance(result, ht.DNDarray)
        self.assert_array_equal(result, result_np)

        # different axes (still not in x.split = 0)
        axis1 = 1
        axis2 = 3
        result = ht.trace(x, offset=0, axis1=axis1, axis2=axis2, dtype=dtype)
        result_np = np.trace(x_np, offset=0, axis1=axis1, axis2=axis2, dtype=np.float32)
        self.assertIsInstance(result, ht.DNDarray)
        self.assert_array_equal(result, result_np)

        # negative axes
        axis1 = 1
        axis2 = 2
        result = ht.trace(x, axis1=axis1, axis2=-axis2)
        result_np = np.trace(x_np, axis1=axis1, axis2=-axis2)
        self.assertIsInstance(result, ht.DNDarray)
        self.assert_array_equal(result, result_np)

        result = ht.trace(x, axis1=-axis1, axis2=axis2)
        result_np = np.trace(x_np, axis1=-axis1, axis2=axis2)
        self.assertIsInstance(result, ht.DNDarray)
        self.assert_array_equal(result, result_np)

        result = ht.trace(x, axis1=-axis1, axis2=-axis2)
        result_np = np.trace(x_np, axis1=-axis1, axis2=-axis2)
        self.assertIsInstance(result, ht.DNDarray)
        self.assert_array_equal(result, result_np)

        # offset != 0
        # negative offset
        axis1 = 1
        axis2 = 2
        o = -(x.gshape[axis1] - 1)
        result = ht.trace(x, offset=o, axis1=axis1, axis2=axis2)
        result_np = np.trace(x_np, offset=o, axis1=axis1, axis2=axis2)
        self.assertIsInstance(result, ht.DNDarray)
        self.assert_array_equal(result, result_np)

        # positive offset
        o = x.gshape[axis2] - 1
        result = ht.trace(x, offset=o, axis1=axis1, axis2=axis2)
        result_np = np.trace(x_np, offset=o, axis1=axis1, axis2=axis2)
        self.assertIsInstance(result, ht.DNDarray)
        self.assert_array_equal(result, result_np)

        # offset resulting into zero array
        axis1 = 1
        axis2 = 2
        # negative
        o = -x.gshape[axis1]
        result = ht.trace(x, offset=o, axis1=axis1, axis2=axis2)
        result_np = np.trace(x_np, offset=o, axis1=axis1, axis2=axis2)
        self.assertIsInstance(result, ht.DNDarray)
        self.assert_array_equal(result, np.zeros((1, 4)))
        self.assert_array_equal(result, result_np)

        # positive
        o = x.gshape[axis2]
        result = ht.trace(x, offset=o, axis1=axis1, axis2=axis2)
        result_np = np.trace(x_np, offset=o, axis1=axis1, axis2=axis2)
        self.assertIsInstance(result, ht.DNDarray)
        self.assert_array_equal(result, np.zeros((1, 4)))
        self.assert_array_equal(result, result_np)

        # different split axis (that is still not in (axis1, axis2))
        x = ht.arange(24).reshape((1, 2, 3, 4, 1))
        x = ht.array(x, split=2, dtype=dtype)
        x_np = x.numpy()
        axis1 = 0
        axis2 = 1
        out = ht.empty((3, 4, 1), split=2, dtype=x.dtype)
        result = ht.trace(x, axis1=axis1, axis2=axis2, out=out)
        result_np = np.trace(x_np, axis1=axis1, axis2=axis2)
        self.assertIsInstance(result, ht.DNDarray)
        self.assert_array_equal(result, result_np)
        self.assert_array_equal(out, result_np)

        # different split axis (that is still not in (axis1, axis2))
        x = ht.arange(24).reshape((1, 2, 3, 4, 1))
        x = ht.array(x, split=3, dtype=dtype)
        x_np = x.numpy()
        axis1 = 2
        axis2 = 4
        out = ht.empty((1, 2, 4), split=1, dtype=x.dtype)
        result = ht.trace(x, axis1=axis1, axis2=axis2, out=out)
        result_np = np.trace(x_np, axis1=axis1, axis2=axis2)
        self.assertIsInstance(result, ht.DNDarray)
        self.assert_array_equal(result, result_np)

        # Exceptions
        with self.assertRaises(ValueError):
            out = ht.array([])
            ht.trace(x, out=out, axis1=axis1, axis2=axis2)

        # ------------------------------------------------
        # CASE split axis IN (axis1, axis2)
        # ------------------------------------------------
        x = ht.arange(24).reshape((1, 2, 3, 4))
        split_axis = 1
        x = ht.array(x, split=split_axis, dtype=dtype)
        x_np = x.numpy()
        axis1 = 1
        axis2 = 2
        result_shape = list(x.gshape)
        del result_shape[axis1], result_shape[axis2 - 1]
        out = ht.empty(tuple(result_shape), split=split_axis, dtype=x.dtype)

        result = ht.trace(x, axis1=axis1, axis2=axis2)
        result_np = np.trace(x_np, axis1=axis1, axis2=axis2)
        self.assertIsInstance(result, ht.DNDarray)
        self.assert_array_equal(result, result_np)

        # input = array_like (other than DNDarray)
        result = ht.trace(x.tolist(), axis1=axis1, axis2=axis2)
        self.assertIsInstance(result, ht.DNDarray)
        self.assert_array_equal(result, result_np)

        # out
        result = ht.trace(x, out=out, axis1=axis1, axis2=axis2)
        result_np = np.trace(x_np, axis1=axis1, axis2=axis2)
        self.assertIsInstance(result, ht.DNDarray)
        self.assert_array_equal(result, result_np)
        self.assert_array_equal(out, result_np)

        # reversed axes order
        result = ht.trace(x, axis1=axis2, axis2=axis1)
        result_np = np.trace(x_np, axis1=axis2, axis2=axis1)
        self.assertIsInstance(result, ht.DNDarray)
        self.assert_array_equal(result, result_np)

        # axis2 = a.split
        axis1 = 0
        axis2 = 1
        result = ht.trace(x, axis1=axis1, axis2=axis2)
        result_np = np.trace(x_np, axis1=axis1, axis2=axis2)
        self.assertIsInstance(result, ht.DNDarray)
        self.assert_array_equal(result, result_np)

        # offset != 0
        # negative offset
        o = -(x.gshape[0] - 1)
        result = ht.trace(x, offset=o, axis1=axis1, axis2=axis2)
        result_np = np.trace(x_np, offset=o, axis1=axis1, axis2=axis2)
        self.assertIsInstance(result, ht.DNDarray)
        self.assert_array_equal(result, result_np)

        # positive offset
        o = x.gshape[1] - 1
        result = ht.trace(x, offset=o, axis1=axis1, axis2=axis2)
        result_np = np.trace(x_np, offset=o, axis1=axis1, axis2=axis2)
        self.assertIsInstance(result, ht.DNDarray)
        self.assert_array_equal(result, result_np)

        # different axes
        axis1 = 1
        axis2 = 2
        result_shape = list(x.gshape)
        del result_shape[axis1], result_shape[axis2 - 1]
        o = 0
        result = ht.trace(x, offset=o, axis1=axis1, axis2=axis2, dtype=dtype)
        result_np = np.trace(x_np, offset=o, axis1=axis1, axis2=axis2, dtype=np.float32)
        self.assertIsInstance(result, ht.DNDarray)
        self.assert_array_equal(result, result_np)

        # offset resulting into zero array
        # negative
        o = -x.gshape[axis1]
        result = ht.trace(x, offset=o, axis1=axis1, axis2=axis2)
        result_np = np.trace(x_np, offset=o, axis1=axis1, axis2=axis2)
        self.assertIsInstance(result, ht.DNDarray)
        self.assert_array_equal(result, np.zeros(result_shape, dtype=result_np.dtype))
        self.assert_array_equal(result, result_np)

        # positive
        o = x.gshape[axis2]
        result = ht.trace(x, offset=o, axis1=axis1, axis2=axis2)
        result_np = np.trace(x_np, offset=o, axis1=axis1, axis2=axis2)
        self.assertIsInstance(result, ht.DNDarray)
        self.assert_array_equal(result, np.zeros(result_shape, dtype=result_np.dtype))
        self.assert_array_equal(result, result_np)

        # Exceptions
        with self.assertRaises(ValueError):
            out = ht.array([])
            ht.trace(x, out=out, axis1=axis1, axis2=axis2)

    def test_transpose(self):
        # vector transpose, not distributed
        vector = ht.arange(10)
        vector_t = vector.T
        self.assertIsInstance(vector_t, ht.DNDarray)
        self.assertEqual(vector_t.dtype, ht.int32)
        self.assertEqual(vector_t.split, None)
        self.assertEqual(vector_t.shape, (10,))

        # simple matrix transpose, not distributed
        simple_matrix = ht.zeros((2, 4))
        simple_matrix_t = simple_matrix.transpose()
        self.assertIsInstance(simple_matrix_t, ht.DNDarray)
        self.assertEqual(simple_matrix_t.dtype, ht.float32)
        self.assertEqual(simple_matrix_t.split, None)
        self.assertEqual(simple_matrix_t.shape, (4, 2))
        self.assertEqual(simple_matrix_t.larray.shape, (4, 2))

        # 4D array, not distributed, with given axis
        array_4d = ht.zeros((2, 3, 4, 5))
        array_4d_t = ht.transpose(array_4d, axes=(-1, 0, 2, 1))
        self.assertIsInstance(array_4d_t, ht.DNDarray)
        self.assertEqual(array_4d_t.dtype, ht.float32)
        self.assertEqual(array_4d_t.split, None)
        self.assertEqual(array_4d_t.shape, (5, 2, 4, 3))
        self.assertEqual(array_4d_t.larray.shape, (5, 2, 4, 3))

        # vector transpose, distributed
        vector_split = ht.arange(10, split=0)
        vector_split_t = vector_split.T
        self.assertIsInstance(vector_split_t, ht.DNDarray)
        self.assertEqual(vector_split_t.dtype, ht.int32)
        self.assertEqual(vector_split_t.split, 0)
        self.assertEqual(vector_split_t.shape, (10,))
        self.assertLessEqual(vector_split_t.lshape[0], 10)

        # matrix transpose, distributed
        matrix_split = ht.ones((10, 20), split=1)
        matrix_split_t = matrix_split.transpose()
        self.assertIsInstance(matrix_split_t, ht.DNDarray)
        self.assertEqual(matrix_split_t.dtype, ht.float32)
        self.assertEqual(matrix_split_t.split, 0)
        self.assertEqual(matrix_split_t.shape, (20, 10))
        self.assertLessEqual(matrix_split_t.lshape[0], 20)
        self.assertEqual(matrix_split_t.lshape[1], 10)

        # 4D array, distributed
        array_4d_split = ht.ones((3, 4, 5, 6), split=3)
        array_4d_split_t = ht.transpose(array_4d_split, axes=(1, 0, 3, 2))
        self.assertIsInstance(array_4d_t, ht.DNDarray)
        self.assertEqual(array_4d_split_t.dtype, ht.float32)
        self.assertEqual(array_4d_split_t.split, 2)
        self.assertEqual(array_4d_split_t.shape, (4, 3, 6, 5))

        self.assertEqual(array_4d_split_t.lshape[0], 4)
        self.assertEqual(array_4d_split_t.lshape[1], 3)
        self.assertLessEqual(array_4d_split_t.lshape[2], 6)
        self.assertEqual(array_4d_split_t.lshape[3], 5)

        # exceptions
        with self.assertRaises(TypeError):
            ht.transpose(1)
        with self.assertRaises(ValueError):
            ht.transpose(ht.zeros((2, 3)), axes=1.0)
        with self.assertRaises(ValueError):
            ht.transpose(ht.zeros((2, 3)), axes=(-1,))
        with self.assertRaises(TypeError):
            ht.zeros((2, 3)).transpose(axes="01")
        with self.assertRaises(TypeError):
            ht.zeros((2, 3)).transpose(axes=(0, 1.0))
        with self.assertRaises((ValueError, IndexError)):
            ht.zeros((2, 3)).transpose(axes=(0, 3))

    def test_tril(self):
        local_ones = ht.ones((5,))

        # 1D case, no offset, data is not split, module-level call
        result = ht.tril(local_ones)
        comparison = torch.ones((5, 5), device=self.device.torch_device).tril()
        self.assertIsInstance(result, ht.DNDarray)
        self.assertEqual(result.shape, (5, 5))
        self.assertEqual(result.lshape, (5, 5))
        self.assertEqual(result.split, None)
        self.assertTrue((result.larray == comparison).all())

        # 1D case, positive offset, data is not split, module-level call
        result = ht.tril(local_ones, k=2)
        comparison = torch.ones((5, 5), device=self.device.torch_device).tril(diagonal=2)
        self.assertIsInstance(result, ht.DNDarray)
        self.assertEqual(result.shape, (5, 5))
        self.assertEqual(result.lshape, (5, 5))
        self.assertEqual(result.split, None)
        self.assertTrue((result.larray == comparison).all())

        # 1D case, negative offset, data is not split, module-level call
        result = ht.tril(local_ones, k=-2)
        comparison = torch.ones((5, 5), device=self.device.torch_device).tril(diagonal=-2)
        self.assertIsInstance(result, ht.DNDarray)
        self.assertEqual(result.shape, (5, 5))
        self.assertEqual(result.lshape, (5, 5))
        self.assertEqual(result.split, None)
        self.assertTrue((result.larray == comparison).all())

        local_ones = ht.ones((4, 5))

        # 2D case, no offset, data is not split, method
        result = local_ones.tril()
        comparison = torch.ones((4, 5), device=self.device.torch_device).tril()
        self.assertIsInstance(result, ht.DNDarray)
        self.assertEqual(result.shape, (4, 5))
        self.assertEqual(result.lshape, (4, 5))
        self.assertEqual(result.split, None)
        self.assertTrue((result.larray == comparison).all())

        # 2D case, positive offset, data is not split, method
        result = local_ones.tril(k=2)
        comparison = torch.ones((4, 5), device=self.device.torch_device).tril(diagonal=2)
        self.assertIsInstance(result, ht.DNDarray)
        self.assertEqual(result.shape, (4, 5))
        self.assertEqual(result.lshape, (4, 5))
        self.assertEqual(result.split, None)
        self.assertTrue((result.larray == comparison).all())

        # 2D case, negative offset, data is not split, method
        result = local_ones.tril(k=-2)
        comparison = torch.ones((4, 5), device=self.device.torch_device).tril(diagonal=-2)
        self.assertIsInstance(result, ht.DNDarray)
        self.assertEqual(result.shape, (4, 5))
        self.assertEqual(result.lshape, (4, 5))
        self.assertEqual(result.split, None)
        self.assertTrue((result.larray == comparison).all())

        local_ones = ht.ones((3, 4, 5, 6))
        if not local_ones.larray.is_mps:
            # triu, tril fail on MPS for ndim > 2
            # 2D+ case, no offset, data is not split, module-level call
            result = local_ones.tril()
            comparison = torch.ones((5, 6), device=self.device.torch_device).tril()
            self.assertIsInstance(result, ht.DNDarray)
            self.assertEqual(result.shape, (3, 4, 5, 6))
            self.assertEqual(result.lshape, (3, 4, 5, 6))
            self.assertEqual(result.split, None)
            for i in range(3):
                for j in range(4):
                    self.assertTrue((result.larray[i, j] == comparison).all())

            # 2D+ case, positive offset, data is not split, module-level call
            result = local_ones.tril(k=2)
            comparison = torch.ones((5, 6), device=self.device.torch_device).tril(diagonal=2)
            self.assertIsInstance(result, ht.DNDarray)
            self.assertEqual(result.shape, (3, 4, 5, 6))
            self.assertEqual(result.lshape, (3, 4, 5, 6))
            self.assertEqual(result.split, None)
            for i in range(3):
                for j in range(4):
                    self.assertTrue((result.larray[i, j] == comparison).all())

            # # 2D+ case, negative offset, data is not split, module-level call
            result = local_ones.tril(k=-2)
            comparison = torch.ones((5, 6), device=self.device.torch_device).tril(diagonal=-2)
            self.assertIsInstance(result, ht.DNDarray)
            self.assertEqual(result.shape, (3, 4, 5, 6))
            self.assertEqual(result.lshape, (3, 4, 5, 6))
            self.assertEqual(result.split, None)
            for i in range(3):
                for j in range(4):
                    self.assertTrue((result.larray[i, j] == comparison).all())

        distributed_ones = ht.ones((5,), split=0)

        # 1D case, no offset, data is split, method
        result = distributed_ones.tril()
        self.assertIsInstance(result, ht.DNDarray)
        self.assertEqual(result.shape, (5, 5))
        self.assertEqual(result.split, 1)
        self.assertTrue(result.lshape[0] == 5 or result.lshape[0] == 0)
        self.assertLessEqual(result.lshape[1], 5)
        self.assertTrue(result.sum(), 15)
        if result.comm.rank == 0:
            self.assertTrue(result.larray[-1, 0] == 1)
        if result.comm.rank == result.shape[0] - 1:
            self.assertTrue(result.larray[0, -1] == 0)

        # 1D case, positive offset, data is split, method
        result = distributed_ones.tril(k=2)
        self.assertIsInstance(result, ht.DNDarray)
        self.assertEqual(result.shape, (5, 5))
        self.assertEqual(result.split, 1)
        self.assertEqual(result.lshape[0], 5)
        self.assertLessEqual(result.lshape[1], 5)
        self.assertEqual(result.sum(), 22)
        if result.comm.rank == 0:
            self.assertTrue(result.larray[-1, 0] == 1)
        if result.comm.rank == result.shape[0] - 1:
            self.assertTrue(result.larray[0, -1] == 0)

        # 1D case, negative offset, data is split, method
        result = distributed_ones.tril(k=-2)
        self.assertIsInstance(result, ht.DNDarray)
        self.assertEqual(result.shape, (5, 5))
        self.assertEqual(result.split, 1)
        self.assertEqual(result.lshape[0], 5)
        self.assertLessEqual(result.lshape[1], 5)
        self.assertEqual(result.sum(), 6)
        if result.comm.rank == 0:
            self.assertTrue(result.larray[-1, 0] == 1)
        if result.comm.rank == result.shape[0] - 1:
            self.assertTrue(result.larray[0, -1] == 0)

        distributed_ones = ht.ones((4, 5), split=0)

        # 2D case, no offset, data is horizontally split, method
        result = distributed_ones.tril()
        self.assertIsInstance(result, ht.DNDarray)
        self.assertEqual(result.shape, (4, 5))
        self.assertEqual(result.split, 0)
        self.assertLessEqual(result.lshape[0], 4)
        self.assertEqual(result.lshape[1], 5)
        self.assertEqual(result.sum(), 10)
        if result.comm.rank == 0:
            self.assertTrue(result.larray[0, -1] == 0)
        if result.comm.rank == result.shape[0] - 1:
            self.assertTrue(result.larray[-1, 0] == 1)

        # 2D case, positive offset, data is horizontally split, method
        result = distributed_ones.tril(k=2)
        self.assertIsInstance(result, ht.DNDarray)
        self.assertEqual(result.shape, (4, 5))
        self.assertEqual(result.split, 0)
        self.assertLessEqual(result.lshape[0], 4)
        self.assertEqual(result.lshape[1], 5)
        self.assertEqual(result.sum(), 17)
        if result.comm.rank == 0:
            self.assertTrue(result.larray[0, -1] == 0)
        if result.comm.rank == result.shape[0] - 1:
            self.assertTrue(result.larray[-1, 0] == 1)

        # 2D case, negative offset, data is horizontally split, method
        result = distributed_ones.tril(k=-2)
        self.assertIsInstance(result, ht.DNDarray)
        self.assertEqual(result.shape, (4, 5))
        self.assertEqual(result.split, 0)
        self.assertLessEqual(result.lshape[0], 4)
        self.assertEqual(result.lshape[1], 5)
        self.assertEqual(result.sum(), 3)
        if result.comm.rank == 0:
            self.assertTrue(result.larray[0, -1] == 0)
        if result.comm.rank == result.shape[0] - 1:
            self.assertTrue(result.larray[-1, 0] == 1)

        distributed_ones = ht.ones((4, 5), split=1)

        # 2D case, no offset, data is vertically split, method
        result = distributed_ones.tril()
        self.assertIsInstance(result, ht.DNDarray)
        self.assertEqual(result.shape, (4, 5))
        self.assertEqual(result.split, 1)
        self.assertEqual(result.lshape[0], 4)
        self.assertLessEqual(result.lshape[1], 5)
        self.assertEqual(result.sum(), 10)
        if result.comm.rank == 0:
            self.assertTrue(result.larray[-1, 0] == 1)
        if result.comm.rank == result.shape[0] - 1:
            self.assertTrue(result.larray[0, -1] == 0)

        # 2D case, positive offset, data is horizontally split, method
        result = distributed_ones.tril(k=2)
        self.assertIsInstance(result, ht.DNDarray)
        self.assertEqual(result.shape, (4, 5))
        self.assertEqual(result.split, 1)
        self.assertEqual(result.lshape[0], 4)
        self.assertLessEqual(result.lshape[1], 5)
        self.assertEqual(result.sum(), 17)
        if result.comm.rank == 0:
            self.assertTrue(result.larray[-1, 0] == 1)
        if result.comm.rank == result.shape[0] - 1:
            self.assertTrue(result.larray[0, -1] == 0)

        # 2D case, negative offset, data is horizontally split, method
        result = distributed_ones.tril(k=-2)
        self.assertIsInstance(result, ht.DNDarray)
        self.assertEqual(result.shape, (4, 5))
        self.assertEqual(result.split, 1)
        self.assertEqual(result.lshape[0], 4)
        self.assertLessEqual(result.lshape[1], 5)
        self.assertEqual(result.sum(), 3)
        if result.comm.rank == 0:
            self.assertTrue(result.larray[-1, 0] == 1)
        if result.comm.rank == result.shape[0] - 1:
            self.assertTrue(result.larray[0, -1] == 0)

        with self.assertRaises(TypeError):
            ht.tril("asdf")
        with self.assertRaises(TypeError):
            ht.tril(distributed_ones, m=["sdf", "sf"])

    def test_triu(self):
        local_ones = ht.ones((5,))

        # 1D case, no offset, data is not split, module-level call
        result = ht.triu(local_ones)
        comparison = torch.ones((5, 5), device=self.device.torch_device).triu()
        self.assertIsInstance(result, ht.DNDarray)
        self.assertEqual(result.shape, (5, 5))
        self.assertEqual(result.lshape, (5, 5))
        self.assertEqual(result.split, None)
        self.assertTrue((result.larray == comparison).all())

        # 1D case, positive offset, data is not split, module-level call
        result = ht.triu(local_ones, k=2)
        comparison = torch.ones((5, 5), device=self.device.torch_device).triu(diagonal=2)
        self.assertIsInstance(result, ht.DNDarray)
        self.assertEqual(result.shape, (5, 5))
        self.assertEqual(result.lshape, (5, 5))
        self.assertEqual(result.split, None)
        self.assertTrue((result.larray == comparison).all())

        # 1D case, negative offset, data is not split, module-level call
        result = ht.triu(local_ones, k=-2)
        comparison = torch.ones((5, 5), device=self.device.torch_device).triu(diagonal=-2)
        self.assertIsInstance(result, ht.DNDarray)
        self.assertEqual(result.shape, (5, 5))
        self.assertEqual(result.lshape, (5, 5))
        self.assertEqual(result.split, None)
        self.assertTrue((result.larray == comparison).all())

        local_ones = ht.ones((4, 5))

        # 2D case, no offset, data is not split, method
        result = local_ones.triu()
        comparison = torch.ones((4, 5), device=self.device.torch_device).triu()
        self.assertIsInstance(result, ht.DNDarray)
        self.assertEqual(result.shape, (4, 5))
        self.assertEqual(result.lshape, (4, 5))
        self.assertEqual(result.split, None)
        self.assertTrue((result.larray == comparison).all())

        # 2D case, positive offset, data is not split, method
        result = local_ones.triu(k=2)
        comparison = torch.ones((4, 5), device=self.device.torch_device).triu(diagonal=2)
        self.assertIsInstance(result, ht.DNDarray)
        self.assertEqual(result.shape, (4, 5))
        self.assertEqual(result.lshape, (4, 5))
        self.assertEqual(result.split, None)
        self.assertTrue((result.larray == comparison).all())

        # 2D case, negative offset, data is not split, method
        result = local_ones.triu(k=-2)
        comparison = torch.ones((4, 5), device=self.device.torch_device).triu(diagonal=-2)
        self.assertIsInstance(result, ht.DNDarray)
        self.assertEqual(result.shape, (4, 5))
        self.assertEqual(result.lshape, (4, 5))
        self.assertEqual(result.split, None)
        self.assertTrue((result.larray == comparison).all())

        local_ones = ht.ones((3, 4, 5, 6))
        if not local_ones.larray.is_mps:
            # 2D+ case, no offset, data is not split, module-level call
            result = local_ones.triu()
            comparison = torch.ones((5, 6), device=self.device.torch_device).triu()
            self.assertIsInstance(result, ht.DNDarray)
            self.assertEqual(result.shape, (3, 4, 5, 6))
            self.assertEqual(result.lshape, (3, 4, 5, 6))
            self.assertEqual(result.split, None)
            for i in range(3):
                for j in range(4):
                    self.assertTrue((result.larray[i, j] == comparison).all())

            # 2D+ case, positive offset, data is not split, module-level call
            result = local_ones.triu(k=2)
            comparison = torch.ones((5, 6), device=self.device.torch_device).triu(diagonal=2)
            self.assertIsInstance(result, ht.DNDarray)
            self.assertEqual(result.shape, (3, 4, 5, 6))
            self.assertEqual(result.lshape, (3, 4, 5, 6))
            self.assertEqual(result.split, None)
            for i in range(3):
                for j in range(4):
                    self.assertTrue((result.larray[i, j] == comparison).all())

            # # 2D+ case, negative offset, data is not split, module-level call
            result = local_ones.triu(k=-2)
            comparison = torch.ones((5, 6), device=self.device.torch_device).triu(diagonal=-2)
            self.assertIsInstance(result, ht.DNDarray)
            self.assertEqual(result.shape, (3, 4, 5, 6))
            self.assertEqual(result.lshape, (3, 4, 5, 6))
            self.assertEqual(result.split, None)
            for i in range(3):
                for j in range(4):
                    self.assertTrue((result.larray[i, j] == comparison).all())

        distributed_ones = ht.ones((5,), split=0)

        # 1D case, no offset, data is split, method
        result = distributed_ones.triu()
        self.assertIsInstance(result, ht.DNDarray)
        self.assertEqual(result.shape, (5, 5))
        self.assertEqual(result.split, 1)
        self.assertEqual(result.lshape[0], 5)
        self.assertLessEqual(result.lshape[1], 5)
        self.assertTrue(result.sum(), 15)
        if result.comm.rank == 0:
            self.assertTrue(result.larray[-1, 0] == 0)
        if result.comm.rank == result.shape[0] - 1:
            self.assertTrue(result.larray[0, -1] == 1)

        # 1D case, positive offset, data is split, method
        result = distributed_ones.triu(k=2)
        self.assertIsInstance(result, ht.DNDarray)
        self.assertEqual(result.shape, (5, 5))
        self.assertEqual(result.split, 1)
        self.assertEqual(result.lshape[0], 5)
        self.assertLessEqual(result.lshape[1], 5)
        self.assertEqual(result.sum(), 6)
        if result.comm.rank == 0:
            self.assertTrue(result.larray[-1, 0] == 0)
        if result.comm.rank == result.shape[0] - 1:
            self.assertTrue(result.larray[0, -1] == 1)

        # 1D case, negative offset, data is split, method
        result = distributed_ones.triu(k=-2)
        self.assertIsInstance(result, ht.DNDarray)
        self.assertEqual(result.shape, (5, 5))
        self.assertEqual(result.split, 1)
        self.assertEqual(result.lshape[0], 5)
        self.assertLessEqual(result.lshape[1], 5)
        self.assertEqual(result.sum(), 22)
        if result.comm.rank == 0:
            self.assertTrue(result.larray[-1, 0] == 0)
        if result.comm.rank == result.shape[0] - 1:
            self.assertTrue(result.larray[0, -1] == 1)

        distributed_ones = ht.ones((4, 5), split=0)

        # 2D case, no offset, data is horizontally split, method
        result = distributed_ones.triu()
        self.assertIsInstance(result, ht.DNDarray)
        self.assertEqual(result.shape, (4, 5))
        self.assertEqual(result.split, 0)
        self.assertLessEqual(result.lshape[0], 4)
        self.assertEqual(result.lshape[1], 5)
        self.assertEqual(result.sum(), 14)
        if result.comm.rank == 0:
            self.assertTrue(result.larray[0, -1] == 1)
        if result.comm.rank == result.shape[0] - 1:
            self.assertTrue(result.larray[-1, 0] == 0)

        # # 2D case, positive offset, data is horizontally split, method
        result = distributed_ones.triu(k=2)
        self.assertIsInstance(result, ht.DNDarray)
        self.assertEqual(result.shape, (4, 5))
        self.assertEqual(result.split, 0)
        self.assertLessEqual(result.lshape[0], 4)
        self.assertEqual(result.lshape[1], 5)
        self.assertEqual(result.sum(), 6)
        if result.comm.rank == 0:
            self.assertTrue(result.larray[0, -1] == 1)
        if result.comm.rank == result.shape[0] - 1:
            self.assertTrue(result.larray[-1, 0] == 0)

        # # 2D case, negative offset, data is horizontally split, method
        result = distributed_ones.triu(k=-2)
        self.assertIsInstance(result, ht.DNDarray)
        self.assertEqual(result.shape, (4, 5))
        self.assertEqual(result.split, 0)
        self.assertLessEqual(result.lshape[0], 4)
        self.assertEqual(result.lshape[1], 5)
        self.assertEqual(result.sum(), 19)
        if result.comm.rank == 0:
            self.assertTrue(result.larray[0, -1] == 1)
        if result.comm.rank == result.shape[0] - 1:
            self.assertTrue(result.larray[-1, 0] == 0)

        distributed_ones = ht.ones((4, 5), split=1)

        # 2D case, no offset, data is vertically split, method
        result = distributed_ones.triu()
        self.assertIsInstance(result, ht.DNDarray)
        self.assertEqual(result.shape, (4, 5))
        self.assertEqual(result.split, 1)
        self.assertEqual(result.lshape[0], 4)
        self.assertLessEqual(result.lshape[1], 5)
        self.assertEqual(result.sum(), 14)
        if result.comm.rank == 0:
            self.assertTrue(result.larray[-1, 0] == 0)
        if result.comm.rank == result.shape[0] - 1:
            self.assertTrue(result.larray[0, -1] == 1)

        # 2D case, positive offset, data is horizontally split, method
        result = distributed_ones.triu(k=2)
        self.assertIsInstance(result, ht.DNDarray)
        self.assertEqual(result.shape, (4, 5))
        self.assertEqual(result.split, 1)
        self.assertEqual(result.lshape[0], 4)
        self.assertLessEqual(result.lshape[1], 5)
        self.assertEqual(result.sum(), 6)
        if result.comm.rank == 0:
            self.assertTrue(result.larray[-1, 0] == 0)
        if result.comm.rank == result.shape[0] - 1:
            self.assertTrue(result.larray[0, -1] == 1)

        # 2D case, negative offset, data is horizontally split, method
        result = distributed_ones.triu(k=-2)
        self.assertIsInstance(result, ht.DNDarray)
        self.assertEqual(result.shape, (4, 5))
        self.assertEqual(result.split, 1)
        self.assertEqual(result.lshape[0], 4)
        self.assertLessEqual(result.lshape[1], 5)
        self.assertEqual(result.sum(), 19)
        if result.comm.rank == 0:
            self.assertTrue(result.larray[-1, 0] == 0)
        if result.comm.rank == result.shape[0] - 1:
            self.assertTrue(result.larray[0, -1] == 1)

    def test_vdot(self):
        if (
            not ht.get_device().device_type.startswith("gpu")
            and torch.backends.mps.is_built()
            and torch.backends.mps.is_available()
        ):
            a = ht.array([[1 + 1j, 2 + 2j], [3 + 3j, 4 + 4j]], split=0)
            b = ht.array([[1 + 2j, 3 + 4j], [5 + 6j, 7 + 8j]], split=0)

            vdot = ht.vdot(a, b)
            self.assertEqual(vdot.dtype, a.dtype)
            self.assertEqual(vdot.split, None)
            self.assertTrue(ht.equal(vdot, ht.array([110 + 10j])))

            vdot = ht.vdot(b, a)
            self.assertTrue(ht.equal(vdot, ht.array([110 - 10j])))

            with self.assertRaises(ValueError):
                ht.vdot(ht.array([1, 2, 3]), ht.array([[1, 2], [3, 4]]))

    def test_vecdot(self):
        a = ht.array([1, 1, 1])
        b = ht.array([1, 2, 3])

        c = ht.linalg.vecdot(a, b)

        self.assertEqual(c.dtype, ht.int64)
        self.assertEqual(c.device, a.device)
        self.assertTrue(ht.equal(c, ht.array([6])))

        a = ht.full((4, 4), 2, split=0)
        b = ht.ones(4)

        c = ht.linalg.vecdot(a, b, axis=0, keepdims=True)
        self.assertEqual(c.dtype, ht.float32)
        self.assertEqual(c.device, a.device)
        self.assertTrue(ht.equal(c, ht.array([[8, 8, 8, 8]], dtype=ht.float32)))

    def test_vector_norm(self):
        a = ht.arange(9, dtype=ht.float) - 4
        a_split = ht.arange(9, dtype=ht.float, split=0) - 4
        b = a.reshape((3, 3))
        b0 = ht.reshape(a, (3, 3), new_split=0)
        b1 = ht.reshape(a, (3, 3), new_split=1)

        # vector infintity norm
        vn = ht.vector_norm(a, ord=ht.inf)
        self.assertEqual(vn.split, a.split)
        self.assertEqual(vn.dtype, a.dtype)
        self.assertEqual(vn.device, a.device)
        self.assertEqual(vn.item(), 4.0)

        # vector 0 norm
        vn = ht.vector_norm(a, ord=0)
        self.assertEqual(vn.split, a.split)
        self.assertEqual(vn.dtype, a.dtype)
        self.assertEqual(vn.device, a.device)
        self.assertEqual(vn.item(), 8.0)

        # split vector -infinity
        vn = ht.vector_norm(a_split, ord=-ht.inf)
        self.assertEqual(vn.split, a.split)
        self.assertEqual(vn.dtype, a.dtype)
        self.assertEqual(vn.device, a.device)
        self.assertEqual(vn.item(), 0.0)

        # matrix 1 norm no axis
        vn = ht.vector_norm(b, ord=1)
        self.assertEqual(vn.split, b.split)
        self.assertEqual(vn.dtype, b.dtype)
        self.assertEqual(vn.device, b.device)
        self.assertEqual(vn.item(), 20.0)

        # split matrix axis l2-norm
        vn = ht.vector_norm(b0, axis=1, ord=2)
        self.assertEqual(vn.split, 0)
        self.assertEqual(vn.dtype, b0.dtype)
        self.assertEqual(vn.device, b0.device)
        self.assertTrue(ht.allclose(vn, ht.array([5.38516481, 1.41421356, 5.38516481], split=0)))

        # split matrix axis keepdims norm 3
        vn = ht.vector_norm(b1, axis=1, keepdims=True, ord=3)
        self.assertEqual(vn.split, None)
        self.assertEqual(vn.dtype, b1.dtype)
        self.assertEqual(vn.device, b1.device)
        self.assertTrue(
            ht.allclose(vn, ht.array([[4.62606501], [1.25992105], [4.62606501]], split=None))
        )

        # different dtype
        if (
            not ht.get_device().device_type.startswith("gpu")
            and torch.backends.mps.is_built()
            and torch.backends.mps.is_available()
        ):
            vn = ht.linalg.vector_norm(ht.full((4, 4, 4), 1 + 1j, dtype=ht.int), axis=0, ord=4)
            self.assertEqual(vn.split, None)
            self.assertEqual(vn.dtype, ht.float)
            self.assertTrue(
                ht.equal(
                    vn,
                    ht.array(
                        [
                            [2.0, 2.0, 2.0, 2.0],
                            [2.0, 2.0, 2.0, 2.0],
                            [2.0, 2.0, 2.0, 2.0],
                            [2.0, 2.0, 2.0, 2.0],
                        ]
                    ),
                )
            )

        # bad ord
        with self.assertRaises(ValueError):
            ht.vector_norm(ht.array([1, 2, 3]), ord="fro")
        # bad axis
        with self.assertRaises(TypeError):
            ht.vector_norm(ht.array([1, 2, 3]), axis=(1, 2))
        with self.assertRaises(TypeError):
            ht.vector_norm(ht.array([1, 2, 3]), axis="r")<|MERGE_RESOLUTION|>--- conflicted
+++ resolved
@@ -315,21 +315,13 @@
         ainv = ht.linalg.inv(a)
         i = ht.eye(a.shape, split=1, dtype=a.dtype)
         # loss of precision in distributed floating-point ops
-<<<<<<< HEAD
         self.assertTrue(ht.allclose(a @ ainv, i, atol=1e-5 if is_mps else atol))
-=======
-        self.assertTrue(ht.allclose(a @ ainv, i, atol=1e-10))
->>>>>>> 914e5c3a
 
         ht.random.seed(42)
         a = ht.random.random((20, 20), dtype=dtype, split=0)
         ainv = ht.linalg.inv(a)
         i = ht.eye(a.shape, split=0, dtype=a.dtype)
-<<<<<<< HEAD
         self.assertTrue(ht.allclose(a @ ainv, i, atol=1e-5 if is_mps else atol))
-=======
-        self.assertTrue(ht.allclose(a @ ainv, i, atol=1e-10))
->>>>>>> 914e5c3a
 
         with self.assertRaises(RuntimeError):
             ht.linalg.inv(ht.array([1, 2, 3], split=0))
