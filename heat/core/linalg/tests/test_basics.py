--- conflicted
+++ resolved
@@ -14,11 +14,7 @@
                 est = _estimate_largest_singularvalue(x)
                 self.assertIsInstance(est, ht.DNDarray)
                 self.assertTrue(est >= 0)
-<<<<<<< HEAD
-                self.assertTrue(est.dtype, param[1])
-=======
                 self.assertEqual(est.dtype, param[1])
->>>>>>> 65d63d4a
                 self.assertTrue(est.item() >= np.linalg.svd(x.numpy(), compute_uv=False).max())
 
         # catch wrong inputs
