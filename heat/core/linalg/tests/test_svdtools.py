--- conflicted
+++ resolved
@@ -248,9 +248,6 @@
             ht.linalg.rsvd(X, 10, power_iter="a")
         # power_iter negative
         with self.assertRaises(ValueError):
-<<<<<<< HEAD
-            ht.linalg.rsvd(X, 10, power_iter=-1)
-=======
             ht.linalg.rsvd(X, 10, power_iter=-1)
 
 
@@ -305,5 +302,4 @@
             ht.linalg.isvd(new_data, u_old, s_old, v_old)
         v_old = ht.zeros((5, 2))
         with self.assertRaises(ValueError):
-            ht.linalg.isvd(new_data, u_old, s_old, v_old)
->>>>>>> 4e9f38c6
+            ht.linalg.isvd(new_data, u_old, s_old, v_old)