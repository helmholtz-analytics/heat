--- conflicted
+++ resolved
@@ -72,37 +72,6 @@
                                 )
                                 / hsvd_rk**0.5
                             )
-<<<<<<< HEAD
-                            self.assertTrue(V_orth_err <= dtype_tol)
-                        true_rel_err = ht.norm(U @ ht.diag(sigma) @ V.T - A) / ht.norm(A)
-                        self.assertTrue(true_rel_err <= err_est)
-                    else:
-                        self.assertEqual(hsvd_rk, 1)
-                        self.assertEqual(ht.norm(U), 0)
-                        self.assertEqual(ht.norm(sigma), 0)
-                        self.assertEqual(ht.norm(V), 0)
-
-                    # check if wrong parameter choice is caught
-                    with self.assertRaises(RuntimeError):
-                        ht.linalg.hsvd_rank(A, r, maxmergedim=4)
-
-                for tol in rtols:
-                    U, sigma, V, err_est = ht.linalg.hsvd_rtol(A, tol, compute_sv=True, silent=True)
-                    hsvd_rk = U.shape[1]
-
-                    if ht.norm(A) > 0:
-                        if A.split == 1:
-                            U_orth_err = (
-                                ht.norm(
-                                    U.T @ U
-                                    - ht.eye(
-                                        hsvd_rk, dtype=U.dtype, split=U.T.split, device=U.device
-                                    )
-                                )
-                                / hsvd_rk**0.5
-=======
-                            / hsvd_rk**0.5
-                        )
                         self.assertTrue(V_orth_err <= dtype_tol)
                     true_rel_err = ht.norm(U @ ht.diag(sigma) @ V.T - A) / ht.norm(A)
                     self.assertTrue(true_rel_err <= err_est or true_rel_err < dtype_tol)
@@ -112,21 +81,24 @@
                     self.assertEqual(ht.norm(sigma), 0)
                     self.assertEqual(ht.norm(V), 0)
 
-                # check if wrong parameter choice is caught
-                with self.assertRaises(RuntimeError):
-                    ht.linalg.hsvd_rank(A, r, maxmergedim=4)
-
-            for tol in rtols:
-                U, sigma, V, err_est = ht.linalg.hsvd_rtol(A, tol, compute_sv=True, silent=True)
-                hsvd_rk = U.shape[1]
-
-                if ht.norm(A) > 0:
-                    if A.split == 1:
-                        U_orth_err = (
-                            ht.norm(
-                                U.T @ U
-                                - ht.eye(hsvd_rk, dtype=U.dtype, split=U.T.split, device=U.device)
->>>>>>> 914e5c3a
+                    # check if wrong parameter choice is caught
+                    with self.assertRaises(RuntimeError):
+                        ht.linalg.hsvd_rank(A, r, maxmergedim=4)
+
+                for tol in rtols:
+                    U, sigma, V, err_est = ht.linalg.hsvd_rtol(A, tol, compute_sv=True, silent=True)
+                    hsvd_rk = U.shape[1]
+
+                    if ht.norm(A) > 0:
+                        if A.split == 1:
+                            U_orth_err = (
+                                ht.norm(
+                                    U.T @ U
+                                    - ht.eye(
+                                        hsvd_rk, dtype=U.dtype, split=U.T.split, device=U.device
+                                    )
+                                )
+                                / hsvd_rk**0.5
                             )
                             # print(U_orth_err)
                             self.assertTrue(U_orth_err <= dtype_tol)
@@ -140,16 +112,15 @@
                                 )
                                 / hsvd_rk**0.5
                             )
-<<<<<<< HEAD
-                            self.assertTrue(V_orth_err <= dtype_tol)
-                        true_rel_err = ht.norm(U @ ht.diag(sigma) @ V.T - A) / ht.norm(A)
-                        self.assertTrue(true_rel_err <= err_est)
-                        self.assertTrue(true_rel_err <= tol)
-                    else:
-                        self.assertEqual(hsvd_rk, 1)
-                        self.assertEqual(ht.norm(U), 0)
-                        self.assertEqual(ht.norm(sigma), 0)
-                        self.assertEqual(ht.norm(V), 0)
+                        self.assertTrue(V_orth_err <= dtype_tol)
+                    true_rel_err = ht.norm(U @ ht.diag(sigma) @ V.T - A) / ht.norm(A)
+                    self.assertTrue(true_rel_err <= err_est or true_rel_err < dtype_tol)
+                    self.assertTrue(true_rel_err <= tol)
+                else:
+                    self.assertEqual(hsvd_rk, 1)
+                    self.assertEqual(ht.norm(U), 0)
+                    self.assertEqual(ht.norm(sigma), 0)
+                    self.assertEqual(ht.norm(V), 0)
 
                     # check if wrong parameter choices are catched
                     with self.assertRaises(ValueError):
@@ -189,58 +160,6 @@
                 # check if compute_sv=False yields the correct number of outputs (=1)
                 self.assertEqual(len(ht.linalg.hsvd_rank(test_matrices[0], 5)), 2)
                 self.assertEqual(len(ht.linalg.hsvd_rtol(test_matrices[0], 5e-1)), 2)
-=======
-                            / hsvd_rk**0.5
-                        )
-                        self.assertTrue(V_orth_err <= dtype_tol)
-                    true_rel_err = ht.norm(U @ ht.diag(sigma) @ V.T - A) / ht.norm(A)
-                    self.assertTrue(true_rel_err <= err_est or true_rel_err < dtype_tol)
-                    self.assertTrue(true_rel_err <= tol)
-                else:
-                    self.assertEqual(hsvd_rk, 1)
-                    self.assertEqual(ht.norm(U), 0)
-                    self.assertEqual(ht.norm(sigma), 0)
-                    self.assertEqual(ht.norm(V), 0)
-
-                # check if wrong parameter choices are catched
-                with self.assertRaises(ValueError):
-                    ht.linalg.hsvd_rtol(A, tol, maxmergedim=4)
-                with self.assertRaises(ValueError):
-                    ht.linalg.hsvd_rtol(A, tol, maxmergedim=10, maxrank=11)
-                with self.assertRaises(ValueError):
-                    ht.linalg.hsvd_rtol(A, tol, no_of_merges=1)
-
-        # check if wrong input arrays are catched
-        wrong_test_matrices = [
-            0,
-            ht.ones((50, 15 * nprocs), dtype=ht.int8, split=1),
-            ht.ones((50, 15 * nprocs), dtype=ht.int16, split=1),
-            ht.ones((50, 15 * nprocs), dtype=ht.int32, split=1),
-            ht.ones((50, 15 * nprocs), dtype=ht.int64, split=1),
-            ht.ones((50, 15 * nprocs), dtype=ht.complex64, split=1),
-            ht.ones((50, 15 * nprocs), dtype=ht.complex128, split=1),
-        ]
-
-        for A in wrong_test_matrices:
-            with self.assertRaises(TypeError):
-                ht.linalg.hsvd_rank(A, 5)
-            with self.assertRaises(TypeError):
-                ht.linalg.hsvd_rank(A, 1e-1)
-
-        wrong_test_matrices = [
-            ht.ones((15, 15 * nprocs, 15), split=1, dtype=ht.float64),
-            ht.ones(15 * nprocs, split=0, dtype=ht.float64),
-        ]
-        for wrong_arr in wrong_test_matrices:
-            with self.assertRaises(ValueError):
-                ht.linalg.hsvd_rank(wrong_arr, 5)
-            with self.assertRaises(ValueError):
-                ht.linalg.hsvd_rtol(wrong_arr, 1e-1)
-
-        # check if compute_sv=False yields the correct number of outputs (=1)
-        self.assertEqual(len(ht.linalg.hsvd_rank(test_matrices[0], 5)), 2)
-        self.assertEqual(len(ht.linalg.hsvd_rtol(test_matrices[0], 5e-1)), 2)
->>>>>>> 914e5c3a
 
     def test_hsvd_rank_part2(self):
         is_mps = (
