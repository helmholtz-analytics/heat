--- conflicted
+++ resolved
@@ -162,52 +162,6 @@
                 self.assertEqual(len(ht.linalg.hsvd_rtol(test_matrices[0], 5e-1)), 2)
 
     def test_hsvd_rank_part2(self):
-<<<<<<< HEAD
-        is_mps = (
-            ht.get_device().device_type.startswith("gpu")
-            and torch.backends.mps.is_built()
-            and torch.backends.mps.is_available()
-        )
-        if not is_mps:
-            # check if hsvd_rank yields correct results for maxrank <= truerank
-            # this needs to be skipped on AMD because generation of test data relies on QR...
-            nprocs = MPI.COMM_WORLD.Get_size()
-            true_rk = max(10, nprocs)
-            test_matrices_low_rank = [
-                ht.utils.data.matrixgallery.random_known_rank(
-                    50, 15 * nprocs, true_rk, split=1, dtype=ht.float32
-                ),
-                ht.utils.data.matrixgallery.random_known_rank(
-                    50, 15 * nprocs, true_rk, split=1, dtype=ht.float32
-                ),
-                ht.utils.data.matrixgallery.random_known_rank(
-                    15 * nprocs, 50, true_rk, split=0, dtype=ht.float64
-                ),
-                ht.utils.data.matrixgallery.random_known_rank(
-                    15 * nprocs, 50, true_rk, split=0, dtype=ht.float64
-                ),
-            ]
-
-            for mat in test_matrices_low_rank:
-                A = mat[0]
-                if A.dtype == ht.float64:
-                    dtype_tol = 1e-8
-                if A.dtype == ht.float32:
-                    dtype_tol = 1e-3
-
-                for r in [true_rk, true_rk + 2]:
-                    U, s, V, _ = ht.linalg.hsvd_rank(A, r, compute_sv=True)
-                    V = V[:, :true_rk].resplit(V.split)
-                    U = U[:, :true_rk].resplit(U.split)
-                    s = s[:true_rk]
-
-                    U_orth_err = (
-                        ht.norm(
-                            U.T @ U
-                            - ht.eye(true_rk, dtype=U.dtype, split=U.T.split, device=U.device)
-                        )
-                        / true_rk**0.5
-=======
         # check if hsvd_rank yields correct results for maxrank <= truerank
         nprocs = MPI.COMM_WORLD.Get_size()
         true_rk = max(10, nprocs)
@@ -242,18 +196,18 @@
                 U_orth_err = (
                     ht.norm(
                         U.T @ U - ht.eye(true_rk, dtype=U.dtype, split=U.T.split, device=U.device)
->>>>>>> 449d4d7f
                     )
-                    V_orth_err = (
-                        ht.norm(
-                            V.T @ V
-                            - ht.eye(true_rk, dtype=V.dtype, split=V.T.split, device=V.device)
-                        )
-                        / true_rk**0.5
+                    / true_rk**0.5
+                )
+                V_orth_err = (
+                    ht.norm(
+                        V.T @ V - ht.eye(true_rk, dtype=V.dtype, split=V.T.split, device=V.device)
                     )
-                    true_rel_err = ht.norm(U @ ht.diag(s) @ V.T - A) / ht.norm(A)
-
-                    self.assertTrue(ht.norm(s - mat[1][1]) / ht.norm(mat[1][1]) <= dtype_tol)
-                    self.assertTrue(U_orth_err <= dtype_tol)
-                    self.assertTrue(V_orth_err <= dtype_tol)
-                    self.assertTrue(true_rel_err <= dtype_tol)+                    / true_rk**0.5
+                )
+                true_rel_err = ht.norm(U @ ht.diag(s) @ V.T - A) / ht.norm(A)
+
+                self.assertTrue(ht.norm(s - mat[1][1]) / ht.norm(mat[1][1]) <= dtype_tol)
+                self.assertTrue(U_orth_err <= dtype_tol)
+                self.assertTrue(V_orth_err <= dtype_tol)
+                self.assertTrue(true_rel_err <= dtype_tol)