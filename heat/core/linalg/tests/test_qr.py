--- conflicted
+++ resolved
@@ -8,7 +8,6 @@
 
 class TestQR(TestCase):
     def test_qr_split1orNone(self):
-<<<<<<< HEAD
         is_mps = (
             ht.get_device().device_type.startswith("gpu")
             and torch.backends.mps.is_built()
@@ -18,10 +17,8 @@
             dtypes = [ht.float32]
         else:
             dtypes = [ht.float32, ht.float64]
-=======
         ht.random.seed(1234)
 
->>>>>>> 914e5c3a
         for split in [1, None]:
             for mode in ["reduced", "r"]:
                 # note that split = 1 can be handled for arbitrary shapes
