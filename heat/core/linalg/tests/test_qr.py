--- conflicted
+++ resolved
@@ -83,19 +83,13 @@
         split = 0
         for procs_to_merge in [0, 2, 3]:
             for mode in ["reduced", "r"]:
-<<<<<<< HEAD
-                # split = 0 can be handeled only for tall skinny matrices s.t. the local chunks are at least square too
+                # split = 0 can be handled only for tall skinny matrices s.t. the local chunks are at least square too
                 for shape in [
                     (20 * ht.MPI_WORLD.size + 1, 40 * ht.MPI_WORLD.size),
                     (20 * ht.MPI_WORLD.size, 20 * ht.MPI_WORLD.size),
                     (40 * ht.MPI_WORLD.size - 1, 20 * ht.MPI_WORLD.size),
                 ]:
-                    for dtype in [ht.float32, ht.float64]:
-=======
-                # split = 0 can be handled only for tall skinny matrices s.t. the local chunks are at least square too
-                for shape in [(40 * ht.MPI_WORLD.size + 1, 40), (40 * ht.MPI_WORLD.size, 20)]:
                     for dtype in dtypes:
->>>>>>> d0679ea5
                         dtypetol = 1e-3 if dtype == ht.float32 else 1e-6
                         mat = ht.random.randn(*shape, dtype=dtype, split=split)
 
