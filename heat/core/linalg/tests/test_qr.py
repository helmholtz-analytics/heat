--- conflicted
+++ resolved
@@ -14,75 +14,7 @@
     extended_tests = False
 
 
-<<<<<<< HEAD
-# @unittest.skipIf(torch.cuda.is_available() and torch.version.hip, "not supported for HIP")
-# class TestQR(TestCase):
-#     @unittest.skipIf(not extended_tests, "extended tests")
-#     def test_qr_sp0_ext(self):
-#         st_whole = torch.randn(70, 70, device=self.device.torch_device)
-#         sp = 0
-#         for m in range(50, st_whole.shape[0] + 1, 1):
-#             for n in range(50, st_whole.shape[1] + 1, 1):
-#                 for t in range(1, 3):
-#                     st = st_whole[:m, :n].clone()
-#                     a_comp = ht.array(st, split=0)
-#                     a = ht.array(st, split=sp)
-#                     qr = a.qr(tiles_per_proc=t)
-#                     self.assertTrue(ht.allclose(a_comp, qr.Q @ qr.R, rtol=1e-5, atol=1e-5))
-#                     self.assertTrue(ht.allclose(qr.Q.T @ qr.Q, ht.eye(m), rtol=1e-5, atol=1e-5))
-#                     self.assertTrue(ht.allclose(ht.eye(m), qr.Q @ qr.Q.T, rtol=1e-5, atol=1e-5))
 
-#     @unittest.skipIf(not extended_tests, "extended tests")
-#     def test_qr_sp1_ext(self):
-#         st_whole = torch.randn(70, 70, device=self.device.torch_device)
-#         sp = 1
-#         for m in range(50, st_whole.shape[0] + 1, 1):
-#             for n in range(50, st_whole.shape[1] + 1, 1):
-#                 for t in range(1, 3):
-#                     st = st_whole[:m, :n].clone()
-#                     a_comp = ht.array(st, split=0)
-#                     a = ht.array(st, split=sp)
-#                     qr = a.qr(tiles_per_proc=t)
-#                     self.assertTrue(ht.allclose(a_comp, qr.Q @ qr.R, rtol=1e-5, atol=1e-5))
-#                     self.assertTrue(ht.allclose(qr.Q.T @ qr.Q, ht.eye(m), rtol=1e-5, atol=1e-5))
-#                     self.assertTrue(ht.allclose(ht.eye(m), qr.Q @ qr.Q.T, rtol=1e-5, atol=1e-5))
-
-#     def test_qr(self):
-#         m, n = 20, 40
-#         st = torch.randn(m, n, device=self.device.torch_device, dtype=torch.float)
-#         a_comp = ht.array(st, split=0)
-#         for t in range(1, 3):
-#             for sp in range(2):
-#                 a = ht.array(st, split=sp, dtype=torch.float)
-#                 qr = a.qr(tiles_per_proc=t)
-#                 self.assertTrue(ht.allclose((a_comp - (qr.Q @ qr.R)), 0, rtol=1e-5, atol=1e-5))
-#                 self.assertTrue(ht.allclose(qr.Q.T @ qr.Q, ht.eye(m), rtol=1e-5, atol=1e-5))
-#                 self.assertTrue(ht.allclose(ht.eye(m), qr.Q @ qr.Q.T, rtol=1e-5, atol=1e-5))
-#         m, n = 40, 40
-#         st1 = torch.randn(m, n, device=self.device.torch_device)
-#         a_comp1 = ht.array(st1, split=0)
-#         for t in range(1, 3):
-#             for sp in range(2):
-#                 a1 = ht.array(st1, split=sp)
-#                 qr1 = a1.qr(tiles_per_proc=t)
-#                 self.assertTrue(ht.allclose((a_comp1 - (qr1.Q @ qr1.R)), 0, rtol=1e-5, atol=1e-5))
-#                 self.assertTrue(ht.allclose(qr1.Q.T @ qr1.Q, ht.eye(m), rtol=1e-5, atol=1e-5))
-#                 self.assertTrue(ht.allclose(ht.eye(m), qr1.Q @ qr1.Q.T, rtol=1e-5, atol=1e-5))
-#         m, n = 40, 20
-#         st2 = torch.randn(m, n, dtype=torch.double, device=self.device.torch_device)
-#         a_comp2 = ht.array(st2, split=0, dtype=ht.double)
-#         for t in range(1, 3):
-#             for sp in range(2):
-#                 a2 = ht.array(st2, split=sp)
-#                 qr2 = a2.qr(tiles_per_proc=t)
-#                 self.assertTrue(ht.allclose(a_comp2, qr2.Q @ qr2.R, rtol=1e-5, atol=1e-5))
-#                 self.assertTrue(
-#                     ht.allclose(qr2.Q.T @ qr2.Q, ht.eye(m, dtype=ht.double), rtol=1e-5, atol=1e-5)
-#                 )
-#                 self.assertTrue(
-#                     ht.allclose(ht.eye(m, dtype=ht.double), qr2.Q @ qr2.Q.T, rtol=1e-5, atol=1e-5)
-#                 )
-=======
 @unittest.skipIf(torch.cuda.is_available() and torch.version.hip, "not supported for HIP")
 class TestQR(TestCase):
     @unittest.skipIf(not extended_tests, "extended tests")
@@ -150,7 +82,6 @@
                 self.assertTrue(
                     ht.allclose(ht.eye(m, dtype=ht.double), qr2.Q @ qr2.Q.T, rtol=1e-5, atol=1e-5)
                 )
->>>>>>> f8fd26ac
 
 #         # test if calc R alone works
 #         a2_0 = ht.array(st2, split=0)
