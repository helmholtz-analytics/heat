import heat as ht
import numpy as np
import os
import torch
import unittest
import warnings

from ...tests.test_suites.basic_test import TestCase

if os.environ.get("EXTENDED_TESTS"):
    extended_tests = True
    warnings.warn("Extended Tests will take roughly 100x longer than the standard tests")
else:
    extended_tests = False


@unittest.skipIf(torch.cuda.is_available() and torch.version.hip, "not supported for HIP")
class TestQR(TestCase):
    @unittest.skipIf(not extended_tests, "extended tests")
    def test_qr_sp0_ext(self):
        st_whole = torch.randn(70, 70, device=self.device.torch_device)
        sp = 0
        for m in range(50, st_whole.shape[0] + 1, 1):
            for n in range(50, st_whole.shape[1] + 1, 1):
                for t in range(2, 3):
                    st = st_whole[:m, :n].clone()
                    a_comp = ht.array(st, split=0)
                    a = ht.array(st, split=sp)
                    qr = a.qr(tiles_per_proc=t)
                    self.assertTrue(ht.allclose(a_comp, qr.Q @ qr.R, rtol=1e-5, atol=1e-5))
                    self.assertTrue(ht.allclose(qr.Q.T @ qr.Q, ht.eye(m), rtol=1e-5, atol=1e-5))
                    self.assertTrue(ht.allclose(ht.eye(m), qr.Q @ qr.Q.T, rtol=1e-5, atol=1e-5))

    @unittest.skipIf(not extended_tests, "extended tests")
    def test_qr_sp1_ext(self):
        st_whole = torch.randn(70, 70, device=self.device.torch_device)
        sp = 1
        for m in range(50, st_whole.shape[0] + 1, 1):
            for n in range(50, st_whole.shape[1] + 1, 1):
                for t in range(2, 3):
                    st = st_whole[:m, :n].clone()
                    a_comp = ht.array(st, split=0)
                    a = ht.array(st, split=sp)
                    qr = a.qr(tiles_per_proc=t)
                    self.assertTrue(ht.allclose(a_comp, qr.Q @ qr.R, rtol=1e-5, atol=1e-5))
                    self.assertTrue(ht.allclose(qr.Q.T @ qr.Q, ht.eye(m), rtol=1e-5, atol=1e-5))
                    self.assertTrue(ht.allclose(ht.eye(m), qr.Q @ qr.Q.T, rtol=1e-5, atol=1e-5))

    def test_qr(self):
        m, n = 20, 40
        st = torch.randn(m, n, device=self.device.torch_device, dtype=torch.float)
        a_comp = ht.array(st, split=0)
<<<<<<< HEAD
        is_mps = st.is_mps
        for t in range(1, 3):
=======
        for t in range(2, 3):
>>>>>>> b0701995
            for sp in range(2):
                a = ht.array(st, split=sp, dtype=torch.float)
                qr = a.qr(tiles_per_proc=t)
                self.assertTrue(ht.allclose((a_comp - (qr.Q @ qr.R)), 0, rtol=1e-5, atol=1e-5))
                self.assertTrue(ht.allclose(qr.Q.T @ qr.Q, ht.eye(m), rtol=1e-5, atol=1e-5))
                self.assertTrue(ht.allclose(ht.eye(m), qr.Q @ qr.Q.T, rtol=1e-5, atol=1e-5))
        m, n = 40, 40
        st1 = torch.randn(m, n, device=self.device.torch_device)
        a_comp1 = ht.array(st1, split=0)
        for t in range(2, 3):
            for sp in range(2):
                a1 = ht.array(st1, split=sp)
                qr1 = a1.qr(tiles_per_proc=t)
                self.assertTrue(ht.allclose((a_comp1 - (qr1.Q @ qr1.R)), 0, rtol=1e-5, atol=1e-5))
                self.assertTrue(ht.allclose(qr1.Q.T @ qr1.Q, ht.eye(m), rtol=1e-5, atol=1e-5))
                self.assertTrue(ht.allclose(ht.eye(m), qr1.Q @ qr1.Q.T, rtol=1e-5, atol=1e-5))
        dtype = torch.float32 if is_mps else torch.float64
        ht_dtype = ht.types.canonical_heat_type(dtype)
        # float64 not supported on MPS
        m, n = 40, 20
<<<<<<< HEAD
        st2 = torch.randn(m, n, dtype=dtype, device=self.device.torch_device)
        a_comp2 = ht.array(st2, split=0, dtype=ht_dtype)
        for t in range(1, 3):
=======
        st2 = torch.randn(m, n, dtype=torch.double, device=self.device.torch_device)
        a_comp2 = ht.array(st2, split=0, dtype=ht.double)
        for t in range(2, 3):
>>>>>>> b0701995
            for sp in range(2):
                a2 = ht.array(st2, split=sp)
                qr2 = a2.qr(tiles_per_proc=t)
                self.assertTrue(ht.allclose(a_comp2, qr2.Q @ qr2.R, rtol=1e-5, atol=1e-5))
                self.assertTrue(
                    ht.allclose(qr2.Q.T @ qr2.Q, ht.eye(m, dtype=ht_dtype), rtol=1e-5, atol=1e-5)
                )
                self.assertTrue(
                    ht.allclose(ht.eye(m, dtype=ht_dtype), qr2.Q @ qr2.Q.T, rtol=1e-5, atol=1e-5)
                )

        # test if calc R alone works
        a2_0 = ht.array(st2, split=0)
        a2_1 = ht.array(st2, split=1)
        qr_0 = ht.qr(a2_0, calc_q=False, overwrite_a=True)
        self.assertTrue(qr_0.Q is None)
        qr_1 = ht.qr(a2_1, calc_q=False, overwrite_a=True)
        self.assertTrue(qr_1.Q is None)

        m, n = 40, 20
        st = torch.randn(m, n, device=self.device.torch_device)
        a_comp = ht.array(st, split=None)
        a = ht.array(st, split=None)
        qr = a.qr()
        self.assertTrue(ht.allclose(a_comp, qr.Q @ qr.R, rtol=1e-5, atol=1e-5))
        self.assertTrue(ht.allclose(qr.Q.T @ qr.Q, ht.eye(m), rtol=1e-5, atol=1e-5))
        self.assertTrue(ht.allclose(ht.eye(m), qr.Q @ qr.Q.T, rtol=1e-5, atol=1e-5))

        # raises
        with self.assertRaises(TypeError):
            ht.qr(np.zeros((10, 10)))
        with self.assertRaises(TypeError):
            ht.qr(a_comp, tiles_per_proc="ls")
        with self.assertRaises(TypeError):
            ht.qr(a_comp, tiles_per_proc=1, calc_q=30)
        with self.assertRaises(TypeError):
            ht.qr(a_comp, tiles_per_proc=1, overwrite_a=30)
        with self.assertRaises(ValueError):
            ht.qr(a_comp, tiles_per_proc=torch.tensor([1, 2, 3]))
        with self.assertRaises(ValueError):
            ht.qr(ht.zeros((3, 4, 5)))

        a_comp.resplit_(0)
        with self.assertWarns(Warning):
            ht.qr(a_comp, tiles_per_proc=1)<|MERGE_RESOLUTION|>--- conflicted
+++ resolved
@@ -50,12 +50,8 @@
         m, n = 20, 40
         st = torch.randn(m, n, device=self.device.torch_device, dtype=torch.float)
         a_comp = ht.array(st, split=0)
-<<<<<<< HEAD
         is_mps = st.is_mps
-        for t in range(1, 3):
-=======
         for t in range(2, 3):
->>>>>>> b0701995
             for sp in range(2):
                 a = ht.array(st, split=sp, dtype=torch.float)
                 qr = a.qr(tiles_per_proc=t)
@@ -76,15 +72,9 @@
         ht_dtype = ht.types.canonical_heat_type(dtype)
         # float64 not supported on MPS
         m, n = 40, 20
-<<<<<<< HEAD
-        st2 = torch.randn(m, n, dtype=dtype, device=self.device.torch_device)
-        a_comp2 = ht.array(st2, split=0, dtype=ht_dtype)
-        for t in range(1, 3):
-=======
         st2 = torch.randn(m, n, dtype=torch.double, device=self.device.torch_device)
         a_comp2 = ht.array(st2, split=0, dtype=ht.double)
         for t in range(2, 3):
->>>>>>> b0701995
             for sp in range(2):
                 a2 = ht.array(st2, split=sp)
                 qr2 = a2.qr(tiles_per_proc=t)
