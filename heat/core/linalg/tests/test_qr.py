import heat as ht
import numpy as np
import os
import torch
import unittest
import warnings

from ...tests.test_suites.basic_test import TestCase

if os.environ.get("EXTENDED_TESTS"):
    extended_tests = True
    warnings.warn("Extended Tests will take roughly 100x longer than the standard tests")
else:
    extended_tests = False

sz = ht.MPI_WORLD.size


class TestQR(TestCase):
    @unittest.skipIf(not extended_tests, "extended tests")
    def test_qr_sp0_ext(self):
<<<<<<< HEAD
        st_whole = torch.randn(sz * 8, sz * 8)
=======
        st_whole = torch.randn(sz * 8, sz * 8, device=self.device.torch_device)
>>>>>>> d043c8d3
        sp = 0
        for m in range(sz * 6, st_whole.shape[0] + 1, 1):
            for n in range(sz * 6, st_whole.shape[1] + 1, 1):
                for t in range(1, 3):
                    st = st_whole[:m, :n].clone()
                    a_comp = ht.array(st, split=0)
                    a = ht.array(st, split=sp)
                    qr = a.qr(tiles_per_proc=t)
                    self.assertTrue(ht.allclose(a_comp, qr.Q @ qr.R, rtol=1e-5, atol=1e-5))
                    self.assertTrue(ht.allclose(qr.Q.T @ qr.Q, ht.eye(m), rtol=1e-5, atol=1e-5))
                    self.assertTrue(ht.allclose(ht.eye(m), qr.Q @ qr.Q.T, rtol=1e-5, atol=1e-5))

    @unittest.skipIf(not extended_tests, "extended tests")
    def test_qr_sp1_ext(self):
<<<<<<< HEAD
        st_whole = torch.randn(sz * 8, sz * 8)
=======
        st_whole = torch.randn(sz * 8, sz * 8, device=self.device.torch_device)
>>>>>>> d043c8d3
        sp = 1
        for m in range(sz * 6, st_whole.shape[0] + 1, 1):
            for n in range(sz * 6, st_whole.shape[1] + 1, 1):
                for t in range(1, 3):
                    st = st_whole[:m, :n].clone()
                    a_comp = ht.array(st, split=0)
                    a = ht.array(st, split=sp)
                    qr = a.qr(tiles_per_proc=t)
                    self.assertTrue(ht.allclose(a_comp, qr.Q @ qr.R, rtol=1e-5, atol=1e-5))
                    self.assertTrue(ht.allclose(qr.Q.T @ qr.Q, ht.eye(m), rtol=1e-5, atol=1e-5))
                    self.assertTrue(ht.allclose(ht.eye(m), qr.Q @ qr.Q.T, rtol=1e-5, atol=1e-5))

    def test_qr(self, sz=sz):
        m, n = 5 * sz, 10 * sz
<<<<<<< HEAD
        st = torch.randn(m, n, dtype=torch.float)
=======
        st = torch.randn(m, n, device=self.device.torch_device, dtype=torch.float)
>>>>>>> d043c8d3
        a_comp = ht.array(st, split=0)
        for t in range(1, 3):
            for sp in range(2):
                a = ht.array(st, split=sp, dtype=torch.float)
                qr = a.qr(tiles_per_proc=t)
                self.assertTrue(ht.allclose((a_comp - (qr.Q @ qr.R)), 0, rtol=1e-5, atol=1e-5))
                self.assertTrue(ht.allclose(qr.Q.T @ qr.Q, ht.eye(m), rtol=1e-5, atol=1e-5))
                self.assertTrue(ht.allclose(ht.eye(m), qr.Q @ qr.Q.T, rtol=1e-5, atol=1e-5))
        m, n = 10 * sz, 10 * sz
<<<<<<< HEAD
        st1 = torch.randn(m, n)
=======
        st1 = torch.randn(m, n, device=self.device.torch_device)
>>>>>>> d043c8d3
        a_comp1 = ht.array(st1, split=0)
        for t in range(1, 3):
            for sp in range(2):
                a1 = ht.array(st1, split=sp)
                qr1 = a1.qr(tiles_per_proc=t)
                self.assertTrue(ht.allclose((a_comp1 - (qr1.Q @ qr1.R)), 0, rtol=1e-5, atol=1e-5))
                self.assertTrue(ht.allclose(qr1.Q.T @ qr1.Q, ht.eye(m), rtol=1e-5, atol=1e-5))
                self.assertTrue(ht.allclose(ht.eye(m), qr1.Q @ qr1.Q.T, rtol=1e-5, atol=1e-5))
        m, n = sz * 10, sz * 6
<<<<<<< HEAD
        st2 = torch.randn(m, n, dtype=torch.double)
=======
        st2 = torch.randn(m, n, dtype=torch.double, device=self.device.torch_device)
>>>>>>> d043c8d3
        a_comp2 = ht.array(st2, split=0, dtype=ht.double)
        for t in range(1, 3):
            for sp in range(2):
                a2 = ht.array(st2, split=sp)
                qr2 = a2.qr(tiles_per_proc=t)
                self.assertTrue(ht.allclose(a_comp2, qr2.Q @ qr2.R, rtol=1e-5, atol=1e-5))
                self.assertTrue(
                    ht.allclose(qr2.Q.T @ qr2.Q, ht.eye(m, dtype=ht.double), rtol=1e-5, atol=1e-5)
                )
                self.assertTrue(
                    ht.allclose(ht.eye(m, dtype=ht.double), qr2.Q @ qr2.Q.T, rtol=1e-5, atol=1e-5)
                )

        # test if calc R alone works
        a2_0 = ht.array(st2, split=0)
        a2_1 = ht.array(st2, split=1)
        qr_0 = ht.qr(a2_0, calc_q=False, overwrite_a=True)
        self.assertTrue(qr_0.Q is None)
        qr_1 = ht.qr(a2_1, calc_q=False, overwrite_a=True)
        self.assertTrue(qr_1.Q is None)

        m, n = 10 * sz, 5 * sz
<<<<<<< HEAD
        st = torch.randn(m, n)
=======
        st = torch.randn(m, n, device=self.device.torch_device)
>>>>>>> d043c8d3
        a_comp = ht.array(st, split=None)
        a = ht.array(st, split=None)
        qr = a.qr()
        self.assertTrue(ht.allclose(a_comp, qr.Q @ qr.R, rtol=1e-5, atol=1e-5))
        self.assertTrue(ht.allclose(qr.Q.T @ qr.Q, ht.eye(m), rtol=1e-5, atol=1e-5))
        self.assertTrue(ht.allclose(ht.eye(m), qr.Q @ qr.Q.T, rtol=1e-5, atol=1e-5))

        # raises
        with self.assertRaises(TypeError):
            ht.qr(np.zeros((10, 10)))
        with self.assertRaises(TypeError):
            ht.qr(a_comp, tiles_per_proc="ls")
        with self.assertRaises(TypeError):
            ht.qr(a_comp, tiles_per_proc=1, calc_q=30)
        with self.assertRaises(TypeError):
            ht.qr(a_comp, tiles_per_proc=1, overwrite_a=30)
        with self.assertRaises(ValueError):
            ht.qr(a_comp, tiles_per_proc=torch.tensor([1, 2, 3]))
        with self.assertRaises(ValueError):
            ht.qr(ht.zeros((3, 4, 5)))<|MERGE_RESOLUTION|>--- conflicted
+++ resolved
@@ -19,11 +19,7 @@
 class TestQR(TestCase):
     @unittest.skipIf(not extended_tests, "extended tests")
     def test_qr_sp0_ext(self):
-<<<<<<< HEAD
-        st_whole = torch.randn(sz * 8, sz * 8)
-=======
         st_whole = torch.randn(sz * 8, sz * 8, device=self.device.torch_device)
->>>>>>> d043c8d3
         sp = 0
         for m in range(sz * 6, st_whole.shape[0] + 1, 1):
             for n in range(sz * 6, st_whole.shape[1] + 1, 1):
@@ -38,11 +34,7 @@
 
     @unittest.skipIf(not extended_tests, "extended tests")
     def test_qr_sp1_ext(self):
-<<<<<<< HEAD
-        st_whole = torch.randn(sz * 8, sz * 8)
-=======
         st_whole = torch.randn(sz * 8, sz * 8, device=self.device.torch_device)
->>>>>>> d043c8d3
         sp = 1
         for m in range(sz * 6, st_whole.shape[0] + 1, 1):
             for n in range(sz * 6, st_whole.shape[1] + 1, 1):
@@ -57,11 +49,7 @@
 
     def test_qr(self, sz=sz):
         m, n = 5 * sz, 10 * sz
-<<<<<<< HEAD
-        st = torch.randn(m, n, dtype=torch.float)
-=======
         st = torch.randn(m, n, device=self.device.torch_device, dtype=torch.float)
->>>>>>> d043c8d3
         a_comp = ht.array(st, split=0)
         for t in range(1, 3):
             for sp in range(2):
@@ -71,11 +59,7 @@
                 self.assertTrue(ht.allclose(qr.Q.T @ qr.Q, ht.eye(m), rtol=1e-5, atol=1e-5))
                 self.assertTrue(ht.allclose(ht.eye(m), qr.Q @ qr.Q.T, rtol=1e-5, atol=1e-5))
         m, n = 10 * sz, 10 * sz
-<<<<<<< HEAD
-        st1 = torch.randn(m, n)
-=======
         st1 = torch.randn(m, n, device=self.device.torch_device)
->>>>>>> d043c8d3
         a_comp1 = ht.array(st1, split=0)
         for t in range(1, 3):
             for sp in range(2):
@@ -85,11 +69,7 @@
                 self.assertTrue(ht.allclose(qr1.Q.T @ qr1.Q, ht.eye(m), rtol=1e-5, atol=1e-5))
                 self.assertTrue(ht.allclose(ht.eye(m), qr1.Q @ qr1.Q.T, rtol=1e-5, atol=1e-5))
         m, n = sz * 10, sz * 6
-<<<<<<< HEAD
-        st2 = torch.randn(m, n, dtype=torch.double)
-=======
         st2 = torch.randn(m, n, dtype=torch.double, device=self.device.torch_device)
->>>>>>> d043c8d3
         a_comp2 = ht.array(st2, split=0, dtype=ht.double)
         for t in range(1, 3):
             for sp in range(2):
@@ -112,11 +92,7 @@
         self.assertTrue(qr_1.Q is None)
 
         m, n = 10 * sz, 5 * sz
-<<<<<<< HEAD
-        st = torch.randn(m, n)
-=======
         st = torch.randn(m, n, device=self.device.torch_device)
->>>>>>> d043c8d3
         a_comp = ht.array(st, split=None)
         a = ht.array(st, split=None)
         qr = a.qr()
