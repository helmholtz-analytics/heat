"""
QR decomposition of ``DNDarray``s.
"""

import collections
import torch
from typing import Tuple

from ..dndarray import DNDarray
from .. import factories
from .. import communication
from ..types import float32, float64

__all__ = ["qr"]


def qr(
    A: DNDarray,
    mode: str = "reduced",
    procs_to_merge: int = 2,
) -> Tuple[DNDarray, DNDarray]:
    r"""
    Calculates the QR decomposition of a 2D ``DNDarray``.
    Factor the matrix ``A`` as *QR*, where ``Q`` is orthonormal and ``R`` is upper-triangular.
    If ``mode = "reduced``, function returns ``QR(Q=Q, R=R)``, if ``mode = "r"`` function returns ``QR(Q=None, R=R)``

    This function also works for batches of matrices; in this case, the last two dimensions of the input array are considered as the matrix dimensions.
    The output arrays have the same leading batch dimensions as the input array.

    Parameters
    ----------
    A : DNDarray of shape (M, N), of shape (...,M,N) in the batched case
        Array which will be decomposed. So far only arrays with datatype float32 or float64 are supported
        For split=0 (-2, in the batched case), the matrix must be tall skinny, i.e. the local chunks of data must have at least as many rows as columns.
    mode : str, optional
<<<<<<< HEAD
        default "reduced" returns Q and R with dimensions (M, min(M,N)) and (min(M,N), N), respectively, with obvious modifications for batched inputs
=======
        default "reduced" returns Q and R with dimensions (M, min(M,N)) and (min(M,N), N). Potential batch dimensions are not modified.
>>>>>>> 8c2480db
        "r" returns only R, with dimensions (min(M,N), N).
    procs_to_merge : int, optional
        This parameter is only relevant for split=0 (-2, in the batched case) and determines the number of processes to be merged at one step during the so-called TS-QR algorithm.
        The default is 2. Higher choices might be faster, but will probably result in higher memory consumption. 0 corresponds to merging all processes at once.
        We only recommend to modify this parameter if you are familiar with the TS-QR algorithm (see the references below).

    Notes
    -----
    The distribution schemes of ``Q`` and ``R`` depend on that of the input ``A``.

        - If ``A`` is distributed along the columns (A.split = 1), so will be ``Q`` and ``R``.

        - If ``A`` is distributed along the rows (A.split = 0), ``Q`` too will have  `split=0`, but ``R`` won't be distributed, i.e. `R. split = None` and a full copy of ``R`` will be stored on each process.

    Note that the argument `calc_q` allowed in earlier Heat versions is no longer supported; `calc_q = False` is equivalent to `mode = "r"`.
    Unlike ``numpy.linalg.qr()``, `ht.linalg.qr` only supports ``mode="reduced"`` or ``mode="r"`` for the moment, since "complete" may result in heavy memory usage.

    Heats QR function is built on top of PyTorchs QR function, ``torch.linalg.qr()``, using LAPACK (CPU) and MAGMA (CUDA) on
    the backend. For split=0 (-2, in the batched case), tall-skinny QR (TS-QR) is implemented, while for split=1 (-1, in the batched case) a block-wise version of stabilized Gram-Schmidt orthogonalization is used.

    References
    -----------
    Basic information about QR factorization/decomposition can be found at, e.g.:

        - https://en.wikipedia.org/wiki/QR_factorization,

        - Gene H. Golub and Charles F. Van Loan. 1996. Matrix Computations (3rd Ed.).

    For an extensive overview on TS-QR and its variants we refer to, e.g.,

        - Demmel, James, et al. “Communication-Optimal Parallel and Sequential QR and LU Factorizations.” SIAM Journal on Scientific Computing, vol. 34, no. 1, 2 Feb. 2012, pp. A206–A239., doi:10.1137/080731992.
    """
    if not isinstance(A, DNDarray):
        raise TypeError(f"'A' must be a DNDarray, but is {type(A)}")
    if not isinstance(mode, str):
        raise TypeError(f"'mode' must be a str, but is {type(mode)}")
    if mode not in ["reduced", "r"]:
        if mode == "complete":
            raise NotImplementedError(
                "QR decomposition with 'mode'='complete' is not supported by heat yet. \n Please open an issue on GitHub if you require this feature. \n For now, you can use 'mode'='reduced' or 'r' instead."
            )
        elif mode == "raw":
            raise NotImplementedError(
                "QR decomposition with 'mode'='raw' is neither supported by Heat nor by PyTorch. \n"
            )
        else:
            raise ValueError(f"'mode' must be 'reduced' (default) or 'r', but is {mode}")
    if not isinstance(procs_to_merge, int):
        raise TypeError(f"procs_to_merge must be an int, but is currently {type(procs_to_merge)}")
    if procs_to_merge < 0 or procs_to_merge == 1:
        raise ValueError(
            f"procs_to_merge must be 0 (for merging all processes at once) or at least 2, but is currently {procs_to_merge}"
        )
    if procs_to_merge == 0:
        procs_to_merge = A.comm.size

<<<<<<< HEAD
    # if A.ndim != 2:
    #     raise ValueError(
    #         f"Array 'A' must be 2 dimensional, buts has {A.ndim} dimensions. \n Please open an issue on GitHub if you require QR for batches of matrices similar to PyTorch."
    #     )
=======
>>>>>>> 8c2480db
    if A.dtype not in [float32, float64]:
        raise TypeError(f"Array 'A' must have a datatype of float32 or float64, but has {A.dtype}")

    QR = collections.namedtuple("QR", "Q, R")

    if not A.is_distributed() or A.split < A.ndim - 2:
        # handle the case of a single process or split=None: just PyTorch QR
        Q, R = torch.linalg.qr(A.larray, mode=mode)
        R = factories.array(R, is_split=A.split)
        if mode == "reduced":
            Q = factories.array(Q, is_split=A.split)
        else:
            Q = None
        return QR(Q, R)

    if A.split == A.ndim - 1:
        # handle the case that A is split along the columns
        # here, we apply a block-wise version of (stabilized) Gram-Schmidt orthogonalization
        # instead of orthogonalizing each column of A individually, we orthogonalize blocks of columns (i.e. the local arrays) at once

        lshapes = A.lshape_map[:, -1]
        lshapes_cum = torch.cumsum(lshapes, 0)
        nprocs = A.comm.size

        if A.shape[-2] >= A.shape[-1]:
            last_row_reached = nprocs
            k = A.shape[-1]
        else:
            last_row_reached = min(torch.argwhere(lshapes_cum >= A.shape[-2]))[0]
            k = A.shape[-2]

        if mode == "reduced":
            Q = factories.zeros(
                A.shape, dtype=A.dtype, split=A.ndim - 1, device=A.device, comm=A.comm
            )

        R = factories.zeros(
            (*A.shape[:-2], k, A.shape[-1]),
            dtype=A.dtype,
            split=A.ndim - 1,
            device=A.device,
            comm=A.comm,
        )
        R_shapes = torch.hstack(
            [
                torch.zeros(1, dtype=torch.int32, device=A.device.torch_device),
                torch.cumsum(R.lshape_map[:, -1], 0),
            ]
        )

        A_columns = A.larray.clone()

        for i in range(last_row_reached + 1):
            # this loop goes through all the column-blocks (i.e. local arrays) of the matrix
            # this corresponds to the loop over all columns in classical Gram-Schmidt

            if i < nprocs - 1:
                k_loc_i = min(A.shape[-2], A.lshape_map[i, -1])
                Q_buf = torch.zeros(
                    (*A.shape[:-1], k_loc_i), dtype=A.larray.dtype, device=A.device.torch_device
                )

            if A.comm.rank == i:
                # orthogonalize the current block of columns by utilizing PyTorch QR
                Q_curr, R_loc = torch.linalg.qr(A_columns, mode="reduced")
                if i < nprocs - 1:
                    Q_buf = Q_curr
                if mode == "reduced":
                    Q.larray = Q_curr
                r_size = R.larray[..., R_shapes[i] : R_shapes[i + 1], :].shape[-2]
                R.larray[..., R_shapes[i] : R_shapes[i + 1], :] = R_loc[..., :r_size, :]

            if i < nprocs - 1:
                # broadcast the orthogonalized block of columns to all other processes
                A.comm.Bcast(Q_buf, root=i)

            if A.comm.rank > i:
                # subtract the contribution of the current block of columns from the remaining columns
                R_loc = torch.transpose(Q_buf, -2, -1) @ A_columns
                A_columns -= Q_buf @ R_loc
                r_size = R.larray[..., R_shapes[i] : R_shapes[i + 1], :].shape[-2]
                R.larray[..., R_shapes[i] : R_shapes[i + 1], :] = R_loc[..., :r_size, :]

        if mode == "reduced":
            Q = Q[..., :, :k].balance()
        else:
            Q = None

        return QR(Q, R)

    if A.split == A.ndim - 2:
        # implementation of TS-QR for split = 0
        # check that data distribution is reasonable for TS-QR (i.e. tall-skinny matrix with also tall-skinny local chunks of data)
        if A.lshape_map[:, -2].max().item() < A.shape[-1]:
            raise ValueError(
                "A is split along the rows and the local chunks of data are rectangular with more rows than columns. \n Applying TS-QR in this situation is not reasonable w.r.t. runtime and memory consumption. \n We recomment to split A along the columns instead. \n In case this is not an option for you, please open an issue on GitHub."
            )

        current_procs = [i for i in range(A.comm.size)]
        current_comm = A.comm
        local_comm = current_comm.Split(current_comm.rank // procs_to_merge, A.comm.rank)
        Q_loc, R_loc = torch.linalg.qr(A.larray, mode=mode)
        R_loc = R_loc.contiguous()  # required for all the communication ops lateron
        if mode == "reduced":
            leave_comm = current_comm.Split(current_comm.rank, A.comm.rank)

        level = 1
        while len(current_procs) > 1:
            if A.comm.rank in current_procs and local_comm.size > 1:
                # create array to collect the R_loc's from all processes of the process group of at most n_procs_to_merge processes
                shapes_R_loc = local_comm.gather(R_loc.shape[-2], root=0)
                if local_comm.rank == 0:
                    gathered_R_loc = torch.zeros(
                        (*R_loc.shape[:-2], sum(shapes_R_loc), R_loc.shape[-1]),
                        device=R_loc.device,
                        dtype=R_loc.dtype,
                    )
                    counts = list(shapes_R_loc)
                    displs = torch.cumsum(
                        torch.tensor([0] + shapes_R_loc, dtype=torch.int32), 0
                    ).tolist()[:-1]
                else:
                    gathered_R_loc = torch.empty(0, device=R_loc.device, dtype=R_loc.dtype)
                    counts = None
                    displs = None
                # gather the R_loc's from all processes of the process group of at most n_procs_to_merge processes
                local_comm.Gatherv(R_loc, (gathered_R_loc, counts, displs), root=0, axis=-2)
                # perform QR decomposition on the concatenated, gathered R_loc's to obtain new R_loc
                if local_comm.rank == 0:
                    previous_shape = R_loc.shape
                    Q_buf, R_loc = torch.linalg.qr(gathered_R_loc, mode=mode)
                    R_loc = R_loc.contiguous()
                else:
                    Q_buf = torch.empty(0, device=R_loc.device, dtype=R_loc.dtype)
                if mode == "reduced":
                    if local_comm.rank == 0:
                        Q_buf = Q_buf.contiguous()
                    scattered_Q_buf = torch.empty(
                        R_loc.shape if local_comm.rank != 0 else previous_shape,
                        device=R_loc.device,
                        dtype=R_loc.dtype,
                    )
                    # scatter the Q_buf to all processes of the process group
                    local_comm.Scatterv((Q_buf, counts, displs), scattered_Q_buf, root=0, axis=-2)
                del gathered_R_loc, Q_buf

            # for each process in the current processes, broadcast the scattered_Q_buf of this process
            # to all leaves (i.e. all original processes that merge to the current process)
            if mode == "reduced" and leave_comm.size > 1:
                try:
                    scattered_Q_buf_shape = scattered_Q_buf.shape
                except UnboundLocalError:
                    scattered_Q_buf_shape = None
                scattered_Q_buf_shape = leave_comm.bcast(scattered_Q_buf_shape, root=0)
                if scattered_Q_buf_shape is not None:
                    # this is needed to ensure that only those Q_loc get updates that are actually part of the current process group
                    if leave_comm.rank != 0:
                        scattered_Q_buf = torch.empty(
                            scattered_Q_buf_shape, device=Q_loc.device, dtype=Q_loc.dtype
                        )
                    leave_comm.Bcast(scattered_Q_buf, root=0)
                # update the local Q_loc by multiplying it with the scattered_Q_buf
            try:
                Q_loc = Q_loc @ scattered_Q_buf
                del scattered_Q_buf
            except UnboundLocalError:
                pass

            # update: determine processes to be active at next "merging" level, create new communicator and split it into groups for gathering
            current_procs = [
                current_procs[i] for i in range(len(current_procs)) if i % procs_to_merge == 0
            ]
            if len(current_procs) > 1:
                new_group = A.comm.group.Incl(current_procs)
                current_comm = A.comm.Create_group(new_group)
                if A.comm.rank in current_procs:
                    local_comm = communication.MPICommunication(
                        current_comm.Split(current_comm.rank // procs_to_merge, A.comm.rank)
                    )
                if mode == "reduced":
                    leave_comm = A.comm.Split(A.comm.rank // procs_to_merge**level, A.comm.rank)
            level += 1
        # broadcast the final R_loc to all processes
        R_gshape = (*A.shape[:-2], A.shape[-1], A.shape[-1])
        if A.comm.rank != 0:
            R_loc = torch.empty(R_gshape, dtype=R_loc.dtype, device=R_loc.device)
        A.comm.Bcast(R_loc, root=0)
        R = DNDarray(
            R_loc,
            gshape=R_gshape,
            dtype=A.dtype,
            split=None,
            device=A.device,
            comm=A.comm,
            balanced=True,
        )
        if mode == "r":
            Q = None
        else:
            Q = DNDarray(
                Q_loc,
                gshape=A.shape,
                dtype=A.dtype,
                split=A.split,
                device=A.device,
                comm=A.comm,
                balanced=True,
            )
        return QR(Q, R)<|MERGE_RESOLUTION|>--- conflicted
+++ resolved
@@ -33,11 +33,7 @@
         Array which will be decomposed. So far only arrays with datatype float32 or float64 are supported
         For split=0 (-2, in the batched case), the matrix must be tall skinny, i.e. the local chunks of data must have at least as many rows as columns.
     mode : str, optional
-<<<<<<< HEAD
-        default "reduced" returns Q and R with dimensions (M, min(M,N)) and (min(M,N), N), respectively, with obvious modifications for batched inputs
-=======
         default "reduced" returns Q and R with dimensions (M, min(M,N)) and (min(M,N), N). Potential batch dimensions are not modified.
->>>>>>> 8c2480db
         "r" returns only R, with dimensions (min(M,N), N).
     procs_to_merge : int, optional
         This parameter is only relevant for split=0 (-2, in the batched case) and determines the number of processes to be merged at one step during the so-called TS-QR algorithm.
@@ -94,13 +90,6 @@
     if procs_to_merge == 0:
         procs_to_merge = A.comm.size
 
-<<<<<<< HEAD
-    # if A.ndim != 2:
-    #     raise ValueError(
-    #         f"Array 'A' must be 2 dimensional, buts has {A.ndim} dimensions. \n Please open an issue on GitHub if you require QR for batches of matrices similar to PyTorch."
-    #     )
-=======
->>>>>>> 8c2480db
     if A.dtype not in [float32, float64]:
         raise TypeError(f"Array 'A' must have a datatype of float32 or float64, but has {A.dtype}")
 
