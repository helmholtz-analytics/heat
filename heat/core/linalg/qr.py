--- conflicted
+++ resolved
@@ -193,11 +193,7 @@
 
     if A.split == A.ndim - 2:
         # check that data distribution is reasonable for TS-QR
-<<<<<<< HEAD
-        # we regard a matrix with split = 0 as suitable for TS-QR is largest local chunk of data has at least as many rows as columns
-=======
         # we regard a matrix with split = 0 as suitable for TS-QR if its largest local chunk of data has at least as many rows as columns
->>>>>>> 28e365ba
         biggest_number_of_local_rows = A.lshape_map[:, -2].max().item()
         if biggest_number_of_local_rows < A.shape[-1]:
             column_idx = torch.cumsum(A.lshape_map[:, -2], 0)
@@ -254,11 +250,7 @@
             current_procs = [i for i in range(A.comm.size)]
             current_comm = A.comm
             local_comm = current_comm.Split(current_comm.rank // procs_to_merge, A.comm.rank)
-<<<<<<< HEAD
             Q_loc, R_loc = single_proc_qr(A.larray, mode=mode)
-=======
-            Q_loc, R_loc = torch.linalg.qr(A.larray, mode=mode)
->>>>>>> 28e365ba
             R_loc = R_loc.contiguous()  # required for all the communication ops lateron
             if mode == "reduced":
                 leave_comm = current_comm.Split(current_comm.rank, A.comm.rank)
@@ -287,11 +279,7 @@
                     # perform QR decomposition on the concatenated, gathered R_loc's to obtain new R_loc
                     if local_comm.rank == 0:
                         previous_shape = R_loc.shape
-<<<<<<< HEAD
                         Q_buf, R_loc = single_proc_qr(gathered_R_loc, mode=mode)
-=======
-                        Q_buf, R_loc = torch.linalg.qr(gathered_R_loc, mode=mode)
->>>>>>> 28e365ba
                         R_loc = R_loc.contiguous()
                     else:
                         Q_buf = torch.empty(0, device=R_loc.device, dtype=R_loc.dtype)
