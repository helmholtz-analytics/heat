import numpy as np
import torch
import warnings

from heat.core import factories
from .communication import MPI
from . import exponential
from . import factories
from . import operations
from . import dndarray
from . import types


__all__ = [
    'argmax',
    'argmin',
    'max',
<<<<<<< HEAD
    'min',
    'unique'
=======
    'mean',
    'min',
    'std',
    'var'
>>>>>>> ff61863c
]


def argmax(x, axis=None, out=None, **kwargs):
    """
    Returns the indices of the maximum values along an axis.

    Parameters
    ----------
    x : ht.DNDarray
        Input array.
    axis : int, optional
        By default, the index is into the flattened tensor, otherwise along the specified axis.
    out : ht.DNDarray, optional.
        If provided, the result will be inserted into this tensor. It should be of the appropriate shape and dtype.

    Returns
    -------
    index_tensor : ht.DNDarray of ints
        Array of indices into the array. It has the same shape as x.shape with the dimension along axis removed.

    Examples
    --------
    >>> import heat as ht
    >>> import torch
    >>> torch.manual_seed(1)
    >>> a = ht.random.randn(3,3)
    >>> a
    tensor([[-0.5631, -0.8923, -0.0583],
            [-0.1955, -0.9656,  0.4224],
            [ 0.2673, -0.4212, -0.5107]])
    >>> ht.argmax(a)
    tensor([5])
    >>> ht.argmax(a, axis=0)
    tensor([[2, 2, 1]])
    >>> ht.argmax(a, axis=1)
    tensor([[2],
            [2],
            [0]])
    """
    def local_argmax(*args, **kwargs):
        axis = kwargs.get('dim', -1)
        shape = x.shape

        # case where the argmin axis is set to None
        # argmin will be the flattened index, computed standalone and the actual minimum value obtain separately
        if len(args) <= 1 and axis < 0:
            indices = torch.argmax(*args, **kwargs).reshape(1)
            maxima = args[0].flatten()[indices]

            # artificially flatten the input tensor shape to correct the offset computation
            axis = x.split
            shape = [np.prod(shape)]
        # usual case where indices and maximum values are both returned. Axis is not equal to None
        else:
            maxima, indices = torch.max(*args, **kwargs)

        # add offset of data chunks if reduction is computed across split axis
        if axis == x.split:
            offset, _, _ = x.comm.chunk(shape, x.split)
            indices += offset

        return torch.cat([maxima.double(), indices.double()])

    # axis sanitation
    if axis is not None and not isinstance(axis, int):
        raise TypeError('axis must be None or int, but was {}'.format(type(axis)))

    # perform the global reduction
    reduced_result = operations.__reduce_op(x, local_argmax, MPI_ARGMAX, axis=axis, out=out, **kwargs)

    # correct the tensor
    reduced_result._DNDarray__array = reduced_result._DNDarray__array.chunk(2)[-1].type(torch.int64)
    reduced_result._DNDarray__dtype = types.int64

    # set out parameter correctly, i.e. set the storage correctly
    if out is not None:
        out._DNDarray__array.storage().copy_(reduced_result._DNDarray__array.storage())

    return reduced_result


def argmin(x, axis=None, out=None, **kwargs):
    """
    Returns the indices of the minimum values along an axis.

    Parameters
    ----------
    x : ht.DNDarray
        Input array.
    axis : int, optional
        By default, the index is into the flattened tensor, otherwise along the specified axis.
    # out : ht.DNDarray, optional. Issue #100
        If provided, the result will be inserted into this tensor. It should be of the appropriate shape and dtype.

    Returns
    -------
    index_tensor : ht.DNDarray of ints
        Array of indices into the array. It has the same shape as x.shape with the dimension along axis removed.

    Examples
    --------
    >>> import heat as ht
    >>> import torch
    >>> torch.manual_seed(1)
    >>> a = ht.random.randn(3,3)
    >>> a
    tensor([[-0.5631, -0.8923, -0.0583],
    [-0.1955, -0.9656,  0.4224],
    [ 0.2673, -0.4212, -0.5107]])
    >>> ht.argmin(a)
    tensor([4])
    >>> ht.argmin(a, axis=0)
    tensor([[0, 1, 2]])
    >>> ht.argmin(a, axis=1)
    tensor([[1],
            [1],
            [2]])
    """
    def local_argmin(*args, **kwargs):
        axis = kwargs.get('dim', -1)
        shape = x.shape

        # case where the argmin axis is set to None
        # argmin will be the flattened index, computed standalone and the actual minimum value obtain separately
        if len(args) <= 1 and axis < 0:
            indices = torch.argmin(*args, **kwargs).reshape(1)
            minimums = args[0].flatten()[indices]

            # artificially flatten the input tensor shape to correct the offset computation
            axis = x.split
            shape = [np.prod(shape)]
        # usual case where indices and minimum values are both returned. Axis is not equal to None
        else:
            minimums, indices = torch.min(*args, **kwargs)

        # add offset of data chunks if reduction is computed across split axis
        if axis == x.split:
            offset, _, _ = x.comm.chunk(shape, x.split)
            indices += offset

        return torch.cat([minimums.double(), indices.double()])

    # axis sanitation
    if axis is not None and not isinstance(axis, int):
        raise TypeError('axis must be None or int, but was {}'.format(type(axis)))

    # perform the global reduction
    reduced_result = operations.__reduce_op(x, local_argmin, MPI_ARGMIN, axis=axis, out=out, **kwargs)

    # correct the tensor
    reduced_result._DNDarray__array = reduced_result._DNDarray__array.chunk(2)[-1].type(torch.int64)
    reduced_result._DNDarray__dtype = types.int64

    # set out parameter correctly, i.e. set the storage correctly
    if out is not None:
        out._DNDarray__array.storage().copy_(reduced_result._DNDarray__array.storage())

    return reduced_result


def max(x, axis=None, out=None, keepdim=None):
    # TODO: initial : scalar, optional Issue #101
    """
    Return the maximum along a given axis.

    Parameters
    ----------
    a : ht.DNDarray
        Input data.
    axis : None or int or tuple of ints, optional
        Axis or axes along which to operate. By default, flattened input is used.
        If this is a tuple of ints, the maximum is selected over multiple axes,
        instead of a single axis or all the axes as before.
    out : ht.DNDarray, optional
        Tuple of two output tensors (max, max_indices). Must be of the same shape and buffer length as the expected
        output. The minimum value of an output element. Must be present to allow computation on empty slice.

    Returns
    -------
    maximums : ht.DNDarray
        The maximum along a given axis.

    Examples
    --------
    >>> a = ht.float32([
        [1, 2, 3],
        [4, 5, 6],
        [7, 8, 9],
        [10, 11, 12]
    ])
    >>> ht.max(a)
    tensor([12.])
    >>> ht.min(a, axis=0)
    tensor([[10., 11., 12.]])
    >>> ht.min(a, axis=1)
    tensor([[ 3.],
            [ 6.],
            [ 9.],
            [12.]])
    """
    def local_max(*args, **kwargs):
        result = torch.max(*args, **kwargs)
        if isinstance(result, tuple):
            return result[0]
        return result

    return operations.__reduce_op(x, local_max, MPI.MAX, axis=axis, out=out, keepdim=keepdim)


def mean(x, axis=None):
    """
    Calculates and returns the mean of a tensor.
    If a axis is given, the mean will be taken in that direction.

    Parameters
    ----------
    x : ht.DNDarray
        Values for which the mean is calculated for.
    axis : None, Int, iterable, defaults to None
        Axis which the mean is taken in. Default None calculates mean of all data items.

    Returns
    -------
    means : ht.DNDarray
        The mean/s, if split, then split in the same direction as x.

    Examples
    --------
    >>> a = ht.random.randn(1,3)
    >>> a
    tensor([[-1.2435,  1.1813,  0.3509]])
    >>> ht.mean(a)
    tensor(0.0962)

    >>> a = ht.random.randn(4,4)
    >>> a
    tensor([[ 0.0518,  0.9550,  0.3755,  0.3564],
            [ 0.8182,  1.2425,  1.0549, -0.1926],
            [-0.4997, -1.1940, -0.2812,  0.4060],
            [-1.5043,  1.4069,  0.7493, -0.9384]])
    >>> ht.mean(a, 1)
    tensor([ 0.4347,  0.7307, -0.3922, -0.0716])
    >>> ht.mean(a, 0)
    tensor([-0.2835,  0.6026,  0.4746, -0.0921])

    >>> a = ht.random.randn(4,4)
    >>> a
    tensor([[ 2.5893,  1.5934, -0.2870, -0.6637],
            [-0.0344,  0.6412, -0.3619,  0.6516],
            [ 0.2801,  0.6798,  0.3004,  0.3018],
            [ 2.0528, -0.1121, -0.8847,  0.8214]])
    >>> ht.mean(a, (0,1))
    tensor(0.4730)
    """

    def reduce_means_elementwise(output_shape_i):
        """
        Function to combine the calculated means together.
        This does an element-wise update of the calculated means to merge them together using the merge_means function.
        This function operates using x from the mean function paramters.

        Parameters
        ----------
        output_shape_i : iterable
            Iterable with the dimensions of the output of the mean function.

        Returns
        -------
        means : ht.DNDarray
            The calculated means.
        """
        if x.lshape[x.split] != 0:
            mu = operations.__local_op(torch.mean, x, out=None, dim=axis)
        else:
            mu = factories.zeros(output_shape_i)

        n_for_merge = factories.zeros(x.comm.size)
        n2 = factories.zeros(x.comm.size)
        n2[x.comm.rank] = x.lshape[x.split]
        x.comm.Allreduce(n2, n_for_merge, MPI.SUM)

        sz = x.comm.size
        rem1, rem2 = 0, 0

        mu_reshape = factories.zeros((x.comm.size, int(np.prod(mu.lshape))))
        mu_reshape[x.comm.rank] = operations.__local_op(torch.reshape, mu, out=None, shape=(1, int(mu.lnumel)))
        mu_reshape_combi = factories.zeros((x.comm.size, int(np.prod(mu.lshape))))
        x.comm.Allreduce(mu_reshape, mu_reshape_combi, MPI.SUM)

        while sz not in [0, 1]:
            if sz % 2 != 0:
                if rem1 and not rem2:
                    rem2 = sz - 1
                elif not rem1:
                    rem1 = sz - 1
            splt = sz // 2

            for sp_it in range(splt):  # this loop works but is inefficient, need to fix
                for en, (el1, el2) in enumerate(zip(mu_reshape_combi[sp_it, :], mu_reshape_combi[sp_it+splt, :])):
                    try:
                        mu_reshape_combi[sp_it, en], n = merge_means(el1, n_for_merge[sp_it], el2, n_for_merge[sp_it+splt])
                    except IndexError:
                        mu_reshape_combi, n = merge_means(el1, n_for_merge[sp_it], el2, n_for_merge[sp_it + splt])
                n_for_merge[sp_it] = n
            if rem1 and rem2:  # this loop works but is inefficient, need to fix
                for en, (el1, el2) in enumerate(zip(mu_reshape_combi[rem1, :], mu_reshape_combi[rem2, :])):
                    mu_reshape_combi[rem2, en], n = merge_means(el1, n_for_merge[rem1], el2, n_for_merge[rem2])
                n_for_merge[rem2] = n

                rem1 = rem2
                rem2 = 0
            sz = splt

        if rem1:  # this loop works but is inefficient, need to fix
            for en, (el1, el2) in enumerate(zip(mu_reshape_combi[0, :], mu_reshape_combi[rem1, :])):
                mu_reshape_combi[0, en], _ = merge_means(el1, n_for_merge[0], el2, n_for_merge[rem1])

        ret = operations.__local_op(torch.reshape, mu_reshape_combi[0], out=None, shape=output_shape_i)
        return dndarray.DNDarray(ret._DNDarray__array, tuple(output_shape_i), ret.dtype, None, x.device, x.comm)
    # ------------------------------------------------------------------------------------------------------------------
    if axis is None:
        # full matrix calculation
        if not x.is_distributed():
            # if x is not distributed do a torch.mean on x
            ret = torch.mean(x._DNDarray__array)
            return dndarray.DNDarray(ret, tuple(ret.shape), x.dtype, None, x.device, x.comm)
        else:
            # if x is distributed and no axis is given: return mean of the whole set
            if x.lshape[x.split] != 0:
                mu_in = operations.__local_op(torch.mean, x, out=None)
            else:
                mu_in = 0
            n = x.lnumel
            mu_tot = factories.zeros((x.comm.size, 2))
            mu_proc = factories.zeros((x.comm.size, 2))
            mu_proc[x.comm.rank][0] = mu_in
            mu_proc[x.comm.rank][1] = float(n)
            x.comm.Allreduce(mu_proc, mu_tot, MPI.SUM)

            rem1 = 0
            rem2 = 0
            sz = mu_tot.shape[0]
            while sz not in [0, 1]:  # this loop will loop pairwise over the whole process and do pairwise updates
                if sz % 2 != 0:
                    if rem1 and not rem2:
                        rem2 = sz - 1
                    elif not rem1:
                        rem1 = sz - 1
                splt = sz // 2
                for i in range(splt):
                    merged = merge_means(mu_tot[i, 0], mu_tot[i, 1], mu_tot[i + splt, 0], mu_tot[i + splt, 1])
                    for enum, m in enumerate(merged):
                        mu_tot[i, enum] = m
                if rem1 and rem2:
                    merged = merge_means(mu_tot[rem1, 0], mu_tot[rem1, 1], mu_tot[rem2, 0], mu_tot[rem2, 1])
                    for enum, m in enumerate(merged):
                        mu_tot[rem2, enum] = m
                    rem1 = rem2
                    rem2 = 0
                sz = splt

            if rem1:
                merged = merge_means(mu_tot[0, 0], mu_tot[0, 1], mu_tot[rem1, 0], mu_tot[rem1, 1])
                for enum, m in enumerate(merged):
                    mu_tot[0, enum] = m
            return mu_tot[0][0]
    else:
        output_shape = list(x.shape)
        if isinstance(axis, (list, tuple, dndarray.DNDarray, torch.Tensor)):
            if any([not isinstance(j, int) for j in axis]):
                raise ValueError("items in axis itterable must be integers, axes: {}".format([type(q) for q in axis]))
            if any(d > len(x.shape) for d in axis):
                raise ValueError("axes (axis) must be < {}, currently are {}".format(len(x.shape), axis))
            if any(d < 0 for d in axis):
                axis = [j % len(x.shape) for j in axis]

            output_shape = [output_shape[it] for it in range(len(output_shape)) if it not in axis]
            # multiple dimensions
            if x.split is None:
                return dndarray.DNDarray(torch.mean(x._DNDarray__array, dim=axis),
                                         tuple(output_shape), x.dtype, x.split, x.device, x.comm)

            if x.split in axis:
                # merge in the direction of the split
                return reduce_means_elementwise(output_shape)
            else:
                # multiple dimensions which does *not* include the split axis
                # combine along the split axis
                return dndarray.DNDarray(torch.mean(x._DNDarray__array, dim=axis),
                                  tuple(output_shape), x.dtype,
                                  x.split if x.split < len(output_shape) else len(output_shape) - 1,
                                  x.device, x.comm)
        elif isinstance(axis, int):
            if axis >= len(x.shape):
                raise ValueError("axis (axis) must be < {}, currently is {}".format(len(x.shape), axis))
            axis = axis if axis > 0 else axis % len(x.shape)

            # only one axis given
            output_shape = [output_shape[it] for it in range(len(output_shape)) if it != axis]
            output_shape = output_shape if output_shape else (1, )

            if x.split is None:
                # return operations.__local_op(torch.mean, x, out=None, **{'dim': axis})
                return dndarray.DNDarray(torch.mean(x._DNDarray__array, dim=axis),
                                         tuple(output_shape), x.dtype, x.split, x.device, x.comm)
            elif axis == x.split:
                return reduce_means_elementwise(output_shape)
            else:
                # singular axis given (axis) not equal to split direction (x.split)
                return dndarray.DNDarray(torch.mean(x._DNDarray__array, dim=axis), tuple(output_shape), x.dtype,
                                         x.split if x.split < len(output_shape) else len(output_shape) - 1, x.device, x.comm)
        else:
            raise TypeError('axis (axis) must be an int or a list, ht.DNDarray, torch.Tensor, or tuple, but was {}'.format(type(axis)))


def merge_means(mu1, n1, mu2, n2):
    """
    Function to merge two means by pairwise update.

    Parameters
    ----------
    mu1 : 1D ht.DNDarray or 1D torch.tensor
        Calculated mean
    n1 : 1D ht.DNDarray or 1D torch.tensor
        number of elements used to calculate mu1
    mu2 : 1D ht.DNDarray or 1D torch.tensor
        Calculated mean
    n2 : 1D ht.DNDarray or 1D torch.tensor
        number of elements used to calculate mu2

    Returns
    -------
    combined_set_count : int
        Number of elements in the combined set.

    References
    ----------
    [1] J. Bennett, R. Grout, P. Pebay, D. Roe, D. Thompson, Numerically stable, single-pass, parallel statistics
        algorithms, IEEE International Conference on Cluster Computing and Workshops, 2009, Oct 2009, New Orleans, LA,
        USA.
    """
    delta = mu2.item() - mu1.item()
    n1 = n1.item()
    n2 = n2.item()

    return mu1 + n2 * (delta / (n1 + n2)), n1 + n2


def merge_vars(var1, mu1, n1, var2, mu2, n2, bessel=True):
    """
    Function to merge two variances by pairwise update.
    **Note** this is a parallel of the merge_means function

    Parameters
    ----------
    var1 : 1D ht.DNDarray or 1D torch.tensor
        Variance.
    mu1 : 1D ht.DNDarray or 1D torch.tensor
        Calculated mean.
    n1 : 1D ht.DNDarray or 1D torch.tensor
        Number of elements used to calculate mu1.
    var2 : 1D ht.DNDarray or 1D torch.tensor
        Variance.
    mu2 : 1D ht.DNDarray or 1D torch.tensor
        Calculated mean.
    n2 : 1D ht.DNDarray or 1D torch.tensor
        Number of elements used to calculate mu2.
    bessel : bool
        Flag for the use of the bessel correction

    Returns
    -------
    combined_set_count : int
        Number of elements in the combined set.

    References
    ----------
    [1] J. Bennett, R. Grout, P. Pebay, D. Roe, D. Thompson, Numerically stable, single-pass, parallel statistics
        algorithms, IEEE International Conference on Cluster Computing and Workshops, 2009, Oct 2009, New Orleans, LA,
        USA.
    """
    n1 = n1.item()
    n2 = n2.item()
    n = n1 + n2
    delta = mu2.item() - mu1.item()
    if bessel:
        return (var1 * (n1 - 1) + var2 * (n2 - 1) + (delta ** 2) * n1 * n2 / n) / (n - 1), mu1 + n2 * (delta / (n1 + n2)), n
    else:
        return (var1 * n1 + var2 * n2 + (delta ** 2) * n1 * n2 / n) / n, mu1 + n2 * (delta / (n1 + n2)), n


def min(x, axis=None, out=None, keepdim=None):
    # TODO: initial : scalar, optional Issue #101
    """
    Return the minimum along a given axis.

    Parameters
    ----------
    a : ht.DNDarray
        Input data.
    axis : None or int or tuple of ints
        Axis or axes along which to operate. By default, flattened input is used.
        If this is a tuple of ints, the minimum is selected over multiple axes,
        instead of a single axis or all the axes as before.
    out : ht.DNDarray, optional
        Tuple of two output tensors (min, min_indices). Must be of the same shape and buffer length as the expected
        output. The maximum value of an output element. Must be present to allow computation on empty slice.

    Returns
    -------
    minimums : ht.DNDarray
        The minimums along a given axis.

    Examples
    --------
    >>> a = ht.float32([
            [1, 2, 3],
            [4, 5, 6],
            [7, 8, 9],
            [10, 11, 12]
        ])
    >>> ht.min(a)
    tensor([1.])
    >>> ht.min(a, axis=0)
    tensor([[1., 2., 3.]])
    >>> ht.min(a, axis=1)
    tensor([[ 1.],
        [ 4.],
        [ 7.],
        [10.]])
    """
    def local_min(*args, **kwargs):
        result = torch.min(*args, **kwargs)
        if isinstance(result, tuple):
            return result[0]
        return result

    return operations.__reduce_op(x, local_min, MPI.MIN, axis=axis, out=out, keepdim=keepdim)


def mpi_argmax(a, b, _):
    lhs = torch.from_numpy(np.frombuffer(a, dtype=np.float64))
    rhs = torch.from_numpy(np.frombuffer(b, dtype=np.float64))

    # extract the values and minimal indices from the buffers (first half are values, second are indices)
    values = torch.stack((lhs.chunk(2)[0], rhs.chunk(2)[0],), dim=1)
    indices = torch.stack((lhs.chunk(2)[1], rhs.chunk(2)[1],), dim=1)

    # determine the minimum value and select the indices accordingly
    max, max_indices = torch.max(values, dim=1)
    result = torch.cat((max, indices[torch.arange(values.shape[0]), max_indices],))

    rhs.copy_(result)


MPI_ARGMAX = MPI.Op.Create(mpi_argmax, commute=True)


def mpi_argmin(a, b, _):
    lhs = torch.from_numpy(np.frombuffer(a, dtype=np.float64))
    rhs = torch.from_numpy(np.frombuffer(b, dtype=np.float64))

    # extract the values and minimal indices from the buffers (first half are values, second are indices)
    values = torch.stack((lhs.chunk(2)[0], rhs.chunk(2)[0],), dim=1)
    indices = torch.stack((lhs.chunk(2)[1], rhs.chunk(2)[1],), dim=1)

    # determine the minimum value and select the indices accordingly
    min, min_indices = torch.min(values, dim=1)
    result = torch.cat(
        (min, indices[torch.arange(values.shape[0]), min_indices],))

    rhs.copy_(result)


MPI_ARGMIN = MPI.Op.Create(mpi_argmin, commute=True)


<<<<<<< HEAD
def unique(a, sorted=False, return_inverse=False, axis=None):
    # Calculate the unique on the local values
    if a.lshape[a.split] is 0:
        # Passing empty vector to torch results in an exception
        if axis is None:
            res_shape = [0]
        else:
            res_shape = list(a.lshape)
            res_shape[axis] = 0
        lres = torch.empty(res_shape, dtype=a.dtype.torch_type())
    else:
        lres, inverse_pos = torch.unique(a._DNDarray__array, sorted=sorted, return_inverse=True, dim=axis)

    # Share and gather the results with the other processes
    uniques = torch.tensor([lres.shape[0 if axis is None else axis]]).to(torch.int32)
    uniques_buf = torch.empty((a.comm.Get_size(), ), dtype=torch.int32)
    a.comm.Allgather(uniques, uniques_buf)

    if axis is None or axis is a.split:
        # Local results can now just be added together
        if axis is None:
            output_dim = [uniques_buf.sum().item()]
            axis = 0
        else:
            output_dim = [None, None]
            output_dim[(axis + 1) % 2] = lres.shape[(axis + 1) % 2]
            output_dim[axis] = uniques_buf.sum().item()
            axis = a.split

        counts = tuple(uniques_buf.tolist())
        displs = tuple([0] + uniques_buf.cumsum(0).tolist()[:-1])
        gres_buf = torch.empty(output_dim, dtype=a.dtype.torch_type())

        a.comm.Allgatherv(lres, (gres_buf, counts, displs,), axis=axis, recv_axis=axis)

        return torch.unique(gres_buf, sorted=sorted, return_inverse=return_inverse, dim=axis)

    max_uniques, max_pos = uniques_buf.max(0)

    # find indices of vectors
    if a.comm.Get_rank() is max_pos.item():
        # Get the indices of the vectors we need from each process
        indices = []
        found = []
        pos_list = inverse_pos.tolist()
        for p in pos_list:
            if p not in found:
                found += [p]
                indices += [pos_list.index(p)]
            if len(indices) is max_uniques.item():
                break
        indices = torch.tensor(indices, dtype=torch.int32)
    else:
        indices = torch.empty((max_uniques.item(),), dtype=torch.int32)

    a.comm.Bcast(indices, root=max_pos)

    # Creates a list of slices to select the correct tensors of the matrix
    local_slice = [slice(None)] * axis + [indices.tolist()]
    lres = a._DNDarray__array[local_slice]

    output_dim = [None, None]
    output_dim[a.split] = a.gshape[a.split]
    output_dim[(a.split + 1) % 2] = max_uniques.item()
    counts_buf = torch.empty(a.comm.Get_size(), dtype=torch.int32)
    local_count = torch.tensor([a.lshape[a.split]]).to(torch.int32)

    a.comm.Allgather(local_count, counts_buf)

    result_buf = torch.empty(output_dim, dtype=a.dtype.torch_type())

    counts = tuple(counts_buf.tolist())
    displs = tuple([0] + counts_buf.cumsum(dim=0).tolist())[:-1]
    print("lres", lres)

    a.comm.Allgatherv(lres, (result_buf, counts, displs), axis=a.split, recv_axis=a.split)

    return result_buf
=======
def std(x, axis=None, bessel=True):
    """
    Calculates and returns the standard deviation of a tensor with the bessel correction.
    If a axis is given, the variance will be taken in that direction.

    Parameters
    ----------
    x : ht.DNDarray
        Values for which the std is calculated for.
    axis : None, int, defaults to None
        Axis which the mean is taken in. Default None calculates the standard deviation of all data items.
    bessel : bool, defaults to True
        Use the bessel correction when calculating the variance/std. Toggles between unbiased and biased calculation of
        the standard deviation.

    Returns
    -------
    stds : ht.DNDarray
        The std/s, if split, then split in the same direction as x.

    Examples
    --------
    >>> a = ht.random.randn(1,3)
    >>> a
    tensor([[ 0.3421,  0.5736, -2.2377]])
    >>> ht.std(a)
    tensor(1.5606)
    >>> a = ht.random.randn(4,4)
    >>> a
    tensor([[-1.0206,  0.3229,  1.1800,  1.5471],
            [ 0.2732, -0.0965, -0.1087, -1.3805],
            [ 0.2647,  0.5998, -0.1635, -0.0848],
            [ 0.0343,  0.1618, -0.8064, -0.1031]])
    >>> ht.std(a, 0)
    tensor([0.6157, 0.2918, 0.8324, 1.1996])
    >>> ht.std(a, 1)
    tensor([1.1405, 0.7236, 0.3506, 0.4324])
    >>> ht.std(a, 1, bessel=False)
    tensor([0.9877, 0.6267, 0.3037, 0.3745])
    """
    if not axis:
        return np.sqrt(var(x, axis, bessel))
    else:
        return exponential.sqrt(var(x, axis, bessel), out=None)


def var(x, axis=None, bessel=True):
    """
    Calculates and returns the variance of a tensor. If an axis is given, the variance will be taken in that direction.

    Parameters
    ----------
    x : ht.DNDarray
        Values for which the variance is calculated for.
    axis : None, int, defaults to None
        Axis which the variance is taken in. Default None calculates the variance of all data items.
    bessel : bool, defaults to True
        Use the bessel correction when calculating the variance/std. Toggles between unbiased and biased calculation of
        the variance.

    Returns
    -------
    variances : ht.DNDarray
        The var/s, if split, then split in the same direction as x.

    Examples
    --------
    >>> a = ht.random.randn(1,3)
    >>> a
    tensor([[-1.9755,  0.3522,  0.4751]])
    >>> ht.var(a)
    tensor(1.9065)

    >>> a = ht.random.randn(4,4)
    >>> a
    tensor([[-0.8665, -2.6848, -0.0215, -1.7363],
            [ 0.5886,  0.5712,  0.4582,  0.5323],
            [ 1.9754,  1.2958,  0.5957,  0.0418],
            [ 0.8196, -1.2911, -0.2026,  0.6212]])
    >>> ht.var(a, 1)
    tensor([1.3092, 0.0034, 0.7061, 0.9217])
    >>> ht.var(a, 0)
    tensor([1.3624, 3.2563, 0.1447, 1.2042])
    >>> ht.var(a, 0, bessel=True)
    tensor([1.3624, 3.2563, 0.1447, 1.2042])
    >>> ht.var(a, 0, bessel=False)
    tensor([1.0218, 2.4422, 0.1085, 0.9032])
    """
    if not isinstance(bessel, bool):
        raise TypeError('bessel must be a boolean, currently is {}'.format(type(bessel)))

    def reduce_vars_elementwise(output_shape_i):
        """
        Function to combine the calculated vars together. This does an element-wise update of the calculated vars to
        merge them together using the merge_vars function. This function operates using x from the var function
        parameters.

        Parameters
        ----------
        output_shape_i : iterable
            Iterable with the dimensions of the output of the var function.

        Returns
        -------
        variances : ht.DNDarray
            The calculated variances.
        """

        if x.lshape[x.split] != 0:
            mu = operations.__local_op(torch.mean, x, out=None, dim=axis)
            var = operations.__local_op(torch.var, x, out=None, dim=axis, unbiased=bessel)
        else:
            mu = factories.zeros(output_shape_i)
            var = factories.zeros(output_shape_i)

        n_for_merge = factories.zeros(x.comm.size)
        n2 = factories.zeros(x.comm.size)
        n2[x.comm.rank] = x.lshape[x.split]
        x.comm.Allreduce(n2, n_for_merge, MPI.SUM)

        sz = x.comm.size
        rem1, rem2 = 0, 0

        mu_reshape = factories.zeros((x.comm.size, int(np.prod(mu.lshape))))
        mu_reshape[x.comm.rank] = operations.__local_op(torch.reshape, mu, out=None, shape=(1, int(mu.lnumel)))
        mu_reshape_combi = factories.zeros((x.comm.size, int(np.prod(mu.lshape))))
        x.comm.Allreduce(mu_reshape, mu_reshape_combi, MPI.SUM)

        var_reshape = factories.zeros((x.comm.size, int(np.prod(var.lshape))))
        var_reshape[x.comm.rank] = operations.__local_op(torch.reshape, var, out=None, shape=(1, int(var.lnumel)))
        var_reshape_combi = factories.zeros((x.comm.size, int(np.prod(var.lshape))))
        x.comm.Allreduce(var_reshape, var_reshape_combi, MPI.SUM)

        while sz not in [0, 1]:
            if sz % 2 != 0:
                if rem1 and not rem2:
                    rem2 = sz - 1
                elif not rem1:
                    rem1 = sz - 1
            splt = sz // 2
            for i in range(splt):  # this loop works but is inefficient, need to fix
                for en, (mu1, var1, mu2, var2) in enumerate(zip(mu_reshape_combi[i], var_reshape_combi[i], mu_reshape_combi[i + splt], var_reshape_combi[i + splt])):
                    try:
                        var_reshape_combi[i, en], mu_reshape_combi[i, en], n = merge_vars(var1, mu1, n_for_merge[i], var2, mu2, n_for_merge[i+splt], bessel)
                    except ValueError:
                        var_reshape_combi, mu_reshape_combi, n = merge_vars(var1, mu1, n_for_merge[i], var2, mu2, n_for_merge[i + splt], bessel)

                n_for_merge[i] = n
            if rem1 and rem2:  # this loop works but is inefficient, need to fix
                for en, (mu1, var1, mu2, var2) in enumerate(zip(mu_reshape_combi[rem1], var_reshape_combi[rem1], mu_reshape_combi[rem2], var_reshape_combi[rem2])):
                    var_reshape_combi[rem2], mu_reshape_combi[rem2], n = merge_vars(var1, mu1, n_for_merge[rem1], var2, mu2, n_for_merge[rem2], bessel)
                n_for_merge[rem2] = n

                rem1 = rem2
                rem2 = 0
            sz = splt

        if rem1:  # this loop works but is inefficient, need to fix
            for en, (mu1, var1, mu2, var2) in enumerate(zip(mu_reshape_combi[0], var_reshape_combi[0], mu_reshape_combi[rem1], var_reshape_combi[rem1])):
                var_reshape_combi[0], mu_reshape_combi[0], n = merge_vars(var1, mu1, n_for_merge[0], var2, mu2, n_for_merge[rem1], bessel)

        ret = operations.__local_op(torch.reshape, var_reshape_combi[0], out=None, shape=output_shape_i)
        return dndarray.DNDarray(ret._DNDarray__array, tuple(output_shape_i), ret.dtype, None, x.device, x.comm)
    # ----------------------------------------------------------------------------------------------------
    if axis is None:  # no axis given
        if not x.is_distributed():  # not distributed (full tensor on one node)
            ret = torch.var(x._DNDarray__array, unbiased=bessel)
            return dndarray.DNDarray(ret, tuple(ret.shape), x.dtype, None, x.device, x.comm)

        else:  # case for full matrix calculation (axis is None)
            if x.lshape[x.split] != 0:
                mu_in = operations.__local_op(torch.mean, x, out=None)
                var_in = operations.__local_op(torch.var, x, out=None, unbiased=bessel)
                if torch.isnan(var_in._DNDarray__array):
                    var_in = 0.0
            else:
                mu_in = 0
                var_in = 0
            n = x.lnumel
            var_tot = factories.zeros((x.comm.size, 3))
            var_proc = factories.zeros((x.comm.size, 3))
            var_proc[x.comm.rank][0] = var_in
            var_proc[x.comm.rank][1] = mu_in
            var_proc[x.comm.rank][2] = float(n)
            x.comm.Allreduce(var_proc, var_tot, MPI.SUM)

            rem1 = 0
            rem2 = 0
            sz = var_tot.shape[0]
            while sz not in [0, 1]:  # this loop will loop pairwise over the processes and do pairwise updates
                if sz % 2 != 0:
                    if rem1 and not rem2:
                        rem2 = sz - 1
                    elif not rem1:
                        rem1 = sz - 1
                splt = sz // 2
                for i in range(splt):
                    merged = merge_vars(var_tot[i, 0], var_tot[i, 1], var_tot[i, 2],
                                        var_tot[i + splt, 0], var_tot[i + splt, 1], var_tot[i + splt, 2], bessel)
                    for enum, m in enumerate(merged):
                        var_tot[i, enum] = m
                if rem1 and rem2:
                    merged = merge_vars(var_tot[rem1, 0], var_tot[rem1, 1], var_tot[rem1, 2],
                                        var_tot[rem2, 0], var_tot[rem2, 1], var_tot[rem2, 2], bessel)
                    for enum, m in enumerate(merged):
                        var_tot[rem2, enum] = m
                    rem1 = rem2
                    rem2 = 0
                sz = splt

            if rem1:
                merged = merge_vars(var_tot[0, 0], var_tot[0, 1], var_tot[0, 2],
                                    var_tot[rem1, 0], var_tot[rem1, 1], var_tot[rem1, 2], bessel)
                for enum, m in enumerate(merged):
                    var_tot[0, enum] = m

            return var_tot[0][0]

    else:  # axis is given
        # case for var in one dimension
        output_shape = list(x.shape)
        if isinstance(axis, int):
            if axis >= len(x.shape):
                raise ValueError("axis must be < {}, currently is {}".format(len(x.shape), axis))
            axis = axis if axis > 0 else axis % len(x.shape)
            # only one axis given
            output_shape = [output_shape[it] for it in range(len(output_shape)) if it != axis]
            output_shape = output_shape if output_shape else (1,)

            if x.split is None:  # x is *not* distributed -> no need to distributed
                return dndarray.DNDarray(torch.var(x._DNDarray__array, dim=axis, unbiased=bessel),
                                         tuple(output_shape), x.dtype, None, x.device, x.comm)
            elif axis == x.split:  # x is distributed and axis chosen is == to split
                return reduce_vars_elementwise(output_shape)
            else:
                # singular axis given (axis) not equal to split direction (x.split)
                lcl = torch.var(x._DNDarray__array, dim=axis, keepdim=True)
                return dndarray.DNDarray(lcl, tuple(output_shape), x.dtype, x.split if x.split < len(output_shape) else len(output_shape) - 1,
                                         x.device, x.comm)
        else:
            raise TypeError('axis (axis) must be an int, currently is {}. Check if multidim var is available in PyTorch'.format(type(axis)))
>>>>>>> ff61863c
<|MERGE_RESOLUTION|>--- conflicted
+++ resolved
@@ -2,7 +2,6 @@
 import torch
 import warnings
 
-from heat.core import factories
 from .communication import MPI
 from . import exponential
 from . import factories
@@ -15,15 +14,10 @@
     'argmax',
     'argmin',
     'max',
-<<<<<<< HEAD
-    'min',
-    'unique'
-=======
     'mean',
     'min',
     'std',
     'var'
->>>>>>> ff61863c
 ]
 
 
@@ -602,86 +596,6 @@
 MPI_ARGMIN = MPI.Op.Create(mpi_argmin, commute=True)
 
 
-<<<<<<< HEAD
-def unique(a, sorted=False, return_inverse=False, axis=None):
-    # Calculate the unique on the local values
-    if a.lshape[a.split] is 0:
-        # Passing empty vector to torch results in an exception
-        if axis is None:
-            res_shape = [0]
-        else:
-            res_shape = list(a.lshape)
-            res_shape[axis] = 0
-        lres = torch.empty(res_shape, dtype=a.dtype.torch_type())
-    else:
-        lres, inverse_pos = torch.unique(a._DNDarray__array, sorted=sorted, return_inverse=True, dim=axis)
-
-    # Share and gather the results with the other processes
-    uniques = torch.tensor([lres.shape[0 if axis is None else axis]]).to(torch.int32)
-    uniques_buf = torch.empty((a.comm.Get_size(), ), dtype=torch.int32)
-    a.comm.Allgather(uniques, uniques_buf)
-
-    if axis is None or axis is a.split:
-        # Local results can now just be added together
-        if axis is None:
-            output_dim = [uniques_buf.sum().item()]
-            axis = 0
-        else:
-            output_dim = [None, None]
-            output_dim[(axis + 1) % 2] = lres.shape[(axis + 1) % 2]
-            output_dim[axis] = uniques_buf.sum().item()
-            axis = a.split
-
-        counts = tuple(uniques_buf.tolist())
-        displs = tuple([0] + uniques_buf.cumsum(0).tolist()[:-1])
-        gres_buf = torch.empty(output_dim, dtype=a.dtype.torch_type())
-
-        a.comm.Allgatherv(lres, (gres_buf, counts, displs,), axis=axis, recv_axis=axis)
-
-        return torch.unique(gres_buf, sorted=sorted, return_inverse=return_inverse, dim=axis)
-
-    max_uniques, max_pos = uniques_buf.max(0)
-
-    # find indices of vectors
-    if a.comm.Get_rank() is max_pos.item():
-        # Get the indices of the vectors we need from each process
-        indices = []
-        found = []
-        pos_list = inverse_pos.tolist()
-        for p in pos_list:
-            if p not in found:
-                found += [p]
-                indices += [pos_list.index(p)]
-            if len(indices) is max_uniques.item():
-                break
-        indices = torch.tensor(indices, dtype=torch.int32)
-    else:
-        indices = torch.empty((max_uniques.item(),), dtype=torch.int32)
-
-    a.comm.Bcast(indices, root=max_pos)
-
-    # Creates a list of slices to select the correct tensors of the matrix
-    local_slice = [slice(None)] * axis + [indices.tolist()]
-    lres = a._DNDarray__array[local_slice]
-
-    output_dim = [None, None]
-    output_dim[a.split] = a.gshape[a.split]
-    output_dim[(a.split + 1) % 2] = max_uniques.item()
-    counts_buf = torch.empty(a.comm.Get_size(), dtype=torch.int32)
-    local_count = torch.tensor([a.lshape[a.split]]).to(torch.int32)
-
-    a.comm.Allgather(local_count, counts_buf)
-
-    result_buf = torch.empty(output_dim, dtype=a.dtype.torch_type())
-
-    counts = tuple(counts_buf.tolist())
-    displs = tuple([0] + counts_buf.cumsum(dim=0).tolist())[:-1]
-    print("lres", lres)
-
-    a.comm.Allgatherv(lres, (result_buf, counts, displs), axis=a.split, recv_axis=a.split)
-
-    return result_buf
-=======
 def std(x, axis=None, bessel=True):
     """
     Calculates and returns the standard deviation of a tensor with the bessel correction.
@@ -923,4 +837,82 @@
                                          x.device, x.comm)
         else:
             raise TypeError('axis (axis) must be an int, currently is {}. Check if multidim var is available in PyTorch'.format(type(axis)))
->>>>>>> ff61863c
+
+def unique(a, sorted=False, return_inverse=False, axis=None):
+    # Calculate the unique on the local values
+    if a.lshape[a.split] is 0:
+        # Passing empty vector to torch results in an exception
+        if axis is None:
+            res_shape = [0]
+        else:
+            res_shape = list(a.lshape)
+            res_shape[axis] = 0
+        lres = torch.empty(res_shape, dtype=a.dtype.torch_type())
+    else:
+        lres, inverse_pos = torch.unique(a._DNDarray__array, sorted=sorted, return_inverse=True, dim=axis)
+
+    # Share and gather the results with the other processes
+    uniques = torch.tensor([lres.shape[0 if axis is None else axis]]).to(torch.int32)
+    uniques_buf = torch.empty((a.comm.Get_size(), ), dtype=torch.int32)
+    a.comm.Allgather(uniques, uniques_buf)
+
+    if axis is None or axis is a.split:
+        # Local results can now just be added together
+        if axis is None:
+            output_dim = [uniques_buf.sum().item()]
+            axis = 0
+        else:
+            output_dim = [None, None]
+            output_dim[(axis + 1) % 2] = lres.shape[(axis + 1) % 2]
+            output_dim[axis] = uniques_buf.sum().item()
+            axis = a.split
+
+        counts = tuple(uniques_buf.tolist())
+        displs = tuple([0] + uniques_buf.cumsum(0).tolist()[:-1])
+        gres_buf = torch.empty(output_dim, dtype=a.dtype.torch_type())
+
+        a.comm.Allgatherv(lres, (gres_buf, counts, displs,), axis=axis, recv_axis=axis)
+
+        return torch.unique(gres_buf, sorted=sorted, return_inverse=return_inverse, dim=axis)
+
+    max_uniques, max_pos = uniques_buf.max(0)
+
+    # find indices of vectors
+    if a.comm.Get_rank() is max_pos.item():
+        # Get the indices of the vectors we need from each process
+        indices = []
+        found = []
+        pos_list = inverse_pos.tolist()
+        for p in pos_list:
+            if p not in found:
+                found += [p]
+                indices += [pos_list.index(p)]
+            if len(indices) is max_uniques.item():
+                break
+        indices = torch.tensor(indices, dtype=torch.int32)
+    else:
+        indices = torch.empty((max_uniques.item(),), dtype=torch.int32)
+
+    a.comm.Bcast(indices, root=max_pos)
+
+    # Creates a list of slices to select the correct tensors of the matrix
+    local_slice = [slice(None)] * axis + [indices.tolist()]
+    lres = a._DNDarray__array[local_slice]
+
+    output_dim = [None, None]
+    output_dim[a.split] = a.gshape[a.split]
+    output_dim[(a.split + 1) % 2] = max_uniques.item()
+    counts_buf = torch.empty(a.comm.Get_size(), dtype=torch.int32)
+    local_count = torch.tensor([a.lshape[a.split]]).to(torch.int32)
+
+    a.comm.Allgather(local_count, counts_buf)
+
+    result_buf = torch.empty(output_dim, dtype=a.dtype.torch_type())
+
+    counts = tuple(counts_buf.tolist())
+    displs = tuple([0] + counts_buf.cumsum(dim=0).tolist())[:-1]
+    print("lres", lres)
+
+    a.comm.Allgatherv(lres, (result_buf, counts, displs), axis=a.split, recv_axis=a.split)
+
+    return result_buf