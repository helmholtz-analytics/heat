import numpy as np
import torch
import warnings

from .communication import MPI
from . import exponential
from . import factories
from . import operations
from . import dndarray
from . import types
from . import stride_tricks
from . import logical


__all__ = [
    'argmax',
    'argmin',
    'average',
    'max',
    'maximum',
    'mean',
    'min',
    'minimum',
    'std',
    'var'
]


def argmax(x, axis=None, out=None, **kwargs):
    """
    Returns the indices of the maximum values along an axis.

    Parameters
    ----------
    x : ht.DNDarray
        Input array.
    axis : int, optional
        By default, the index is into the flattened tensor, otherwise along the specified axis.
    out : ht.DNDarray, optional.
        If provided, the result will be inserted into this tensor. It should be of the appropriate shape and dtype.

    Returns
    -------
    index_tensor : ht.DNDarray of ints
        Array of indices into the array. It has the same shape as x.shape with the dimension along axis removed.

    Examples
    --------
    >>> import heat as ht
    >>> import torch
    >>> torch.manual_seed(1)
    >>> a = ht.random.randn(3,3)
    >>> a
    tensor([[-0.5631, -0.8923, -0.0583],
            [-0.1955, -0.9656,  0.4224],
            [ 0.2673, -0.4212, -0.5107]])
    >>> ht.argmax(a)
    tensor([5])
    >>> ht.argmax(a, axis=0)
    tensor([[2, 2, 1]])
    >>> ht.argmax(a, axis=1)
    tensor([[2],
            [2],
            [0]])
    """
    def local_argmax(*args, **kwargs):
        axis = kwargs.get('dim', -1)
        shape = x.shape

        # case where the argmin axis is set to None
        # argmin will be the flattened index, computed standalone and the actual minimum value obtain separately
        if len(args) <= 1 and axis < 0:
            indices = torch.argmax(*args, **kwargs).reshape(1)
            maxima = args[0].flatten()[indices]

            # artificially flatten the input tensor shape to correct the offset computation
            axis = x.split
            shape = [np.prod(shape)]
        # usual case where indices and maximum values are both returned. Axis is not equal to None
        else:
            maxima, indices = torch.max(*args, **kwargs)

        # add offset of data chunks if reduction is computed across split axis
        if axis == x.split:
            offset, _, _ = x.comm.chunk(shape, x.split)
            indices += offset

        return torch.cat([maxima.double(), indices.double()])

    # axis sanitation
    if axis is not None and not isinstance(axis, int):
        raise TypeError('axis must be None or int, but was {}'.format(type(axis)))

    # perform the global reduction
    reduced_result = operations.__reduce_op(x, local_argmax, MPI_ARGMAX, axis=axis, out=None, **kwargs)

    # correct the tensor
    reduced_result._DNDarray__array = reduced_result._DNDarray__array.chunk(2)[-1].type(torch.int64)
    reduced_result._DNDarray__dtype = types.int64

    # address lshape/gshape mismatch when axis is 0
    if axis is not None:
        if isinstance(axis, int):
            axis = (axis,)
        if 0 in axis:
            reduced_result._DNDarray__gshape = (1,) + reduced_result._DNDarray__gshape
            if not kwargs.get('keepdim'):
                reduced_result = reduced_result.squeeze(axis=0)

    # set out parameter correctly, i.e. set the storage correctly
    if out is not None:
        if out.shape != reduced_result.shape:
            raise ValueError('Expecting output buffer of shape {}, got {}'.format(reduced_result.shape, out.shape))
        out._DNDarray__array.storage().copy_(reduced_result._DNDarray__array.storage())
        out._DNDarray__array = out._DNDarray__array.type(torch.int64)
        out._DNDarray__dtype = types.int64
        return out

    return reduced_result


def argmin(x, axis=None, out=None, **kwargs):
    """
    Returns the indices of the minimum values along an axis.

    Parameters
    ----------
    x : ht.DNDarray
        Input array.
    axis : int, optional
        By default, the index is into the flattened tensor, otherwise along the specified axis.
    out : ht.DNDarray, optional. Issue #100
        If provided, the result will be inserted into this tensor. It should be of the appropriate shape and dtype.

    Returns
    -------
    index_tensor : ht.DNDarray of ints
        Array of indices into the array. It has the same shape as x.shape with the dimension along axis removed.

    Examples
    --------
    >>> import heat as ht
    >>> import torch
    >>> torch.manual_seed(1)
    >>> a = ht.random.randn(3,3)
    >>> a
    tensor([[-0.5631, -0.8923, -0.0583],
    [-0.1955, -0.9656,  0.4224],
    [ 0.2673, -0.4212, -0.5107]])
    >>> ht.argmin(a)
    tensor([4])
    >>> ht.argmin(a, axis=0)
    tensor([[0, 1, 2]])
    >>> ht.argmin(a, axis=1)
    tensor([[1],
            [1],
            [2]])
    """
    def local_argmin(*args, **kwargs):
        axis = kwargs.get('dim', -1)
        shape = x.shape

        # case where the argmin axis is set to None
        # argmin will be the flattened index, computed standalone and the actual minimum value obtain separately
        if len(args) <= 1 and axis < 0:
            indices = torch.argmin(*args, **kwargs).reshape(1)
            minimums = args[0].flatten()[indices]

            # artificially flatten the input tensor shape to correct the offset computation
            axis = x.split
            shape = [np.prod(shape)]
        # usual case where indices and minimum values are both returned. Axis is not equal to None
        else:
            minimums, indices = torch.min(*args, **kwargs)

        # add offset of data chunks if reduction is computed across split axis
        if axis == x.split:
            offset, _, _ = x.comm.chunk(shape, x.split)
            indices += offset

        return torch.cat([minimums.double(), indices.double()])

    # axis sanitation
    if axis is not None and not isinstance(axis, int):
        raise TypeError('axis must be None or int, but was {}'.format(type(axis)))

    # perform the global reduction
    reduced_result = operations.__reduce_op(x, local_argmin, MPI_ARGMIN, axis=axis, out=None, **kwargs)

    # correct the tensor
    reduced_result._DNDarray__array = reduced_result._DNDarray__array.chunk(2)[-1].type(torch.int64)
    reduced_result._DNDarray__dtype = types.int64

    # address lshape/gshape mismatch when axis is 0
    if axis is not None:
        if isinstance(axis, int):
            axis = (axis,)
        if 0 in axis:
            reduced_result._DNDarray__gshape = (1,) + reduced_result._DNDarray__gshape
            if not kwargs.get('keepdim'):
                reduced_result = reduced_result.squeeze(axis=0)

    # set out parameter correctly, i.e. set the storage correctly
    if out is not None:
        if out.shape != reduced_result.shape:
            raise ValueError('Expecting output buffer of shape {}, got {}'.format(reduced_result.shape, out.shape))
        out._DNDarray__array.storage().copy_(reduced_result._DNDarray__array.storage())
        out._DNDarray__array = out._DNDarray__array.type(torch.int64)
        out._DNDarray__dtype = types.int64
        return out

    return reduced_result


def average(x, axis=None, weights=None, returned=False):
    """
    Compute the weighted average along the specified axis.

    Parameters
    ----------
    x : ht.tensor
        Tensor containing data to be averaged. 

    axis : None or int or tuple of ints, optional
        Axis or axes along which to average x.  The default,
        axis=None, will average over all of the elements of the input tensor.
        If axis is negative it counts from the last to the first axis.

        #TODO Issue #351: If axis is a tuple of ints, averaging is performed on all of the axes
        specified in the tuple instead of a single axis or all the axes as
        before.

    weights : ht.tensor, optional
        An tensor of weights associated with the values in x. Each value in
        x contributes to the average according to its associated weight.
        The weights tensor can either be 1D (in which case its length must be
        the size of x along the given axis) or of the same shape as x.
        If weights=None, then all data in x are assumed to have a
        weight equal to one, the result is equivalent to ht.mean(x).

    returned : bool, optional
        Default is False. If True, the tuple (average, sum_of_weights)
        is returned, otherwise only the average is returned.
        If weights=None, sum_of_weights is equivalent to the number of
        elements over which the average is taken.

    Returns
    -------
    average, [sum_of_weights] : ht.tensor or tuple of ht.tensors
        Return the average along the specified axis. When returned=True,
        return a tuple with the average as the first element and the sum
        of the weights as the second element. sum_of_weights is of the
        same type as `average`. 

    Raises
    ------
    ZeroDivisionError
        When all weights along axis are zero. 

    TypeError
        When the length of 1D weights is not the same as the shape of x
        along axis.


    Examples
    --------
    >>> data = ht.arange(1,5, dtype=float)
    >>> data
    tensor([1., 2., 3., 4.])
    >>> ht.average(data)
    tensor(2.5000)
    >>> ht.average(ht.arange(1,11, dtype=float), weights=ht.arange(10,0,-1))
    tensor([4.])
    >>> data = ht.array([[0, 1],
                         [2, 3],
                        [4, 5]], dtype=float, split=1)
    >>> weights = ht.array([1./4, 3./4])
    >>> ht.average(data, axis=1, weights=weights)
    tensor([0.7500, 2.7500, 4.7500])
    >>> ht.average(data, weights=weights)
    Traceback (most recent call last):
        ...
    TypeError: Axis must be specified when shapes of x and weights differ.
    """

    # perform sanitation
    if not isinstance(x, dndarray.DNDarray):
        raise TypeError('expected x to be a ht.DNDarray, but was {}'.format(type(x)))
    if weights is not None and not isinstance(weights, dndarray.DNDarray):
        raise TypeError('expected weights to be a ht.DNDarray, but was {}'.format(type(x)))
    axis = stride_tricks.sanitize_axis(x.shape, axis)

    if weights is None:
        result = mean(x, axis)
        num_elements = x.gnumel/result.gnumel
        cumwgt = factories.empty(1, dtype=result.dtype)
        cumwgt._DNDarray__array = num_elements
    else:
        # Weights sanitation:
        # weights (global) is either same size as x (global), or it is 1D and same size as x along chosen axis
        if x.gshape != weights.gshape:
            if axis is None:
                raise TypeError(
                    "Axis must be specified when shapes of x and weights "
                    "differ.")
            if isinstance(axis, tuple):
                raise NotImplementedError(
                    "Weighted average over tuple axis not implemented yet.")
            if weights.numdims != 1:
                raise TypeError(
                    "1D weights expected when shapes of x and weights differ.")
            if weights.gshape[0] != x.gshape[axis]:
                raise ValueError(
                    "Length of weights not compatible with specified axis.")

        wgt = factories.empty_like(weights)
        wgt._DNDarray__array = weights._DNDarray__array
        wgt._DNDarray__split = weights.split

        # Broadcast weights along specified axis if necessary
        if wgt.numdims == 1 and x.numdims != 1:
            if wgt.split is not None:
                wgt.resplit(None)
            weights_newshape = tuple(1 if i != axis else x.gshape[axis] for i in range(x.numdims))
            wgt._DNDarray__array = torch.reshape(wgt._DNDarray__array, weights_newshape)
            wgt._DNDarray__gshape = weights_newshape

        cumwgt = wgt.sum(axis=axis)
        if logical.any(cumwgt == 0.0):
            raise ZeroDivisionError("Weights sum to zero, can't be normalized")

        # Distribution: if x is split, split to weights along same dimension if possible
        if x.split is not None and wgt.split != x.split:
            if wgt.gshape[x.split] != 1:
                wgt.resplit(x.split)

        result = (x * wgt).sum(axis=axis) / cumwgt

    if returned:
        if cumwgt.gshape != result.gshape:
            cumwgt._DNDarray__array = torch.broadcast_tensors(cumwgt._DNDarray__array, result._DNDarray__array)[0]
            cumwgt._DNDarray__gshape = result.gshape
            cumwgt._DNDarray__split = result.split
        return (result, cumwgt)

    return result


def max(x, axis=None, out=None, keepdim=None):
    # TODO: initial : scalar, optional Issue #101
    """
    Return the maximum along a given axis.

    Parameters
    ----------
    x : ht.DNDarray
        Input data.
    axis : None or int or tuple of ints, optional
        Axis or axes along which to operate. By default, flattened input is used.
        If this is a tuple of ints, the maximum is selected over multiple axes,
        instead of a single axis or all the axes as before.
    out : ht.DNDarray, optional
        Tuple of two output tensors (max, max_indices). Must be of the same shape and buffer length as the expected
        output. The minimum value of an output element. Must be present to allow computation on empty slice.
    keepdim : bool, optional
        If this is set to True, the axes which are reduced are left in the result as dimensions with size one.
        With this option, the result will broadcast correctly against the original arr.

    Returns
    -------
    maximums : ht.DNDarray
        The maximum along a given axis.

    Examples
    --------
    >>> a = ht.float32([
        [1, 2, 3],
        [4, 5, 6],
        [7, 8, 9],
        [10, 11, 12]
    ])
    >>> ht.max(a)
    tensor([12.])
    >>> ht.min(a, axis=0)
    tensor([[10., 11., 12.]])
    >>> ht.min(a, axis=1)
    tensor([[ 3.],
            [ 6.],
            [ 9.],
            [12.]])
    """
    def local_max(*args, **kwargs):
        array = args[0]
        dim = kwargs.get('dim')
        if 0 in array.shape:
            # Empty local vector would throw an error in the torch max function
            if dim == x.split or (dim is None and x.split == 0):
                # No distributed result
                out_shape = list(array.shape)
                empty_dim = next(i for i, d in enumerate(array.shape) if d == 0)
                out_shape[empty_dim] = 1

                # Lowest possible value should be neutral to the max function
                if array.dtype is torch.int8:
                    fill_value = -(1 << 7)
                elif array.dtype is torch.int16:
                    fill_value = -(1 << 15)
                elif array.dtype is torch.int32:
                    fill_value = -(1 << 31)
                elif array.dtype is torch.int64:
                    fill_value = -(1 << 63)
                else:
                    fill_value = float('-inf')

                # Create a local result with a "neutral" value that should not affect the global result
                result = torch.empty(out_shape, dtype=array.dtype).fill_(fill_value)
            else:
                # Distributed result: return an empty tensor as the local result
                result = torch.empty_like(array)
        else:
            result = torch.max(*args, **kwargs)
        if isinstance(result, tuple):
            result = result[0]
        return result

    return operations.__reduce_op(x, local_max, MPI.MAX, axis=axis, out=out, keepdim=keepdim)


def maximum(x1, x2, out=None):
    """
    Compares two tensors and returns a new tensor containing the element-wise maxima. 
    If one of the elements being compared is a NaN, then that element is returned. TODO: Check this: If both elements are NaNs then the first is returned. 
    The latter distinction is important for complex NaNs, which are defined as at least one of the real or imaginary parts being a NaN. The net effect is that NaNs are propagated.

    Parameters:
    -----------

    x1, x2 : ht.DNDarray
            The tensors containing the elements to be compared. They must have the same shape, or shapes that can be broadcast to a single shape.
            For broadcasting semantics, see: https://pytorch.org/docs/stable/notes/broadcasting.html

    out : ht.DNDarray or None, optional
        A location into which the result is stored. If provided, it must have a shape that the inputs broadcast to. 
        If not provided or None, a freshly-allocated tensor is returned.

    Returns:
    --------

    maximum: ht.DNDarray
            Element-wise maximum of the two input tensors.

    Examples:
    ---------          
    >>> import heat as ht
    >>> import torch
    >>> torch.manual_seed(1)
    <torch._C.Generator object at 0x105c50b50>

    >>> a = ht.random.randn(3, 4)
    >>> a
    tensor([[-0.1955, -0.9656,  0.4224,  0.2673],
            [-0.4212, -0.5107, -1.5727, -0.1232],
            [ 3.5870, -1.8313,  1.5987, -1.2770]])

    >>> b = ht.random.randn(3, 4)
    >>> b
    tensor([[ 0.8310, -0.2477, -0.8029,  0.2366],
            [ 0.2857,  0.6898, -0.6331,  0.8795],
            [-0.6842,  0.4533,  0.2912, -0.8317]])

    >>> ht.maximum(a, b)
    tensor([[ 0.8310, -0.2477,  0.4224,  0.2673],
            [ 0.2857,  0.6898, -0.6331,  0.8795],
            [ 3.5870,  0.4533,  1.5987, -0.8317]])

    >>> c = ht.random.randn(1, 4)
    >>> c
    tensor([[-1.6428,  0.9803, -0.0421, -0.8206]])

    >>> ht.maximum(a, c)
    tensor([[-0.1955,  0.9803,  0.4224,  0.2673],
            [-0.4212,  0.9803, -0.0421, -0.1232],
            [ 3.5870,  0.9803,  1.5987, -0.8206]])

    >>> b.__setitem__((0, 1), ht.nan)
    >>> b
    tensor([[ 0.8310,     nan, -0.8029,  0.2366],
            [ 0.2857,  0.6898, -0.6331,  0.8795],
            [-0.6842,  0.4533,  0.2912, -0.8317]])
    >>> ht.maximum(a, b)
    tensor([[ 0.8310,     nan,  0.4224,  0.2673],
            [ 0.2857,  0.6898, -0.6331,  0.8795],
            [ 3.5870,  0.4533,  1.5987, -0.8317]])

    >>> d = ht.random.randn(3, 4, 5)
    >>> ht.maximum(a, d)
    ValueError: operands could not be broadcast, input shapes (3, 4) (3, 4, 5)
    """
    # perform sanitation
    if not isinstance(x1, dndarray.DNDarray) or not isinstance(x2, dndarray.DNDarray):
        raise TypeError('expected x1 and x2 to be a ht.DNDarray, but were {}, {} '.format(type(x1), type(x2)))
    if out is not None and not isinstance(out, dndarray.DNDarray):
        raise TypeError('expected out to be None or an ht.DNDarray, but was {}'.format(type(out)))

    # apply split semantics
    if x1.split is not None or x2.split is not None:
        if x1.split is None:
            x1.resplit(x2.split)
        if x2.split is None:
            x2.resplit(x1.split)
        if x1.split != x2.split:
            if np.prod(x1.gshape) < np.prod(x2.gshape):
                x1.resplit(x2.split)
            if np.prod(x2.gshape) < np.prod(x1.gshape):
                x2.resplit(x1.split)
            else:
                if x1.split < x2.split:
                    x2.resplit(x1.split)
                else:
                    x1.resplit(x2.split)
        split = x1.split
    else:
        split = None

    # locally: apply torch.max(x1, x2)
    output_lshape = stride_tricks.broadcast_shape(x1.lshape, x2.lshape)
    lresult = factories.empty(output_lshape, dtype=x1.dtype)
    lresult._DNDarray__array = torch.max(x1._DNDarray__array, x2._DNDarray__array)
    lresult._DNDarray__dtype = types.promote_types(x1.dtype, x2.dtype)
    lresult._DNDarray__split = split
    if x1.split is not None or x2.split is not None:
        if x1.comm.is_distributed():  # assuming x1.comm = x2.comm
            output_gshape = stride_tricks.broadcast_shape(x1.gshape, x2.gshape)
            result = factories.empty(output_gshape, dtype=x1.dtype)
            x1.comm.Allgather(lresult, result)
            # TODO: adopt Allgatherv() as soon as it is fixed, Issue #233
            result._DNDarray__dtype = lresult._DNDarray__dtype
            result._DNDarray__split = split

            if out is not None:
                if out.shape != output_gshape:
                    raise ValueError('Expecting output buffer of shape {}, got {}'.format(output_gshape, out.shape))
                out._DNDarray__array = result._DNDarray__array
                out._DNDarray__dtype = result._DNDarray__dtype
                out._DNDarray__split = split
                out._DNDarray__device = x1.device
                out._DNDarray__comm = x1.comm

                return out
            return result

    if out is not None:
        if out.shape != output_lshape:
            raise ValueError('Expecting output buffer of shape {}, got {}'.format(output_lshape, out.shape))
        out._DNDarray__array = lresult._DNDarray__array
        out._DNDarray__dtype = lresult._DNDarray__dtype
        out._DNDarray__split = split
        out._DNDarray__device = x1.device
        out._DNDarray__comm = x1.comm

    return lresult


def mean(x, axis=None):
    """
    Calculates and returns the mean of a tensor.
    If a axis is given, the mean will be taken in that direction.

    Parameters
    ----------
    x : ht.DNDarray
        Values for which the mean is calculated for.
    axis : None, Int, iterable, defaults to None
        Axis which the mean is taken in. Default None calculates mean of all data items.

    Returns
    -------
    means : ht.DNDarray
        The mean/s, if split, then split in the same direction as x.

    Examples
    --------
    >>> a = ht.random.randn(1,3)
    >>> a
    tensor([[-1.2435,  1.1813,  0.3509]])
    >>> ht.mean(a)
    tensor(0.0962)

    >>> a = ht.random.randn(4,4)
    >>> a
    tensor([[ 0.0518,  0.9550,  0.3755,  0.3564],
            [ 0.8182,  1.2425,  1.0549, -0.1926],
            [-0.4997, -1.1940, -0.2812,  0.4060],
            [-1.5043,  1.4069,  0.7493, -0.9384]])
    >>> ht.mean(a, 1)
    tensor([ 0.4347,  0.7307, -0.3922, -0.0716])
    >>> ht.mean(a, 0)
    tensor([-0.2835,  0.6026,  0.4746, -0.0921])

    >>> a = ht.random.randn(4,4)
    >>> a
    tensor([[ 2.5893,  1.5934, -0.2870, -0.6637],
            [-0.0344,  0.6412, -0.3619,  0.6516],
            [ 0.2801,  0.6798,  0.3004,  0.3018],
            [ 2.0528, -0.1121, -0.8847,  0.8214]])
    >>> ht.mean(a, (0,1))
    tensor(0.4730)
    """

    def reduce_means_elementwise(output_shape_i):
        """
        Function to combine the calculated means together.
        This does an element-wise update of the calculated means to merge them together using the merge_means function.
        This function operates using x from the mean function paramters.

        Parameters
        ----------
        output_shape_i : iterable
            Iterable with the dimensions of the output of the mean function.

        Returns
        -------
        means : ht.DNDarray
            The calculated means.
        """
        if x.lshape[x.split] != 0:
            mu = torch.mean(x._DNDarray__array, dim=axis)
        else:
            mu = factories.zeros(output_shape_i)

        mu_shape = list(mu.shape) if list(mu.shape) else [1]

        mu_tot = factories.zeros(([x.comm.size] + mu_shape))
        n_tot = factories.zeros(x.comm.size)
        mu_tot[x.comm.rank, :] = mu
        n_tot[x.comm.rank] = float(x.lshape[x.split])
        x.comm.Allreduce(MPI.IN_PLACE, mu_tot, MPI.SUM)
        x.comm.Allreduce(MPI.IN_PLACE, n_tot, MPI.SUM)

        for i in range(1, x.comm.size):
            mu_tot[0, :],  n_tot[0] = merge_means(mu_tot[0, :], n_tot[0], mu_tot[i, :], n_tot[i])

        return mu_tot[0]

    if axis is None:
        # full matrix calculation
        if not x.is_distributed():
            # if x is not distributed do a torch.mean on x
            ret = torch.mean(x._DNDarray__array.float())
            return dndarray.DNDarray(ret, tuple(ret.shape), types.canonical_heat_type(ret.dtype), None, x.device, x.comm)
        else:
            # if x is distributed and no axis is given: return mean of the whole set
<<<<<<< HEAD
            mu_in = operations.__local_op(torch.mean, x, out=None)
            if torch.isnan(mu_in._DNDarray__array):
=======
            mu_in = torch.mean(x._DNDarray__array)
            if torch.isnan(mu_in):
>>>>>>> c65eca42
                mu_in = 0.0
            n = x.lnumel
            mu_tot = factories.zeros((x.comm.size, 2))
            mu_proc = factories.zeros((x.comm.size, 2))
            mu_proc[x.comm.rank][0] = mu_in
            mu_proc[x.comm.rank][1] = float(n)
            x.comm.Allreduce(mu_proc, mu_tot, MPI.SUM)

            for i in range(1, x.comm.size):
                merged = merge_means(mu_tot[0, 0], mu_tot[0, 1], mu_tot[i, 0], mu_tot[i, 1])
                mu_tot[0, 0] = merged[0]
                mu_tot[0, 1] = merged[1]

            return mu_tot[0][0]
    else:
        output_shape = list(x.shape)
        if isinstance(axis, (list, tuple, dndarray.DNDarray, torch.Tensor)):
            if any([not isinstance(j, int) for j in axis]):
                raise ValueError("items in axis itterable must be integers, axes: {}".format([type(q) for q in axis]))
            if any(d > len(x.shape) for d in axis):
                raise ValueError("axes (axis) must be < {}, currently are {}".format(len(x.shape), axis))
            if any(d < 0 for d in axis):
                axis = [j % len(x.shape) for j in axis]

            output_shape = [output_shape[it] for it in range(len(output_shape)) if it not in axis]
            # multiple dimensions
            if x.split is None:
                return dndarray.DNDarray(torch.mean(x._DNDarray__array, dim=axis),
                                         tuple(output_shape), x.dtype, x.split, x.device, x.comm)

            if x.split in axis:
                # merge in the direction of the split
                return reduce_means_elementwise(output_shape)
            else:
                # multiple dimensions which does *not* include the split axis
                # combine along the split axis
                return dndarray.DNDarray(torch.mean(x._DNDarray__array, dim=axis),
                                         tuple(output_shape), x.dtype,
                                         x.split if x.split < len(output_shape) else len(output_shape) - 1,
                                         x.device, x.comm)
        elif isinstance(axis, int):
            if axis >= len(x.shape):
                raise ValueError("axis (axis) must be < {}, currently is {}".format(len(x.shape), axis))
            axis = axis if axis > 0 else axis % len(x.shape)

            # only one axis given
            output_shape = [output_shape[it] for it in range(len(output_shape)) if it != axis]
            output_shape = output_shape if output_shape else (1, )

            if x.split is None:
                return dndarray.DNDarray(torch.mean(x._DNDarray__array, dim=axis),
                                         tuple(output_shape), x.dtype, x.split, x.device, x.comm)
            elif axis == x.split:
                return reduce_means_elementwise(output_shape)
            else:
                # singular axis given (axis) not equal to split direction (x.split)
                return dndarray.DNDarray(torch.mean(x._DNDarray__array, dim=axis), tuple(output_shape), x.dtype,
                                         x.split if x.split < len(output_shape) else len(output_shape) - 1, x.device, x.comm)
        else:
            raise TypeError(
                'axis (axis) must be an int or a list, ht.DNDarray, torch.Tensor, or tuple, but was {}'.format(type(axis)))


def merge_means(mu1, n1, mu2, n2):
    """
    Function to merge two means by pairwise update.
    **Note** all tensors/arrays must be either the same size or individual values (can be mixed, i.e. n can be a float)

    Parameters
    ----------
    mu1 : ht.DNDarray, torch.tensor, float, int
        Calculated mean
    n1 : ht.DNDarray, torch.tensor, float
        number of elements used to calculate mu1
    mu2 : ht.DNDarray, torch.tensor, float, int
        Calculated mean
    n2 : ht.DNDarray, torch.tensor, float
        number of elements used to calculate mu2

    Returns
    -------
    combined_set_count : int
        Number of elements in the combined set.

    References
    ----------
    [1] J. Bennett, R. Grout, P. Pebay, D. Roe, D. Thompson, Numerically stable, single-pass, parallel statistics
        algorithms, IEEE International Conference on Cluster Computing and Workshops, 2009, Oct 2009, New Orleans, LA,
        USA.
    """
    return mu1 + n2 * ((mu2 - mu1) / (n1 + n2)), n1 + n2


def merge_vars(var1, mu1, n1, var2, mu2, n2, bessel=True):
    """
    Function to merge two variances by pairwise update.
    **Note** this is a parallel of the merge_means function
    **Note pt2.** all tensors/arrays must be either the same size or individual values

    Parameters
    ----------
    var1 : ht.DNDarray, torch.tensor, float, int
        Variance.
    mu1 : ht.DNDarray, torch.tensor, float, int
        Calculated mean.
    n1 : ht.DNDarray, torch.tensor, float, int
        Number of elements used to calculate mu1.
    var2 : ht.DNDarray, torch.tensor, float, int
        Variance.
    mu2 : ht.DNDarray, torch.tensor, float, int
        Calculated mean.
    n2 : ht.DNDarray, torch.tensor, float, int
        Number of elements used to calculate mu2.
    bessel : bool
        Flag for the use of the bessel correction

    Returns
    -------
    combined_set_count : int
        Number of elements in the combined set.

    References
    ----------
    [1] J. Bennett, R. Grout, P. Pebay, D. Roe, D. Thompson, Numerically stable, single-pass, parallel statistics
        algorithms, IEEE International Conference on Cluster Computing and Workshops, 2009, Oct 2009, New Orleans, LA,
        USA.
    """
    n = n1 + n2
    delta = mu2 - mu1
    if bessel:
        return (var1 * (n1 - 1) + var2 * (n2 - 1) + (delta ** 2) * n1 * n2 / n) / (n - 1), mu1 + n2 * (delta / (n1 + n2)), n
    else:
        return (var1 * n1 + var2 * n2 + (delta ** 2) * n1 * n2 / n) / n, mu1 + n2 * (delta / (n1 + n2)), n


def min(x, axis=None, out=None, keepdim=None):
    # TODO: initial : scalar, optional Issue #101
    """
    Return the minimum along a given axis.

    Parameters
    ----------
    x : ht.DNDarray
        Input data.
    axis : None or int or tuple of ints
        Axis or axes along which to operate. By default, flattened input is used.
        If this is a tuple of ints, the minimum is selected over multiple axes,
        instead of a single axis or all the axes as before.
    out : ht.DNDarray, optional
        Tuple of two output tensors (min, min_indices). Must be of the same shape and buffer length as the expected
        output. The maximum value of an output element. Must be present to allow computation on empty slice.
    keepdim : bool, optional
        If this is set to True, the axes which are reduced are left in the result as dimensions with size one.
        With this option, the result will broadcast correctly against the original arr.

    Returns
    -------
    minimums : ht.DNDarray
        The minimums along a given axis.

    Examples
    --------
    >>> a = ht.float32([
            [1, 2, 3],
            [4, 5, 6],
            [7, 8, 9],
            [10, 11, 12]
        ])
    >>> ht.min(a)
    tensor([1.])
    >>> ht.min(a, axis=0)
    tensor([[1., 2., 3.]])
    >>> ht.min(a, axis=1)
    tensor([[ 1.],
        [ 4.],
        [ 7.],
        [10.]])
    """

    def local_min(*args, **kwargs):
        array = args[0]
        dim = kwargs.get('dim')
        if 0 in array.shape:
            # Empty local vector would throw an error in the torch min function
            if dim == x.split or (dim is None and x.split == 0):
                # No distributed result
                out_shape = list(array.shape)
                empty_dim = next(i for i, d in enumerate(array.shape) if d == 0)
                out_shape[empty_dim] = 1

                # Highest possible value should be neutral to the min function
                if array.dtype is torch.int8:
                    fill_value = (1 << 7) - 1
                elif array.dtype is torch.int16:
                    fill_value = (1 << 15) - 1
                elif array.dtype is torch.int32:
                    fill_value = (1 << 31) - 1
                elif array.dtype is torch.int64:
                    fill_value = (1 << 63) - 1
                else:
                    fill_value = float('inf')

                # Create a local result with a "neutral" value that should not affect the global result
                result = torch.empty(out_shape, dtype=array.dtype).fill_(fill_value)
            else:
                # Distributed result: return an empty tensor as the local result
                result = torch.empty_like(array)
        else:
            result = torch.min(*args, **kwargs)
        if isinstance(result, tuple):
            result = result[0]
        return result

    return operations.__reduce_op(x, local_min, MPI.MIN, axis=axis, out=out, keepdim=keepdim)


def minimum(x1, x2, out=None):
    """
    Compares two tensors and returns a new tensor containing the element-wise minima. 
    If one of the elements being compared is a NaN, then that element is returned. TODO: Check this: If both elements are NaNs then the first is returned. 
    The latter distinction is important for complex NaNs, which are defined as at least one of the real or imaginary parts being a NaN. The net effect is that NaNs are propagated.

    Parameters:
    -----------

    x1, x2 : ht.DNDarray
            The tensors containing the elements to be compared. They must have the same shape, or shapes that can be broadcast to a single shape.
            For broadcasting semantics, see: https://pytorch.org/docs/stable/notes/broadcasting.html

    out : ht.DNDarray or None, optional
        A location into which the result is stored. If provided, it must have a shape that the inputs broadcast to. 
        If not provided or None, a freshly-allocated tensor is returned.

    Returns:
    --------

    minimum: ht.DNDarray
            Element-wise minimum of the two input tensors.

    Examples:
    ---------          
    >>> import heat as ht
    >>> import torch
    >>> torch.manual_seed(1)
    <torch._C.Generator object at 0x105c50b50>

    >>> a = ht.random.randn(3,4)
    >>> a
    tensor([[-0.1955, -0.9656,  0.4224,  0.2673],
            [-0.4212, -0.5107, -1.5727, -0.1232],
            [ 3.5870, -1.8313,  1.5987, -1.2770]])

    >>> b = ht.random.randn(3,4)
    >>> b
    tensor([[ 0.8310, -0.2477, -0.8029,  0.2366],
            [ 0.2857,  0.6898, -0.6331,  0.8795],
            [-0.6842,  0.4533,  0.2912, -0.8317]])

    >>> ht.minimum(a,b)
    tensor([[-0.1955, -0.9656, -0.8029,  0.2366],
            [-0.4212, -0.5107, -1.5727, -0.1232],
            [-0.6842, -1.8313,  0.2912, -1.2770]])

    >>> c = ht.random.randn(1,4)
    >>> c
    tensor([[-1.6428,  0.9803, -0.0421, -0.8206]])

    >>> ht.minimum(a,c)
    tensor([[-1.6428, -0.9656, -0.0421, -0.8206],
            [-1.6428, -0.5107, -1.5727, -0.8206],
            [-1.6428, -1.8313, -0.0421, -1.2770]])

    >>> b.__setitem__((0,1), ht.nan) 
    >>> b
    tensor([[ 0.8310,     nan, -0.8029,  0.2366],
            [ 0.2857,  0.6898, -0.6331,  0.8795],
            [-0.6842,  0.4533,  0.2912, -0.8317]])
    >>> ht.minimum(a,b)
    tensor([[-0.1955,     nan, -0.8029,  0.2366],
            [-0.4212, -0.5107, -1.5727, -0.1232],
            [-0.6842, -1.8313,  0.2912, -1.2770]])

    >>> d = ht.random.randn(3,4,5)
    >>> ht.minimum(a,d)
    ValueError: operands could not be broadcast, input shapes (3, 4) (3, 4, 5)
    """
    # perform sanitation
    if not isinstance(x1, dndarray.DNDarray) or not isinstance(x2, dndarray.DNDarray):
        raise TypeError('expected x1 and x2 to be a ht.DNDarray, but were {}, {} '.format(type(x1), type(x2)))
    if out is not None and not isinstance(out, dndarray.DNDarray):
        raise TypeError('expected out to be None or an ht.DNDarray, but was {}'.format(type(out)))

    # apply split semantics
    if x1.split is not None or x2.split is not None:
        if x1.split is None:
            x1.resplit(x2.split)
        if x2.split is None:
            x2.resplit(x1.split)
        if x1.split != x2.split:
            if np.prod(x1.gshape) < np.prod(x2.gshape):
                x1.resplit(x2.split)
            if np.prod(x2.gshape) < np.prod(x1.gshape):
                x2.resplit(x1.split)
            else:
                if x1.split < x2.split:
                    x2.resplit(x1.split)
                else:
                    x1.resplit(x2.split)
        split = x1.split
    else:
        split = None

    # locally: apply torch.min(x1, x2)
    output_lshape = stride_tricks.broadcast_shape(x1.lshape, x2.lshape)
    lresult = factories.empty(output_lshape, dtype=x1.dtype)
    lresult._DNDarray__array = torch.min(x1._DNDarray__array, x2._DNDarray__array)
    lresult._DNDarray__dtype = types.promote_types(x1.dtype, x2.dtype)
    lresult._DNDarray__split = split
    if x1.split is not None or x2.split is not None:
        if x1.comm.is_distributed():  # assuming x1.comm = x2.comm
            output_gshape = stride_tricks.broadcast_shape(x1.gshape, x2.gshape)
            result = factories.empty(output_gshape, dtype=x1.dtype)
            x1.comm.Allgather(lresult, result)
            # TODO: adopt Allgatherv() as soon as it is fixed, Issue #233
            result._DNDarray__dtype = lresult._DNDarray__dtype
            result._DNDarray__split = split

            if out is not None:
                if out.shape != output_gshape:
                    raise ValueError('Expecting output buffer of shape {}, got {}'.format(output_gshape, out.shape))
                out._DNDarray__array = result._DNDarray__array
                out._DNDarray__dtype = result._DNDarray__dtype
                out._DNDarray__split = split
                out._DNDarray__device = x1.device
                out._DNDarray__comm = x1.comm

                return out
            return result

    if out is not None:
        if out.shape != output_lshape:
            raise ValueError('Expecting output buffer of shape {}, got {}'.format(output_lshape, out.shape))
        out._DNDarray__array = lresult._DNDarray__array
        out._DNDarray__dtype = lresult._DNDarray__dtype
        out._DNDarray__split = split
        out._DNDarray__device = x1.device
        out._DNDarray__comm = x1.comm

    return lresult


def mpi_argmax(a, b, _):
    lhs = torch.from_numpy(np.frombuffer(a, dtype=np.float64))
    rhs = torch.from_numpy(np.frombuffer(b, dtype=np.float64))

    # extract the values and minimal indices from the buffers (first half are values, second are indices)
    values = torch.stack((lhs.chunk(2)[0], rhs.chunk(2)[0],), dim=1)
    indices = torch.stack((lhs.chunk(2)[1], rhs.chunk(2)[1],), dim=1)

    # determine the minimum value and select the indices accordingly
    max, max_indices = torch.max(values, dim=1)
    result = torch.cat((max, indices[torch.arange(values.shape[0]), max_indices],))

    rhs.copy_(result)


MPI_ARGMAX = MPI.Op.Create(mpi_argmax, commute=True)


def mpi_argmin(a, b, _):
    lhs = torch.from_numpy(np.frombuffer(a, dtype=np.float64))
    rhs = torch.from_numpy(np.frombuffer(b, dtype=np.float64))
    # extract the values and minimal indices from the buffers (first half are values, second are indices)
    values = torch.stack((lhs.chunk(2)[0], rhs.chunk(2)[0],), dim=1)
    indices = torch.stack((lhs.chunk(2)[1], rhs.chunk(2)[1],), dim=1)

    # determine the minimum value and select the indices accordingly
    min, min_indices = torch.min(values, dim=1)
    result = torch.cat(
        (min, indices[torch.arange(values.shape[0]), min_indices],))

    rhs.copy_(result)


MPI_ARGMIN = MPI.Op.Create(mpi_argmin, commute=True)


def std(x, axis=None, bessel=True):
    """
    Calculates and returns the standard deviation of a tensor with the bessel correction.
    If a axis is given, the variance will be taken in that direction.

    Parameters
    ----------
    x : ht.DNDarray
        Values for which the std is calculated for.
    axis : None, int, defaults to None
        Axis which the mean is taken in. Default None calculates the standard deviation of all data items.
    bessel : bool, defaults to True
        Use the bessel correction when calculating the variance/std. Toggles between unbiased and biased calculation of
        the standard deviation.

    Returns
    -------
    stds : ht.DNDarray
        The std/s, if split, then split in the same direction as x.

    Examples
    --------
    >>> a = ht.random.randn(1,3)
    >>> a
    tensor([[ 0.3421,  0.5736, -2.2377]])
    >>> ht.std(a)
    tensor(1.5606)
    >>> a = ht.random.randn(4,4)
    >>> a
    tensor([[-1.0206,  0.3229,  1.1800,  1.5471],
            [ 0.2732, -0.0965, -0.1087, -1.3805],
            [ 0.2647,  0.5998, -0.1635, -0.0848],
            [ 0.0343,  0.1618, -0.8064, -0.1031]])
    >>> ht.std(a, 0)
    tensor([0.6157, 0.2918, 0.8324, 1.1996])
    >>> ht.std(a, 1)
    tensor([1.1405, 0.7236, 0.3506, 0.4324])
    >>> ht.std(a, 1, bessel=False)
    tensor([0.9877, 0.6267, 0.3037, 0.3745])
    """
    if not axis:
        return np.sqrt(var(x, axis, bessel))
    else:
        return exponential.sqrt(var(x, axis, bessel), out=None)


def var(x, axis=None, bessel=True):
    """
    Calculates and returns the variance of a tensor. If an axis is given, the variance will be taken in that direction.

    Parameters
    ----------
    x : ht.DNDarray
        Values for which the variance is calculated for.
    axis : None, int, defaults to None
        Axis which the variance is taken in. Default None calculates the variance of all data items.
    bessel : bool, defaults to True
        Use the bessel correction when calculating the variance/std. Toggles between unbiased and biased calculation of
        the variance.

    Returns
    -------
    variances : ht.DNDarray
        The var/s, if split, then split in the same direction as x.

    Examples
    --------
    >>> a = ht.random.randn(1,3)
    >>> a
    tensor([[-1.9755,  0.3522,  0.4751]])
    >>> ht.var(a)
    tensor(1.9065)

    >>> a = ht.random.randn(4,4)
    >>> a
    tensor([[-0.8665, -2.6848, -0.0215, -1.7363],
            [ 0.5886,  0.5712,  0.4582,  0.5323],
            [ 1.9754,  1.2958,  0.5957,  0.0418],
            [ 0.8196, -1.2911, -0.2026,  0.6212]])
    >>> ht.var(a, 1)
    tensor([1.3092, 0.0034, 0.7061, 0.9217])
    >>> ht.var(a, 0)
    tensor([1.3624, 3.2563, 0.1447, 1.2042])
    >>> ht.var(a, 0, bessel=True)
    tensor([1.3624, 3.2563, 0.1447, 1.2042])
    >>> ht.var(a, 0, bessel=False)
    tensor([1.0218, 2.4422, 0.1085, 0.9032])
    """
    if not isinstance(bessel, bool):
        raise TypeError('bessel must be a boolean, currently is {}'.format(type(bessel)))

    def reduce_vars_elementwise(output_shape_i):
        """
        Function to combine the calculated vars together. This does an element-wise update of the calculated vars to
        merge them together using the merge_vars function. This function operates using x from the var function
        parameters.

        Parameters
        ----------
        output_shape_i : iterable
            Iterable with the dimensions of the output of the var function.

        Returns
        -------
        variances : ht.DNDarray
            The calculated variances.
        """

        if x.lshape[x.split] != 0:
            mu = torch.mean(x._DNDarray__array, dim=axis)
            var = torch.var(x._DNDarray__array, dim=axis, unbiased=bessel)
        else:
            mu = factories.zeros(output_shape_i)
            var = factories.zeros(output_shape_i)

        n_for_merge = factories.zeros(x.comm.size)
        n2 = factories.zeros(x.comm.size)
        n2[x.comm.rank] = x.lshape[x.split]
        x.comm.Allreduce(n2, n_for_merge, MPI.SUM)

        var_shape = list(var.shape) if list(var.shape) else [1]

        var_tot = factories.zeros(([x.comm.size, 2] + var_shape))
        n_tot = factories.zeros(x.comm.size)
        var_tot[x.comm.rank, 0, :] = var
        var_tot[x.comm.rank, 1, :] = mu
        n_tot[x.comm.rank] = float(x.lshape[x.split])
        x.comm.Allreduce(MPI.IN_PLACE, var_tot, MPI.SUM)
        x.comm.Allreduce(MPI.IN_PLACE, n_tot, MPI.SUM)

        for i in range(1, x.comm.size):
            var_tot[0, 0, :], var_tot[0, 1, :], n_tot[0] = merge_vars(var_tot[0, 0, :], var_tot[0, 1, :], n_tot[0],
                                                                      var_tot[i, 0, :], var_tot[i, 1, :], n_tot[i])
        return var_tot[0, 0, :]
    # ----------------------------------------------------------------------------------------------------
    if axis is None:  # no axis given
        if not x.is_distributed():  # not distributed (full tensor on one node)
            ret = torch.var(x._DNDarray__array.float(), unbiased=bessel)
            return dndarray.DNDarray(ret, tuple(ret.shape), types.canonical_heat_type(ret.dtype), None, x.device, x.comm)

        else:  # case for full matrix calculation (axis is None)
<<<<<<< HEAD
            mu_in = operations.__local_op(torch.mean, x, out=None)
            var_in = operations.__local_op(torch.var, x, out=None, unbiased=bessel)
            # Nan is returned when local tensor is empty
            if torch.isnan(var_in._DNDarray__array):
                var_in = 0.0
            if torch.isnan(mu_in._DNDarray__array):
=======
            mu_in = torch.mean(x._DNDarray__array)
            var_in = torch.var(x._DNDarray__array, unbiased=bessel)
            # Nan is returned when local tensor is empty
            if torch.isnan(var_in):
                var_in = 0.0
            if torch.isnan(mu_in):
>>>>>>> c65eca42
                mu_in = 0.0

            n = x.lnumel
            var_tot = factories.zeros((x.comm.size, 3))
            var_proc = factories.zeros((x.comm.size, 3))
            var_proc[x.comm.rank][0] = var_in
            var_proc[x.comm.rank][1] = mu_in
            var_proc[x.comm.rank][2] = float(n)
            x.comm.Allreduce(var_proc, var_tot, MPI.SUM)

            for i in range(1, x.comm.size):
                merged = merge_vars(var_tot[0, 0], var_tot[0, 1], var_tot[0, 2], var_tot[i, 0], var_tot[i, 1], var_tot[i, 2])
                var_tot[0, 0] = merged[0]
                var_tot[0, 1] = merged[1]
                var_tot[0, 2] = merged[2]

            return var_tot[0][0]

    else:  # axis is given
        # case for var in one dimension
        output_shape = list(x.shape)
        if isinstance(axis, int):
            if axis >= len(x.shape):
                raise ValueError("axis must be < {}, currently is {}".format(len(x.shape), axis))
            axis = axis if axis > 0 else axis % len(x.shape)
            # only one axis given
            output_shape = [output_shape[it] for it in range(len(output_shape)) if it != axis]
            output_shape = output_shape if output_shape else (1,)

            if x.split is None:  # x is *not* distributed -> no need to distributed
                return dndarray.DNDarray(torch.var(x._DNDarray__array, dim=axis, unbiased=bessel),
                                         tuple(output_shape), x.dtype, None, x.device, x.comm)
            elif axis == x.split:  # x is distributed and axis chosen is == to split
                return reduce_vars_elementwise(output_shape)
            else:
                # singular axis given (axis) not equal to split direction (x.split)
                lcl = torch.var(x._DNDarray__array, dim=axis, keepdim=True)
                return dndarray.DNDarray(lcl, tuple(output_shape), x.dtype, x.split if x.split < len(output_shape) else len(output_shape) - 1,
                                         x.device, x.comm)
        else:
            raise TypeError(
                'axis (axis) must be an int, currently is {}. Check if multidim var is available in PyTorch'.format(type(axis)))<|MERGE_RESOLUTION|>--- conflicted
+++ resolved
@@ -650,13 +650,8 @@
             return dndarray.DNDarray(ret, tuple(ret.shape), types.canonical_heat_type(ret.dtype), None, x.device, x.comm)
         else:
             # if x is distributed and no axis is given: return mean of the whole set
-<<<<<<< HEAD
-            mu_in = operations.__local_op(torch.mean, x, out=None)
-            if torch.isnan(mu_in._DNDarray__array):
-=======
             mu_in = torch.mean(x._DNDarray__array)
             if torch.isnan(mu_in):
->>>>>>> c65eca42
                 mu_in = 0.0
             n = x.lnumel
             mu_tot = factories.zeros((x.comm.size, 2))
@@ -1185,21 +1180,12 @@
             return dndarray.DNDarray(ret, tuple(ret.shape), types.canonical_heat_type(ret.dtype), None, x.device, x.comm)
 
         else:  # case for full matrix calculation (axis is None)
-<<<<<<< HEAD
-            mu_in = operations.__local_op(torch.mean, x, out=None)
-            var_in = operations.__local_op(torch.var, x, out=None, unbiased=bessel)
-            # Nan is returned when local tensor is empty
-            if torch.isnan(var_in._DNDarray__array):
-                var_in = 0.0
-            if torch.isnan(mu_in._DNDarray__array):
-=======
             mu_in = torch.mean(x._DNDarray__array)
             var_in = torch.var(x._DNDarray__array, unbiased=bessel)
             # Nan is returned when local tensor is empty
             if torch.isnan(var_in):
                 var_in = 0.0
             if torch.isnan(mu_in):
->>>>>>> c65eca42
                 mu_in = 0.0
 
             n = x.lnumel
