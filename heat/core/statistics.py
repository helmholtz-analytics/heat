import numpy as np
import torch
<<<<<<< HEAD
from typing import Any, Callable, Union, Tuple, List

from .communication import MPI
from .dndarray import DNDarray
=======
from typing import Callable, Union, Tuple

from .communication import MPI
>>>>>>> d9391fd6
from . import arithmetics
from . import exponential
from . import factories
from . import linalg
from . import manipulations
from . import operations
from . import types
from . import stride_tricks
from . import logical
from . import constants


__all__ = [
    "argmax",
    "argmin",
    "average",
    "cov",
    "kurtosis",
    "max",
    "maximum",
    "mean",
    "min",
    "minimum",
    "skew",
    "std",
    "var",
]


def argmax(x: DNDarray, axis: int = None, out: DNDarray = None, **kwargs: object) -> DNDarray:
    """
    Returns an array of the indices of the maximum values along an axis. It has the same shape as ``x.shape`` with the
    dimension along axis removed.

    Parameters
    ----------
    x : DNDarray
        Input array.
    axis : int, optional
        By default, the index is into the flattened array, otherwise along the specified axis.
    out : DNDarray, optional.
        If provided, the result will be inserted into this array. It should be of the appropriate shape and dtype.

    Examples
    --------
    >>> import heat as ht
    >>> import torch
    >>> torch.manual_seed(1)
    >>> a = ht.random.randn(3,3)
    >>> a
    tensor([[-0.5631, -0.8923, -0.0583],
            [-0.1955, -0.9656,  0.4224],
            [ 0.2673, -0.4212, -0.5107]])
    >>> ht.argmax(a)
    tensor([5])
    >>> ht.argmax(a, axis=0)
    tensor([[2, 2, 1]])
    >>> ht.argmax(a, axis=1)
    tensor([[2],
            [2],
            [0]])
    """

    def local_argmax(*args, **kwargs):
        axis = kwargs.get("dim", -1)
        shape = x.shape

        # case where the argmax axis is set to None
        # argmax will be the flattened index, computed standalone and the actual maximum value obtain separately
        if len(args) <= 1 and axis < 0:
            indices = torch.argmax(*args, **kwargs).reshape(1)
            maxima = args[0].flatten()[indices]
            # artificially flatten the input tensor shape to correct the offset computation
            axis = 0
            shape = [np.prod(shape)]
        # usual case where indices and maximum values are both returned. Axis is not equal to None
        else:
            maxima, indices = torch.max(*args, **kwargs)

        # add offset of data chunks if reduction is computed across split axis
        if axis == x.split:
            offset, _, _ = x.comm.chunk(shape, x.split)
            indices += torch.tensor(offset, dtype=indices.dtype)

        return torch.cat([maxima.double(), indices.double()])

    # axis sanitation
    if axis is not None and not isinstance(axis, int):
        raise TypeError("axis must be None or int, but was {}".format(type(axis)))

    # perform the global reduction
    smallest_value = -constants.sanitize_infinity(x._DNDarray__array.dtype)
    reduced_result = operations.__reduce_op(
        x, local_argmax, MPI_ARGMAX, axis=axis, out=None, neutral=smallest_value, **kwargs
    )

    # correct the tensor
    reduced_result._DNDarray__array = reduced_result._DNDarray__array.chunk(2)[-1].type(torch.int64)
    reduced_result._DNDarray__dtype = types.int64

    # address lshape/gshape mismatch when axis is 0
    if axis is not None:
        if isinstance(axis, int):
            axis = (axis,)
        if 0 in axis:
            reduced_result._DNDarray__gshape = (1,) + reduced_result._DNDarray__gshape
            if not kwargs.get("keepdim"):
                reduced_result = reduced_result.squeeze(axis=0)

    # set out parameter correctly, i.e. set the storage correctly
    if out is not None:
        if out.shape != reduced_result.shape:
            raise ValueError(
                "Expecting output buffer of shape {}, got {}".format(
                    reduced_result.shape, out.shape
                )
            )
        out._DNDarray__array.storage().copy_(reduced_result._DNDarray__array.storage())
        out._DNDarray__array = out._DNDarray__array.type(torch.int64)
        out._DNDarray__dtype = types.int64
        return out

    return reduced_result


DNDarray.argmax = lambda self, axis, out, **kwargs: argmax(self, axis, out, **kwargs)
DNDarray.argmax.__doc__ = argmax.__doc__


def argmin(x: DNDarray, axis: int = None, out: DNDarray = None, **kwargs: object) -> DNDarray:
    """
    Returns an array of the indices of the minimum values along an axis. It has the same shape as ``x.shape`` with the
    dimension along axis removed.

    Parameters
    ----------
    x : DNDarray
        Input array.
    axis : int, optional
        By default, the index is into the flattened array, otherwise along the specified axis.
    out : DNDarray, optional
        Issue #100 If provided, the result will be inserted into this array. It should be of the appropriate shape and dtype.


    Examples
    --------
    >>> import heat as ht
    >>> import torch
    >>> torch.manual_seed(1)
    >>> a = ht.random.randn(3,3)
    >>> a
    tensor([[-0.5631, -0.8923, -0.0583],
    [-0.1955, -0.9656,  0.4224],
    [ 0.2673, -0.4212, -0.5107]])
    >>> ht.argmin(a)
    tensor([4])
    >>> ht.argmin(a, axis=0)
    tensor([[0, 1, 2]])
    >>> ht.argmin(a, axis=1)
    tensor([[1],
            [1],
            [2]])
    """

    def local_argmin(*args, **kwargs):
        axis = kwargs.get("dim", -1)
        shape = x.shape

        # case where the argmin axis is set to None
        # argmin will be the flattened index, computed standalone and the actual minimum value obtain separately
        if len(args) <= 1 and axis < 0:
            indices = torch.argmin(*args, **kwargs).reshape(1)
            minimums = args[0].flatten()[indices]

            # artificially flatten the input tensor shape to correct the offset computation
            axis = 0
            shape = [np.prod(shape)]
        # usual case where indices and minimum values are both returned. Axis is not equal to None
        else:
            minimums, indices = torch.min(*args, **kwargs)

        # add offset of data chunks if reduction is computed across split axis
        if axis == x.split:
            offset, _, _ = x.comm.chunk(shape, x.split)
            indices += torch.tensor(offset, dtype=indices.dtype)

        return torch.cat([minimums.double(), indices.double()])

    # axis sanitation
    if axis is not None and not isinstance(axis, int):
        raise TypeError("axis must be None or int, but was {}".format(type(axis)))

    # perform the global reduction
    largest_value = constants.sanitize_infinity(x._DNDarray__array.dtype)
    reduced_result = operations.__reduce_op(
        x, local_argmin, MPI_ARGMIN, axis=axis, out=None, neutral=largest_value, **kwargs
    )

    # correct the tensor
    reduced_result._DNDarray__array = reduced_result._DNDarray__array.chunk(2)[-1].type(torch.int64)
    reduced_result._DNDarray__dtype = types.int64

    # address lshape/gshape mismatch when axis is 0
    if axis is not None:
        if isinstance(axis, int):
            axis = (axis,)
        if 0 in axis:
            reduced_result._DNDarray__gshape = (1,) + reduced_result._DNDarray__gshape
            if not kwargs.get("keepdim"):
                reduced_result = reduced_result.squeeze(axis=0)

    # set out parameter correctly, i.e. set the storage correctly
    if out is not None:
        if out.shape != reduced_result.shape:
            raise ValueError(
                "Expecting output buffer of shape {}, got {}".format(
                    reduced_result.shape, out.shape
                )
            )
        out._DNDarray__array.storage().copy_(reduced_result._DNDarray__array.storage())
        out._DNDarray__array = out._DNDarray__array.type(torch.int64)
        out._DNDarray__dtype = types.int64
        return out

    return reduced_result


DNDarray.argmin = lambda self, axis, out, **kwargs: argmin(self, axis, out, **kwargs)
DNDarray.argmin.__doc__ = argmin.__doc__


def average(
    x: DNDarray,
    axis: Union[int, Tuple[int, ...]] = None,
    weights: DNDarray = None,
    returned: bool = False,
) -> Union[DNDarray, Tuple[DNDarray, ...]]:
    """
    Compute the weighted average along the specified axis.

    If ``returned=True``, return a tuple with the average as the first element and the sum
    of the weights as the second element. ``sum_of_weights`` is of the same type as ``average``.

    Parameters
    ----------
    x : DNDarray
        Array containing data to be averaged.
    axis : None or int or Tuple[int,...], optional
        Axis or axes along which to average ``x``.  The default,
        ``axis=None``, will average over all of the elements of the input array.
        If axis is negative it counts from the last to the first axis.
        #TODO Issue #351: If axis is a tuple of ints, averaging is performed on all of the axes
        specified in the tuple instead of a single axis or all the axes as
        before.
    weights : DNDarray, optional
        An array of weights associated with the values in ``x``. Each value in
        ``x`` contributes to the average according to its associated weight.
        The weights array can either be 1D (in which case its length must be
        the size of ``x`` along the given axis) or of the same shape as ``x``.
        If ``weights=None``, then all data in ``x`` are assumed to have a
        weight equal to one, the result is equivalent to :func:`mean`.
    returned : bool, optional
        If ``True``, the tuple ``(average, sum_of_weights)``
        is returned, otherwise only the average is returned.
        If ``weights=None``, ``sum_of_weights`` is equivalent to the number of
        elements over which the average is taken.

    Raises
    ------
    ZeroDivisionError
        When all weights along axis are zero.
    TypeError
        When the length of 1D weights is not the same as the shape of ``x``
        along axis.

    Examples
    --------
    >>> data = ht.arange(1,5, dtype=float)
    >>> data
    tensor([1., 2., 3., 4.])
    >>> ht.average(data)
    tensor(2.5000)
    >>> ht.average(ht.arange(1,11, dtype=float), weights=ht.arange(10,0,-1))
    tensor([4.])
    >>> data = ht.array([[0, 1],
                         [2, 3],
                        [4, 5]], dtype=float, split=1)
    >>> weights = ht.array([1./4, 3./4])
    >>> ht.average(data, axis=1, weights=weights)
    tensor([0.7500, 2.7500, 4.7500])
    >>> ht.average(data, weights=weights)
    Traceback (most recent call last):
        ...
    TypeError: Axis must be specified when shapes of x and weights differ.
    """

    # perform sanitation
    if not isinstance(x, DNDarray):
        raise TypeError("expected x to be a ht.DNDarray, but was {}".format(type(x)))
    if weights is not None and not isinstance(weights, DNDarray):
        raise TypeError("expected weights to be a ht.DNDarray, but was {}".format(type(x)))
    axis = stride_tricks.sanitize_axis(x.shape, axis)

    if weights is None:
        result = mean(x, axis)
        num_elements = x.gnumel / result.gnumel
        cumwgt = factories.empty(1, dtype=result.dtype)
        cumwgt._DNDarray__array = num_elements
    else:
        # Weights sanitation:
        # weights (global) is either same size as x (global), or it is 1D and same size as x along chosen axis
        if x.gshape != weights.gshape:
            if axis is None:
                raise TypeError("Axis must be specified when shapes of x and weights differ.")
            elif isinstance(axis, tuple):
                raise NotImplementedError("Weighted average over tuple axis not implemented yet.")
            if weights.ndim != 1:
                raise TypeError("1D weights expected when shapes of x and weights differ.")
            if weights.gshape[0] != x.gshape[axis]:
                raise ValueError("Length of weights not compatible with specified axis.")

            wgt_lshape = tuple(
                weights.lshape[0] if dim == axis else 1 for dim in list(range(x.ndim))
            )
            wgt_slice = [slice(None) if dim == axis else 0 for dim in list(range(x.ndim))]
            wgt_split = None if weights.split is None else axis
            wgt = torch.empty(
                wgt_lshape, dtype=weights.dtype.torch_type(), device=x.device.torch_device
            )
            wgt[wgt_slice] = weights._DNDarray__array
            wgt = factories.array(wgt, is_split=wgt_split)
        else:
            if x.comm.is_distributed():
                if x.split is not None and weights.split != x.split and weights.ndim != 1:
                    # fix after Issue #425 is solved
                    raise NotImplementedError(
                        "weights.split does not match data.split: not implemented yet."
                    )
            wgt = factories.empty_like(weights, device=x.device)
            wgt._DNDarray__array = weights._DNDarray__array

        cumwgt = wgt.sum(axis=axis)
        if logical.any(cumwgt == 0.0):
            raise ZeroDivisionError("Weights sum to zero, can't be normalized")

        result = (x * wgt).sum(axis=axis) / cumwgt

    if returned:
        if cumwgt.gshape != result.gshape:
            cumwgt._DNDarray__array = torch.broadcast_tensors(
                cumwgt._DNDarray__array, result._DNDarray__array
            )[0]
            cumwgt._DNDarray__gshape = result.gshape
            cumwgt._DNDarray__split = result.split
        return (result, cumwgt)

    return result


DNDarray.average = lambda self, axis, weights, returned: average(self, axis, weights, returned)
DNDarray.average.__doc__ = average.__doc__


def cov(
    m: DNDarray, y: DNDarray = None, rowvar: bool = True, bias: bool = False, ddof: int = None
) -> DNDarray:
    """
    Estimate the covariance matrix of some data, m. For more imformation on the algorithm please see the numpy function of the same name

    Parameters
    ----------
    m : DNDarray
        A 1-D or 2-D array containing multiple variables and observations. Each row of ``m`` represents a variable, and each column a single
        observation of all those variables.
    y : DNDarray, optional
        An additional set of variables and observations. ``y`` has the same form as that of ``m``.
    rowvar : bool, optional
        If ``True`` (default), then each row represents a variable, with observations in the columns. Otherwise, the relationship
        is transposed: each column represents a variable, while the rows contain observations.
    bias : bool, optional
        Default normalization (``False``) is by (N - 1), where N is the number of observations given (unbiased estimate).
        If ``True``, then normalization is by N. These values can be overridden by using the keyword ``ddof`` in numpy versions >= 1.5.
    ddof : int, optional
        If not ``None`` the default value implied by ``bias`` is overridden. Note that ``ddof=1`` will return the unbiased estimate and
        ``ddof=0`` will return the simple average.
    """
    if ddof is not None and not isinstance(ddof, int):
        raise TypeError("ddof must be integer")
    if not isinstance(m, DNDarray):
        raise TypeError("m must be a DNDarray")
    if not m.is_balanced():
        raise RuntimeError("balance is required for cov(). use balance_() to balance m")
    if m.ndim > 2:
        raise ValueError("m has more than 2 dimensions")

    if m.ndim == 1:
        m = m.expand_dims(1)
    x = m.copy()
    if not rowvar and x.shape[0] != 1:
        x = x.T

    if ddof is None:
        if bias == 0:
            ddof = 1.0
        else:
            ddof = 0.0
    elif isinstance(ddof, int):
        ddof = float(ddof)

    if y is not None:
        if not isinstance(y, DNDarray):
            raise TypeError("y must be a DNDarray")
        if y.ndim > 2:
            raise ValueError("y has too many dimensions, max=2")
        if y.ndim == 1:
            y = y.expand_dims(1)
        if not y.is_balanced():
            raise RuntimeError("balance is required for cov(). use balance_() to balance y")
        if not rowvar and y.shape[0] != 1:
            y = y.T

        x = manipulations.concatenate((x, y), axis=0)

    avg = mean(x, axis=1)
    norm = x.shape[1] - ddof
    # find normalization:
    if norm <= 0:
        raise ValueError(f"ddof >= number of elements in m, {ddof} {m.gnumel}")
    x -= avg.expand_dims(1)
    c = linalg.dot(x, x.T)
    c /= norm
    return c


<<<<<<< HEAD
def kurtosis(
    x: DNDarray, axis: Union[None, int] = None, unbiased: bool = True, Fischer: bool = True
) -> DNDarray:
    """
    Compute the kurtosis (Fisher or Pearson) of a dataset.
    Kurtosis is the fourth central moment divided by the square of the variance.
    If Fisher’s definition is used, then 3.0 is subtracted from the result to give 0.0 for a normal distribution.
=======
def kurtosis(x, axis=None, unbiased=True, Fischer=True):
    """
    Compute the kurtosis (Fisher or Pearson) of a dataset.
    TODO: type annotations:
            def kurtosis(x : DNDarray, axis : Union[None, int] = None, unbiased : bool = True, Fischer : bool = True) -> DNDarray:

    Kurtosis is the fourth central moment divided by the square of the variance.
    If Fisher’s definition is used, then 3.0 is subtracted from the result to give 0.0 for a normal distribution.

>>>>>>> d9391fd6
    If unbiased is True (defualt) then the kurtosis is calculated using k statistics to
    eliminate bias coming from biased moment estimators

    Parameters
    ----------
    x : ht.DNDarray
        Input array
    axis : NoneType or Int
        Axis along which skewness is calculated, Default is to compute over the whole array `x`
    unbiased : Bool
        if True (default) the calculations are corrected for bias
    Fischer : bool
        Whether use Fischer's definition or not. If true 3. is subtracted from the result.

    Warnings
    --------
    UserWarning: Dependent on the axis given and the split configuration a UserWarning may be thrown during this
        function as data is transferred between processes
    """
    if axis is None or (isinstance(axis, int) and x.split == axis):  # no axis given
        # TODO: determine if this is a valid (and fast implementation)
        mu = mean(x, axis=axis)
        if axis is not None and axis > 0:
            mu = mu.expand_dims(axis)
        diff = x - mu
        n = float(x.shape[axis]) if axis is not None else x.gnumel

        m4 = arithmetics.sum(arithmetics.pow(diff, 4.0), axis) / n
        m2 = arithmetics.sum(arithmetics.pow(diff, 2.0), axis) / n
        res = m4 / arithmetics.pow(m2, 2.0)
        if unbiased:
            res = ((n - 1.0) / ((n - 2.0) * (n - 3.0))) * ((n + 1.0) * res - 3 * (n - 1.0)) + 3.0
        if Fischer:
            res -= 3.0
        return res.item() if res.gnumel == 1 else res
    elif isinstance(axis, (list, tuple)):
        raise TypeError("axis cannot be a list or a tuple, currently {}".format(type(axis)))
    else:
        return __moment_w_axis(__torch_kurtosis, x, axis, None, unbiased, Fischer)


<<<<<<< HEAD
DNDarray.kurtosis = lambda self, axis, unbiased, Fischer: kurtosis(self, axis, unbiased, Fischer)
DNDarray.kustosis.__doc__ = average.__doc__


def max(
    x: DNDarray,
    axis: Union[int, Tuple[int, ...]] = None,
    out: DNDarray = None,
    keepdim: bool = None,
) -> DNDarray:
=======
def max(x, axis=None, out=None, keepdim=None):
>>>>>>> d9391fd6
    # TODO: initial : scalar, optional Issue #101
    """
    Return the maximum along a given axis.

    Parameters
    ----------
    x : DNDarray
        Input array.
    axis : None or int or Tuple[int,...], optional
        Axis or axes along which to operate. By default, flattened input is used.
        If this is a tuple of ints, the maximum is selected over multiple axes,
        instead of a single axis or all the axes as before.
    out : DNDarray, optional
        Tuple of two output arrays ``(max, max_indices)``. Must be of the same shape and buffer length as the expected
        output. The minimum value of an output element. Must be present to allow computation on empty slice.
    keepdim : bool, optional
        If this is set to ``True``, the axes which are reduced are left in the result as dimensions with size one.
        With this option, the result will broadcast correctly against the original array.

    Examples
    --------
    >>> a = ht.float32([
        [1, 2, 3],
        [4, 5, 6],
        [7, 8, 9],
        [10, 11, 12]
    ])
    >>> ht.max(a)
    tensor([12.])
    >>> ht.min(a, axis=0)
    tensor([[10., 11., 12.]])
    >>> ht.min(a, axis=1)
    tensor([[ 3.],
            [ 6.],
            [ 9.],
            [12.]])
    """

    def local_max(*args, **kwargs):
        result = torch.max(*args, **kwargs)
        if isinstance(result, tuple):
            result = result[0]
        return result

    smallest_value = -constants.sanitize_infinity(x._DNDarray__array.dtype)
    return operations.__reduce_op(
        x, local_max, MPI.MAX, axis=axis, out=out, neutral=smallest_value, keepdim=keepdim
    )


DNDarray.max = lambda self, axis, out, keepdim: max(self, axis, out, keepdim)
DNDarray.max.__doc__ = max.__doc__


def maximum(x1: DNDarray, x2: DNDarray, out: DNDarray = None) -> DNDarray:
    """
    Compares two ``DNDarrays`` and returns a new :class:`~heat.core.dndarray.DNDarray` containing the element-wise maxima.
    The ``DNDarrays`` must have the same shape, or shapes that can be broadcast to a single shape.
    For broadcasting semantics, see: https://pytorch.org/docs/stable/notes/broadcasting.html
    If one of the elements being compared is ``NaN``, then that element is returned.
    TODO: Check this: If both elements are NaNs then the first is returned.
    The latter distinction is important for complex NaNs, which are defined as at least one of the real or
    imaginary parts being ``NaN``. The net effect is that NaNs are propagated.

    Parameters
    -----------
    x1 : DNDarray
            The first array containing the elements to be compared.
    x2 : DNDarray
            The second array containing the elements to be compared.
    out : DNDarray, optional
        A location into which the result is stored. If provided, it must have a shape that the inputs broadcast to.
        If not provided or ``None``, a freshly-allocated array is returned.


    Examples
    ---------
    >>> import heat as ht
    >>> import torch
    >>> torch.manual_seed(1)
    <torch._C.Generator object at 0x105c50b50>
    >>> a = ht.random.randn(3, 4)
    >>> a
    tensor([[-0.1955, -0.9656,  0.4224,  0.2673],
            [-0.4212, -0.5107, -1.5727, -0.1232],
            [ 3.5870, -1.8313,  1.5987, -1.2770]])
    >>> b = ht.random.randn(3, 4)
    >>> b
    tensor([[ 0.8310, -0.2477, -0.8029,  0.2366],
            [ 0.2857,  0.6898, -0.6331,  0.8795],
            [-0.6842,  0.4533,  0.2912, -0.8317]])
    >>> ht.maximum(a, b)
    tensor([[ 0.8310, -0.2477,  0.4224,  0.2673],
            [ 0.2857,  0.6898, -0.6331,  0.8795],
            [ 3.5870,  0.4533,  1.5987, -0.8317]])
    >>> c = ht.random.randn(1, 4)
    >>> c
    tensor([[-1.6428,  0.9803, -0.0421, -0.8206]])
    >>> ht.maximum(a, c)
    tensor([[-0.1955,  0.9803,  0.4224,  0.2673],
            [-0.4212,  0.9803, -0.0421, -0.1232],
            [ 3.5870,  0.9803,  1.5987, -0.8206]])
    >>> b.__setitem__((0, 1), ht.nan)
    >>> b
    tensor([[ 0.8310,     nan, -0.8029,  0.2366],
            [ 0.2857,  0.6898, -0.6331,  0.8795],
            [-0.6842,  0.4533,  0.2912, -0.8317]])
    >>> ht.maximum(a, b)
    tensor([[ 0.8310,     nan,  0.4224,  0.2673],
            [ 0.2857,  0.6898, -0.6331,  0.8795],
            [ 3.5870,  0.4533,  1.5987, -0.8317]])
    >>> d = ht.random.randn(3, 4, 5)
    >>> ht.maximum(a, d)
    ValueError: operands could not be broadcast, input shapes (3, 4) (3, 4, 5)
    """
    # perform sanitation
    if not isinstance(x1, DNDarray) or not isinstance(x2, DNDarray):
        raise TypeError(
            "expected x1 and x2 to be a ht.DNDarray, but were {}, {} ".format(type(x1), type(x2))
        )
    if out is not None and not isinstance(out, DNDarray):
        raise TypeError("expected out to be None or an ht.DNDarray, but was {}".format(type(out)))

    # apply split semantics
    if x1.split is not None or x2.split is not None:
        if x1.split is None:
            x1.resplit_(x2.split)
        if x2.split is None:
            x2.resplit_(x1.split)
        if x1.split != x2.split:
            if np.prod(x1.gshape) < np.prod(x2.gshape):
                x1.resplit_(x2.split)
            if np.prod(x2.gshape) < np.prod(x1.gshape):
                x2.resplit_(x1.split)
            else:
                if x1.split < x2.split:
                    x2.resplit_(x1.split)
                else:
                    x1.resplit_(x2.split)
        split = x1.split
    else:
        split = None

    # locally: apply torch.max(x1, x2)
    output_lshape = stride_tricks.broadcast_shape(x1.lshape, x2.lshape)
    lresult = factories.empty(output_lshape, dtype=x1.dtype)
    lresult._DNDarray__array = torch.max(x1._DNDarray__array, x2._DNDarray__array)
    lresult._DNDarray__dtype = types.promote_types(x1.dtype, x2.dtype)
    lresult._DNDarray__split = split
    if x1.split is not None or x2.split is not None:
        if x1.comm.is_distributed():  # assuming x1.comm = x2.comm
            output_gshape = stride_tricks.broadcast_shape(x1.gshape, x2.gshape)
            result = factories.empty(output_gshape, dtype=x1.dtype)
            x1.comm.Allgather(lresult, result)
            # TODO: adopt Allgatherv() as soon as it is fixed, Issue #233
            result._DNDarray__dtype = lresult._DNDarray__dtype
            result._DNDarray__split = split

            if out is not None:
                if out.shape != output_gshape:
                    raise ValueError(
                        "Expecting output buffer of shape {}, got {}".format(
                            output_gshape, out.shape
                        )
                    )
                out._DNDarray__array = result._DNDarray__array
                out._DNDarray__dtype = result._DNDarray__dtype
                out._DNDarray__split = split
                out._DNDarray__device = x1.device
                out._DNDarray__comm = x1.comm

                return out
            return result

    if out is not None:
        if out.shape != output_lshape:
            raise ValueError(
                "Expecting output buffer of shape {}, got {}".format(output_lshape, out.shape)
            )
        out._DNDarray__array = lresult._DNDarray__array
        out._DNDarray__dtype = lresult._DNDarray__dtype
        out._DNDarray__split = split
        out._DNDarray__device = x1.device
        out._DNDarray__comm = x1.comm

    return lresult


def mean(x: DNDarray, axis: Union[int, List[int, ...], Tuple[int, ...]] = None) -> DNDarray:
    """
    Calculates and returns the mean of a ``DNDarray``.
    If an axis is given, the mean will be taken in that direction.

    Parameters
    ----------
    x : DNDarray
        Values for which the mean is calculated for.
        The dtype of ``x`` must be a float
    axis : None or int or iterable
        Axis which the mean is taken in. Default ``None`` calculates mean of all data items.

    Notes
    -----
    Split semantics when axis is an integer:

    - if ``axis==x.split``, then ``mean(x).split=None``

    - if ``axis>split``, then ``mean(x).split=x.split``

    - if ``axis<split``, then ``mean(x).split=x.split-1``

    Examples
    --------
    >>> a = ht.random.randn(1,3)
    >>> a
    tensor([[-1.2435,  1.1813,  0.3509]])
    >>> ht.mean(a)
    tensor(0.0962)
    >>> a = ht.random.randn(4,4)
    >>> a
    tensor([[ 0.0518,  0.9550,  0.3755,  0.3564],
            [ 0.8182,  1.2425,  1.0549, -0.1926],
            [-0.4997, -1.1940, -0.2812,  0.4060],
            [-1.5043,  1.4069,  0.7493, -0.9384]])
    >>> ht.mean(a, 1)
    tensor([ 0.4347,  0.7307, -0.3922, -0.0716])
    >>> ht.mean(a, 0)
    tensor([-0.2835,  0.6026,  0.4746, -0.0921])
    >>> a = ht.random.randn(4,4)
    >>> a
    tensor([[ 2.5893,  1.5934, -0.2870, -0.6637],
            [-0.0344,  0.6412, -0.3619,  0.6516],
            [ 0.2801,  0.6798,  0.3004,  0.3018],
            [ 2.0528, -0.1121, -0.8847,  0.8214]])
    >>> ht.mean(a, (0,1))
    tensor(0.4730)
    """

    def __reduce_means_elementwise(output_shape_i: torch.Tensor) -> DNDarray:
        """
        Function to combine the calculated means together.
        This does an element-wise update of the calculated means to merge them together using the
        merge_means function. This function operates using x from the mean function parameters.
        Parameters
        ----------
        output_shape_i : iterable
            Iterable with the dimensions of the output of the mean function.
        Returns
        -------
        means : ht.DNDarray
            The calculated means.
        """
        if x.lshape[x.split] != 0:
            mu = torch.mean(x._DNDarray__array, dim=axis)
        else:
            mu = factories.zeros(output_shape_i, device=x.device)

        mu_shape = list(mu.shape) if list(mu.shape) else [1]

        mu_tot = factories.zeros(([x.comm.size] + mu_shape), device=x.device)
        n_tot = factories.zeros(x.comm.size, device=x.device)
        n_tot[x.comm.rank] = float(x.lshape[x.split])
        mu_tot[x.comm.rank, :] = mu
        x.comm.Allreduce(MPI.IN_PLACE, n_tot, MPI.SUM)
        x.comm.Allreduce(MPI.IN_PLACE, mu_tot, MPI.SUM)

        for i in range(1, x.comm.size):
            mu_tot[0, :], n_tot[0] = __merge_moments(
                (mu_tot[0, :], n_tot[0]), (mu_tot[i, :], n_tot[i])
            )
        return mu_tot[0][0] if mu_tot[0].size == 1 else mu_tot[0]
<<<<<<< HEAD
        # ----------------------------------------------------------------------------------------------

=======

    # ----------------------------------------------------------------------------------------------
>>>>>>> d9391fd6
    if axis is None:
        # full matrix calculation
        if not x.is_distributed():
            # if x is not distributed do a torch.mean on x
            ret = torch.mean(x._DNDarray__array.float())
            return factories.array(ret, is_split=None, device=x.device)
        else:
            # if x is distributed and no axis is given: return mean of the whole set
            mu_in = torch.mean(x._DNDarray__array)
            if torch.isnan(mu_in):
                mu_in = 0.0
            n = x.lnumel
            mu_tot = factories.zeros((x.comm.size, 2), device=x.device)
            mu_proc = factories.zeros((x.comm.size, 2), device=x.device)
            mu_proc[x.comm.rank] = mu_in, float(n)
            x.comm.Allreduce(mu_proc, mu_tot, MPI.SUM)

            for i in range(1, x.comm.size):
                mu_tot[0, 0], mu_tot[0, 1] = __merge_moments(
                    (mu_tot[0, 0], mu_tot[0, 1]), (mu_tot[i, 0], mu_tot[i, 1])
                )
            return mu_tot[0][0]
<<<<<<< HEAD
    return __moment_w_axis(torch.mean, x, axis, __reduce_means_elementwise)


DNDarray.mean = lambda self, axis: mean(self, axis)
DNDarray.mean.__doc__ = mean.__doc__


def __merge_moments(
    m1: torch.Tensor, m2: torch.Tensor, bessel: bool = True
) -> Tuple[torch.Tensor, ...]:
    """
    Merge two statistical moments.
    If the length of ``m1`` and ``m2`` (must be equal) is ``==3`` then the second moment (variance)
    is merged. This function can be expanded to merge other moments according to Reference [1] as well.
    Note: all arrays must be either the same size or individual values
=======
    return __moment_w_axis(torch.mean, x, axis, reduce_means_elementwise)


def __merge_moments(m1, m2, unbiased=True):
    """
    Merge two statistical moments. If the length of m1/m2 (must be equal) is == 3 then the second moment (variance)
    is merged. This function can be expanded to merge other moments according to Reference 1 as well.
    Note: all tensors/arrays must be either the same size or individual values
    TODO: Type annotation:
        def __merge_moments(m1 : Tuple, m2 : Tuple, unbiased : bool=True) -> Tuple:
>>>>>>> d9391fd6

    Parameters
    ----------
    m1 : Tuple
        Tuple of the moments to merge together, the 0th element is the moment to be merged. The tuple must be
        sorted in descending order of moments
<<<<<<< HEAD
    m2 : Tuple
=======
        Can be
    m2 : tuple
>>>>>>> d9391fd6
        Tuple of the moments to merge together, the 0th element is the moment to be merged. The tuple must be
        sorted in descending order of moments
    unbiased : bool
        Flag for the use of unbiased estimators (when available)


    References
    ----------
    [1] J. Bennett, R. Grout, P. Pebay, D. Roe, D. Thompson, Numerically stable, single-pass, parallel statistics
        algorithms, IEEE International Conference on Cluster Computing and Workshops, 2009, Oct 2009, New Orleans, LA,
        USA.
    """
    if len(m1) != len(m2):
        raise ValueError(
            "m1 and m2 must be same length, currently {} and {}".format(len(m1), len(m2))
        )
    n1, n2 = m1[-1], m2[-1]
    mu1, mu2 = m1[-2], m2[-2]
    n = n1 + n2
    delta = mu2 - mu1
    mu = mu1 + n2 * (delta / n)
    if len(m1) == 2:  # merge means
        return mu, n

    var1, var2 = m1[-3], m2[-3]
    if unbiased:
        var_m = (var1 * (n1 - 1) + var2 * (n2 - 1) + (delta ** 2) * n1 * n2 / n) / (n - 1)
    else:
        var_m = (var1 * n1 + var2 * n2 + (delta ** 2) * n1 * n2 / n) / n

    if len(m1) == 3:  # merge vars
        return var_m, mu, n

    # TODO: This code block can be added if skew or kurtosis support multiple axes:
    # sk1, sk2 = m1[-4], m2[-4]
    # dn = delta / n
    # if all(var_m != 0):  # Skewness does not exist if var is 0
    #     s1 = sk1 + sk2
    #     s2 = dn * (n1 * var2 - n2 * var1) / 6.0
    #     s3 = (dn ** 3) * n1 * n2 * (n1 ** 2 - n2 ** 2)
    #     skew_m = s1 + s2 + s3
    # else:
    #     skew_m = None
    # if len(m1) == 4:
    #     return skew_m, var_m, mu, n
    #
    # k1, k2 = m1[-5], m2[-5]
    # if skew_m is None:
    #     return None, skew_m, var_m, mu, n
    # s1 = (1 / 24.0) * dn * (n1 * sk2 - n2 * sk1)
    # s2 = (1 / 12.0) * (dn ** 2) * ((n1 ** 2) * var2 + (n2 ** 2) * var1)
    # s3 = (dn ** 4) * n1 * n2 * ((n1 ** 3) + (n2 ** 3))
    # k = k1 + k2 + s1 + s2 + s3
    # if len(m1) == 5:
    #     return k, skew_m, var_m, mu, n


<<<<<<< HEAD
def min(
    x: DNDarray,
    axis: Union[int, Tuple[int, ...]] = None,
    out: DNDarray = None,
    keepdim: bool = None,
) -> DNDarray:
=======
def min(x, axis=None, out=None, keepdim=None):
>>>>>>> d9391fd6
    # TODO: initial : scalar, optional Issue #101
    """
    Return the minimum along a given axis.

    Parameters
    ----------
    x : DNDarray
        Input array.
    axis : None or int or Tuple[int,...]
        Axis or axes along which to operate. By default, flattened input is used.
        If this is a tuple of ints, the minimum is selected over multiple axes,
        instead of a single axis or all the axes as before.
    out : Tuple[DNDarray,DNDarray], optional
        Tuple of two output arrays ``(min, min_indices)``. Must be of the same shape and buffer length as the expected
        output. The maximum value of an output element. Must be present to allow computation on empty slice.
    keepdim : bool, optional
        If this is set to ``True``, the axes which are reduced are left in the result as dimensions with size one.
        With this option, the result will broadcast correctly against the original array.


    Examples
    --------
    >>> a = ht.float32([
            [1, 2, 3],
            [4, 5, 6],
            [7, 8, 9],
            [10, 11, 12]
        ])
    >>> ht.min(a)
    tensor([1.])
    >>> ht.min(a, axis=0)
    tensor([[1., 2., 3.]])
    >>> ht.min(a, axis=1)
    tensor([[ 1.],
        [ 4.],
        [ 7.],
        [10.]])
    """

    def local_min(*args, **kwargs):
        result = torch.min(*args, **kwargs)
        if isinstance(result, tuple):
            result = result[0]
        return result

    largest_value = constants.sanitize_infinity(x._DNDarray__array.dtype)
    return operations.__reduce_op(
        x, local_min, MPI.MIN, axis=axis, out=out, neutral=largest_value, keepdim=keepdim
    )


DNDarray.min = lambda self, axis, out, keepdim: min(self, axis, out, keepdim)
DNDarray.min.__doc__ = min.__doc__


def minimum(x1: DNDarray, x2: DNDarray, out: DNDarray = None) -> DNDarray:
    """
    Compares two ``DNDarrays`` and returns a new :class:`~heat.core.dndarray.DNDarray`  containing the element-wise minima.
    If one of the elements being compared is ``NaN``, then that element is returned. They must have the same shape,
    or shapes that can be broadcast to a single shape. For broadcasting semantics,
    see: https://pytorch.org/docs/stable/notes/broadcasting.html
    TODO: Check this: If both elements are NaNs then the first is returned.
    The latter distinction is important for complex NaNs, which are defined as at least one of the real or
    imaginary parts being ``NaN``. The net effect is that NaNs are propagated.

    Parameters
    -----------
    x1 : DNDarray
        The first array containing the elements to be compared.
    x2 : DNDarray
        The second array containing the elements to be compared.
    out : DNDarray, optional
        A location into which the result is stored. If provided, it must have a shape that the inputs broadcast to.
        If not provided or ``None``, a freshly-allocated array is returned.

    Examples
    ---------
    >>> import heat as ht
    >>> import torch
    >>> torch.manual_seed(1)
    <torch._C.Generator object at 0x105c50b50>
    >>> a = ht.random.randn(3,4)
    >>> a
    tensor([[-0.1955, -0.9656,  0.4224,  0.2673],
            [-0.4212, -0.5107, -1.5727, -0.1232],
            [ 3.5870, -1.8313,  1.5987, -1.2770]])
    >>> b = ht.random.randn(3,4)
    >>> b
    tensor([[ 0.8310, -0.2477, -0.8029,  0.2366],
            [ 0.2857,  0.6898, -0.6331,  0.8795],
            [-0.6842,  0.4533,  0.2912, -0.8317]])
    >>> ht.minimum(a,b)
    tensor([[-0.1955, -0.9656, -0.8029,  0.2366],
            [-0.4212, -0.5107, -1.5727, -0.1232],
            [-0.6842, -1.8313,  0.2912, -1.2770]])
    >>> c = ht.random.randn(1,4)
    >>> c
    tensor([[-1.6428,  0.9803, -0.0421, -0.8206]])
    >>> ht.minimum(a,c)
    tensor([[-1.6428, -0.9656, -0.0421, -0.8206],
            [-1.6428, -0.5107, -1.5727, -0.8206],
            [-1.6428, -1.8313, -0.0421, -1.2770]])
    >>> b.__setitem__((0,1), ht.nan)
    >>> b
    tensor([[ 0.8310,     nan, -0.8029,  0.2366],
            [ 0.2857,  0.6898, -0.6331,  0.8795],
            [-0.6842,  0.4533,  0.2912, -0.8317]])
    >>> ht.minimum(a,b)
    tensor([[-0.1955,     nan, -0.8029,  0.2366],
            [-0.4212, -0.5107, -1.5727, -0.1232],
            [-0.6842, -1.8313,  0.2912, -1.2770]])
    >>> d = ht.random.randn(3,4,5)
    >>> ht.minimum(a,d)
    ValueError: operands could not be broadcast, input shapes (3, 4) (3, 4, 5)
    """
    # perform sanitation
    if not isinstance(x1, DNDarray) or not isinstance(x2, DNDarray):
        raise TypeError(
            "expected x1 and x2 to be a ht.DNDarray, but were {}, {} ".format(type(x1), type(x2))
        )
    if out is not None and not isinstance(out, DNDarray):
        raise TypeError("expected out to be None or an ht.DNDarray, but was {}".format(type(out)))

    # apply split semantics
    if x1.split is not None or x2.split is not None:
        if x1.split is None:
            x1.resplit_(x2.split)
        if x2.split is None:
            x2.resplit_(x1.split)
        if x1.split != x2.split:
            if np.prod(x1.gshape) < np.prod(x2.gshape):
                x1.resplit_(x2.split)
            if np.prod(x2.gshape) < np.prod(x1.gshape):
                x2.resplit_(x1.split)
            else:
                if x1.split < x2.split:
                    x2.resplit_(x1.split)
                else:
                    x1.resplit_(x2.split)
        split = x1.split
    else:
        split = None

    # locally: apply torch.min(x1, x2)
    output_lshape = stride_tricks.broadcast_shape(x1.lshape, x2.lshape)
    lresult = factories.empty(output_lshape, dtype=x1.dtype)
    lresult._DNDarray__array = torch.min(x1._DNDarray__array, x2._DNDarray__array)
    lresult._DNDarray__dtype = types.promote_types(x1.dtype, x2.dtype)
    lresult._DNDarray__split = split
    if x1.split is not None or x2.split is not None:
        if x1.comm.is_distributed():  # assuming x1.comm = x2.comm
            output_gshape = stride_tricks.broadcast_shape(x1.gshape, x2.gshape)
            result = factories.empty(output_gshape, dtype=x1.dtype)
            x1.comm.Allgather(lresult, result)
            # TODO: adopt Allgatherv() as soon as it is fixed, Issue #233
            result._DNDarray__dtype = lresult._DNDarray__dtype
            result._DNDarray__split = split

            if out is not None:
                if out.shape != output_gshape:
                    raise ValueError(
                        "Expecting output buffer of shape {}, got {}".format(
                            output_gshape, out.shape
                        )
                    )
                out._DNDarray__array = result._DNDarray__array
                out._DNDarray__dtype = result._DNDarray__dtype
                out._DNDarray__split = split
                out._DNDarray__device = x1.device
                out._DNDarray__comm = x1.comm

                return out
            return result

    if out is not None:
        if out.shape != output_lshape:
            raise ValueError(
                "Expecting output buffer of shape {}, got {}".format(output_lshape, out.shape)
            )
        out._DNDarray__array = lresult._DNDarray__array
        out._DNDarray__dtype = lresult._DNDarray__dtype
        out._DNDarray__split = split
        out._DNDarray__device = x1.device
        out._DNDarray__comm = x1.comm

    return lresult


<<<<<<< HEAD
def __moment_w_axis(
    function: Callable,
    x: DNDarray,
    axis: Union[None, int, list, tuple],
    elementwise_function: Callable,
    unbiased: bool = None,
    Fischer: bool = None,
) -> DNDarray:
    """
    Helper function for calculating a statistical moment along a given axis.

    Parameters
    ----------
    function : Callable
        local torch moment function
    x : DNDarray
        target dataset
    axis : Union[None, int, list, tuple]
        axis/axes to calculate the moment
    elementwise_function : Callable
        function to merge the moment across processes
    unbiased : bool
        if the moment should be unbiased
    Fischer : bool
        if the Fischer correction is to be applied (only used in skew and Kurtosis)

    Returns
    -------

    """
=======
def __moment_w_axis(function, x, axis, elementwise_function, unbiased=None, Fischer=None):
    # TODO: type annotations:
    #    def __moment_w_axis(function: Callable, x, axis: Union[None, int, list, tuple], elementwise_function: Callable,
    #                        unbiased: bool = None, Fischer: bool = None) -> DNDarray:

>>>>>>> d9391fd6
    # helper for calculating a statistical moment with a given axis
    kwargs = {"dim": axis}
    if unbiased:
        kwargs["unbiased"] = unbiased
    if Fischer:
        kwargs["Fischer"] = Fischer

    output_shape = list(x.shape)
    if isinstance(axis, int):
        if axis >= len(x.shape):
            raise ValueError("axis must be < {}, currently is {}".format(len(x.shape), axis))
        axis = stride_tricks.sanitize_axis(x.shape, axis)
        # only one axis given
        output_shape = [output_shape[it] for it in range(len(output_shape)) if it != axis]
        output_shape = output_shape if output_shape else (1,)

        if x.split is None:  # x is *not* distributed -> no need to distributed
            return factories.array(
                function(x._DNDarray__array, **kwargs), dtype=x.dtype, device=x.device
            )
        elif axis == x.split:  # x is distributed and axis chosen is == to split
            return elementwise_function(output_shape)
        # singular axis given (axis) not equal to split direction (x.split)
        lcl = function(x._DNDarray__array, **kwargs)
        return factories.array(
            lcl, is_split=x.split if axis > x.split else x.split - 1, dtype=x.dtype, device=x.device
        )
    elif not isinstance(axis, (list, tuple, torch.Tensor)):
        raise TypeError(
            f"axis must be an int, tuple, list, or torch.Tensor; currently it is {type(axis)}."
        )
    # else:
    if isinstance(axis, torch.Tensor):
        axis = axis.tolist()

    if isinstance(axis, (list, tuple)) and len(set(axis)) != len(axis):  # most common case
        raise ValueError("duplicate value in axis")
    if any(not isinstance(j, int) for j in axis):
        raise ValueError(
            f"items in axis iterable must be integers, axes: {[type(q) for q in axis]}"
        )

    if any(d < 0 for d in axis):
        axis = [stride_tricks.sanitize_axis(x.shape, j) for j in axis]
    if any(d > len(x.shape) for d in axis):
        raise ValueError(f"axes (axis) must be < {len(x.shape)}, currently are {axis}")

    output_shape = [output_shape[it] for it in range(len(output_shape)) if it not in axis]
    # multiple dimensions
    if x.split is None:
        return factories.array(
            function(x._DNDarray__array, **kwargs), is_split=x.split, device=x.device
        )
    if x.split in axis:
        # merge in the direction of the split
        return elementwise_function(output_shape)
    # multiple dimensions which does *not* include the split axis
    # combine along the split axis
    return factories.array(
        function(x._DNDarray__array, **kwargs),
        is_split=x.split if x.split < len(output_shape) else len(output_shape) - 1,
        device=x.device,
    )


<<<<<<< HEAD
def _mpi_argmax(a: str, b: str, _: Any):
    """
    Create the MPI function for doing argmax, for more info see :func:`argmax <argmax>`

    Parameters
    ----------
    a : str
        left hand side buffer
    b : str
        right hand side buffer
    _ : Any
        placeholder
    """
=======
def mpi_argmax(a, b, _):
>>>>>>> d9391fd6
    lhs = torch.from_numpy(np.frombuffer(a, dtype=np.float64))
    rhs = torch.from_numpy(np.frombuffer(b, dtype=np.float64))

    # extract the values and minimal indices from the buffers (first half are values, second are indices)
    values = torch.stack((lhs.chunk(2)[0], rhs.chunk(2)[0]), dim=1)
    indices = torch.stack((lhs.chunk(2)[1], rhs.chunk(2)[1]), dim=1)

    # determine the minimum value and select the indices accordingly
    max, max_indices = torch.max(values, dim=1)
    result = torch.cat((max, indices[torch.arange(values.shape[0]), max_indices]))

    rhs.copy_(result)


MPI_ARGMAX = MPI.Op.Create(_mpi_argmax, commute=True)


def _mpi_argmin(a: str, b: str, _: Any):
    """
    Create the MPI function for doing argmin, for more info see :func:`argmin <argmin>`

    Parameters
    ----------
    a : str
        left hand side
    b : str
        right hand side
    _ : Any
        placeholder
    """
    lhs = torch.from_numpy(np.frombuffer(a, dtype=np.float64))
    rhs = torch.from_numpy(np.frombuffer(b, dtype=np.float64))
    # extract the values and minimal indices from the buffers (first half are values, second are indices)
    values = torch.stack((lhs.chunk(2)[0], rhs.chunk(2)[0]), dim=1)
    indices = torch.stack((lhs.chunk(2)[1], rhs.chunk(2)[1]), dim=1)

    # determine the minimum value and select the indices accordingly
    min, min_indices = torch.min(values, dim=1)
    result = torch.cat((min, indices[torch.arange(values.shape[0]), min_indices]))

    rhs.copy_(result)


MPI_ARGMIN = MPI.Op.Create(_mpi_argmin, commute=True)


<<<<<<< HEAD
def skew(x: DNDarray, axis: Union[None, int] = None, unbiased: bool = True) -> DNDarray:
    """
    Compute the sample skewness of a data set.
=======
def skew(x, axis=None, unbiased=True):
    """
    Compute the sample skewness of a data set.
    TODO: type annotations
        def skew(x : DNDarray, axis : Union[None, int] = None, unbiased : bool = True) -> DNDarray:


    Parameters
    ----------
    x : ht.DNDarray
        Input array
    axis : NoneType or Int
        Axis along which skewness is calculated, Default is to compute over the whole array `x`
    unbiased : Bool
        if True (default) the calculations are corrected for bias

    Warnings
    --------
    UserWarning: Dependent on the axis given and the split configuration a UserWarning may be thrown during this
        function as data is transferred between processes
    """
    if axis is None or (isinstance(axis, int) and x.split == axis):  # no axis given
        # TODO: determine if this is a valid (and fast implementation)
        mu = mean(x, axis=axis)
        if axis is not None and axis > 0:
            mu = mu.expand_dims(axis)
        diff = x - mu

        n = float(x.shape[axis]) if axis is not None else x.gnumel

        m3 = arithmetics.sum(arithmetics.pow(diff, 3.0), axis) / n
        m2 = arithmetics.sum(arithmetics.pow(diff, 2.0), axis) / n
        res = m3 / arithmetics.pow(m2, 1.5)
        if unbiased:
            res *= ((n * (n - 1.0)) ** 0.5) / (n - 2.0)
        return res.item() if res.gnumel == 1 else res
    elif isinstance(axis, (list, tuple)):
        raise TypeError(f"axis cannot be a list or a tuple, currently {type(axis)}")
    else:
        # if multiple axes are required, need to add a reduce_skews_elementwise function
        return __moment_w_axis(__torch_skew, x, axis, None, unbiased)


def std(x, axis=None, ddof=0, **kwargs):
    """
    Calculates and returns the standard deviation of a tensor. The default estimator is biased.
    If a axis is given, the variance will be taken in that direction.
>>>>>>> d9391fd6

    Parameters
    ----------
    x : ht.DNDarray
        Input array
    axis : NoneType or Int
        Axis along which skewness is calculated, Default is to compute over the whole array `x`
    unbiased : Bool
        if True (default) the calculations are corrected for bias

    Warnings
    --------
    UserWarning: Dependent on the axis given and the split configuration a UserWarning may be thrown during this
        function as data is transferred between processes
    """
    if axis is None or (isinstance(axis, int) and x.split == axis):  # no axis given
        # TODO: determine if this is a valid (and fast implementation)
        mu = mean(x, axis=axis)
        if axis is not None and axis > 0:
            mu = mu.expand_dims(axis)
        diff = x - mu

        n = float(x.shape[axis]) if axis is not None else x.gnumel

        m3 = arithmetics.sum(arithmetics.pow(diff, 3.0), axis) / n
        m2 = arithmetics.sum(arithmetics.pow(diff, 2.0), axis) / n
        res = m3 / arithmetics.pow(m2, 1.5)
        if unbiased:
            res *= ((n * (n - 1.0)) ** 0.5) / (n - 2.0)
        return res.item() if res.gnumel == 1 else res
    elif isinstance(axis, (list, tuple)):
        raise TypeError(f"axis cannot be a list or a tuple, currently {type(axis)}")
    else:
        # if multiple axes are required, need to add a reduce_skews_elementwise function
        return __moment_w_axis(__torch_skew, x, axis, None, unbiased)


DNDarray.skew = lambda self, axis, unbiased: skew(self, axis, unbiased)
DNDarray.skew.__doc__ = skew.__doc__


def std(
    x: DNDarray,
    axis: Union[int, Tuple[int, ...], List[int, ...]] = None,
    ddof: int = 0,
    **kwargs: object,
) -> DNDarray:
    """
    Calculates the standard deviation of a ``DNDarray`` with the bessel correction.
    If an axis is given, the variance will be taken in that direction.

    Parameters
    ----------
    x : DNDarray
        array for which the std is calculated for.
        The datatype of ``x`` must be a float
    axis : None or int or iterable
        Axis which the std is taken in. Default ``None`` calculates std of all data items.
    ddof : int, optional
        Delta Degrees of Freedom: the denominator implicitely used in the calculation is N - ddof, where N
        represents the number of elements. If ``ddof=1``, the Bessel correction will be applied.
        Setting ``ddof>1`` raises a ``NotImplementedError``.

    Examples
    --------
    >>> a = ht.random.randn(1,3)
    >>> a
    tensor([[ 0.3421,  0.5736, -2.2377]])
    >>> ht.std(a)
    tensor(1.2742)
    >>> a = ht.random.randn(4,4)
    >>> a
    tensor([[-1.0206,  0.3229,  1.1800,  1.5471],
            [ 0.2732, -0.0965, -0.1087, -1.3805],
            [ 0.2647,  0.5998, -0.1635, -0.0848],
            [ 0.0343,  0.1618, -0.8064, -0.1031]])
    >>> ht.std(a, 0, ddof=1)
    tensor([0.6157, 0.2918, 0.8324, 1.1996])
    >>> ht.std(a, 1, ddof=1)
    tensor([1.1405, 0.7236, 0.3506, 0.4324])
    >>> ht.std(a, 1)
    tensor([0.9877, 0.6267, 0.3037, 0.3745])
    """
    if not axis:
        return np.sqrt(var(x, axis, ddof, **kwargs))
    else:
        return exponential.sqrt(var(x, axis, ddof, **kwargs), out=None)


<<<<<<< HEAD
DNDarray.std = lambda self, axis, ddof, **kwargs: std(self, axis, ddof, **kwargs)
DNDarray.std.__doc__ = std.__doc__


def __torch_skew(
    torch_tensor: torch.Tensor, dim: int = None, unbiased: bool = False
) -> torch.Tensor:
    """
    calculate the sample skewness of a torch tensor
    return the bias corrected Fischer-Pearson standardized moment coefficient by default

    Parameters
    ----------
    torch_tensor : torch.Tensor
        target data
    dim : int
        dimension along which to calculate the skew
        If None, then the skew of the full dataset is calculated
    unbiased : bool
        return the unbiased estimator
    """
    if dim is not None:
        n = torch_tensor.shape[dim]
        diff = torch_tensor - torch.mean(torch_tensor, dim=dim, keepdim=True)
        m3 = torch.true_divide(torch.sum(torch.pow(diff, 3), dim=dim), n)
        m2 = torch.true_divide(torch.sum(torch.pow(diff, 2), dim=dim), n)
    else:
        n = torch_tensor.gnumel()
        diff = torch_tensor - torch.mean(torch_tensor)
        m3 = torch.true_divide(torch.sum(torch.pow(diff, 3)), n)
        m2 = torch.true_divide(torch.sum(torch.pow(diff, 2)), n)
    if not unbiased:
        return torch.true_divide(m3, torch.pow(m2, 1.5))
    coeff = ((n * (n - 1)) ** 0.5) / (n - 2.0)
    return coeff * torch.true_divide(m3, torch.pow(m2, 1.5))


def __torch_kurtosis(
    torch_tensor: torch.Tensor, dim: int = None, Fischer: bool = True, unbiased: bool = False
) -> torch.Tensor:
    """
    calculate the sample kurtosis of a dataset
    default is unbiased and with the Fischer correction

    Parameters
    ----------
    torch_tensor : torch.Tensor
        target dataset
    dim : int, optional
        dimension along which to do calculate
        If None, then the kurtosis of the full dataset is calculated
    Fischer : bool
        if to apply the Fischer correction
    unbiased : bool
        if the returned value/s should be biased or unbiased
    """
    if dim is not None:
        n = torch_tensor.shape[dim]
        diff = torch_tensor - torch.mean(torch_tensor, dim=dim, keepdim=True)
        m4 = torch.true_divide(torch.sum(torch.pow(diff, 4.0), dim=dim), n)
        m2 = torch.true_divide(torch.sum(torch.pow(diff, 2.0), dim=dim), n)
    else:
        n = torch_tensor.gnumel()
        diff = torch_tensor - torch.mean(torch_tensor)
        m4 = torch.true_divide(torch.pow(diff, 4.0), n)
        m2 = torch.true_divide(torch.pow(diff, 2.0), n)
    res = torch.true_divide(m4, torch.pow(m2, 2.0))
    if unbiased:
        res = ((n - 1.0) / ((n - 2.0) * (n - 3.0))) * ((n + 1.0) * res - 3.0 * (n - 1.0)) + 3.0
    if Fischer:
        res -= 3.0
    return res


def var(
    x: DNDarray,
    axis: Union[int, Tuple[int, ...], List[int, ...]] = None,
    ddof: int = 0,
    **kwargs: object,
) -> DNDarray:
    """
    Calculates and returns the variance of a ``DNDarray``. If an axis is given, the variance will be
    taken in that direction.
=======
def __torch_skew(torch_tensor, dim=None, unbiased=False):
    # TODO: type annotations:
    #   def __torch_skew(torch_tensor : torch.Tensor, dim : int = None, unbiased : bool = False) -> torch.Tensor:
    # calculate the sample skewness of a torch tensor
    # return the bias corrected Fischer-Pearson standardized moment coefficient by default
    if dim is not None:
        n = torch_tensor.shape[dim]
        diff = torch_tensor - torch.mean(torch_tensor, dim=dim, keepdim=True)
        m3 = torch.true_divide(torch.sum(torch.pow(diff, 3), dim=dim), n)
        m2 = torch.true_divide(torch.sum(torch.pow(diff, 2), dim=dim), n)
    else:
        n = torch_tensor.gnumel()
        diff = torch_tensor - torch.mean(torch_tensor)
        m3 = torch.true_divide(torch.sum(torch.pow(diff, 3)), n)
        m2 = torch.true_divide(torch.sum(torch.pow(diff, 2)), n)
    if not unbiased:
        return torch.true_divide(m3, torch.pow(m2, 1.5))
    coeff = ((n * (n - 1)) ** 0.5) / (n - 2.0)
    return coeff * torch.true_divide(m3, torch.pow(m2, 1.5))


def __torch_kurtosis(torch_tensor, dim=None, Fischer=True, unbiased=False):
    # TODO: type annotations:
    #   def __torch_kurtosis(torch_tensor : torch.Tensor, dim : int = None, Fischer : bool = True, unbiased : bool = False) -> torch.Tensor:
    # calculate the sample kurtosis of a torch tensor, Pearson's definition
    # returns the excess Kurtosis if excess is True
    # there is not unbiased estimator for Kurtosis
    if dim is not None:
        n = torch_tensor.shape[dim]
        diff = torch_tensor - torch.mean(torch_tensor, dim=dim, keepdim=True)
        m4 = torch.true_divide(torch.sum(torch.pow(diff, 4.0), dim=dim), n)
        m2 = torch.true_divide(torch.sum(torch.pow(diff, 2.0), dim=dim), n)
    else:
        n = torch_tensor.gnumel()
        diff = torch_tensor - torch.mean(torch_tensor)
        m4 = torch.true_divide(torch.pow(diff, 4.0), n)
        m2 = torch.true_divide(torch.pow(diff, 2.0), n)
    res = torch.true_divide(m4, torch.pow(m2, 2.0))
    if unbiased:
        res = ((n - 1.0) / ((n - 2.0) * (n - 3.0))) * ((n + 1.0) * res - 3.0 * (n - 1.0)) + 3.0
    if Fischer:
        res -= 3.0
    return res


def var(x, axis=None, ddof=0, **kwargs):
    """
    Calculates and returns the variance of a tensor. The default estimator is biased.
    If an axis is given, the variance will be taken in that direction.
>>>>>>> d9391fd6

    Parameters
    ----------
    x : DNDarray
        Array for which the variance is calculated for.
        The datatype of ``x`` must be a float
    axis : None or int or iterable
        Axis which the std is taken in. Default ``None`` calculates std of all data items.
    ddof : int, optional
        Delta Degrees of Freedom: the denominator implicitely used in the calculation is N - ddof, where N
        represents the number of elements. If ``ddof=1``, the Bessel correction will be applied.
        Setting ``ddof>1`` raises a ``NotImplementedError``.

    Notes
    -----
    Split semantics when axis is an integer:

    - if ``axis=x.split``, then ``var(x).split=None``

    - if ``axis>split``, then ``var(x).split = x.split``

    - if ``axis<split``, then ``var(x).split=x.split - 1``

    The variance is the average of the squared deviations from the mean, i.e., ``var=mean(abs(x - x.mean())**2)``.
    The mean is normally calculated as ``x.sum()/N``, where ``N = len(x)``. If, however, ``ddof`` is specified, the divisor
    ``N - ddof`` is used instead. In standard statistical practice, ``ddof=1`` provides an unbiased estimator of the
    variance of a hypothetical infinite population. ``ddof=0`` provides a maximum likelihood estimate of the variance
    for normally distributed variables.

    Examples
    --------
    >>> a = ht.random.randn(1,3)
    >>> a
    tensor([[-1.9755,  0.3522,  0.4751]])
    >>> ht.var(a)
    tensor(1.2710)
    >>> ht.var(a, ddof=1)
    tensor(1.9065)
    >>> a = ht.random.randn(4,4)
    >>> a
    tensor([[-0.8665, -2.6848, -0.0215, -1.7363],
            [ 0.5886,  0.5712,  0.4582,  0.5323],
            [ 1.9754,  1.2958,  0.5957,  0.0418],
            [ 0.8196, -1.2911, -0.2026,  0.6212]])
    >>> ht.var(a, 1)
    tensor([1.3092, 0.0034, 0.7061, 0.9217])
    >>> ht.var(a, 0)
    tensor([1.3624, 3.2563, 0.1447, 1.2042])
    >>> ht.var(a, 0, ddof=1)
    tensor([1.3624, 3.2563, 0.1447, 1.2042])
    >>> ht.var(a, 0, ddof=0)
    tensor([1.0218, 2.4422, 0.1085, 0.9032])
    """
    if not isinstance(ddof, int):
        raise TypeError(f"ddof must be integer, is {type(ddof)}")
    elif ddof > 1:
        raise NotImplementedError("Not implemented for ddof > 1.")
    elif ddof < 0:
        raise ValueError(f"Expected ddof=0 or ddof=1, got {ddof}")
    else:
        if kwargs.get("bessel"):
            unbiased = kwargs.get("bessel")
        else:
            unbiased = bool(ddof)

    def __reduce_vars_elementwise(output_shape_i: torch.Tensor) -> DNDarray:
        """
        Function to combine the calculated vars together. This does an element-wise update of the
        calculated vars to merge them together using the merge_vars function. This function operates
        using x from the var function parameters.

        Parameters
        ----------
        output_shape_i : iterable
            Iterable with the dimensions of the output of the var function.
        """

        if x.lshape[x.split] != 0:
            mu = torch.mean(x._DNDarray__array, dim=axis)
            var = torch.var(x._DNDarray__array, dim=axis, unbiased=unbiased)
        else:
            mu = factories.zeros(output_shape_i, dtype=x.dtype, device=x.device)
            var = factories.zeros(output_shape_i, dtype=x.dtype, device=x.device)

        var_shape = list(var.shape) if list(var.shape) else [1]

        var_tot = factories.zeros(([x.comm.size, 3] + var_shape), dtype=x.dtype, device=x.device)
        var_tot[x.comm.rank, 0, :] = var
        var_tot[x.comm.rank, 1, :] = mu
        var_tot[x.comm.rank, 2, :] = float(x.lshape[x.split])
        x.comm.Allreduce(MPI.IN_PLACE, var_tot, MPI.SUM)

        for i in range(1, x.comm.size):
            var_tot[0, 0, :], var_tot[0, 1, :], var_tot[0, 2, :] = __merge_moments(
                (var_tot[0, 0, :], var_tot[0, 1, :], var_tot[0, 2, :]),
                (var_tot[i, 0, :], var_tot[i, 1, :], var_tot[i, 2, :]),
                unbiased=unbiased,
            )
        return var_tot[0, 0, :][0] if var_tot[0, 0, :].size == 1 else var_tot[0, 0, :]

    # ----------------------------------------------------------------------------------------------
    if axis is None:  # no axis given
        if not x.is_distributed():  # not distributed (full tensor on one node)
            ret = torch.var(x._DNDarray__array.float(), unbiased=unbiased)
            return factories.array(ret)

        else:  # case for full matrix calculation (axis is None)
            mu_in = torch.mean(x._DNDarray__array)
            var_in = torch.var(x._DNDarray__array, unbiased=unbiased)
            # Nan is returned when local tensor is empty
            if torch.isnan(var_in):
                var_in = 0.0
            if torch.isnan(mu_in):
                mu_in = 0.0

            n = x.lnumel
            var_tot = factories.zeros((x.comm.size, 3), dtype=x.dtype, device=x.device)
            var_proc = factories.zeros((x.comm.size, 3), dtype=x.dtype, device=x.device)
            var_proc[x.comm.rank] = var_in, mu_in, float(n)
            x.comm.Allreduce(var_proc, var_tot, MPI.SUM)

            for i in range(1, x.comm.size):
                var_tot[0, 0], var_tot[0, 1], var_tot[0, 2] = __merge_moments(
                    (var_tot[0, 0], var_tot[0, 1], var_tot[0, 2]),
                    (var_tot[i, 0], var_tot[i, 1], var_tot[i, 2]),
                    unbiased=unbiased,
                )
            return var_tot[0][0]

    else:  # axis is given
<<<<<<< HEAD
        return __moment_w_axis(torch.var, x, axis, __reduce_vars_elementwise, unbiased)


DNDarray.var = lambda self, axis, ddof, **kwargs: var(self, axis, ddof, **kwargs)
DNDarray.bar.__doc__ = var.__doc__
=======
        return __moment_w_axis(torch.var, x, axis, reduce_vars_elementwise, unbiased)
>>>>>>> d9391fd6
<|MERGE_RESOLUTION|>--- conflicted
+++ resolved
@@ -1,15 +1,10 @@
 import numpy as np
 import torch
-<<<<<<< HEAD
 from typing import Any, Callable, Union, Tuple, List
 
 from .communication import MPI
 from .dndarray import DNDarray
-=======
-from typing import Callable, Union, Tuple
-
-from .communication import MPI
->>>>>>> d9391fd6
+
 from . import arithmetics
 from . import exponential
 from . import factories
@@ -444,7 +439,6 @@
     return c
 
 
-<<<<<<< HEAD
 def kurtosis(
     x: DNDarray, axis: Union[None, int] = None, unbiased: bool = True, Fischer: bool = True
 ) -> DNDarray:
@@ -452,17 +446,6 @@
     Compute the kurtosis (Fisher or Pearson) of a dataset.
     Kurtosis is the fourth central moment divided by the square of the variance.
     If Fisher’s definition is used, then 3.0 is subtracted from the result to give 0.0 for a normal distribution.
-=======
-def kurtosis(x, axis=None, unbiased=True, Fischer=True):
-    """
-    Compute the kurtosis (Fisher or Pearson) of a dataset.
-    TODO: type annotations:
-            def kurtosis(x : DNDarray, axis : Union[None, int] = None, unbiased : bool = True, Fischer : bool = True) -> DNDarray:
-
-    Kurtosis is the fourth central moment divided by the square of the variance.
-    If Fisher’s definition is used, then 3.0 is subtracted from the result to give 0.0 for a normal distribution.
-
->>>>>>> d9391fd6
     If unbiased is True (defualt) then the kurtosis is calculated using k statistics to
     eliminate bias coming from biased moment estimators
 
@@ -504,7 +487,6 @@
         return __moment_w_axis(__torch_kurtosis, x, axis, None, unbiased, Fischer)
 
 
-<<<<<<< HEAD
 DNDarray.kurtosis = lambda self, axis, unbiased, Fischer: kurtosis(self, axis, unbiased, Fischer)
 DNDarray.kustosis.__doc__ = average.__doc__
 
@@ -515,9 +497,6 @@
     out: DNDarray = None,
     keepdim: bool = None,
 ) -> DNDarray:
-=======
-def max(x, axis=None, out=None, keepdim=None):
->>>>>>> d9391fd6
     # TODO: initial : scalar, optional Issue #101
     """
     Return the maximum along a given axis.
@@ -789,13 +768,8 @@
                 (mu_tot[0, :], n_tot[0]), (mu_tot[i, :], n_tot[i])
             )
         return mu_tot[0][0] if mu_tot[0].size == 1 else mu_tot[0]
-<<<<<<< HEAD
-        # ----------------------------------------------------------------------------------------------
-
-=======
 
     # ----------------------------------------------------------------------------------------------
->>>>>>> d9391fd6
     if axis is None:
         # full matrix calculation
         if not x.is_distributed():
@@ -818,7 +792,6 @@
                     (mu_tot[0, 0], mu_tot[0, 1]), (mu_tot[i, 0], mu_tot[i, 1])
                 )
             return mu_tot[0][0]
-<<<<<<< HEAD
     return __moment_w_axis(torch.mean, x, axis, __reduce_means_elementwise)
 
 
@@ -827,37 +800,20 @@
 
 
 def __merge_moments(
-    m1: torch.Tensor, m2: torch.Tensor, bessel: bool = True
+    m1: torch.Tensor, m2: torch.Tensor, unbiased: bool = True
 ) -> Tuple[torch.Tensor, ...]:
     """
     Merge two statistical moments.
     If the length of ``m1`` and ``m2`` (must be equal) is ``==3`` then the second moment (variance)
     is merged. This function can be expanded to merge other moments according to Reference [1] as well.
     Note: all arrays must be either the same size or individual values
-=======
-    return __moment_w_axis(torch.mean, x, axis, reduce_means_elementwise)
-
-
-def __merge_moments(m1, m2, unbiased=True):
-    """
-    Merge two statistical moments. If the length of m1/m2 (must be equal) is == 3 then the second moment (variance)
-    is merged. This function can be expanded to merge other moments according to Reference 1 as well.
-    Note: all tensors/arrays must be either the same size or individual values
-    TODO: Type annotation:
-        def __merge_moments(m1 : Tuple, m2 : Tuple, unbiased : bool=True) -> Tuple:
->>>>>>> d9391fd6
 
     Parameters
     ----------
     m1 : Tuple
         Tuple of the moments to merge together, the 0th element is the moment to be merged. The tuple must be
         sorted in descending order of moments
-<<<<<<< HEAD
     m2 : Tuple
-=======
-        Can be
-    m2 : tuple
->>>>>>> d9391fd6
         Tuple of the moments to merge together, the 0th element is the moment to be merged. The tuple must be
         sorted in descending order of moments
     unbiased : bool
@@ -915,16 +871,12 @@
     #     return k, skew_m, var_m, mu, n
 
 
-<<<<<<< HEAD
 def min(
     x: DNDarray,
     axis: Union[int, Tuple[int, ...]] = None,
     out: DNDarray = None,
     keepdim: bool = None,
 ) -> DNDarray:
-=======
-def min(x, axis=None, out=None, keepdim=None):
->>>>>>> d9391fd6
     # TODO: initial : scalar, optional Issue #101
     """
     Return the minimum along a given axis.
@@ -1113,7 +1065,6 @@
     return lresult
 
 
-<<<<<<< HEAD
 def __moment_w_axis(
     function: Callable,
     x: DNDarray,
@@ -1144,13 +1095,6 @@
     -------
 
     """
-=======
-def __moment_w_axis(function, x, axis, elementwise_function, unbiased=None, Fischer=None):
-    # TODO: type annotations:
-    #    def __moment_w_axis(function: Callable, x, axis: Union[None, int, list, tuple], elementwise_function: Callable,
-    #                        unbiased: bool = None, Fischer: bool = None) -> DNDarray:
-
->>>>>>> d9391fd6
     # helper for calculating a statistical moment with a given axis
     kwargs = {"dim": axis}
     if unbiased:
@@ -1216,7 +1160,6 @@
     )
 
 
-<<<<<<< HEAD
 def _mpi_argmax(a: str, b: str, _: Any):
     """
     Create the MPI function for doing argmax, for more info see :func:`argmax <argmax>`
@@ -1230,9 +1173,6 @@
     _ : Any
         placeholder
     """
-=======
-def mpi_argmax(a, b, _):
->>>>>>> d9391fd6
     lhs = torch.from_numpy(np.frombuffer(a, dtype=np.float64))
     rhs = torch.from_numpy(np.frombuffer(b, dtype=np.float64))
 
@@ -1279,59 +1219,9 @@
 MPI_ARGMIN = MPI.Op.Create(_mpi_argmin, commute=True)
 
 
-<<<<<<< HEAD
 def skew(x: DNDarray, axis: Union[None, int] = None, unbiased: bool = True) -> DNDarray:
     """
     Compute the sample skewness of a data set.
-=======
-def skew(x, axis=None, unbiased=True):
-    """
-    Compute the sample skewness of a data set.
-    TODO: type annotations
-        def skew(x : DNDarray, axis : Union[None, int] = None, unbiased : bool = True) -> DNDarray:
-
-
-    Parameters
-    ----------
-    x : ht.DNDarray
-        Input array
-    axis : NoneType or Int
-        Axis along which skewness is calculated, Default is to compute over the whole array `x`
-    unbiased : Bool
-        if True (default) the calculations are corrected for bias
-
-    Warnings
-    --------
-    UserWarning: Dependent on the axis given and the split configuration a UserWarning may be thrown during this
-        function as data is transferred between processes
-    """
-    if axis is None or (isinstance(axis, int) and x.split == axis):  # no axis given
-        # TODO: determine if this is a valid (and fast implementation)
-        mu = mean(x, axis=axis)
-        if axis is not None and axis > 0:
-            mu = mu.expand_dims(axis)
-        diff = x - mu
-
-        n = float(x.shape[axis]) if axis is not None else x.gnumel
-
-        m3 = arithmetics.sum(arithmetics.pow(diff, 3.0), axis) / n
-        m2 = arithmetics.sum(arithmetics.pow(diff, 2.0), axis) / n
-        res = m3 / arithmetics.pow(m2, 1.5)
-        if unbiased:
-            res *= ((n * (n - 1.0)) ** 0.5) / (n - 2.0)
-        return res.item() if res.gnumel == 1 else res
-    elif isinstance(axis, (list, tuple)):
-        raise TypeError(f"axis cannot be a list or a tuple, currently {type(axis)}")
-    else:
-        # if multiple axes are required, need to add a reduce_skews_elementwise function
-        return __moment_w_axis(__torch_skew, x, axis, None, unbiased)
-
-
-def std(x, axis=None, ddof=0, **kwargs):
-    """
-    Calculates and returns the standard deviation of a tensor. The default estimator is biased.
-    If a axis is given, the variance will be taken in that direction.
->>>>>>> d9391fd6
 
     Parameters
     ----------
@@ -1421,7 +1311,6 @@
         return exponential.sqrt(var(x, axis, ddof, **kwargs), out=None)
 
 
-<<<<<<< HEAD
 DNDarray.std = lambda self, axis, ddof, **kwargs: std(self, axis, ddof, **kwargs)
 DNDarray.std.__doc__ = std.__doc__
 
@@ -1505,57 +1394,6 @@
     """
     Calculates and returns the variance of a ``DNDarray``. If an axis is given, the variance will be
     taken in that direction.
-=======
-def __torch_skew(torch_tensor, dim=None, unbiased=False):
-    # TODO: type annotations:
-    #   def __torch_skew(torch_tensor : torch.Tensor, dim : int = None, unbiased : bool = False) -> torch.Tensor:
-    # calculate the sample skewness of a torch tensor
-    # return the bias corrected Fischer-Pearson standardized moment coefficient by default
-    if dim is not None:
-        n = torch_tensor.shape[dim]
-        diff = torch_tensor - torch.mean(torch_tensor, dim=dim, keepdim=True)
-        m3 = torch.true_divide(torch.sum(torch.pow(diff, 3), dim=dim), n)
-        m2 = torch.true_divide(torch.sum(torch.pow(diff, 2), dim=dim), n)
-    else:
-        n = torch_tensor.gnumel()
-        diff = torch_tensor - torch.mean(torch_tensor)
-        m3 = torch.true_divide(torch.sum(torch.pow(diff, 3)), n)
-        m2 = torch.true_divide(torch.sum(torch.pow(diff, 2)), n)
-    if not unbiased:
-        return torch.true_divide(m3, torch.pow(m2, 1.5))
-    coeff = ((n * (n - 1)) ** 0.5) / (n - 2.0)
-    return coeff * torch.true_divide(m3, torch.pow(m2, 1.5))
-
-
-def __torch_kurtosis(torch_tensor, dim=None, Fischer=True, unbiased=False):
-    # TODO: type annotations:
-    #   def __torch_kurtosis(torch_tensor : torch.Tensor, dim : int = None, Fischer : bool = True, unbiased : bool = False) -> torch.Tensor:
-    # calculate the sample kurtosis of a torch tensor, Pearson's definition
-    # returns the excess Kurtosis if excess is True
-    # there is not unbiased estimator for Kurtosis
-    if dim is not None:
-        n = torch_tensor.shape[dim]
-        diff = torch_tensor - torch.mean(torch_tensor, dim=dim, keepdim=True)
-        m4 = torch.true_divide(torch.sum(torch.pow(diff, 4.0), dim=dim), n)
-        m2 = torch.true_divide(torch.sum(torch.pow(diff, 2.0), dim=dim), n)
-    else:
-        n = torch_tensor.gnumel()
-        diff = torch_tensor - torch.mean(torch_tensor)
-        m4 = torch.true_divide(torch.pow(diff, 4.0), n)
-        m2 = torch.true_divide(torch.pow(diff, 2.0), n)
-    res = torch.true_divide(m4, torch.pow(m2, 2.0))
-    if unbiased:
-        res = ((n - 1.0) / ((n - 2.0) * (n - 3.0))) * ((n + 1.0) * res - 3.0 * (n - 1.0)) + 3.0
-    if Fischer:
-        res -= 3.0
-    return res
-
-
-def var(x, axis=None, ddof=0, **kwargs):
-    """
-    Calculates and returns the variance of a tensor. The default estimator is biased.
-    If an axis is given, the variance will be taken in that direction.
->>>>>>> d9391fd6
 
     Parameters
     ----------
@@ -1686,12 +1524,8 @@
             return var_tot[0][0]
 
     else:  # axis is given
-<<<<<<< HEAD
         return __moment_w_axis(torch.var, x, axis, __reduce_vars_elementwise, unbiased)
 
 
 DNDarray.var = lambda self, axis, ddof, **kwargs: var(self, axis, ddof, **kwargs)
-DNDarray.bar.__doc__ = var.__doc__
-=======
-        return __moment_w_axis(torch.var, x, axis, reduce_vars_elementwise, unbiased)
->>>>>>> d9391fd6
+DNDarray.bar.__doc__ = var.__doc__