from __future__ import annotations

import torch

from .communication import MPI
<<<<<<< HEAD
from .dndarray import DNDarray
from . import operations
=======
from . import _operations
>>>>>>> 56083ab8

__all__ = ["eq", "equal", "ge", "gt", "le", "lt", "ne"]


def eq(t1, t2) -> DNDarray:
    """
    Element-wise rich comparison of equality between values from two operands, commutative.
    Takes the first and second operand (scalar or ``DNDarray``) whose elements are to be compared as argument.

    Parameters
    ----------
    t1: DNDarray or scalar
        The first operand involved in the comparison
    t2: DNDarray or scalar
        The second operand involved in the comparison

    Examples
    ---------
    >>> import heat as ht
    >>> T1 = ht.float32([[1, 2],[3, 4]])
    >>> ht.eq(T1, 3.0)
    tensor([[0, 0],
            [1, 0]])
    >>> T2 = ht.float32([[2, 2], [2, 2]])
    >>> ht.eq(T1, T2)
    tensor([[0, 1],
            [0, 0]])
    """
    return _operations.__binary_op(torch.eq, t1, t2)


DNDarray.__eq__ = lambda self, other: eq(self, other)
DNDarray.__eq__.__doc__ = eq.__doc__


def equal(t1, t2) -> bool:
    """
    Overall comparison of equality between two ``DNDarrays``. Returns ``True`` if two arrays have the same size and elements,
    and ``False`` otherwise.

    Parameters
    ----------
    t1: DNDarray or scalar
        The first operand involved in the comparison
    t2: DNDarray or scalar
        The second operand involved in the comparison

    Examples
    ---------
    >>> import heat as ht
    >>> T1 = ht.float32([[1, 2],[3, 4]])
    >>> ht.equal(T1, ht.float32([[1, 2],[3, 4]]))
    True
    >>> T2 = ht.float32([[2, 2], [2, 2]])
    >>> ht.eq(T1, T2)
    False
    >>> ht.eq(T1, 3.0)
    False
    """
    result_tensor = _operations.__binary_op(torch.equal, t1, t2)

    if result_tensor._DNDarray__array.numel() == 1:
        result_value = result_tensor._DNDarray__array.item()
    else:
        result_value = True

    return result_tensor.comm.allreduce(result_value, MPI.LAND)


def ge(t1, t2) -> DNDarray:
    """
    Element-wise rich greater than or equal comparison between values from operand ``t1`` with respect to values of
    operand ``t2`` (i.e. ``t1>=t2``), not commutative.
    Takes the first and second operand (scalar or ``DNDarray``) whose elements are to be compared as argument.

    Parameters
    ----------
    t1: DNDarray or scalar
        The first operand to be compared greater than or equal to second operand
    t2: DNDarray or scalar
       The second operand to be compared less than or equal to first operand

    Examples
    -------
    >>> import heat as ht
    >>> T1 = ht.float32([[1, 2],[3, 4]])
    >>> ht.ge(T1, 3.0)
    tensor([[0, 0],
            [1, 1]], dtype=torch.uint8)
    >>> T2 = ht.float32([[2, 2], [2, 2]])
    >>> ht.ge(T1, T2)
    tensor([[0, 1],
            [1, 1]], dtype=torch.uint8)
    """
    return _operations.__binary_op(torch.ge, t1, t2)


DNDarray.__ge__ = lambda self, other: ge(self, other)
DNDarray.__ge__.__doc__ = ge.__doc__


def gt(t1, t2) -> DNDarray:
    """
    Element-wise rich greater than comparison between values from operand ``t1`` with respect to values of
    operand ``t2`` (i.e. ``t1>t2``), not commutative.
    Takes the first and second operand (scalar or ``DNDarray``) whose elements are to be compared as argument.

    Parameters
    ----------
    t1: DNDarray or scalar
       The first operand to be compared greater than second operand
    t2: DNDarray or scalar
       The second operand to be compared less than first operand

    Examples
    -------
    >>> import heat as ht
    >>> T1 = ht.float32([[1, 2],[3, 4]])
    >>> ht.gt(T1, 3.0)
    tensor([[0, 0],
            [0, 1]], dtype=torch.uint8)
    >>> T2 = ht.float32([[2, 2], [2, 2]])
    >>> ht.gt(T1, T2)
    tensor([[0, 0],
            [1, 1]], dtype=torch.uint8)
    """
    return _operations.__binary_op(torch.gt, t1, t2)


DNDarray.__gt__ = lambda self, other: gt(self, other)
DNDarray.__gt__.__doc__ = gt.__doc__


def le(t1, t2) -> DNDarray:
    """
    Element-wise rich less than or equal comparison between values from operand ``t1`` with respect to values of
    operand ``t2`` (i.e. ``t1<=t2``), not commutative.
    Takes the first and second operand (scalar or ``DNDarray``) whose elements are to be compared as argument.

    Parameters
    ----------
    t1: DNDarray or scalar
       The first operand to be compared less than or equal to second operand
    t2: DNDarray or scalar
       The second operand to be compared greater than or equal to first operand

    Examples
    -------
    >>> import heat as ht
    >>> T1 = ht.float32([[1, 2],[3, 4]])
    >>> ht.le(T1, 3.0)
    tensor([[1, 1],
            [1, 0]], dtype=torch.uint8)
    >>> T2 = ht.float32([[2, 2], [2, 2]])
    >>> ht.le(T1, T2)
    tensor([[1, 1],
            [0, 0]], dtype=torch.uint8)
    """
    return _operations.__binary_op(torch.le, t1, t2)


DNDarray.__le__ = lambda self, other: le(self, other)
DNDarray.__le__.__doc__ = le.__doc__


def lt(t1, t2) -> DNDarray:
    """
    Element-wise rich less than comparison between values from operand t1 with respect to values of
    operand ``t2`` (i.e. ``t1<t2``), not commutative.
    Takes the first and second operand (scalar or ``DNDarray``) whose elements are to be compared as argument.

    Parameters
    ----------
    t1: DNDarray or scalar
        The first operand to be compared less than second operand
    t2: DNDarray or scalar
        The second operand to be compared greater than first operand

    Examples
    -------
    >>> import heat as ht
    >>> T1 = ht.float32([[1, 2],[3, 4]])
    >>> ht.lt(T1, 3.0)
    tensor([[1, 1],
            [0, 0]], dtype=torch.uint8)
    >>> T2 = ht.float32([[2, 2], [2, 2]])
    >>> ht.lt(T1, T2)
    tensor([[1, 0],
            [0, 0]], dtype=torch.uint8)
    """
    return _operations.__binary_op(torch.lt, t1, t2)


DNDarray.__lt__ = lambda self, other: lt(self, other)
DNDarray.__lt__.__doc__ = lt.__doc__


def ne(t1, t2) -> DNDarray:
    """
    Element-wise rich comparison of non-equality between values from two operands, commutative.
    Takes the first and second operand (scalar or ``DNDarray``) whose elements are to be compared as argument.

    Parameters
    ----------
    t1: DNDarray or scalar
        The first operand involved in the comparison
    t2: DNDarray or scalar
        The second operand involved in the comparison

    Examples
    ---------
    >>> import heat as ht
    >>> T1 = ht.float32([[1, 2],[3, 4]])
    >>> ht.ne(T1, 3.0)
    tensor([[1, 1],
            [0, 1]])
    >>> T2 = ht.float32([[2, 2], [2, 2]])
    >>> ht.ne(T1, T2)
    tensor([[1, 0],
            [1, 1]])
    """
<<<<<<< HEAD
    return operations.__binary_op(torch.ne, t1, t2)


DNDarray.__ne__ = lambda self, other: ne(self, other)
DNDarray.__ne__.__doc__ = ne.__doc__
=======
    return _operations.__binary_op(torch.ne, t1, t2)
>>>>>>> 56083ab8
<|MERGE_RESOLUTION|>--- conflicted
+++ resolved
@@ -3,12 +3,8 @@
 import torch
 
 from .communication import MPI
-<<<<<<< HEAD
 from .dndarray import DNDarray
-from . import operations
-=======
 from . import _operations
->>>>>>> 56083ab8
 
 __all__ = ["eq", "equal", "ge", "gt", "le", "lt", "ne"]
 
@@ -230,12 +226,9 @@
     tensor([[1, 0],
             [1, 1]])
     """
-<<<<<<< HEAD
-    return operations.__binary_op(torch.ne, t1, t2)
+
+    return _operations.__binary_op(torch.ne, t1, t2)
 
 
 DNDarray.__ne__ = lambda self, other: ne(self, other)
-DNDarray.__ne__.__doc__ = ne.__doc__
-=======
-    return _operations.__binary_op(torch.ne, t1, t2)
->>>>>>> 56083ab8
+DNDarray.__ne__.__doc__ = ne.__doc__