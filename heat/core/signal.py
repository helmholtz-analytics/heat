"""Provides a collection of signal-processing operations"""

import torch
from typing import Union, Tuple, Sequence

from .communication import MPI
from .dndarray import DNDarray
from .types import promote_types
from .manipulations import pad, flip
from .factories import array
import torch.nn.functional as fc

__all__ = ["convolve"]


def convolve(a: DNDarray, v: DNDarray, mode: str = "full") -> DNDarray:
    """
    Returns the discrete, linear convolution of two one-dimensional `DNDarray`s.

    Parameters
    ----------
    a : DNDarray
        One-dimensional signal `DNDarray` of shape (N,)
    v : DNDarray
        One-dimensional filter weight `DNDarray` of shape (M,).
    mode : str
        Can be 'full', 'valid', or 'same'. Default is 'full'.
        'full':
          Returns the convolution at
          each point of overlap, with an output shape of (N+M-1,). At
          the end-points of the convolution, the signals do not overlap
          completely, and boundary effects may be seen.
        'same':
          Mode 'same' returns output  of length 'N'. Boundary
          effects are still visible. This mode is not supported for
          even-sized filter weights
        'valid':
          Mode 'valid' returns output of length 'N-M+1'. The
          convolution product is only given for points where the signals
          overlap completely. Values outside the signal boundary have no
          effect.

    Notes
    -----
        Contrary to the original `numpy.convolve`, this function does not
        swap the input arrays if the second one is larger than the first one.
        This is because `a`, the signal, might be memory-distributed,
        whereas the filter `v` is assumed to be non-distributed,
        i.e. a copy of `v` will reside on each process.


    Examples
    --------
    Note how the convolution operator flips the second array
    before "sliding" the two across one another:

    >>> a = ht.ones(10)
    >>> v = ht.arange(3).astype(ht.float)
    >>> ht.convolve(a, v, mode='full')
    DNDarray([0., 1., 3., 3., 3., 3., 2.])
    >>> ht.convolve(a, v, mode='same')
    DNDarray([1., 3., 3., 3., 3.])
    >>> ht.convolve(a, v, mode='valid')
    DNDarray([3., 3., 3.])
    """
    if not isinstance(a, DNDarray):
        try:
            a = array(a)
        except TypeError:
            raise TypeError("non-supported type for signal: {}".format(type(a)))
    if not isinstance(v, DNDarray):
        try:
            v = array(v)
        except TypeError:
            raise TypeError("non-supported type for filter: {}".format(type(v)))
    promoted_type = promote_types(a.dtype, v.dtype)
    a = a.astype(promoted_type)
    v = v.astype(promoted_type)

    if v.is_distributed() and mode == "full" or mode == "same":
        raise TypeError("Distributed filter weights only supportes valid mode")
    if len(a.shape) != 1 or len(v.shape) != 1:
        raise ValueError("Only 1-dimensional input DNDarrays are allowed")
    if a.shape[0] <= v.shape[0]:
        raise ValueError("Filter size must not be greater than or equal to signal size")
    if mode == "same" and v.shape[0] % 2 == 0:
        raise ValueError("Mode 'same' cannot be used with even-sized kernel")

    # compute halo size
    halo_size = int(v.lshape_map[0][0] / 2)

    # pad DNDarray with zeros according to mode
    if mode == "full":
        pad_size = v.shape[0] - 1
        gshape = v.shape[0] + a.shape[0] - 1
    elif mode == "same":
        pad_size = halo_size
        gshape = a.shape[0]
    elif mode == "valid":
        pad_size = 0
        gshape = a.shape[0] - v.shape[0] + 1
    else:
        raise ValueError("Supported modes are 'full', 'valid', 'same', got {}".format(mode))

    a = pad(a, pad_size, "constant", 0)

    if a.is_distributed():
        if (v.lshape_map[:, 0] > a.lshape_map[:, 0]).any():
            raise ValueError(
                "Local chunk of filter weight is larger than the local chunks of signal"
            )
        # fetch halos and store them in a.halo_next/a.halo_prev
        a.get_halo(halo_size)
        # apply halos to local array
        signal = a.array_with_halos
    else:
        signal = a.larray

    # make signal and filter weight 3D for Pytorch conv1d function
    t_a = signal  # stores temporary signal
    signal = signal.reshape(1, 1, signal.shape[0])

    # flip filter for convolution as Pytorch conv1d computes correlations
    v = flip(v, [0])
    if v.larray.shape != v.lshape_map[0]:
        # pads weights if input kernel is uneven
        target = torch.zeros(v.lshape_map[0][0], dtype=v.larray.dtype)
        pad_size = v.lshape_map[0][0] - v.larray.shape[0]
        target[pad_size:] = v.larray
        weight = target
    else:
        weight = v.larray
    t_v = weight  # stores temporary weight
    weight = weight.reshape(1, 1, weight.shape[0])

    # cast to float if on GPU
    if signal.is_cuda:
        float_type = promote_types(signal.dtype, torch.float32).torch_type()
        signal = signal.to(float_type)
        weight = weight.to(float_type)

    if v.comm.is_distributed() and a.split is not None and v.split is not None:
        rank = v.comm.rank
        size = v.comm.size
<<<<<<< HEAD

        t_signal_shape = (t_a.shape[0] - t_v.shape[0]) if(a.comm.rank != 0 and int(v.lshape_map[0][0] % 2) == 0) else (t_a.shape[0] - t_v.shape[0] + 1)
        t_signal = torch.zeros((v.comm.size, t_signal_shape))

        for r in range(size):
            dest_rank = r
            send = v.comm.Isend(t_v, dest_rank)
            send.Wait()
        for r in range(size):
            origin_rank = r
            recv = v.comm.Irecv(t_v, origin_rank)
            recv.Wait()

=======
        # prepare for sending
        dest_rank1 = rank + 1
        dest_rank2 = rank - 1
        # prepare for receiving
        origin_rank1 = rank - 1
        origin_rank2 = rank + 1

        # `t_signal` stores signal filtered of a particular signal with different weights
        t_signal_shape = (
            (t_a.shape[0] - t_v.shape[0])
            if (a.comm.rank != 0 and int(v.lshape_map[0][0] % 2) == 0)
            else (t_a.shape[0] - t_v.shape[0] + 1)
        )
        t_signal = torch.zeros((v.comm.size, t_signal_shape))

        signal_filtered = fc.conv1d(signal, weight)
        signal_filtered = signal_filtered[0, 0, :]
        if a.comm.rank != 0 and int(v.lshape_map[0][0] % 2) == 0:
            signal_filtered = signal_filtered[1:]
        t_signal[rank] = signal_filtered

        # sending weights
        if rank != size - 1:
            aa = v.comm.Isend(t_v, dest_rank1)
            aa.Wait()
            print("Rank ", rank, "sent data: ", t_v, "to Rank ", dest_rank1)
        if rank != 0:
            bb = v.comm.Isend(t_v, dest_rank2)
            bb.Wait()
            print("Rank ", rank, "sent data: ", t_v, "to Rank ", dest_rank2)

        # receiving weights
        if rank != size - 1:
            cc = v.comm.Irecv(t_v, origin_rank2)
            cc.Wait()
            print("Rank ", rank, "recieved data: ", t_v, "from Rank ", origin_rank2)
            t_v1 = t_v.reshape(1, 1, t_v.shape[0])
            signal_filtered = fc.conv1d(signal, t_v1)
            # unpack 3D result into 1D
            signal_filtered = signal_filtered[0, 0, :]

            if a.comm.rank != 0 and int(v.lshape_map[0][0] % 2) == 0:
                signal_filtered = signal_filtered[1:]
            t_signal[origin_rank2] = signal_filtered
            print("signal filtered :", signal_filtered, " of rank:", rank)

        if rank != 0:
            dd = v.comm.Irecv(t_v, origin_rank1)
            dd.Wait()
            print("Rank ", rank, "recieved data: ", t_v, "from Rank ", origin_rank1)
>>>>>>> 9580cb4e
            t_v2 = t_v.reshape(1, 1, t_v.shape[0])
            local_signal_filtered = fc.conv1d(signal, t_v2)
            # unpack 3D result into 1D
            local_signal_filtered = local_signal_filtered[0, 0, :]

<<<<<<< HEAD
            if a.comm.rank != 0 and int(v.lshape_map[0][0] % 2) == 0:
                local_signal_filtered = local_signal_filtered[1:]
            t_signal[origin_rank] = local_signal_filtered

        global_signal_filtered = array(t_signal, dtype= t_signal.dtype, is_split= 1, device= a.device, comm= a.comm)
        signal_filtered = array(0)
        start_idx = 0
        for row in range(size):
            signal_filtered += global_signal_filtered[row][start_idx : start_idx + gshape]
            if(row != size-1): start_idx += int(v.lshape_map[row + 1][0])
        signal_filtered.balance_()
        return signal_filtered
=======
            if int(v.lshape_map[0][0] % 2) == 0:
                signal_filtered = signal_filtered[1:]
            t_signal[origin_rank1] = signal_filtered
            print("signal filtered :", signal_filtered, " of rank: ", rank)
        print(t_signal)

>>>>>>> 9580cb4e
    else:
        # apply torch convolution operator
        signal_filtered = fc.conv1d(signal, weight)

        # unpack 3D result into 1D
        signal_filtered = signal_filtered[0, 0, :]

        # if kernel shape along split axis is even we need to get rid of duplicated values
        if a.comm.rank != 0 and v.shape[0] % 2 == 0:
            signal_filtered = signal_filtered[1:]

        return DNDarray(
            signal_filtered.contiguous(),
            (gshape,),
            signal_filtered.dtype,
            a.split,
            a.device,
            a.comm,
            balanced=False,
        ).astype(a.dtype.torch_type())<|MERGE_RESOLUTION|>--- conflicted
+++ resolved
@@ -142,7 +142,6 @@
     if v.comm.is_distributed() and a.split is not None and v.split is not None:
         rank = v.comm.rank
         size = v.comm.size
-<<<<<<< HEAD
 
         t_signal_shape = (t_a.shape[0] - t_v.shape[0]) if(a.comm.rank != 0 and int(v.lshape_map[0][0] % 2) == 0) else (t_a.shape[0] - t_v.shape[0] + 1)
         t_signal = torch.zeros((v.comm.size, t_signal_shape))
@@ -156,64 +155,11 @@
             recv = v.comm.Irecv(t_v, origin_rank)
             recv.Wait()
 
-=======
-        # prepare for sending
-        dest_rank1 = rank + 1
-        dest_rank2 = rank - 1
-        # prepare for receiving
-        origin_rank1 = rank - 1
-        origin_rank2 = rank + 1
-
-        # `t_signal` stores signal filtered of a particular signal with different weights
-        t_signal_shape = (
-            (t_a.shape[0] - t_v.shape[0])
-            if (a.comm.rank != 0 and int(v.lshape_map[0][0] % 2) == 0)
-            else (t_a.shape[0] - t_v.shape[0] + 1)
-        )
-        t_signal = torch.zeros((v.comm.size, t_signal_shape))
-
-        signal_filtered = fc.conv1d(signal, weight)
-        signal_filtered = signal_filtered[0, 0, :]
-        if a.comm.rank != 0 and int(v.lshape_map[0][0] % 2) == 0:
-            signal_filtered = signal_filtered[1:]
-        t_signal[rank] = signal_filtered
-
-        # sending weights
-        if rank != size - 1:
-            aa = v.comm.Isend(t_v, dest_rank1)
-            aa.Wait()
-            print("Rank ", rank, "sent data: ", t_v, "to Rank ", dest_rank1)
-        if rank != 0:
-            bb = v.comm.Isend(t_v, dest_rank2)
-            bb.Wait()
-            print("Rank ", rank, "sent data: ", t_v, "to Rank ", dest_rank2)
-
-        # receiving weights
-        if rank != size - 1:
-            cc = v.comm.Irecv(t_v, origin_rank2)
-            cc.Wait()
-            print("Rank ", rank, "recieved data: ", t_v, "from Rank ", origin_rank2)
-            t_v1 = t_v.reshape(1, 1, t_v.shape[0])
-            signal_filtered = fc.conv1d(signal, t_v1)
-            # unpack 3D result into 1D
-            signal_filtered = signal_filtered[0, 0, :]
-
-            if a.comm.rank != 0 and int(v.lshape_map[0][0] % 2) == 0:
-                signal_filtered = signal_filtered[1:]
-            t_signal[origin_rank2] = signal_filtered
-            print("signal filtered :", signal_filtered, " of rank:", rank)
-
-        if rank != 0:
-            dd = v.comm.Irecv(t_v, origin_rank1)
-            dd.Wait()
-            print("Rank ", rank, "recieved data: ", t_v, "from Rank ", origin_rank1)
->>>>>>> 9580cb4e
             t_v2 = t_v.reshape(1, 1, t_v.shape[0])
             local_signal_filtered = fc.conv1d(signal, t_v2)
             # unpack 3D result into 1D
             local_signal_filtered = local_signal_filtered[0, 0, :]
 
-<<<<<<< HEAD
             if a.comm.rank != 0 and int(v.lshape_map[0][0] % 2) == 0:
                 local_signal_filtered = local_signal_filtered[1:]
             t_signal[origin_rank] = local_signal_filtered
@@ -226,14 +172,6 @@
             if(row != size-1): start_idx += int(v.lshape_map[row + 1][0])
         signal_filtered.balance_()
         return signal_filtered
-=======
-            if int(v.lshape_map[0][0] % 2) == 0:
-                signal_filtered = signal_filtered[1:]
-            t_signal[origin_rank1] = signal_filtered
-            print("signal filtered :", signal_filtered, " of rank: ", rank)
-        print(t_signal)
-
->>>>>>> 9580cb4e
     else:
         # apply torch convolution operator
         signal_filtered = fc.conv1d(signal, weight)
