--- conflicted
+++ resolved
@@ -198,10 +198,6 @@
 def max(x, axis=None):
     """"
     Return the maximum of an array or maximum along an axis.
-<<<<<<< HEAD
-=======
-
->>>>>>> 21922ee9
     Parameters
     ----------
     a : ht.tensor
@@ -212,10 +208,7 @@
     
     #TODO: out : ht.tensor, optional
     Alternative output array in which to place the result. Must be of the same shape and buffer length as the expected output. 
-<<<<<<< HEAD
-=======
-
->>>>>>> 21922ee9
+
     #TODO: initial : scalar, optional   
     The minimum value of an output element. Must be present to allow computation on empty slice.
     """
@@ -232,10 +225,6 @@
 def min(x, axis=None):
     """"
     Return the minimum of an array or minimum along an axis.
-<<<<<<< HEAD
-=======
-
->>>>>>> 21922ee9
     Parameters
     ----------
     a : ht.tensor
@@ -246,10 +235,7 @@
     
     #TODO: out : ht.tensor, optional
     Alternative output array in which to place the result. Must be of the same shape and buffer length as the expected output. 
-<<<<<<< HEAD
-=======
-
->>>>>>> 21922ee9
+
     #TODO: initial : scalar, optional   
     The maximum value of an output element. Must be present to allow computation on empty slice.
     """
@@ -386,8 +372,5 @@
 
     # TODO: verify if this works for negative split axis
     output_shape = x.gshape[:axis] + (1,) + x.gshape[axis + 1:]
-<<<<<<< HEAD
     return tensor.tensor(partial, output_shape, x._tensor__dtype, x._tensor__split, comm=_copy(x._tensor__comm))
-=======
-    return tensor.tensor(partial, output_shape, x._tensor__dtype, x._tensor__split, comm=_copy(x._tensor__comm))
->>>>>>> 21922ee9
+  