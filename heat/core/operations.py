--- conflicted
+++ resolved
@@ -1237,12 +1237,8 @@
 
     # no defined output tensor, return a freshly created one
     if out is None:
-<<<<<<< HEAD
-        return tensor.tensor(operation(x._tensor__array.type(torch_type), **kwargs), x.gshape, promoted_type, x.split, x.comm)
-=======
-        result = operation(x._tensor__array.type(torch_type))
+        result = operation(x._tensor__array.type(torch_type), **kwargs)
         return tensor.tensor(result, x.gshape, promoted_type, x.split, x.device, x.comm)
->>>>>>> c684e209
 
     # output buffer writing requires a bit more work
     # we need to determine whether the operands are broadcastable and the multiple of the broadcasting
@@ -1255,13 +1251,7 @@
 
     # do an inplace operation into a provided buffer
     casted = x._tensor__array.type(torch_type)
-<<<<<<< HEAD
     operation(casted.repeat(multiples) if needs_repetition else casted, out=out._tensor__array, **kwargs)
-    
-=======
-    operation(casted.repeat(multiples) if needs_repetition else casted, out=out._tensor__array)
-
->>>>>>> c684e209
     return out
 
 
@@ -1278,12 +1268,7 @@
     split = x.split
 
     if axis is None:
-<<<<<<< HEAD
-        partial = torch.reshape(partial_op(x._tensor__array), (1,))
-        partial = torch.reshape(partial_op(x._tensor__array), (1,))
-=======
         partial = partial_op(x._tensor__array).reshape((1,))
->>>>>>> c684e209
         output_shape = (1,)
     else:
         partial = partial_op(x._tensor__array, axis, keepdim=True)
