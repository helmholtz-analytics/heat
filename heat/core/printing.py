--- conflicted
+++ resolved
@@ -210,11 +210,7 @@
     Returns a printable representation of the passed DNDarray.
     Unlike the __str__ method, which prints a representation targeted at users, this method targets developers by showing key internal parameters of the DNDarray.
     """
-<<<<<<< HEAD
-    return f"MPI-rank: {dndarray.comm.rank}, Shape: {dndarray.shape}, Split: {dndarray.split}, Local Shape: {dndarray.lshape}, Device: {dndarray.device}, Dtype: {dndarray.dtype.__name__}"
-=======
     return f"<DNDarray(MPI-rank: {dndarray.comm.rank}, Shape: {dndarray.shape}, Split: {dndarray.split}, Local Shape: {dndarray.lshape}, Device: {dndarray.device}, Dtype: {dndarray.dtype.__name__})>"
->>>>>>> 78b76b4d
 
 
 def _torch_data(dndarray, summarize) -> DNDarray:
