"""Allows to output DNDarrays to stdout."""

import builtins
import copy
import torch
from .communication import MPI_WORLD

from .dndarray import DNDarray

__all__ = ["get_printoptions", "global_printing", "local_printing", "print0", "set_printoptions"]


# set the default printing width to a 120
_DEFAULT_LINEWIDTH = 120
torch.set_printoptions(profile="default", linewidth=_DEFAULT_LINEWIDTH)
LOCAL_PRINT = False

# printing
__PREFIX = "DNDarray"
__INDENT = len(__PREFIX)


def get_printoptions() -> dict:
    """
    Returns the currently configured printing options as key-value pairs.
    """
    return copy.copy(torch._tensor_str.PRINT_OPTS.__dict__)


def local_printing() -> None:
    """
    The builtin `print` function will now print the local PyTorch Tensor values for
    `DNDarrays` given as arguments.

    Examples
    --------
    >>> x = ht.ht.arange(15 * 5, dtype=ht.float).reshape((15, 5)).resplit(0)
    >>> ht.local_printing()
    [0/2]Printing options set to LOCAL. DNDarrays will print the local PyTorch Tensors
    >>> print(x)
    [0/2] [[ 0.,  1.,  2.,  3.,  4.],
    [0/2]  [ 5.,  6.,  7.,  8.,  9.],
    [0/2]  [10., 11., 12., 13., 14.],
    [0/2]  [15., 16., 17., 18., 19.],
    [0/2]  [20., 21., 22., 23., 24.]]
    [1/2] [[25., 26., 27., 28., 29.],
    [1/2]  [30., 31., 32., 33., 34.],
    [1/2]  [35., 36., 37., 38., 39.],
    [1/2]  [40., 41., 42., 43., 44.],
    [1/2]  [45., 46., 47., 48., 49.]]
    [2/2] [[50., 51., 52., 53., 54.],
    [2/2]  [55., 56., 57., 58., 59.],
    [2/2]  [60., 61., 62., 63., 64.],
    [2/2]  [65., 66., 67., 68., 69.],
    [2/2]  [70., 71., 72., 73., 74.]]
    """
    global LOCAL_PRINT
    LOCAL_PRINT = True
    print0("Printing options set to LOCAL. DNDarrays will print the local PyTorch Tensors")


def global_printing() -> None:
    """
    For `DNDarray`s, the builtin `print` function will gather all of the data, format it
    then print it on ONLY rank 0.

    Returns
    -------
    None

    Examples
    --------
    >>> x = ht.arange(15 * 5, dtype=ht.float).reshape((15, 5)).resplit(0)
    >>> print(x)
    [0] DNDarray([[ 0.,  1.,  2.,  3.,  4.],
                 [ 5.,  6.,  7.,  8.,  9.],
                 [10., 11., 12., 13., 14.],
                 [15., 16., 17., 18., 19.],
                 [20., 21., 22., 23., 24.],
                 [25., 26., 27., 28., 29.],
                 [30., 31., 32., 33., 34.],
                 [35., 36., 37., 38., 39.],
                 [40., 41., 42., 43., 44.],
                 [45., 46., 47., 48., 49.],
                 [50., 51., 52., 53., 54.],
                 [55., 56., 57., 58., 59.],
                 [60., 61., 62., 63., 64.],
                 [65., 66., 67., 68., 69.],
                 [70., 71., 72., 73., 74.]], dtype=ht.float32, device=cpu:0, split=0)
    """
    global LOCAL_PRINT
    if not LOCAL_PRINT:
        return
    LOCAL_PRINT = False
    print0(
        "Printing options set to GLOBAL. DNDarrays will be collected on process 0 before printing"
    )


def print0(*args, **kwargs) -> None:
    """
    Wraps the builtin `print` function in such a way that it will only run the command on
    rank 0. If this is called with DNDarrays and local printing, only the data local to
    process 0 is printed. For more information see the examples.

    This function is also available as a builtin when importing heat.

    Examples
    --------
    >>> x = ht.arange(15 * 5, dtype=ht.float).reshape((15, 5)).resplit(0)
    >>> # GLOBAL PRINTING
    >>> ht.print0(x)
    [0] DNDarray([[ 0.,  1.,  2.,  3.,  4.],
                 [ 5.,  6.,  7.,  8.,  9.],
                 [10., 11., 12., 13., 14.],
                 [15., 16., 17., 18., 19.],
                 [20., 21., 22., 23., 24.],
                 [25., 26., 27., 28., 29.],
                 [30., 31., 32., 33., 34.],
                 [35., 36., 37., 38., 39.],
                 [40., 41., 42., 43., 44.],
                 [45., 46., 47., 48., 49.],
                 [50., 51., 52., 53., 54.],
                 [55., 56., 57., 58., 59.],
                 [60., 61., 62., 63., 64.],
                 [65., 66., 67., 68., 69.],
                 [70., 71., 72., 73., 74.]], dtype=ht.float32, device=cpu:0, split=0)
    >>> ht.local_printing()
    [0/2] Printing options set to LOCAL. DNDarrays will print the local PyTorch Tensors
    >>> print0(x)
    [0/2] [[ 0.,  1.,  2.,  3.,  4.],
    [0/2]  [ 5.,  6.,  7.,  8.,  9.],
    [0/2]  [10., 11., 12., 13., 14.],
    [0/2]  [15., 16., 17., 18., 19.],
    [0/2]  [20., 21., 22., 23., 24.]], device: cpu:0, split: 0
    """
    if not LOCAL_PRINT:
        args = list(args)
        for i in range(len(args)):
            if isinstance(args[i], DNDarray):
                args[i] = __str__(args[i])
        args = tuple(args)
    if MPI_WORLD.rank == 0:
        print(*args, **kwargs)


builtins.print0 = print0


def set_printoptions(
    precision=None, threshold=None, edgeitems=None, linewidth=None, profile=None, sci_mode=None
):
    """
    Configures the printing options. List of items shamelessly taken from NumPy and PyTorch (thanks guys!).

    Parameters
    ----------
    precision : int, optional
        Number of digits of precision for floating point output (default=4).
    threshold : int, optional
        Total number of array elements which trigger summarization rather than full `repr` string (default=1000).
    edgeitems : int, optional
        Number of array items in summary at beginning and end of each dimension (default=3).
    linewidth : int, optional
        The number of characters per line for the purpose of inserting line breaks (default = 80).
    profile : str, optional
        Sane defaults for pretty printing. Can override with any of the above options. Can be any one of `default`,
        `short`, `full`.
    sci_mode : bool, optional
        Enable (True) or disable (False) scientific notation. If None (default) is specified, the value is automatically
        inferred by HeAT.
    """
    torch.set_printoptions(precision, threshold, edgeitems, linewidth, profile, sci_mode)

    # HeAT profiles will print a bit wider than PyTorch does
    if (
        (profile == "default" and linewidth is None)
        or (profile == "short" and linewidth is None)
        or (profile == "full" and linewidth is None)
    ):
        torch._tensor_str.PRINT_OPTS.linewidth = _DEFAULT_LINEWIDTH


def __str__(dndarray) -> str:
    """
    Computes a printable representation of the passed DNDarray.

    Parameters
    ----------
    dndarray : DNDarray
        The array for which to obtain the corresponding string
    """
    if LOCAL_PRINT:
        return (
            torch._tensor_str._tensor_str(dndarray.larray, 0)
            + f", device: {dndarray.device}, split: {dndarray.split}"
        )
    tensor_string = _tensor_str(dndarray, __INDENT + 1)
    if dndarray.comm.rank != 0:
        return ""

    return (
        f"{__PREFIX}({tensor_string}, dtype=ht.{dndarray.dtype.__name__}, "
        f"device={dndarray.device}, split={dndarray.split})"
    )


def _torch_data(dndarray, summarize) -> DNDarray:
    """
    Extracts the data to be printed from the DNDarray in form of a torch tensor and returns it.

    Parameters
    ----------
    dndarray : DNDarray
        The HeAT DNDarray to be printed.
    summarize : bool
        Flag indicating whether to print the full data or summarized, i.e. ellipsed, version of the data.
    """
    if not dndarray.is_balanced():
        dndarray.balance_()
    # data is not split, we can use it as is
    if dndarray.split is None or dndarray.comm.size == 1:
        data = dndarray.larray
    # split, but no summary required, we collect it
    elif not summarize:
        data = dndarray.copy().resplit_(None).larray
    # split, but summarized, collect the slices from all nodes and pass it on
    else:
        edgeitems = torch._tensor_str.PRINT_OPTS.edgeitems
        double_items = 2 * edgeitems
        ndims = dndarray.ndim
        data = dndarray.larray

        for i in range(ndims):
            # skip over dimensions that are smaller than twice the number of edge items to display
            if dndarray.gshape[i] <= double_items:
                continue

            # non-split dimension, can slice locally
            if i != dndarray.split:
                start_tensor = torch.index_select(
                    data, i, torch.arange(edgeitems + 1, device=data.device)
                )
                end_tensor = torch.index_select(
                    data,
                    i,
                    torch.arange(
                        dndarray.lshape[i] - edgeitems, dndarray.lshape[i], device=data.device
                    ),
                )
                data = torch.cat([start_tensor, end_tensor], dim=i)
            # split-dimension , need to respect the global offset
            elif i == dndarray.split and dndarray.gshape[i] > double_items:
                offset, _, _ = dndarray.comm.chunk(dndarray.gshape, i)

                if offset < edgeitems + 1:
                    end = min(dndarray.lshape[i], edgeitems + 1 - offset)
                    data = torch.index_select(data, i, torch.arange(end, device=data.device))
                elif dndarray.gshape[i] - edgeitems < offset - dndarray.lshape[i]:
                    global_start = dndarray.gshape[i] - edgeitems
                    data = torch.index_select(
                        data,
                        i,
                        torch.arange(
                            max(0, global_start - offset),
                            dndarray.lshape[i],
                            device=data.device,
                        ),
                    )
        # exchange data
        exchange_sizes = dndarray.comm.gather(torch.tensor(data.shape),root=0)
        if dndarray.comm.rank == 0: 
            counts = tuple([s[dndarray.split] for s in exchange_sizes])
            displs = (0,) + tuple(torch.cumsum(torch.tensor(counts), dim=0)[:-1])
            recv_size = exchange_sizes[0].clone()
            recv_size[dndarray.split] = sum(counts)
            recv_buf = torch.empty(tuple(recv_size), dtype=data.dtype, device=data.device)
            recv_buf = (recv_buf, counts, displs)
        else:
            recv_buf = torch.empty(0) 
        dndarray.comm.Gatherv(
            data, recv_buf, axis=dndarray.split, recv_axis=dndarray.split
        )
        if dndarray.comm.rank == 0:
<<<<<<< HEAD
            data = recv_buf[0]
=======
            # concatenate data along the split axis
            # problem: CUDA-aware MPI `gather`s all `data` in a list of tensors on MPI-process no. 0, but not necessarily on the same cuda device.
            # Indeed, `received` may be a list of tensors on cuda device 0, cuda device 1, ... therefore, we need to move all entries of the list to cuda device 0 before applying `cat`.
            device0 = received[0].device
            received = [tens.to(device0) for tens in received]
            data = torch.cat(received, dim=dndarray.split)
>>>>>>> 089ab2fa
    return data


def _tensor_str(dndarray, indent: int) -> str:
    """
    Computes a string representation of the passed DNDarray.

    Parameters
    ----------
    dndarray: DNDarray
        The array for which to obtain the corresponding string
    indent: int
        The number of spaces the array content is indented.
    """
    elements = dndarray.gnumel
    if elements == 0:
        return "[]"

    # we will recycle torch's printing features here
    # to do so, we slice up the torch data and forward it to torch internal printing mechanism
    summarize = elements > get_printoptions()["threshold"]
    torch_data = _torch_data(dndarray, summarize)
    formatter = torch._tensor_str._Formatter(torch_data)

    return torch._tensor_str._tensor_str_with_formatter(torch_data, indent, summarize, formatter)<|MERGE_RESOLUTION|>--- conflicted
+++ resolved
@@ -282,16 +282,7 @@
             data, recv_buf, axis=dndarray.split, recv_axis=dndarray.split
         )
         if dndarray.comm.rank == 0:
-<<<<<<< HEAD
             data = recv_buf[0]
-=======
-            # concatenate data along the split axis
-            # problem: CUDA-aware MPI `gather`s all `data` in a list of tensors on MPI-process no. 0, but not necessarily on the same cuda device.
-            # Indeed, `received` may be a list of tensors on cuda device 0, cuda device 1, ... therefore, we need to move all entries of the list to cuda device 0 before applying `cat`.
-            device0 = received[0].device
-            received = [tens.to(device0) for tens in received]
-            data = torch.cat(received, dim=dndarray.split)
->>>>>>> 089ab2fa
     return data
 
 
