--- conflicted
+++ resolved
@@ -486,11 +486,7 @@
     comm = communication.sanitize_comm(comm)
 
     if __rng == "Threefry":
-<<<<<<< HEAD
-        # use Threefry RNG (note: batchparallel RNG comes at the very end in only line only)
-=======
         # use Threefry RNG
->>>>>>> 00119f65
         balanced = True
         # generate the random sequence
         if dtype == types.float32:
@@ -517,11 +513,7 @@
     else:
         # use batchparallel RNG
         x = factories.__factory(
-<<<<<<< HEAD
-            shape if shape != () else (1,),
-=======
             shape if len(shape) > 0 else (1,),
->>>>>>> 00119f65
             dtype,
             split if split is not None else 0,
             torch.rand,
@@ -531,13 +523,8 @@
         )
         if split is None:
             x = x.resplit_(None)
-<<<<<<< HEAD
-        if shape == ():
-            x = x.reshape(shape)
-=======
         if not args or shape == ():
             x = x.item()
->>>>>>> 00119f65
         return x
 
 
@@ -620,8 +607,7 @@
     comm = communication.sanitize_comm(comm)
 
     if __rng == "Threefry":
-<<<<<<< HEAD
-        # use Threefry RNG (note: batchparallel RNG comes below)
+        # use Threefry RNG
         torch_dtype = dtype.torch_type()
         balanced = True
 
@@ -633,22 +619,6 @@
             x_0, x_1 = __threefry32(x_0, x_1, seed=__seed)
         else:  # torch.int64
             x_0, x_1 = __threefry64(x_0, x_1, seed=__seed)
-
-=======
-        # use Threefry RNG
-        torch_dtype = dtype.torch_type()
-        balanced = True
-
-        # generate the random sequence
-        x_0, x_1, lshape, lslice = __counter_sequence(
-            shape, dtype.torch_type(), split, device, comm
-        )
-        if torch_dtype is torch.int32:
-            x_0, x_1 = __threefry32(x_0, x_1, seed=__seed)
-        else:  # torch.int64
-            x_0, x_1 = __threefry64(x_0, x_1, seed=__seed)
-
->>>>>>> 00119f65
         # stack the resulting sequence and normalize to given range
         values = torch.stack([x_0, x_1], dim=1).flatten()[lslice].reshape(lshape)
         # ATTENTION: this is biased and known, bias-free rejection sampling is difficult to do in parallel
@@ -656,10 +626,7 @@
 
         return DNDarray(values, shape, dtype, split, device, comm, balanced)
     else:
-<<<<<<< HEAD
-=======
         # use batchparallel RNG
->>>>>>> 00119f65
         # wrap torch.randint with fixed low and high
         def _wrapped_torch_randint(*args, **kwargs):
             return torch.randint(low, high, *args, **kwargs)
@@ -757,17 +724,10 @@
         # use batchparallel RNG and torch's generation of normally distributed random numbers
         # if args are not set, generate a single sample
         if not args:
-<<<<<<< HEAD
-            args = (1,)
-
-        # ensure that the passed dimensions are positive integer-likes
-        shape = tuple(int(ele) for ele in args)
-=======
             shape = (1,)
         else:
             # ensure that the passed dimensions are positive integer-likes
             shape = tuple(int(ele) for ele in args)
->>>>>>> 00119f65
         if any(ele <= 0 for ele in shape):
             raise ValueError("negative dimensions are not allowed")
 
@@ -788,13 +748,8 @@
         )
         if split is None:
             x = x.resplit_(None)
-<<<<<<< HEAD
-        if shape == ():
-            x = x.reshape(shape)
-=======
         if not args or shape == ():
             x = x.item()
->>>>>>> 00119f65
         return x
 
 
