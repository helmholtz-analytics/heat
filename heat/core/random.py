"""
Provides parallel random number generators (pRNG)
Two options are aviable:

1.  Batchparallel RNG (default):
    This is a simple, fast, and (weakly) reproducible random number generator (RNG) that is based on the idea of a global seed
    that results in process-local seeds for each MPI-process; then, on each MPI-process torch's RNG is used with these process-local seeds.
    To reproduce results, the global seed needs to be set to the same value and the number of MPI-processes needs to be the same (=weak reproducibility).

2.  Threefry RNG:
    This is a fully reproducible parallel RNG that is based on the Threefry encryption algorithm.
    It is slower than the batchparallel RNG and limited to generating random DNDarrays with less than maxint32 many entries.
    However, unlike batchparallel RNG it ensures full reproducibility even for different numbers of MPI-processes.
"""

from __future__ import annotations

import time
import torch

from typing import List, Optional, Tuple, Type, Union

from . import communication
from . import devices
from . import factories
from . import logical
from . import stride_tricks
from . import types

from .communication import Communication, MPI_WORLD
from .devices import Device
from .dndarray import DNDarray
from .types import datatype

__all__ = [
    "get_state",
    "normal",
    "permutation",
    "rand",
    "ranf",
    "randint",
    "random_integer",
    "randn",
    "random",
    "random_sample",
    "randperm",
    "sample",
    "seed",
    "set_state",
    "standard_normal",
]

# introduce the global random state variables, will be correctly initialized at the end of file
__rng: str = "Batchparallel"
"""
The random number generator to be used, either 'Threefry' or 'Batchparallel'. The default is herewith set to 'Batchparallel'; this can be changed by the user using :func:`set_state`.
"""
__seed: int = None
"""The current global random seed, either for Threefry or for the batchparallel RNG"""
__localseed: Optional[int] = None
"""Process-local seed; only for Batchparallel RNG"""
__counter: Optional[int] = None
"""Stateful counter tracking the already pulled random numbers from the current seed; only for Threefry RNG."""


# float conversion constants (for Threefry RNG only)
__INT32_TO_FLOAT32: float = 1.0 / 8388608.0
"""Bit-mask for float-32 that retains the mantissa bits only via multiplication in order to convert to int32"""
__INT64_TO_FLOAT64: float = 1.0 / 9007199254740992.0
"""Bit-mask for float-64 that retains the mantissa bits only via multiplication in order to convert to int64"""
__KUNDU_INVERSE: float = 1.0 / 0.3807
"""magical number for generalized exponential random numbers by Kundu, see __kundu_inverse below for more information"""


def __counter_sequence(
    shape: Tuple[int, ...],
    dtype: Type[torch.dtype],
    split: Optional[int],
    device: Device,
    comm: Communication,
) -> Tuple[torch.tensor, torch.tensor, Tuple[int, ...], slice]:
    """
    (only for Threefry RNG)
    Generates a sequence of numbers to be used as the "clear text" for the threefry encryption, i.e. the pseudo random
    number generator. Due to the fact that threefry always requires pairs of inputs, the input sequence may not just be
    a simple range including the global offset, but rather needs to be to independent vectors, one containing the range
    and the other having the interleaved high-bits counter in it.
    Returns the high-bits and low-bits vectors for the threefry encryption (``torch.tensor``), the shape ``x_0`` and
    ``x_1`` and the slice that needs to be applied to the resulting random number tensor.

    Parameters
    ----------
    shape : tuple[int, ...]
        The global shape of the random tensor to be generated.
    dtype : torch.dtype
        The data type of the elements to be generated. Needs to be either ``torch.int32`` or ``torch.int64``.
    split : int or None
        The split axis along which the random number tensor is split
    device : Device
        Specifies the device the tensor shall be allocated on.
    comm: Communication
        Handle to the nodes holding distributed parts or copies of this tensor.

    Returns
    -------
    x_0 : torch.Tensor
        The high-bits vector for the threefry encryption.
    x_1 : torch.Tensor
        The low-bits vector for the threefry encryption.
    lshape : tuple of ints
        The shape x_0 and x_1 need to be reshaped to after encryption. May be slightly larger than the actual local
        portion of the random number tensor due to sequence overlaps of the counter sequence.
    slice : python slice
        The slice that needs to be applied to the resulting random number tensor
    """
    # get the global random state into the function, might want to factor this out into a class later
    global __counter

    # Share this initial local state to update it correctly later
    tmp_counter = __counter
    rank = comm.Get_rank()
    size = comm.Get_size()
    max_count = 0xFFFFFFFF if dtype == torch.int32 else 0xFFFFFFFFFFFFFFFF

    # extract the counter state of the random number generator
    if dtype is torch.int32:
        c_0 = (__counter & (max_count << 32)) >> 32
    else:  # torch.int64
        c_0 = (__counter & (max_count << 64)) >> 64
    c_1 = __counter & max_count
    total_elements = torch.prod(torch.tensor(shape))
    # if total_elements.item() > 2 * max_count:
    #    raise ValueError(f"Shape is to big with {total_elements} elements")

    if split is None:
        values = total_elements.item() // 2 + total_elements.item() % 2
        even_end = total_elements.item() % 2 == 0
        lslice = slice(None) if even_end else slice(None, -1)
        start = c_1
        end = start + int(values)
        lshape = shape
    else:
        offset, lshape, _ = comm.chunk(shape, split)
        counts, displs, _ = comm.counts_displs_shape(shape, split)

        # Calculate number of local elements per process
        local_elements = [total_elements.item() / shape[split] * counts[i] for i in range(size)]
        cum_elements = torch.cumsum(torch.tensor(local_elements, device=device.torch_device), dim=0)

        # Calculate the correct borders and slices
        even_start = True if rank == 0 else cum_elements[rank - 1] % 2 == 0
        start = c_1 if rank == 0 else int(cum_elements[rank - 1] / 2) + c_1
        elements = local_elements[rank] / 2
        lslice = slice(None)
        if even_start:
            # no overlap with previous processes
            if elements == int(elements):
                # even number of elements
                end = int(elements)
            else:
                # odd number of elements
                end = int(elements) + 1
                lslice = slice(None, -1)
        else:
            # overlap with previous processes
            if elements == int(elements):
                # even number of elements
                end = int(elements) + 1
                lslice = slice(1, -1)
            else:
                # Odd number of elements
                end = int(elements) + 1
                lslice = slice(1, None)
        start = int(start)
        end += start

    # check x_1 for overflow
    lrange = [start, end]
    signed_mask = 0x7FFFFFFF if dtype == torch.int32 else 0x7FFFFFFFFFFFFFFF
    diff = 0 if lrange[1] <= signed_mask else lrange[1] - signed_mask
    lrange[0], lrange[1] = lrange[0] - diff, lrange[1] - diff

    # create x_1 counter sequence
    x_1 = torch.arange(*lrange, dtype=dtype, device=device.torch_device)
    while diff > signed_mask:
        # signed_mask is maximum that can be added at a time because torch does not support unit64 or unit32
        x_1 += signed_mask
        diff -= signed_mask
    x_1 += diff

    # generate the x_0 counter sequence
    x_0 = torch.empty_like(x_1)
    diff = c_0 - signed_mask
    if diff > 0:
        # same problem as for x_1 with the overflow
        x_0.fill_(signed_mask)
        while diff > signed_mask:
            x_0 += signed_mask
            diff -= signed_mask
        x_0 += diff
    else:
        x_0.fill_(c_0)

    # detect if x_0 needs to be increased for current values
    if end > max_count:
        if start > max_count:
            # x_0 changed in previous process, increase all values
            x_0 += 1
        else:
            # x_0 changes after reaching the overflow in this process
            x_0[-(end - max_count - 1) :] += 1

    # correctly increase the counter variable
    used_values = int(torch.ceil(total_elements / 2))
    # increase counter but not over 128 bit
    tmp_counter += used_values
    __counter = tmp_counter & 0xFFFFFFFFFFFFFFFFFFFFFFFFFFFFFFFF  # 128-bit mask

    return x_0.contiguous(), x_1.contiguous(), lshape, lslice


def get_state() -> Tuple[str, int, int, int, float]:
    """
    Return a tuple representing the internal state of the generator. The returned tuple has the following items:

    1. The string 'Batchparallel' or ‘Threefry’, describing the type of random number generator,

    2. The seed. For batchparallel RNG this refers to the global seed. For Threefry RNG the seed is the key value,

    3. The local seed (for batchparallel RNG), or the internal counter value (for Threefry RNG), respectively,

    4. An integer has_gauss, always set to 0 (present for compatibility with numpy), and

    5. A float cached_gaussian, always set to 0.0 (present for compatibility with numpy).
    """
    if __rng == "Threefry":
        return __rng, __seed, __counter, 0, 0.0
    else:
        return __rng, __seed, __localseed, 0, 0.0


def __int32_to_float32(values: torch.Tensor) -> torch.Tensor:
    """
    (for Threefry RNG only)
    Converts a tensor of 32-bit (random) numbers to matching single-precision floating point numbers (equally 32-bit) in
    the bounded interval [0.0, 1.0). Extracts the 23 least-significant bits of the integers (0x7fffff) and sets them to
    be the mantissa of the floating point number. Interval is bound by dividing by 2^23 = 8388608.0.

    Parameters
    ----------
    values : torch.Tensor (int32)
        Values to be converted to floating points numbers in interval [0.0, 1.0).
    """
    return (values & 0x7FFFFF).type(torch.float32) * __INT32_TO_FLOAT32


def __int64_to_float64(values: torch.Tensor) -> torch.Tensor:
    """
    (for Threefry RNG only)
    Converts a tensor of 64-bit (random) numbers to matching double-precision floating point numbers (equally 64-bit) in
    the bounded interval [0.0, 1.0). Extracts the 53 least-significant bits of the integers (0x1fffffffffffff) and sets
    them to be the mantissa of the floating point number. Interval is bound by dividing by 2^53 = 9007199254740992.0.

    Parameters
    ----------
    values : torch.Tensor (int64)
        Values to be converted to floating points numbers in interval [0.0, 1.0).
    """
    return (values & 0x1FFFFFFFFFFFFF).type(torch.float64) * __INT64_TO_FLOAT64


def __kundu_transform(values: torch.Tensor) -> torch.Tensor:
    """
    (for Threefry RNG only)
    Transforms uniformly distributed floating point random values in the interval [0.0, 1.0) into normal distributed
    floating point random values with mean 0.0 and standard deviation 1.0. The algorithm makes use of the generalized
    exponential distribution transformation [1].

    Parameters
    ----------
    values : torch.Tensor
        A tensor containing uniformly distributed floating point values in the interval [0.0, 1.0).

    References
    ----------
    [1] Boiroju, N. K. and Reddy, K. M., "Generation of Standard Normal Random Numbers", Interstat, vol 5., 2012.
    """
    inner = 1 - values**0.0775
    tiny = torch.finfo(inner.dtype).tiny
    return (torch.log(-torch.log(inner + tiny) + tiny) - 1.0821) * __KUNDU_INVERSE


def normal(
    mean: Union[float, DNDarray] = 0.0,
    std: Union[float, DNDarray] = 1.0,
    shape: Optional[Tuple[int, ...]] = None,
    dtype: Type[datatype] = types.float32,
    split: Optional[int] = None,
    device: Optional[str] = None,
    comm: Optional[Communication] = None,
) -> DNDarray:
    """
    Returns an array filled with random numbers from a normal distribution whose mean and standard deviation are given.
    If `std` and `mean` are DNDarrays, they have to match `shape`.

    Parameters
    ----------
    mean : float or DNDarray
        The mean of the distribution.
    std : float or DNDarray
        The standard deviation of the distribution. Must be non-negative.
    shape : tuple[int]
        The shape of the returned array, should all be positive. If no argument is given a single random sample is
        generated.
    dtype : Type[datatype], optional
        The datatype of the returned values. Has to be one of :class:`~heat.core.types.float32` or
        :class:`~heat.core.types.float64`.
    split : int, optional
        The axis along which the array is split and distributed, defaults to no distribution.
    device : str, optional
        Specifies the :class:`~heat.core.devices.Device`  the array shall be allocated on, defaults to globally
        set default device.
    comm : Communication, optional
        Handle to the nodes holding distributed parts or copies of this array.

    See Also
    --------
    randn
        Uses the standard normal distribution
    standard_noramal
        Uses the standard normal distribution

    Examples
    --------
    >>> ht.random.normal(ht.array([-1,2]), ht.array([0.5, 2]), (2,))
    DNDarray([-1.4669,  1.6596], dtype=ht.float64, device=cpu:0, split=None)
    """
    if not (isinstance(mean, (float, int))) and not isinstance(mean, DNDarray):
        raise TypeError("'mean' must be float or DNDarray")
    if not (isinstance(std, (float, int))) and not isinstance(std, DNDarray):
        raise TypeError("'mean' must be float or DNDarray")

    if ((isinstance(std, float) or isinstance(std, int)) and std < 0) or (
        isinstance(std, DNDarray) and logical.any(std < 0)
    ):
        raise ValueError("'std' must be non-negative")

    return mean + std * standard_normal(shape, dtype, split, device, comm)


def permutation(x: Union[int, DNDarray]) -> DNDarray:
    """
    Randomly permute a sequence, or return a permuted range. If ``x`` is a multi-dimensional array, it is only shuffled
    along its first index.

    Parameters
    -----------
    x : int or DNDarray
        If ``x`` is an integer, call :func:`heat.random.randperm <heat.core.random.randperm>`. If ``x`` is an array,
        make a copy and shuffle the elements randomly.

    See Also
    -----------
    :func:`heat.random.randperm <heat.core.random.randperm>` for randomly permuted ranges.

    Examples
    ----------
    >>> ht.random.permutation(10)
    DNDarray([9, 1, 5, 4, 8, 2, 7, 6, 3, 0], dtype=ht.int64, device=cpu:0, split=None)
    >>> ht.random.permutation(ht.array([1, 4, 9, 12, 15]))
    DNDarray([ 9,  1, 12,  4, 15], dtype=ht.int64, device=cpu:0, split=None)
    >>> arr = ht.arange(9).reshape((3, 3))
    >>> ht.random.permutation(arr)
    DNDarray([[3, 4, 5],
              [6, 7, 8],
              [0, 1, 2]], dtype=ht.int32, device=cpu:0, split=None)

    Notes
    -----
    This routine makes usage of torch's RNG to generate an array of the permuted indices of axis 0.
    Thus, the array containing these indices needs to fit into the memory of a single MPI-process.
    """
    if isinstance(x, int):
        return randperm(x)
    if not isinstance(x, DNDarray):
        raise TypeError("x must be int or DNDarray")

    # random permutation
    recv = torch.randperm(x.shape[0], device=x.device.torch_device)
    if __rng != "Threefry":
        x.comm.Bcast(recv, root=0)

    # rearrange locally
    if (x.split is None) or (x.split != 0):
        return x[recv]

    # split == 0 -> need for communication
    if x.lshape[0] > 0:
        cumsum = [x.comm.chunk(x.gshape, 0, i)[0] for i in range(0, x.comm.size)]
        cumsum.append(x.shape[0])

        send = torch.argsort(recv)
        size = cumsum[x.comm.rank + 1] - cumsum[x.comm.rank]
        torch_cumsum = torch.tensor(cumsum, device=x.device.torch_device)

        buf = []
        requests = []

        for i in range(size):
            proc_recv = torch.where(recv[torch_cumsum[x.comm.rank] + i] < torch_cumsum)[0][0] - 1
            buf.append(torch.empty_like(x.lloc[i]))
            requests.append(x.comm.Irecv(buf[-1], proc_recv, tag=i))

            proc_send = torch.where(send[torch_cumsum[x.comm.rank] + i] < torch_cumsum)[0][0] - 1
            tag = send[torch_cumsum[x.comm.rank] + i] - torch_cumsum[proc_send]
            requests.append(x.comm.Isend(x.lloc[i].clone(), proc_send, tag=tag))

        for req in requests:
            req.Wait()

        data = torch.stack(buf)
    else:
        data = torch.empty_like(x.larray)

    return DNDarray(
        data,
        gshape=x.gshape,
        dtype=x.dtype,
        split=x.split,
        device=x.device,
        comm=x.comm,
        balanced=x.is_balanced,
    )


def rand(
    *args: List[int],
    dtype: Type[datatype] = types.float32,
    split: Optional[int] = None,
    device: Optional[Device] = None,
    comm: Optional[Communication] = None,
) -> DNDarray:
    """
    Random values in a given shape. Create a :class:`~heat.core.dndarray.DNDarray` of the given shape and populate it
    with random samples from a uniform distribution over :math:`[0, 1)`.

    Parameters
    ----------
    d1,d2,…,dn : List[int,...]
        The dimensions of the returned array, should all be positive. If no argument is given a single random samples is
        generated.
    dtype : Type[datatype], optional
        The datatype of the returned values. Has to be one of :class:`~heat.core.types.float32` or
        :class:`~heat.core.types.float64`.
    split : int, optional
        The axis along which the array is split and distributed, defaults to no distribution.
    device : str, optional
        Specifies the :class:`~heat.core.devices.Device` the array shall be allocated on, defaults to globally set
        default device.
    comm : Communication, optional
        Handle to the nodes holding distributed parts or copies of this array.

    Raises
    ------
    ValueError
        If there are negative or not-integer convertible dimensions given or if the passed ``dtype`` was non-floating
        point.

    Examples
    --------
    >>> ht.rand(3)
    DNDarray([0.1921, 0.9635, 0.5047], dtype=ht.float32, device=cpu:0, split=None)
    """
    # if args are not set, generate a single sample
    if not args:
        shape = (1,)
    else:
        # ensure that the passed dimensions are positive integer-likes
        shape = tuple(int(ele) for ele in args)
    if any(ele <= 0 for ele in shape):
        raise ValueError("negative dimensions are not allowed")

    # make sure the remaining parameters are of proper type
    split = stride_tricks.sanitize_axis(shape, split)
    device = devices.sanitize_device(device)
    comm = communication.sanitize_comm(comm)

    if __rng == "Threefry":
<<<<<<< HEAD
        # use Threefry RNG (note: batchparallel RNG comes at the very end in only line only)
=======
        # use Threefry RNG
>>>>>>> 5b8ecdb4
        balanced = True
        # generate the random sequence
        if dtype == types.float32:
            x_0, x_1, lshape, lslice = __counter_sequence(shape, torch.int32, split, device, comm)
            x_0, x_1 = __threefry32(x_0, x_1, seed=__seed)

            # combine the values into one tensor and convert them to floats
            values = __int32_to_float32(torch.stack([x_0, x_1], dim=1).flatten()[lslice]).reshape(
                lshape
            )
        elif dtype == types.float64:
            x_0, x_1, lshape, lslice = __counter_sequence(shape, torch.int64, split, device, comm)
            x_0, x_1 = __threefry64(x_0, x_1, seed=__seed)

            # combine the values into one tensor and convert them to floats
            values = __int64_to_float64(torch.stack([x_0, x_1], dim=1).flatten()[lslice]).reshape(
                lshape
            )
        else:
            # Unsupported type
            raise ValueError(f"dtype is none of ht.float32 or ht.float64 but was {dtype}")

        return DNDarray(values, shape, dtype, split, device, comm, balanced)
    else:
        # use batchparallel RNG
        x = factories.__factory(
<<<<<<< HEAD
            shape if shape != () else (1,),
=======
            shape if len(shape) > 0 else (1,),
>>>>>>> 5b8ecdb4
            dtype,
            split if split is not None else 0,
            torch.rand,
            device,
            comm,
            "C",
        )
        if split is None:
            x = x.resplit_(None)
<<<<<<< HEAD
        if shape == ():
            x = x.reshape(shape)
=======
        if not args or shape == ():
            x = x.item()
>>>>>>> 5b8ecdb4
        return x


def randint(
    low: int,
    high: Optional[int] = None,
    size: Optional[Union[int, Tuple[int]]] = None,
    dtype: Optional[Type[datatype]] = types.int32,
    split: Optional[int] = None,
    device: Optional[str] = None,
    comm: Optional[Communication] = None,
) -> DNDarray:
    r"""
    Random values in a given shape. Create a tensor of the given shape and populate it with random integer samples from
    a uniform distribution over :math:`[low, high)` or :math:`[0, low)` if ``high`` is not provided.

    Parameters
    ----------
    low : int
        Lowest (signed) integer to be drawn from the distribution (unless `high=None`, in which case this parameter
        is one above the highest such integer).
    high : int, optional
        If provided, one above the largest (signed) integer to be drawn from the distribution (see above for behavior
        if `high=None`).
    size : int or Tuple[int,...], optional
        Output shape. If the given shape is, e.g., :math:`(m, n, k)`, then :math:`m \times n \times k` samples are drawn.
        Default is None, in which case a single value is returned.
    dtype : datatype, optional
        Desired datatype of the result. Must be an integer type, defaults to int32.
    split : int, optional
        The axis along which the array is split and distributed, defaults to no distribution.
    device : str, optional
        Specifies the :class:`~heat.core.devices.Device` the array shall be allocated on, defaults to globally set
        default device.
    comm : Communication, optional
        Handle to the nodes holding distributed parts or copies of this array.

    Raises
    -------
    TypeError
        If one of low or high is not an int.
    ValueError
        If low >= high, dimensions are negative or the passed datatype is not an integer.

    Examples
    --------
    >>> ht.randint(3)
    DNDarray([4, 101, 16], dtype=ht.int32, device=cpu:0, split=None)
    """
    # determine range bounds
    if high is None:
        low, high = 0, int(low)
    else:
        low, high = int(low), int(high)
    if low >= high:
        raise ValueError("low >= high")
    span = high - low

    # sanitize shape
    if size is None:
        size = ()
    try:
        shape = tuple(int(ele) for ele in size)
    except TypeError:
        shape = (int(size),)
    else:
        if any(ele < 0 for ele in shape):
            raise ValueError("negative dimensions are not allowed")

    # sanitize the data type
    if dtype is None:
        dtype = types.int32
    dtype = types.canonical_heat_type(dtype)
    if dtype not in [types.int64, types.int32]:
        raise ValueError("Unsupported dtype for randint")

    # make sure the remaining parameters are of proper type
    split = stride_tricks.sanitize_axis(shape, split)
    device = devices.sanitize_device(device)
    comm = communication.sanitize_comm(comm)
<<<<<<< HEAD

    if __rng == "Threefry":
        # use Threefry RNG (note: batchparallel RNG comes below)
        torch_dtype = dtype.torch_type()
        balanced = True

        # generate the random sequence
        x_0, x_1, lshape, lslice = __counter_sequence(
            shape, dtype.torch_type(), split, device, comm
        )
        if torch_dtype is torch.int32:
            x_0, x_1 = __threefry32(x_0, x_1, seed=__seed)
        else:  # torch.int64
            x_0, x_1 = __threefry64(x_0, x_1, seed=__seed)

        # stack the resulting sequence and normalize to given range
        values = torch.stack([x_0, x_1], dim=1).flatten()[lslice].reshape(lshape)
        # ATTENTION: this is biased and known, bias-free rejection sampling is difficult to do in parallel
        values = (values.abs_() % span) + low

        return DNDarray(values, shape, dtype, split, device, comm, balanced)
    else:
=======

    if __rng == "Threefry":
        # use Threefry RNG
        torch_dtype = dtype.torch_type()
        balanced = True

        # generate the random sequence
        x_0, x_1, lshape, lslice = __counter_sequence(
            shape, dtype.torch_type(), split, device, comm
        )
        if torch_dtype is torch.int32:
            x_0, x_1 = __threefry32(x_0, x_1, seed=__seed)
        else:  # torch.int64
            x_0, x_1 = __threefry64(x_0, x_1, seed=__seed)
        # stack the resulting sequence and normalize to given range
        values = torch.stack([x_0, x_1], dim=1).flatten()[lslice].reshape(lshape)
        # ATTENTION: this is biased and known, bias-free rejection sampling is difficult to do in parallel
        values = (values.abs_() % span) + low

        return DNDarray(values, shape, dtype, split, device, comm, balanced)
    else:
        # use batchparallel RNG
>>>>>>> 5b8ecdb4
        # wrap torch.randint with fixed low and high
        def _wrapped_torch_randint(*args, **kwargs):
            return torch.randint(low, high, *args, **kwargs)

        x = factories.__factory(
            shape if size != () else (1,),
            dtype,
            split if split is not None else 0,
            _wrapped_torch_randint,
            device,
            comm,
            "C",
        )
        if split is None:
            x = x.resplit_(None)
        if size == ():
            x = x.reshape(size)
        return x


# alias
def random_integer(
    low: int,
    high: Optional[int] = None,
    size: Optional[Union[int, Tuple[int]]] = None,
    dtype: Optional[Type[datatype]] = types.int32,
    split: Optional[int] = None,
    device: Optional[str] = None,
    comm: Optional[Communication] = None,
) -> DNDarray:
    """
    Alias for :func:`heat.random.randint <heat.core.random.randint>`.
    """
    return randint(low, high, size, dtype, split, device, comm)


def randn(
    *args: List[int],
    dtype: Type[datatype] = types.float32,
    split: Optional[int] = None,
    device: Optional[str] = None,
    comm: Optional[Communication] = None,
) -> DNDarray:
    """
    Returns a tensor filled with random numbers from a standard normal distribution with zero mean and variance of one.

    Parameters
    ----------
    d1,d2,…,dn : List[int,...]
        The dimensions of the returned array, should be all positive.
    dtype : Type[datatype], optional
        The datatype of the returned values. Has to be one of :class:`~heat.core.types.float32` or
        :class:`~heat.core.types.float64`.
    split : int, optional
        The axis along which the array is split and distributed, defaults to no distribution.
    device : str, optional
        Specifies the :class:`~heat.core.devices.Device` the array shall be allocated on, defaults to globally set
        default device.
    comm : Communication, optional
        Handle to the nodes holding distributed parts or copies of this array.

    See Also
    --------
    normal
        Similar, but takes a tuple as its argumant.
    standard_normal
        Accepts arguments for mean and standard deviation.

    Raises
    -------
    TypeError
        If one of ``d1`` to ``dn`` is not an integer.
    ValueError
        If one of ``d1`` to ``dn`` is less or equal to 0.

    Examples
    --------
    >>> ht.randn(3)
    DNDarray([ 0.1921, -0.9635,  0.5047], dtype=ht.float32, device=cpu:0, split=None)
    >>> ht.randn(4, 4)
    DNDarray([[-1.1261,  0.5971,  0.2851,  0.9998],
              [-1.8548, -1.2574,  0.2391, -0.3302],
              [ 1.3365, -1.5212,  1.4159, -0.1671],
              [ 0.1260,  1.2126, -0.0804,  0.0907]], dtype=ht.float32, device=cpu:0, split=None)
    """
    if __rng == "Threefry":
        # use threefry RNG and the Kundu transform to generate normally distributed random numbers
        # generate uniformly distributed random numbers first
        normal_tensor = rand(*args, dtype=dtype, split=split, device=device, comm=comm)
        # convert the the values to a normal distribution using the Kundu transform
        normal_tensor.larray = __kundu_transform(normal_tensor.larray)

        return normal_tensor
    else:
        # use batchparallel RNG and torch's generation of normally distributed random numbers
        # if args are not set, generate a single sample
        if not args:
<<<<<<< HEAD
            args = (1,)

        # ensure that the passed dimensions are positive integer-likes
        shape = tuple(int(ele) for ele in args)
=======
            shape = (1,)
        else:
            # ensure that the passed dimensions are positive integer-likes
            shape = tuple(int(ele) for ele in args)
>>>>>>> 5b8ecdb4
        if any(ele <= 0 for ele in shape):
            raise ValueError("negative dimensions are not allowed")

        # make sure the remaining parameters are of proper type
        split = stride_tricks.sanitize_axis(shape, split)
        device = devices.sanitize_device(device)
        comm = communication.sanitize_comm(comm)

        # generate and return the actual random array
        x = factories.__factory(
            shape if shape != () else (1,),
            dtype,
            split if split is not None else 0,
            torch.randn,
            device,
            comm,
            "C",
        )
        if split is None:
            x = x.resplit_(None)
<<<<<<< HEAD
        if shape == ():
            x = x.reshape(shape)
=======
        if not args or shape == ():
            x = x.item()
>>>>>>> 5b8ecdb4
        return x


def randperm(
    n: int,
    dtype: Type[datatype] = types.int64,
    split: Optional[int] = None,
    device: Optional[str] = None,
    comm: Optional[Communication] = None,
) -> DNDarray:
    r"""
    Returns a random permutation of integers from :math:`0` to :math:`n - 1`.

    Parameters
    ----------
    n : int
        Upper, exclusive bound for the integer range.
    dtype : datatype, optional
        The datatype of the returned values.
    split : int, optional
        The axis along which the array is split and distributed, defaults to no distribution.
    device : str, optional
        Specifies the :class:`~heat.core.devices.Device`  the array shall be allocated on, defaults to globally
        set default device.
    comm : Communication, optional
        Handle to the nodes holding distributed parts or copies of this array.

    Raises
    -------
    TypeError
        If ``n`` is not an integer.

    Examples
    --------
    >>> ht.random.randperm(4)
    DNDarray([2, 3, 1, 0], dtype=ht.int64, device=cpu:0, split=None)

    Notes
    -----
    This routine makes usage of torch's RNG. Thus, the resulting array needs to fit into the memory of a single MPI-process.
    """
    if not isinstance(n, int):
        raise TypeError("n must be an integer.")

    device = devices.sanitize_device(device)
    comm = communication.sanitize_comm(comm)
    perm = torch.randperm(n, dtype=dtype.torch_type(), device=device.torch_device)
    if __rng != "Threefry":
        comm.Bcast(perm, root=0)

    return factories.array(perm, dtype=dtype, device=device, split=split, comm=comm)


def random(
    shape: Optional[Tuple[int]] = None,
    dtype: Type[datatype] = types.float32,
    split: Optional[int] = None,
    device: Optional[str] = None,
    comm: Optional[Communication] = None,
):
    """
    Populates a :class:`~heat.core.dndarray.DNDarray` of the given shape with random samples from a continuous uniform
    distribution over :math:`[0.0, 1.0)`.

    Parameters
    ----------
    shape : tuple[int]
        The shape of the returned array, should all be positive. If no argument is given a single random sample is
        generated.
    dtype: Type[datatype], optional
        The datatype of the returned values. Has to be one of :class:`~heat.core.types.float32` or
        :class:`~heat.core.types.float64`.
    split : int, optional
        The axis along which the array is split and distributed, defaults to no distribution.
    device : str, optional
        Specifies the :class:`~heat.core.devices.Device`  the array shall be allocated on, defaults to globally
        set default device.
    comm: Communication, optional
        Handle to the nodes holding distributed parts or copies of this array.

    Examples
    --------
    >>> ht.random.random_sample()
    0.47108547995356098
    >>> ht.random.random_sample((3,))
    DNDarray([0.30220482, 0.86820401, 0.1654503], dtype=ht.float32, device=cpu:0, split=None)
    """
    if not shape:
        shape = (1,)
    shape = stride_tricks.sanitize_shape(shape)
    return rand(*shape, dtype=dtype, split=split, device=device, comm=comm)


def ranf(
    shape: Optional[Tuple[int]] = None,
    dtype: Type[datatype] = types.float32,
    split: Optional[int] = None,
    device: Optional[str] = None,
    comm: Optional[Communication] = None,
):
    """
    Alias for :func:`heat.random.random <heat.core.random.random>`.
    """
    return random(shape, dtype, split, device, comm)


def random_sample(
    shape: Optional[Tuple[int]] = None,
    dtype: Type[datatype] = types.float32,
    split: Optional[int] = None,
    device: Optional[str] = None,
    comm: Optional[Communication] = None,
):
    """
    Alias for :func:`heat.random.random <heat.core.random.random>`.
    """
    return random(shape, dtype, split, device, comm)


def sample(
    shape: Optional[Tuple[int]] = None,
    dtype: Type[datatype] = types.float32,
    split: Optional[int] = None,
    device: Optional[str] = None,
    comm: Optional[Communication] = None,
):
    """
    Alias for :func:`heat.random.random <heat.core.random.random>`.
    """
    return random(shape, dtype, split, device, comm)


def seed(seed: Optional[int] = None):
    """
    Seed the random number generator.

    Parameters
    ----------
    seed : int, optional
        Value to seed the algorithm with, if not set a time-based seed is generated.
    """
    # determine a time-based seed value if no explicit seed is provided
    # broadcast this value from process 0 to all MPI-processes
    if seed is None:
        seed = communication.MPI_WORLD.bcast(int(time.time() * 256))

    global __seed, __localseed, __counter
    # initialize threefry RNG with this
    if __rng == "Threefry":
        __seed = seed
        __counter = 0
        __localseed = None
        torch.manual_seed(__seed)
    # initialize batchparallel RNG with this
    else:
        __seed = seed
        __localseed = seed + MPI_WORLD.rank
        __counter = None
        torch.manual_seed(__localseed)


def set_state(state: Tuple[str, int, int, int, int, float]):
    """
    Set the internal state of the generator from a tuple. The tuple has the following items:

    1. The string 'Batchparallel' or ‘Threefry’, describing the type of random number generator,

    2. The seed. For batchparallel RNG this refers to the global seed. For Threefry RNG the seed is the key value,

    3. The local seed (for batchparallel RNG), or the internal counter value (for Threefry RNG), respectively,
       (For batchparallel RNG, this value is ignored if a global seed is provided. If you want to prescribe a process-local
       seed manually, you need to set the global seed to None.)

    4. An integer ``has_gauss``, ignored (present for compatibility with numpy), optional and

    5. A float ``cached_gaussian``, ignored (present for compatibility with numpy), optional.

    Parameters
    ----------
    state : Tuple[str, int, int, int, float]
        Sets the state of the random generator to the passed values. Allows to select seed and counter values manually.

    Raises
    ------
    TypeError
        If and improper state is passed.
    ValueError
        If one of the items in the state tuple is of wrong type or value.
    """
    if not isinstance(state, tuple) or len(state) not in [3, 5]:
        raise TypeError("state needs to be a four- or six-tuple")

    if state[0] not in ["Batchparallel", "Threefry"]:
        raise ValueError("algorithm must be 'Batchparallel' or 'Threefry'")

    global __seed, __localseed, __counter
    if state[0] == "Threefry":
        global __rng
        __rng = state[0]
        __seed = int(state[1])
        __counter = int(state[2])
        torch.manual_seed(__seed)
    else:
        if state[1] is not None:
            # if a (global) seed is provided, use it to generate local seeds
            __seed = int(state[1])
            __localseed = int(state[1]) + MPI_WORLD.rank
        else:
            # only if no global seed is given, accept usage of user-provided local seeds
            __seed = None
            __localseed = int(state[2])
        torch.manual_seed(__localseed)


def standard_normal(
    shape: Optional[Tuple[int, ...]] = None,
    dtype: Type[datatype] = types.float32,
    split: Optional[int] = None,
    device: Optional[str] = None,
    comm: Optional[Communication] = None,
) -> DNDarray:
    """
    Returns an array filled with random numbers from a standard normal distribution with zero mean and variance of one.

    Parameters
    ----------
    shape : tuple[int]
        The shape of the returned array, should all be positive. If no argument is given a single random sample is
        generated.
    dtype : Type[datatype], optional
        The datatype of the returned values. Has to be one of :class:`~heat.core.types.float32` or
        :class:`~heat.core.types.float64`.
    split : int, optional
        The axis along which the array is split and distributed, defaults to no distribution.
    device : str, optional
        Specifies the :class:`~heat.core.devices.Device`  the array shall be allocated on, defaults to globally
        set default device.
    comm : Communication, optional
        Handle to the nodes holding distributed parts or copies of this array.

    See Also
    --------
    randn
        Similar, but accepts separate arguments for the shape dimensions.
    normal
        Equivalent function with arguments for the mean and standard deviation.

    Examples
    --------
    >>> ht.random.standard_normal((3,))
    DNDarray([ 0.1921, -0.9635,  0.5047], dtype=ht.float32, device=cpu:0, split=None)
    >>> ht.random.standard_normal((4, 4))
    DNDarray([[-1.1261,  0.5971,  0.2851,  0.9998],
              [-1.8548, -1.2574,  0.2391, -0.3302],
              [ 1.3365, -1.5212,  1.4159, -0.1671],
              [ 0.1260,  1.2126, -0.0804,  0.0907]], dtype=ht.float32, device=cpu:0, split=None)
    """
    if not shape:
        shape = (1,)
    shape = stride_tricks.sanitize_shape(shape)
    return randn(*shape, dtype=dtype, split=split, device=device, comm=comm)


def __threefry32(
    x0: torch.Tensor, x1: torch.Tensor, seed: int
) -> Tuple[torch.Tensor, torch.Tensor]:
    """
    (only for Threefry RNG)
    Counter-based pseudo random number generator. Based on a 12-round Threefry "encryption" algorithm [1]. Returns
    Two vectors with num_samples / 2 (rounded-up) pseudo random numbers. This is the 32-bit version.

    Parameters
    ----------
    x0 : torch.Tensor
        Upper bits of the to be encoded random sequence
    x1 : torch.Tensor
        Lower bits of the to be encoded random sequence
    seed : int
        The seed, i.e. key, for the threefry32 encryption

    References
    ----------
    [1] Salmon, John K., Moraes, Mark A., Dror, Ron O. and Shaw, David E., "Parallel random numbers: as easy as 1, 2,
    3", Proceedings of 2011 International Conference for High Performance Computing, Networking, Storage and Analysis,
    p. 16, 2011
    """
    samples = len(x0)

    # Seed is > 32 bit
    seed_32 = seed & 0x7FFFFFFF

    # set up key buffer
    ks_0 = torch.full((samples,), seed_32, dtype=torch.int32, device=x0.device)
    ks_1 = torch.full((samples,), seed_32, dtype=torch.int32, device=x1.device)
    ks_2 = torch.full((samples,), 466688986, dtype=torch.int32, device=x0.device)
    # ks_2 ^= ks_0
    # ks_2 ^= ks_1
    ks_2 = torch.bitwise_xor(torch.bitwise_xor(ks_2, ks_0), ks_1)

    # initialize output using the key
    x0 += ks_0
    x1 += ks_1

    # perform rounds
    # round 1
    x0 += x1
    x1 = (x1 << 13) | ((x1 >> 19) & 0x1FFF)
    x1 = torch.bitwise_xor(x1, x0)
    # x1 ^= x0
    # round 2
    x0 += x1
    x1 = (x1 << 15) | ((x1 >> 17) & 0x7FFF)
    # x1 ^= x0
    x1 = torch.bitwise_xor(x1, x0)
    # round 3
    x0 += x1
    x1 = (x1 << 26) | ((x1 >> 6) & 0x3FFFFFF)
    # x1 ^= x0
    x1 = torch.bitwise_xor(x1, x0)
    # round 4
    x0 += x1
    x1 = (x1 << 6) | ((x1 >> 26) & 0x3F)
    # x1 ^= x0
    x1 = torch.bitwise_xor(x1, x0)

    # inject key
    x0 += ks_1
    x1 += ks_2 + 1

    # round 5
    x0 += x1
    x1 = (x1 << 17) | ((x1 >> 15) & 0x1FFFF)
    # x1 ^= x0
    x1 = torch.bitwise_xor(x1, x0)
    # round 6
    x0 += x1
    x1 = (x1 << 29) | ((x1 >> 3) & 0x1FFFFFFF)
    # x1 ^= x0
    x1 = torch.bitwise_xor(x1, x0)
    # round 7
    x0 += x1
    x1 = (x1 << 16) | ((x1 >> 16) & 0xFFFF)
    # x1 ^= x0
    x1 = torch.bitwise_xor(x1, x0)
    # round 8
    x0 += x1
    x1 = (x1 << 24) | ((x1 >> 8) & 0xFFFFFF)
    # x1 ^= x0
    x1 = torch.bitwise_xor(x1, x0)

    # inject key
    # x0 += ks_2; x1 += (ks_0 + 2)
    #
    # x0 += x1; x1 = (x1 << 13) | (x1 >> 19); x1 ^= x0  # round 9
    # x0 += x1; x1 = (x1 << 15) | (x1 >> 17); x1 ^= x0  # round 10
    # x0 += x1; x1 = (x1 << 26) | (x1 >>  6); x1 ^= x0  # round 11
    # x0 += x1; x1 = (x1 <<  6) | (x1 >> 26); x1 ^= x0  # round 12

    # inject key
    x0 += ks_0
    x1 += ks_1 + 3

    return x0, x1


# @torch.jit.script
def __threefry64(
    x0: torch.Tensor, x1: torch.Tensor, seed: int
) -> Tuple[torch.Tensor, torch.Tensor]:
    """
    (only for Threefry RNG)
    Counter-based pseudo random number generator. Based on a 12-round Threefry "encryption" algorithm [1]. This is the
    64-bit version.

    Parameters
    ----------
    x0 : torch.Tensor
        Upper bits of the to be encoded random sequence
    x1 : torch.Tensor
        Lower bits of the to be encoded random sequence
    seed : int
        The seed, i.e. key, for the threefry64 encryption

    References
    ----------
    [1] Salmon, John K., Moraes, Mark A., Dror, Ron O. and Shaw, David E., "Parallel random numbers: as easy as 1, 2,
    3", Proceedings of 2011 International Conference for High Performance Computing, Networking, Storage and Analysis,
    p. 16, 2011
    """
    samples = len(x0)

    # set up key buffer
    ks_0 = torch.full((samples,), seed, dtype=torch.int64, device=x0.device)
    ks_1 = torch.full((samples,), seed, dtype=torch.int64, device=x1.device)
    ks_2 = torch.full((samples,), 2004413935125273122, dtype=torch.int64, device=x0.device)
    # ks_2 ^= ks_0
    # ks_2 ^= ks_1
    ks_2 = torch.bitwise_xor(torch.bitwise_xor(ks_2, ks_0), ks_1)

    # initialize output using the key
    x0 += ks_0
    x1 += ks_1

    # perform rounds
    # round 1
    x0 += x1
    x1 = (x1 << 16) | ((x1 >> 48) & 0xFFFF)
    # x1 ^= x0
    x1 = torch.bitwise_xor(x1, x0)
    # round 2
    x0 += x1
    x1 = (x1 << 42) | ((x1 >> 22) & 0x3FFFFFFFFFF)
    # x1 ^= x0
    x1 = torch.bitwise_xor(x1, x0)
    # round 3
    x0 += x1
    x1 = (x1 << 12) | ((x1 >> 52) & 0xFFF)
    # x1 ^= x0
    x1 = torch.bitwise_xor(x1, x0)
    # round 4
    x0 += x1
    x1 = (x1 << 31) | ((x1 >> 33) & 0x7FFFFFFF)
    # x1 ^= x0
    x1 = torch.bitwise_xor(x1, x0)

    # inject key
    x0 += ks_1
    x1 += ks_2 + 1

    # round 5
    x0 += x1
    x1 = (x1 << 16) | ((x1 >> 48) & 0xFFFF)
    # x1 ^= x0
    x1 = torch.bitwise_xor(x1, x0)
    # round 6
    x0 += x1
    x1 = (x1 << 32) | ((x1 >> 32) & 0xFFFFFFFF)
    # x1 ^= x0
    x1 = torch.bitwise_xor(x1, x0)
    # round 7
    x0 += x1
    x1 = (x1 << 24) | ((x1 >> 40) & 0xFFFFFF)
    # x1 ^= x0
    x1 = torch.bitwise_xor(x1, x0)
    # round 8
    x0 += x1
    x1 = (x1 << 21) | ((x1 >> 43) & 0x1FFFFF)
    # x1 ^= x0
    x1 = torch.bitwise_xor(x1, x0)

    # inject key
    # x0 += ks_2; x1 += (ks_0 + 2)
    #
    # x0 += x1; x1 = (x1 << 16) | (x1 >> 48); x1 ^= x0  # round 9
    # x0 += x1; x1 = (x1 << 42) | (x1 >> 22); x1 ^= x0  # round 10
    # x0 += x1; x1 = (x1 << 12) | (x1 >> 52); x1 ^= x0  # round 11
    # x0 += x1; x1 = (x1 << 31) | (x1 >> 33); x1 ^= x0  # round 12

    # inject key
    x0 += ks_0
    x1 += ks_1 + 3

    return x0, x1


# roll a global time-based seed
seed()<|MERGE_RESOLUTION|>--- conflicted
+++ resolved
@@ -486,11 +486,7 @@
     comm = communication.sanitize_comm(comm)
 
     if __rng == "Threefry":
-<<<<<<< HEAD
-        # use Threefry RNG (note: batchparallel RNG comes at the very end in only line only)
-=======
         # use Threefry RNG
->>>>>>> 5b8ecdb4
         balanced = True
         # generate the random sequence
         if dtype == types.float32:
@@ -517,11 +513,7 @@
     else:
         # use batchparallel RNG
         x = factories.__factory(
-<<<<<<< HEAD
-            shape if shape != () else (1,),
-=======
             shape if len(shape) > 0 else (1,),
->>>>>>> 5b8ecdb4
             dtype,
             split if split is not None else 0,
             torch.rand,
@@ -531,13 +523,8 @@
         )
         if split is None:
             x = x.resplit_(None)
-<<<<<<< HEAD
-        if shape == ():
-            x = x.reshape(shape)
-=======
         if not args or shape == ():
             x = x.item()
->>>>>>> 5b8ecdb4
         return x
 
 
@@ -618,30 +605,6 @@
     split = stride_tricks.sanitize_axis(shape, split)
     device = devices.sanitize_device(device)
     comm = communication.sanitize_comm(comm)
-<<<<<<< HEAD
-
-    if __rng == "Threefry":
-        # use Threefry RNG (note: batchparallel RNG comes below)
-        torch_dtype = dtype.torch_type()
-        balanced = True
-
-        # generate the random sequence
-        x_0, x_1, lshape, lslice = __counter_sequence(
-            shape, dtype.torch_type(), split, device, comm
-        )
-        if torch_dtype is torch.int32:
-            x_0, x_1 = __threefry32(x_0, x_1, seed=__seed)
-        else:  # torch.int64
-            x_0, x_1 = __threefry64(x_0, x_1, seed=__seed)
-
-        # stack the resulting sequence and normalize to given range
-        values = torch.stack([x_0, x_1], dim=1).flatten()[lslice].reshape(lshape)
-        # ATTENTION: this is biased and known, bias-free rejection sampling is difficult to do in parallel
-        values = (values.abs_() % span) + low
-
-        return DNDarray(values, shape, dtype, split, device, comm, balanced)
-    else:
-=======
 
     if __rng == "Threefry":
         # use Threefry RNG
@@ -664,7 +627,6 @@
         return DNDarray(values, shape, dtype, split, device, comm, balanced)
     else:
         # use batchparallel RNG
->>>>>>> 5b8ecdb4
         # wrap torch.randint with fixed low and high
         def _wrapped_torch_randint(*args, **kwargs):
             return torch.randint(low, high, *args, **kwargs)
@@ -762,17 +724,10 @@
         # use batchparallel RNG and torch's generation of normally distributed random numbers
         # if args are not set, generate a single sample
         if not args:
-<<<<<<< HEAD
-            args = (1,)
-
-        # ensure that the passed dimensions are positive integer-likes
-        shape = tuple(int(ele) for ele in args)
-=======
             shape = (1,)
         else:
             # ensure that the passed dimensions are positive integer-likes
             shape = tuple(int(ele) for ele in args)
->>>>>>> 5b8ecdb4
         if any(ele <= 0 for ele in shape):
             raise ValueError("negative dimensions are not allowed")
 
@@ -793,13 +748,8 @@
         )
         if split is None:
             x = x.resplit_(None)
-<<<<<<< HEAD
-        if shape == ():
-            x = x.reshape(shape)
-=======
         if not args or shape == ():
             x = x.item()
->>>>>>> 5b8ecdb4
         return x
 
 
