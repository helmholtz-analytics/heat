import itertools
import numpy as np
import torch

from .communication import MPI
<<<<<<< HEAD
from . import communication
from . import arithmetics
=======
>>>>>>> f11f832d
from . import dndarray
from . import factories
from . import manipulations
from . import tiling
from . import types

<<<<<<< HEAD
__all__ = [
    'dot',
    'matmul',
    'qr',
    'transpose',
    'tril',
    'triu',
    'larft'
]
=======
__all__ = ["dot", "matmul", "transpose", "tril", "triu"]
>>>>>>> f11f832d


def larft(v, tau):
    """
    forms the triangular factor T of a real block reflector H of order n, which is defined as a product of k elementary reflectors.
    This is a special case of the LAPACK subroutine of the same name for use with QR. (this function is not implemented in PyTorch

    Parameters
    ----------
    v : PyTorch Tensor, shape: m x nb
        array of the transform vectors, lower triangular, can be calculated by torch.geqrf
    tau : PyTorch Tensor
          array of scalar factors of the elementary reflector H_i, can be calculated by torch.geqrf
    t : optional, PyTorch Tensor
        output

    Returns
    -------
    t : the nb x nb triangular factor of the block reflector v

    References
    ----------
    [0] http://www.netlib.org/lapack/lapack-3.1.1/html/dlarft.f.html
    """
    # V is of size: m, nb
    # T is of size: nb, nb -> k is nb
    # todo: v must be 2D
    m, nb = v.shape
    t = torch.eye(nb)
    # tau = torch.round(tau * 10**8) * 10**-8
    if m == 0:
        return t
    t[0, 0] = tau[0]
    mask = (tau == 0)
    for i in range(1, tau.shape[0]):
        if tau[i] == 0:
            t[i:, i] = 0
        else:
            t[0:i, i] = -1 * tau[i] * v[i:m, 0:i].t() @ v[i:m, i]

            t[0:i, i] = t[0:i, 0:i] @ t[0:i, i]
        t[i, i] = tau[i]

    return t


def dot(a, b, out=None):
    """
    Dot product of two arrays. Specifically,

    1. If both a and b are 1-D arrays, it is inner product of vectors.
    2. If both a and b are 2-D arrays, it is matrix multiplication, but using matmul or `a @ b` is preferred.
    3. If either a or b is 0-D (scalar), it is equivalent to multiply and using `ht.multiply(a, b)` or `a * b` is preferred.

    Parameters
    ----------
    a : ht.DNDarray
    b : ht.DNDarray

    Returns
    -------
    ht.DNDarray or single value (float or int)
        Returns the dot product of a and b. If a and b are both scalars or both 1-D arrays then a scalar is returned;
        otherwise an array is returned. If out is given, then it is returned.
    """
    if (
        isinstance(a, (float, int))
        or isinstance(b, (float, int))
        or a.numdims == 0
        or b.numdims == 0
    ):
        # 3. If either a or b is 0-D (scalar), it is equivalent to multiply and using numpy.multiply(a, b) or a * b is preferred.
        if out is not None:
            out = a * b
            return out
        return a * b
    elif a.numdims == 1 and b.numdims == 1:
        # 1. If both a and b are 1-D arrays, it is inner product of vectors.
        if a.split is not None or b.split is not None:
            sl = a.comm.chunk(a.shape, a.split if a.split is not None else b.split)[2]
        ret = torch.dot(a[sl]._DNDarray__array, b[sl]._DNDarray__array)
        if a.is_distributed() or b.is_distributed():
            a.comm.Allreduce(MPI.IN_PLACE, ret, MPI.SUM)

        if out is not None:
            out = ret.item()
            return out
        return ret.item()
    elif a.numdims == 2 and b.numdims == 2:
        # 2. If both a and b are 2-D arrays, it is matrix multiplication, but using matmul or a @ b is preferred.
        ret = matmul(a, b)
        if out is not None:
            if out is not None:
                out._DNDarray__array = ret._DNDarray__array
                out._DNDarray__dtype = ret.dtype
                out._DNDarray__split = ret.split
                out._DNDarray__device = ret.device
                out._DNDarray__comm = ret.comm
            return out
        return ret
    else:
        raise NotImplementedError("ht.dot not implemented for N-D dot M-D arrays")


def matmul(a, b):
    """
    Matrix multiplication of two DNDarrays

    for comment context -> a @ b = c or A @ B = c

    Parameters
    ----------
    a : ht.DNDarray
        2 dimensional: L x P
    b : ht.DNDarray
        2 dimensional: P x Q

    Returns
    -------
    ht.DNDarray
        returns a tensor with the result of a @ b. The split dimension of the returned array is typically the split dimension of a.
        However, if a.split = None then c.split will be set as the split dimension of b. If both are None then c.split is also None.
        ** NOTE ** if a is a split vector then the returned vector will be of shape (1xQ) and will be split in the 1st dimension
        ** NOTE ** if b is a vector and either a or b is split, then the returned vector will be of shape (Lx1) and will be split in the 0th dimension

    References
    ----------
    [1] R. Gu, et al., "Improving Execution Concurrency of Large-scale Matrix Multiplication on Distributed Data-parallel Platforms,"
        IEEE Transactions on Parallel and Distributed Systems, vol 28, no. 9. 2017.
    [2] S. Ryu and D. Kim, "Parallel Huge Matrix Multiplication on a Cluster with GPGPU Accelerators,"
        2018 IEEE International Parallel and Distributed Processing Symposium Workshops (IPDPSW), Vancouver, BC, 2018, pp. 877-882.

    Example
    -------
    >>> a = ht.ones((n, m), split=1)
    >>> a[0] = ht.arange(1, m + 1)
    >>> a[:, -1] = ht.arange(1, n + 1)
    (0/1) tensor([[1., 2.],
                  [1., 1.],
                  [1., 1.],
                  [1., 1.],
                  [1., 1.]])
    (1/1) tensor([[3., 1.],
                  [1., 2.],
                  [1., 3.],
                  [1., 4.],
                  [1., 5.]])
    >>> b = ht.ones((j, k), split=0)
    >>> b[0] = ht.arange(1, k + 1)
    >>> b[:, 0] = ht.arange(1, j + 1)
    (0/1) tensor([[1., 2., 3., 4., 5., 6., 7.],
                  [2., 1., 1., 1., 1., 1., 1.]])
    (1/1) tensor([[3., 1., 1., 1., 1., 1., 1.],
                  [4., 1., 1., 1., 1., 1., 1.]])
    >>> linalg.matmul(a, b)
    (0/1) tensor([[18.,  8.,  9., 10.],
                  [14.,  6.,  7.,  8.],
                  [18.,  7.,  8.,  9.],
                  [22.,  8.,  9., 10.],
                  [26.,  9., 10., 11.]])
    (1/1) tensor([[11., 12., 13.],
                  [ 9., 10., 11.],
                  [10., 11., 12.],
                  [11., 12., 13.],
                  [12., 13., 14.]])
    """
    if a.gshape[-1] != b.gshape[0]:
        raise ValueError(
            "If the last dimension of a ({}) is not the same size as the second-to-last dimension of b. ({})".format(
                a.gshape[-1], b.gshape[-2]
            )
        )

    # determine if a larger type is needed for c
    c_type = types.promote_types(a.dtype, b.dtype)
    if a.dtype != c_type:
        a = c_type(a)
    if b.dtype != c_type:
        b = c_type(b)

    if a.split is None and b.split is None:  # matmul from torch
        if len(a.gshape) < 2 or len(b.gshape) < 2:
            # if either of A or B is a vector
            return factories.array(torch.matmul(a._DNDarray__array, b._DNDarray__array))
        else:
            a = a.resplit_(0)
            slice_0 = a.comm.chunk(a.shape, a.split)[2][0]
            hold = a._DNDarray__array @ b._DNDarray__array

            c = factories.zeros((a.gshape[-2], b.gshape[1]), dtype=c_type)
            c._DNDarray__array[slice_0.start : slice_0.stop, :] += hold
            c.comm.Allreduce(MPI.IN_PLACE, c, MPI.SUM)
            return c
    else:
        # if they are vectors they need to be expanded to be the proper dimensions
        vector_flag = False  # flag to run squeeze at the end of the function
        both_vec = 0
        if len(a.gshape) < 2:
            a = manipulations.expand_dims(a, axis=0)
            vector_flag = True
            both_vec += 1
        if len(b.gshape) < 2:
            b = manipulations.expand_dims(b, axis=1)
            vector_flag = True
            both_vec += 1
        both_vec = True if both_vec == 2 else False

        split_0_flag = False
        split_1_flag = False
        split_01_flag = False
        split_10_flag = False

        if (
            (a.split == 0 and b.split is None) or (a.split is None and b.split == 1)
        ) and not vector_flag:
            split = a.split if a.split is not None else b.split
            split = split if not vector_flag else 0
            c = factories.zeros((a.gshape[-2], b.gshape[1]), split=split, dtype=c_type)
            c._DNDarray__array += a._DNDarray__array @ b._DNDarray__array

            return c if not vector_flag else c.squeeze()

        elif b.split is None and a.split == 1:
            c = torch.zeros((a.gshape[-2], b.gshape[1]), dtype=c_type.torch_type())
            a_idx = a.comm.chunk(a.shape, a.split)[2]
            c += (
                a._DNDarray__array
                @ b._DNDarray__array[a_idx[1].start : a_idx[1].start + a.lshape[-1], :]
            )
            a.comm.Allreduce(MPI.IN_PLACE, c, MPI.SUM)
            c = c if not vector_flag else c.squeeze()
            c = factories.array(c, split=a.split if b.gshape[1] > 1 else 0)
            return c

        elif a.split is None and b.split == 0:
            c = torch.zeros((a.gshape[-2], b.gshape[1]), dtype=c_type.torch_type())
            b_idx = b.comm.chunk(b.shape, b.split)[2]
            c += (
                a._DNDarray__array[:, b_idx[0].start : b_idx[0].start + b.lshape[0]]
                @ b._DNDarray__array
            )
            b.comm.Allreduce(MPI.IN_PLACE, c, MPI.SUM)
            c = c if not vector_flag else c.squeeze()
            c = factories.array(c, split=b.split if a.gshape[-2] > 1 else 0)
            return c

        elif (
            a.split == 0 and b.split is None
        ):  # this case and the one below will only be reaching if one of them is a vector
            c = torch.zeros((a.gshape[-2], b.lshape[1]), dtype=c_type.torch_type())
            a_idx = a.comm.chunk(a.shape, a.split)[2]
            c[a_idx[0]] += a._DNDarray__array @ b._DNDarray__array
            a.comm.Allreduce(MPI.IN_PLACE, c, MPI.SUM)
            c = c if not vector_flag else c.squeeze()
            split = a.split if b.gshape[1] > 1 else 0
            split = split if not vector_flag else 0
            c = factories.array(c, split=split)
            return c

        elif a.split is None and b.split == 1:
            c = torch.zeros((a.gshape[-2], b.lshape[1]), dtype=c_type.torch_type())
            c += a._DNDarray__array @ b._DNDarray__array
            c = c if not vector_flag else c.squeeze()
            split = b.split if a.gshape[1] > 1 else 0
            split = split if not vector_flag else 0
            c = factories.array(c, is_split=split)
            return c

        elif a.split == 0 and b.split == 0:
            split_0_flag = True
        elif a.split == 1 and b.split == 1:
            split_1_flag = True
        elif a.split == 0 and b.split == 1:
            split_01_flag = True
        elif a.split == 1 and b.split == 0:
            split_10_flag = True
        else:
            raise NotImplementedError("splits > 1 not implemented")

        # block sizes dont need to be the same. thy just need the same inner dimmension (kB)
        kB = 0
        rem_a, rem_b = [0] * 2
        if (
            a.split == len(a.gshape) - 1 and b.split == len(a.gshape) - 2
        ):  # if the split direction is the last dim in a and the first dim in b
            # the max inner dim (kB) is the min value from the result of the integer division of the last dim of a/world size and the first dim of b/world size
            kB = min([a.gshape[-1] // a.comm.size, b.gshape[0] // b.comm.size])
        elif a.split == len(a.gshape) - 2 and b.split == len(a.gshape) - 1:
            kB = a.gshape[-1]
        elif a.split == len(a.gshape) - 1:
            kB = a.gshape[-1] // a.comm.size
        elif b.split == len(a.gshape) - 2:
            kB = b.gshape[0] // b.comm.size
            kB = kB if kB < a.gshape[-1] else a.gshape[-1]

        if a.lshape[-1] % kB != 0 or (kB == 1 and a.lshape[-1] != 1):
            rem_a = 1
        if b.lshape[0] % kB != 0 or (kB == 1 and b.lshape[-2] != 1):
            rem_b = 1

        # get the lshape map to determine what needs to be sent where as well as M and N
        # lshape map dims -> {node, a=0, b=1, lshape}
        lshape_map = torch.zeros((a.comm.size, 2, len(a.gshape)), dtype=int)
        lshape_map[a.comm.rank, 0, :] = torch.Tensor(a.lshape)
        lshape_map[b.comm.rank, 1, :] = torch.Tensor(b.lshape)
        a.comm.Allreduce(MPI.IN_PLACE, lshape_map, MPI.SUM)

        # find mB (first blocking dim for a) and nB (2nd blocking dim for b)
        mB = lshape_map[:, 0, -2].min().item()
        nB = lshape_map[:, 1, -1].min().item()

        # check for remaining dims in the outside dimensions
        rem_a_out, rem_b_out = 0, 0
        if a.lshape[-2] % mB != 0 or (kB == 1 and a.lshape[-2] != 1):
            rem_a_out = 1
        if b.lshape[-1] % nB != 0 or (kB == 1 and b.lshape[-1] != 1):
            rem_b_out = 1

        # get the flags from all processes
        # rem_map dims guide -> {process number, a/b (0/1), True/False (1/0) if there is a remainder in this dimension
        rem_map = torch.zeros((a.comm.size, 2, 2))
        rem_map[a.comm.rank, 0, :] = torch.Tensor((rem_a_out, rem_a))
        rem_map[a.comm.rank, 1, :] = torch.Tensor((rem_b, rem_b_out))
        rem_map_comm = a.comm.Iallreduce(MPI.IN_PLACE, rem_map, MPI.SUM)

        # index_map dims guide -> {process number, a=0/b=1, relevent 1st index, 2nd index}
        index_map = torch.zeros((a.comm.size, 2, 2, 2), dtype=int)
        a_idx = a.comm.chunk(a.shape, a.split)[2]
        index_map[a.comm.rank, 0, 0] = torch.Tensor((a_idx[0].start, a_idx[0].stop))
        index_map[a.comm.rank, 0, 1] = torch.Tensor((a_idx[1].start, a_idx[1].stop))
        b_idx = b.comm.chunk(b.shape, b.split)[2]
        index_map[b.comm.rank, 1, 0] = torch.Tensor((b_idx[0].start, b_idx[0].stop))
        index_map[b.comm.rank, 1, 1] = torch.Tensor((b_idx[1].start, b_idx[1].stop))
        index_map_comm = a.comm.Iallreduce(MPI.IN_PLACE, index_map, MPI.SUM)

        # for the communication scheme, the output array needs to be created
        c_shape = (a.gshape[-2], b.gshape[1])
        c = factories.zeros(c_shape, split=a.split, dtype=c_type)

        # get the index map for c
        c_index_map = factories.zeros((c.comm.size, 2, 2))
        c_idx = c.comm.chunk(c.shape, c.split)[2]
        c_index_map[c.comm.rank, 0, :] = (c_idx[0].start, c_idx[0].stop)
        c_index_map[c.comm.rank, 1, :] = (c_idx[1].start, c_idx[1].stop)
        c_wait = c.comm.Iallreduce(MPI.IN_PLACE, c_index_map, MPI.SUM)

        if a.split == 0:
<<<<<<< HEAD
            a_block_map = torch.zeros((a.comm.size, a.shape[-2] // mB // a.comm.size, a.shape[-1] // kB, 2), dtype=torch.int)
        elif a.split == 1:
            a_block_map = torch.zeros((a.comm.size, a.shape[-2] // mB, a.shape[-1] // kB // a.comm.size, 2), dtype=torch.int)
=======
            a_block_map = torch.zeros(
                (a.comm.size, a.shape[-2] // mB // a.comm.size, a.shape[-1] // kB, 2)
            )
        elif a.split == 1:
            a_block_map = torch.zeros(
                (a.comm.size, a.shape[-2] // mB, a.shape[-1] // kB // a.comm.size, 2)
            )
>>>>>>> f11f832d
        # units-> [process, dim0 block number, dim1 block number, start coord] **indices are local

        # below is to handle the edge case where there is only one element in one dimension of a
        a_d0_1s_flag, a_d1_1s_flag = False, False
        if any(lshape_map[:, 0, :][:, 0] == 1):
            a_d0_1s_flag = True
        if any(lshape_map[:, 0, :][:, 1] == 1):
            a_d1_1s_flag = True

        index_map_comm.wait()
        for pr in range(a.comm.size):
            start0 = index_map[pr, 0, 0, 0].item()
            stop0 = index_map[pr, 0, 0, 1].item()
            start1 = index_map[pr, 0, 1, 0].item()
            stop1 = index_map[pr, 0, 1, 1].item()

            for dim0 in range(
                (stop0 - start0) // mB // a.comm.size if a_d0_1s_flag else (stop0 - start0) // mB
            ):
                # loop over the number of blocks in the 0th dimension
                for dim1 in range(
                    (stop1 - start1) // kB // a.comm.size
                    if a_d1_1s_flag
                    else (stop1 - start1) // kB
                ):
                    # loop over the number of blocks in the 1st dimension
                    a_block_map[pr, dim0, dim1] = torch.tensor(
                        (dim0 * mB, dim1 * kB), dtype=torch.int
                    )
        rem_map_comm.wait()
        if b.split == 0:
            # the blocks are shifted in the 2nd dimension of A for as many remainders there are between the blocks in the first dim of B
            cnt = 0
            for r in rem_map[:, 1, 0]:
                if r.item():
                    cnt += 1
                    a_block_map[:, :, cnt:, 1] += 1

        if b.split == 0:
<<<<<<< HEAD
            b_block_map = torch.zeros((b.comm.size, b.shape[-2] // kB // b.comm.size, b.shape[-1] // nB, 2), dtype=torch.int)
        if b.split == 1:
            b_block_map = torch.zeros((b.comm.size, b.shape[-2] // kB, b.shape[-1] // nB // b.comm.size, 2), dtype=torch.int)
=======
            b_block_map = torch.zeros(
                (b.comm.size, b.shape[-2] // kB // b.comm.size, b.shape[-1] // nB, 2)
            )
        if b.split == 1:
            b_block_map = torch.zeros(
                (b.comm.size, b.shape[-2] // kB, b.shape[-1] // nB // b.comm.size, 2)
            )
>>>>>>> f11f832d
        # units-> [process, dim0 block number, dim1 block number, start coord] **indices are local

        # below is to handle the edge case where there is only one element in one dimension of b
        b_d0_1s_flag, b_d1_1s_flag = False, False
        if any(lshape_map[:, 1, :][:, 0] == 1):
            b_d0_1s_flag = True
        if any(lshape_map[:, 1, :][:, 1] == 1):
            b_d1_1s_flag = True

        for pr in range(b.comm.size):
            start0 = index_map[pr, 1, 0, 0].item()
            stop0 = index_map[pr, 1, 0, 1].item()
            start1 = index_map[pr, 1, 1, 0].item()
            stop1 = index_map[pr, 1, 1, 1].item()

            # loop over the number of blocks in the 0th dimension
            for dim0 in range(
                (stop0 - start0) // kB // b.comm.size if b_d0_1s_flag else (stop0 - start0) // kB
            ):
                # loop over the number of blocks in the 1st dimension
                for dim1 in range(
                    (stop1 - start1) // nB // b.comm.size
                    if b_d1_1s_flag
                    else (stop1 - start1) // nB
                ):
                    b_block_map[pr, dim0, dim1] = torch.tensor(
                        (dim0 * kB, dim1 * nB), dtype=torch.int
                    )

        if a.split == 1:
            cnt = 0
            # this loop will push the blocks in B to adjust for the remainders in A
            for r in rem_map[:, 0, 1]:
                if r.item():
                    cnt += 1
                    b_block_map[:, cnt:, :, 0] += 1

        @torch.jit.script
        def c_block_setter(b_proc, a_proc, a_data, b_data, b_block_map=b_block_map, a_block_map=a_block_map,
                           b_split=b.split, a_split=a.split, mB=mB, kB=kB, nB=nB, c=c._DNDarray__array):
            # type: (int, int, torch.Tensor, torch.Tensor, torch.Tensor, torch.Tensor, int, int, int, int, int, torch.Tensor) -> None
            shp_b = b_block_map.shape
            offset_a = b_proc * shp_b[1] if b_proc != 0 else 0
            shp_a = a_block_map.shape
            offset_b = a_proc * shp_a[2] if a_proc != 0 else 0
            # offsets are the number of blocks in the multiplication direction on previous nodes
<<<<<<< HEAD
            for bl_1_a in torch.arange(offset_a, offset_a + shp_b[1], dtype=torch.int) if b_split == 0 else \
                    torch.arange(a_block_map[a_proc].shape[0], dtype=torch.int):
                bl_1_a = int(bl_1_a)
                # this offset is the number of blocks on the previous node in the direction of multiplication
                for bl_0_a in torch.arange(a_block_map[a_proc].shape[0], dtype=torch.int):  # dim0
                    bl_0_a = int(bl_0_a)
                    for bl_1_b in torch.arange(b_block_map[b_proc].shape[1], dtype=torch.int):
                        bl_1_b = int(bl_1_b)
                        for bl_0_b in torch.arange(offset_b, offset_b + shp_a[1], dtype=torch.int) if a_split == 1 else \
                                torch.arange(b_block_map[b_proc].shape[0], dtype=torch.int):
                            bl_0_b = int(bl_0_b)
                            # this offset is the same as before but for b
                            a_start1 = a_block_map[a_proc, bl_0_a, bl_1_a, 1]
                            a_start0 = a_block_map[a_proc, bl_0_a, bl_1_a, 0]
                            a_block = a_data[a_start0:a_start0 + mB, a_start1:a_start1 + kB]

                            b_start0 = b_block_map[b_proc, bl_0_b, bl_1_b, 0]
                            b_start1 = b_block_map[b_proc, bl_0_b, bl_1_b, 1]
                            b_block = b_data[b_start0:b_start0 + kB, b_start1:b_start1 + nB]

                            c_start0 = a_start0
                            c_start1 = b_start1
                            c[c_start0:c_start0 + mB, c_start1:c_start1 + nB] += a_block @ b_block
=======

            for bl_1_a in (
                range(offset_a, offset_a + shp_b[1])
                if b.split == 0
                else range(a_block_map[a_proc].shape[0])
            ):
                # this offset is the number of blocks on the previous node in the direction of multiplication
                for bl_0_a in range(a_block_map[a_proc].shape[0]):  # dim0
                    for bl_1_b in range(b_block_map[b_proc].shape[1]):
                        for bl_0_b in (
                            range(offset_b, offset_b + shp_a[1])
                            if a.split == 1
                            else range(b_block_map[b_proc].shape[0])
                        ):
                            # this offset is the same as before but for b
                            a_start1 = int(a_block_map[a_proc, bl_0_a, bl_1_a, 1].item())
                            a_start0 = int(a_block_map[a_proc, bl_0_a, bl_1_a, 0].item())
                            a_block = a_data[a_start0 : a_start0 + mB, a_start1 : a_start1 + kB]

                            b_start0 = int(b_block_map[b_proc, bl_0_b, bl_1_b, 0].item())
                            b_start1 = int(b_block_map[b_proc, bl_0_b, bl_1_b, 1].item())
                            b_block = b_data[b_start0 : b_start0 + kB, b_start1 : b_start1 + nB]

                            c_start0 = a_start0
                            c_start1 = b_start1
                            c._DNDarray__array[
                                c_start0 : c_start0 + mB, c_start1 : c_start1 + nB
                            ] += (a_block @ b_block)
>>>>>>> f11f832d

        # work loop: loop over all processes (also will incorporate the remainder calculations)
        c_wait.wait()

        if split_0_flag:
            # need to send b here and not a
            # locations of the remainders in b
            b_rem_locs0 = (rem_map[:, 1, 0] == 1).nonzero()
            a_rem_locs0 = (rem_map[:, 0, 0] == 1).nonzero()
            # remainders for a in the
            a_node_rem_s0 = a._DNDarray__array[:mB, kB : (kB + 1) * b_rem_locs0.numel() : kB + 1]
            b_rem = torch.empty(b_rem_locs0.numel(), b.lshape[-1], dtype=a.dtype.torch_type())

            # this if/elif/else loop is for the handling of
            if a.comm.rank in a_rem_locs0:
                # if A is split in dim0 and the rank has a remainder in this direction
                r = a._DNDarray__array[-1]
                r_loc = index_map[a.comm.rank, 0, 0, 1] - index_map[a.comm.rank, 0, 0, 0] - 1
            else:
                r = None
                r_loc = None

            req = {}
            b_lp_data = {}
            for pr in range(b.comm.size):
                # ibcast data on node first
                if b.comm.rank == pr:
                    b_lp_data[pr] = b._DNDarray__array
                else:
                    b_lp_data[pr] = torch.zeros(
                        (lshape_map[pr, 1, 0].item(), lshape_map[pr, 1, 1].item()),
                        dtype=b.dtype.torch_type(),
                    )

                # sending a to all nodes for b to operate with
                req[pr] = b.comm.Ibcast(b_lp_data[pr], root=pr)

                # receive the data from the last loop and do the calculation with that
                if pr != 0:
                    req[pr - 1].wait()
                    # after receiving the last loop's bcast
                    c_block_setter(
                        b_proc=pr - 1,
                        a_proc=a.comm.rank,
                        a_data=a._DNDarray__array,
                        b_data=b_lp_data[pr - 1],
                    )

                    # check if there is a remainder on b in the previous node
                    # this loop is intended to get the remainders of b since it is the one being passed
                    if pr - 1 in b_rem_locs0:
                        # takes care of the remainders in b as well as dim0 of a
                        b_rem[pr - 1] = b_lp_data[pr - 1][-1]

                    # this loop is to take care of the remainders in dim0 of A
                    if a_rem_locs0.nelement() != 0:
                        if r_loc is not None:
                            st = index_map[pr - 1, 1, 0, 0].item()
                            sp = index_map[pr - 1, 1, 0, 1].item()
                            c._DNDarray__array[r_loc.item(), :] += r[st:sp] @ b_lp_data[pr - 1]

                    del b_lp_data[pr - 1]

                # need to wait if its the last loop, also need to collect the remainders
                if pr == b.comm.size - 1:
                    req[pr].wait()
                    c_block_setter(
                        b_proc=pr,
                        a_proc=a.comm.rank,
                        a_data=a._DNDarray__array,
                        b_data=b_lp_data[pr],
                    )
                    # check if there is a remainder on b on the last node (there shouldnt be)
                    if pr in b_rem_locs0:
                        # this is to save the data from B required by the remainders from dim1 of A
                        b_rem[pr] = b_lp_data[pr][-1]

                    # this loop is to take care of the remainders in the 0th dimension of A
                    if a_rem_locs0.nelement() != 0:
                        if r_loc is not None:
                            st = index_map[pr, 1, 0, 0].item()
                            sp = index_map[pr, 1, 0, 1].item()

                            if split_01_flag:
                                st1 = index_map[pr, 1, 1, 0].item()
                                sp1 = index_map[pr, 1, 1, 1].item()
                                c._DNDarray__array[r_loc.item(), st1:sp1] += (
                                    r[st:sp] @ b_lp_data[pr]
                                )
                            else:
                                c._DNDarray__array[r_loc.item(), :] += r[st:sp] @ b_lp_data[pr]

                    # set the final blocks on the last loop, then adjust for the the remainders which were collected in b_rem
                    if b_rem_locs0.numel():
                        c._DNDarray__array[: a_node_rem_s0.shape[0]] += a_node_rem_s0 @ b_rem

                    del b_lp_data[pr]

            if vector_flag:
                c_loc = c._DNDarray__array.squeeze()
                if c_loc.nelement() == 1:
                    c = torch.tensor(c_loc)
                c = factories.array(c_loc, is_split=0)
            return c

        elif split_1_flag:
            # for this case, a is sent to b
            # locations of the remainders in b
            b_rem_locs1 = (rem_map[:, 1, 1] == 1).nonzero()
            a_rem_locs1 = (rem_map[:, 0, 1] == 1).nonzero()
            # remainders for a in the
            b_node_rem_s1 = b._DNDarray__array[kB : (kB + 1) * a_rem_locs1.numel() : kB + 1, :nB]
            a_rem = torch.empty(a.lshape[-2], a_rem_locs1.numel(), dtype=b.dtype.torch_type())

            # this if/elif/else loop is for the handling of
            if b.comm.rank in b_rem_locs1:
                # if b is split in dim1 and the rank has a remainder in this direction
                r = b._DNDarray__array[:, -1]
                r_loc = index_map[a.comm.rank, 1, 1, 1] - index_map[a.comm.rank, 1, 1, 0] - 1
            else:
                r = None
                r_loc = None

            req = {}
            a_lp_data = {}
            for pr in range(a.comm.size):
                # ibcast data on node first
                if a.comm.rank == pr:
                    a_lp_data[pr] = a._DNDarray__array
                else:
                    a_lp_data[pr] = torch.zeros(
                        (lshape_map[pr, 0, 0].item(), lshape_map[pr, 0, 1].item()),
                        dtype=a.dtype.torch_type(),
                    )

                # sending a to all nodes for b to operate with
                req[pr] = a.comm.Ibcast(a_lp_data[pr], root=pr)

                # receive the data from the last loop and do the calculation with that
                if pr != 0:
                    # after receiving the last loop's bcast
                    req[pr - 1].wait()
                    c_block_setter(
                        a_proc=pr - 1,
                        b_proc=b.comm.rank,
                        a_data=a_lp_data[pr - 1],
                        b_data=b._DNDarray__array,
                    )

                    # check if there is a remainder on b in the previous node
                    # this loop is intended to get the remainders of b since it is the one being passed
                    if pr - 1 in a_rem_locs1:
                        # takes care of the remainders in b as well as dim0 of a
                        a_rem[:, pr - 1] = a_lp_data[pr - 1][:, -1]

                    # this loop is to take care of the remainders in dim1 of B
                    if b_rem_locs1.nelement() != 0:
                        if r_loc is not None:
                            st = index_map[pr - 1, 0, 1, 0].item()
                            sp = index_map[pr - 1, 0, 1, 1].item()
                            c._DNDarray__array[:, r_loc.item()] += (
                                a_lp_data[pr - 1] @ r[st:sp, None]
                            ).flatten()

                    del a_lp_data[pr - 1]

                # need to wait if its the last loop, also need to collect the remainders
                if pr == b.comm.size - 1:
                    req[pr].wait()
                    c_block_setter(
                        a_proc=pr,
                        b_proc=a.comm.rank,
                        a_data=a_lp_data[pr],
                        b_data=b._DNDarray__array,
                    )
                    # check if there is a remainder on b on the last node (there shouldnt be)
                    if pr in a_rem_locs1:
                        # this is to save the data from B required by the remainders from dim1 of A
                        a_rem[:, pr] = a_lp_data[pr][:, -1]

                    # this loop is to take care of the remainders in the 0th dimension of A
                    if b_rem_locs1.nelement() != 0:
                        if r_loc is not None:
                            st = index_map[pr, 0, 1, 0].item()
                            sp = index_map[pr, 0, 1, 1].item()
                            c._DNDarray__array[:, r_loc.item()] += (
                                a_lp_data[pr] @ r[st:sp, None]
                            ).flatten()

                    # set the final blocks on the last loop, then adjust for the the remainders which were collected in b_rem
                    if a_rem_locs1.numel():
                        c._DNDarray__array[:, : b_node_rem_s1.shape[1]] += a_rem @ b_node_rem_s1

                    del a_lp_data[pr]
            c = c if not vector_flag else factories.array(c._DNDarray__array.squeeze(), is_split=0)
            return c

        elif split_01_flag:
            # for this case there are no remainders which need to be taken care of
            req = {}
            b_lp_data = {}
            for pr in range(a.comm.size):
                # ibcast data on node first
                if b.comm.rank == pr:
                    b_lp_data[pr] = b._DNDarray__array
                else:
                    b_lp_data[pr] = torch.empty(
                        (lshape_map[pr, 1, 0].item(), lshape_map[pr, 1, 1].item()),
                        dtype=b.dtype.torch_type(),
                    )

                # sending a to all nodes for b to operate with
                req[pr] = b.comm.Ibcast(b_lp_data[pr], root=pr)

                # receive the data from the last loop and do the calculation with that
                if pr != 0:
                    req[pr - 1].wait()
                    # after receiving the last loop's bcast
                    st0 = index_map[pr - 1, 0, 0, 0].item()
                    sp0 = index_map[pr - 1, 0, 0, 1].item() + 1
                    st1 = index_map[pr - 1, 1, 1, 0].item()
                    sp1 = index_map[pr - 1, 1, 1, 1].item()
                    c._DNDarray__array[: sp0 - st0, st1:sp1] += (
                        a._DNDarray__array @ b_lp_data[pr - 1]
                    )

                    del b_lp_data[pr - 1]

                if pr == b.comm.size - 1:
                    req[pr].wait()
                    st0 = index_map[pr, 0, 0, 0].item()
                    sp0 = index_map[pr, 0, 0, 1].item() + 1
                    st1 = index_map[pr, 1, 1, 0].item()
                    sp1 = index_map[pr, 1, 1, 1].item()
                    c._DNDarray__array[: sp0 - st0, st1:sp1] += a._DNDarray__array @ b_lp_data[pr]

                    del b_lp_data[pr]
            c = c if not vector_flag else factories.array(c._DNDarray__array.squeeze(), is_split=0)
            return c

        elif split_10_flag:
            # for this case, only a sum is needed at the end
            a_rem_locs1 = (rem_map[:, 0, 1] == 1).nonzero()
            # locations of the remainders in b
            b_rem_locs0 = (rem_map[:, 1, 0] == 1).nonzero()
            res = torch.zeros((a.gshape[-2], b.gshape[1]), dtype=c_type.torch_type())
            for i in range(a.lshape[-1] // kB):
                res += (
                    a._DNDarray__array[:mB, i * kB : i * kB + kB]
                    @ b._DNDarray__array[i * kB : i * kB + kB, :nB]
                )
            if a.comm.rank in a_rem_locs1 and b.comm.rank in b_rem_locs0:
                # these Nones are used to change the dims
                res += a._DNDarray__array[:, -1, None] @ b._DNDarray__array[None, -1, :]

            a.comm.Allreduce(MPI.IN_PLACE, res, MPI.SUM)
            split = a.split if b.gshape[1] > 1 else 0
            split = split if not vector_flag else 0
            res = res if not vector_flag else res.squeeze()
            c = factories.array(res, split=split if not both_vec else None)
            return c


def qr(a, calc_q=True):
    """

    :param a:
    tile_rows : tiles per process

    :return:
    """
    # TODO: determine the following:
    # D (number of domains to use) -> must be found with some testing on the HPC machines
    # blocking scheme - should have multiple blocks per column, should have a comperable number of columns tiles
    #   need to test for the optimal number/shape of blocks in each direction
    if not isinstance(a, dndarray.DNDarray):
        raise TypeError('\'a\' must be a DNDarray')

    a = a.copy()

    tiles = tiling.SquareDiagTiles(a, tile_per_proc=5)
    tile_columns = tiles.tile_columns

    # loop over the tile columns
    rank = a.comm.rank
    q_dict = {}
    for col in range(tile_columns):  # for each tile column (need to do the last rank separately)
        # for each process need to do local qr
        # need to start the process at the 1st row (block number / iteration number

        # if the process isnt completed and the completed tiles are not done yet?
        # get the number of True's moded with the tile_rows, this will tell which process only needs to do it on the second chunk
        # local_tile_row_index_pr = len(torch.nonzero(completed_tile_cols == True)) // tile_rows
        # local_tile_row_index = k % tile_rows if rank == local_tile_row_index_pr else 0
        not_completed_processes = torch.nonzero(col < torch.cumsum(torch.tensor(tiles.tile_rows_per_process), dim=0))
        diag_process = not_completed_processes[0]
        local_tile_row = 0
        if rank == diag_process:
            local_tile_row = col % tiles.tile_rows_per_process[diag_process]

        if rank in not_completed_processes:
            # only work on the processes which have not computed the final result
            q_dict[col] = {}
            __local_tsqr(col=col, rank=rank, tiles=tiles,
                         local_tile_row=local_tile_row, q_dict=q_dict)

            __binary_tree_merge_qr(tiles=tiles, rank=rank, q_dict=q_dict,
                                   col=col, diag_process=diag_process,
                                   not_completed_processes=not_completed_processes)
        else:  # if the process is not calculating R (only occurs when the R for that node is done)
            break
            # for m in range(tile_rows):
            #     for h in range(len(q_dict[m + rank * tile_rows])):
            #         print(h, m + rank * tile_rows, q_dict[m + rank * tile_rows][h].shape)
            #     hold = torch.chain_matmul(*q_dict[m + rank])
    #     # print(len(q_dict[k]))
    # if calc_q:
    #     '''
    #                 this is the code for the Q calculation
    #                 idea:
    #                     create a local Q of size (lshape[0], m)
    #                     use the tile map to find the tile sizes for Q (these will be the same as those for the tile column)
    #                     -> loop over the keys in the q_dict (this is the number of columns which can be calculated
    #
    #                 '''
    #     loc_q_dict = {}
    #     print(k, list(q_dict))
    #     for i in list(q_dict):  # this loops over the completed columns of the process
    #         # need to create a 2D list for each column to hold the slices for that tile
    #         # dims -> (tile_rows, tile_columns)
    #         tile_slices_lists = [[[] for _ in range(tile_columns.item())] for _ in range(tile_rows)]
    #         full_q = factories.eye(a.gshape[0], dtype=a.dtype, split=a.split, device=a.device, comm=a.comm)
    #         loc_q = full_q._DNDarray__array
    #         # col_slices = []
    #         shape0 = q_dict[i]['0'].shape
    #         # tile_slices_lists[0][1] = tile_slices_lists[0][1] + [0]
    #         row_start = 0 if i - (tile_rows * rank) < 0 else i % tile_rows
    #         # print('here', shape0, row_start, row_start + rank * tile_rows)
    #         q_blocks = {}
    #         q_blocks[0] = torch.eye(a.lshape[0])
    #         q_blocks[0][:shape0[0], :shape0[0]] = q_dict[i]['0']
    #         tile_slices_lists[row_start][row_start + rank * tile_rows].append(('0', (slice(None, shape0[0]), slice(None, shape0[0]))))
    #
    #         for x in list(q_dict[i]):
    #             if x != '0':
    #                 rem = True if q_dict[i][x].shape[0] % 2 == 1 else False
    #                 q_tile_shape = q_dict[i][x].shape
    #                 half = q_tile_shape[0]//2 + 1 if rem else q_tile_shape[0]//2
    #                 end = q_tile_shape[0]
    #
    #                 if len(x) == 1:  # single values indicate a local merge between tiles
    #                     first = i % tile_rows
    #                     q_blocks[int(x)] = torch.eye(a.lshape[0])
    #
    #                     st0_0 = domain_tile_shapes[rank, :row_start, 0, 0].sum()
    #                     sp0_0 = domain_tile_shapes[rank, :, i, 0][row_start] + st0_0
    #
    #                     st0 = domain_tile_shapes[rank, :int(x), 0, 0].sum()
    #                     sp0 = domain_tile_shapes[rank, :, i, 0][int(x)] + st0
    #
    #                     half = sp0_0 - st0_0
    #                     # print(i, x, a.lshape, st0_0, sp0_0, st1_0, sp1_0, 'x', st0, sp0, st1, sp1, half, end, q_dict[i][x].shape)
    #                     # halfway point in the block is [:sp0_0 - st0_0, :sp0_0 - st0_0] (0 -> the stop in dim0 minus where it started)
    #                     # note: blocks are square
    #                     q_blocks[int(x)][st0_0:sp0_0, st0_0:sp0_0] = q_dict[i][x][:half, :half]  # 00
    #                     q_blocks[int(x)][st0_0:sp0_0, st0:sp0] = q_dict[i][x][:half, half:]  # 01
    #                     q_blocks[int(x)][st0:sp0, st0_0:sp0_0] = q_dict[i][x][half:, :half]  # 10
    #                     q_blocks[int(x)][st0:sp0, st0:sp0] = q_dict[i][x][half:, half:]  # 11
    #                     # spx = domain_tile_shapes[rank, int(x), i, 1]
    #                     # sp0 = domain_tile_shapes[rank, 0, i, 1]
    #
    #                     # the four blocks of the merge operations are written to the corresponding tile indices in the slice lists
    #                     # print(i, x, first, x, 0, first + (rank * tile_rows), 0, int(x) + (rank * tile_rows), 0, half, end)
    #                     # tile_slices_lists[first][first + (rank * tile_rows)].append((x, (slice(None, half), slice(None, half))))
    #                     # tile_slices_lists[first][int(x) + (rank * tile_rows)].append((x, (slice(None, half), slice(half, end))))
    #                     # tile_slices_lists[int(x)][first + (rank * tile_rows)].append((x, (slice(half, end), slice(None, half))))
    #                     # tile_slices_lists[int(x)][int(x) + (rank * tile_rows)].append((x, (slice(half, end), slice(half, end))))
    #                 elif len(x) == 2:  # this is the case for the global merges
    #                     first = int(x[0])
    #                     second = int(x[1])
    #
    #                     st0_0 = domain_tile_shapes[first, :row_start, 0, 0].sum()
    #                     sp0_0 = domain_tile_shapes[first, :, i, 0][row_start] + st0_0
    #                     st1_0 = domain_tile_shapes[first, :row_start, 0, 1].sum()
    #                     sp1_0 = domain_tile_shapes[first, :, i, 1][row_start] + st1_0
    #
    #                     st0 = domain_tile_shapes[second, :row_start, 0, 0].sum()
    #                     sp0 = domain_tile_shapes[second, :, i, 0][row_start] + st0
    #                     st1 = domain_tile_shapes[second, :row_start, 0, 1].sum()
    #                     sp1 = domain_tile_shapes[second, :, i, 1][row_start] + st1
    #                     half = sp0_0 - st0_0
    #                     prev_lshapes = lshape_map[:second, 0].sum()
    #                     sp1_old = domain_tile_shapes[second, row_start, i, 1]
    #                     # print(i, x, a.lshape, st0_0, sp0_0, st1_0, sp1_0, 'sec', st0, sp0, prev_lshapes, sp1_old + prev_lshapes, half)
    #
    #                     # may be too large for the home process, but that is the only one with all of the data
    #                     if rank == first:
    #                         loc_q[st0_0:sp0_0, st0_0:sp0_0] = loc_q[st0_0:sp0_0, st0_0:sp0_0] @ q_dict[i][x][:half, :half]
    #                         loc_q[st0_0:sp0_0, prev_lshapes:sp0 + prev_lshapes] = loc_q[st0_0:sp0_0, prev_lshapes:sp0 + prev_lshapes] \
    #                                                                                   @ q_dict[i][x][:half, half:]
    #                     if rank == second:
    #                         # print(i, x, a.lshape, st0_0, sp0_0, st1_0, sp1_0, 'sec', st0, sp0, st1, sp1, sp1_old, half, q_tile_shape)
    #                         loc_q[st0:sp0, st0:sp0] = loc_q[st0:sp0, st0:sp0] @ q_dict[i][x][half:, :half]
    #                         loc_q[st0:sp0, prev_lshapes:sp0 + prev_lshapes] = loc_q[st0:sp0, prev_lshapes:sp0 + prev_lshapes] \
    #                                                                                   @ q_dict[i][x][half:, half:]
    #
    #                     '''
    #                     the top half of the merge Q needs to be put in the chain matmul dict for the following rules:
    #                     if its q -> '14' and this is [[A, B], [C, D]]:
    #                         # applied is code for matmul, if there is zeros there then it is set to the matrix in question
    #                         element A is applied to the kth column across processes 1, 2, and 3
    #                         element B is applied to the column equal to the row number of the top tile on the 4th process
    #                             this is multiplied by the initial value of the local Q_0k and applied to processes 1, 2, 3
    #                                 if local_Q_0k doesnt exist than this is treated as I
    #                         element C is applied to local Q_0k
    #                         element D is applied to the column equal to the row number of the top tile on the 4th process on the local Q
    #
    #                     '''
    #                     # if rank == first:
    #                     #     print(i, x, i % tile_rows, first * tile_rows + i % tile_rows, 0, half, end)
    #                     #     print(i, x, i % tile_rows, second * tile_rows, 0, half, end, '\n')
    #                     # if rank == second:
    #                     #     print(i, x, 0, first * tile_rows, 0, half, end)
    #                     #     print(i, x, 0, second * tile_rows, 0, half, end, '\n')
    #                     # need to write to the elements for each rank
    #                     # the 0th dim of all of the combinations is 0
    #                     # if rank == first:
    #                     #     tile_slices_lists[row_start][first * tile_rows + i % tile_rows].append((x, (slice(None, sp1), slice(None, sp1))))
    #                     #     tile_slices_lists[row_start][second * tile_rows].append((x, (slice(None, shape0[0]), slice(shape0[0], end))))
    #                     #     # print(i, x, shape0)
    #                     # if rank == second:
    #                     #     tile_slices_lists[0][first * tile_rows + i % tile_rows].append((x, (slice(sp1, end), slice(None, sp1))))
    #                     #     tile_slices_lists[0][second * tile_rows].append((x, (slice(sp1, end), slice(sp1, end))))
    #         # print('h', i, tile_slices_lists[1][5])
    #
    #         # for rows in range(tile_rows):
    #         #     for cols in range(tile_columns):
    #         #         q_list = [q_dict[i][k][sl].shape for k, sl in tile_slices_lists[rows][cols]]
    #         #         # print(i, rank * tile_rows + rows, cols, tile_slices_lists[rows][cols], q_list)
    #         #         if tile_slices_lists[rows][cols]:
    #         #             loc_q_dict[(cols, rows)] = torch.chain_matmul(*[q_dict[i][k][sl] for k, sl in tile_slices_lists[rows][cols]])
    #
    #
    #         # tile_slices_lists[first][int(x) + (rank * tile_rows)].append(
    #         #     (x, (slice(None, q_tile_shape[0] // 2 + 1 if rem else q_tile_shape[0] // 2),
    #         #          slice(q_tile_shape[0] // 2 + 1 if rem else q_tile_shape[0] // 2, q_tile_shape[0]))))
    #         # tile_slices_lists[int(x)][first + (rank * tile_rows)].append(
    #         #     (x, (slice(q_tile_shape[0] // 2, q_tile_shape[0]), slice(None, q_tile_shape[0] // 2))))
    #         # tile_slices_lists[int(x)][int(x) + (rank * tile_rows)].append((x, (slice(q_tile_shape[0] // 2, q_tile_shape[0]),
    #         #                                                                    slice(q_tile_shape[0] // 2, q_tile_shape[0]))))
    #         # tile_slices_lists[0][0] = ('0', (slice(None, shape0[0]), slice(None, shape0[0])))
    #         # for j in range(2):  # need to set all 4 of the tiles which have data for the combined Q
    #         #     # if there is a remainder then the process with more data will be on the process with the lower rank
    #         #     pass
    #         # print(x)
    # print(a)
    return a


def __local_tsqr(col, rank, tiles, local_tile_row, q_dict):
    # todo: jit this
    """

    :return:
    """

    # first step: operate on either 0, column (not diag_pr) or row, column (row is adjusted with column)
    # need to determine which process is operating on a partial -> local_tile_row_index_pr

    # first is the QR of tiles which lay on the same column as the diagonal
    # first qr is on the tile corresponding with local_tile_row, col
    base_tile = tiles.local_get((local_tile_row, col), proc=rank)
    q1, r1 = base_tile.qr(some=False)

    q_dict[col]['0'] = q1
    tiles.local_set(key=(local_tile_row, col), data=r1, proc=rank)  # set the r1 to the tile selected with the key
    if col != tiles.tile_columns - 1:
        base_rest = tiles.local_get((local_tile_row, slice(col + 1, None)), proc=rank)
        loc_rest = q1.T @ base_rest
        tiles.local_set(key=(local_tile_row, slice(col + 1, None)), data=loc_rest, proc=rank)

    for d in range(local_tile_row + 1, tiles.tile_rows_per_process[rank]):
        # local merge
        # d is the row it is being merged with
        loop_tile = tiles.local_get(key=(d, col), proc=rank)
        q_lp, r_lp = torch.cat((base_tile, loop_tile), dim=0).qr(some=False)
        q_dict[col][str(d)] = q_lp

        # replace the base/loop tiles with r, then multiple q_lp by the rest of them
        loop_rest = tiles.local_get((d, slice(col + 1, None)), proc=rank)
        loop_rest_q = q_lp.T @ torch.cat((base_rest, loop_rest), dim=0)
        # set r in both
        tiles.local_set(key=(local_tile_row, col), data=r_lp[:base_tile.shape[0]], proc=rank)
        tiles.local_set(key=(d, col), data=r_lp[base_tile.shape[0]:], proc=rank)
        # set rest in both
        tiles.local_set(key=(local_tile_row, slice(col + 1, None)), data=loop_rest_q[:base_tile.shape[0]], proc=rank)
        tiles.local_set(key=(d, slice(col + 1, None)), data=loop_rest_q[base_tile.shape[0]:], proc=rank)


def __binary_tree_merge_qr(tiles, rank, q_dict, col, diag_process, not_completed_processes):
    rem1 = None
    rem2 = None
    offset = not_completed_processes[0]
    loop_size_remaining = not_completed_processes.clone()
    completed = False if loop_size_remaining.size()[0] > 1 else True
    procs_remaining = loop_size_remaining.size()[0]
    while not completed:
        if procs_remaining % 2 == 1:
            # if the number of processes active is odd need to save the remainders (max possible is 2)
            if rem1 is None:
                rem1 = loop_size_remaining[-1]
                loop_size_remaining = loop_size_remaining[:-1]
            elif rem2 is None:
                rem2 = loop_size_remaining[-1]
                loop_size_remaining = loop_size_remaining[:-1]
        # send the data to the corresponding processes
        if rank in loop_size_remaining:
            pr0 = rank - (procs_remaining // 2)
            pr1 = rank + (procs_remaining // 2)
            if rank - offset < procs_remaining // 2:
                pr0 = rank
            else:  # send from higher order procs
                pr1 = rank
            if rank in [pr0, pr1]:
                q = __merge_rows_qr(pr0=pr0, pr1=pr1, column=col, rank=rank,
                                    tiles=tiles, diag_process=diag_process)
                q_dict[col][str(pr0) + str(pr1)] = q
        loop_size_remaining = loop_size_remaining[:-1 * (procs_remaining // 2)]
        procs_remaining = loop_size_remaining.size()[0]

        if rem1 is not None and rem2 is not None:
            # combine rem1 and rem2 in the same way as the other nodes,
            # then save the results in rem1 to be used later
            if rank in [rem1, rem2]:
                q = __merge_rows_qr(pr0=rem1, pr1=rem2, column=col, rank=rank,
                                    tiles=tiles, diag_process=diag_process)
                q_dict[col][str(int(rem1)) + str(int(rem2))] = q
            rem1 = rem2
            rem2 = None

        if rem1 is not None and rem2 is None and procs_remaining == 1:
            # combine rem1 with process 0 (offset) and set completed to True
            # this should be the last thing that happens
            if rank in [offset, rem1]:
                q = __merge_rows_qr(pr0=offset, pr1=rem1, column=col, rank=rank,
                                    tiles=tiles, diag_process=diag_process)
                q_dict[col][str(int(offset)) + str(int(rem1))] = q
            rem1 = None

        completed = True if procs_remaining == 1 and rem1 is None and rem2 is None else False


def __merge_rows_qr(pr0, pr1, column, rank, tiles, diag_process):
    """

    :param pr0:
    :param pr1:
    :param column:
    :param rank:
    :param tiles:
    :param diag_process:
    :return:
    """
    # get the data from pr0 (need the column tile and the columns > column)
    # need to have the data on both processes
    # if split=0, need to determine which tile for upper, lower is always 0, column
    upper_row = 0 if pr0 != diag_process else column % tiles.tile_rows_per_process[pr0]
    lower_row = 0 if pr1 != diag_process else column % tiles.tile_rows_per_process[pr1]

    upper = tiles.local_get_async(key=(upper_row, column), src=pr0, dest=pr1)
    upper_rest = tiles.local_get_async(key=(upper_row, slice(column + 1, None)), src=pr0, dest=pr1)
    lower = tiles.local_get_async(key=(lower_row, column), src=pr1, dest=pr0)
    lower_rest = tiles.local_get_async(key=(lower_row, slice(column + 1, None)), src=pr1, dest=pr0)
    if pr1 == rank:
        upper[1].wait()
    if pr0 == rank:
        lower[1].wait()

    upper = upper[0]
    lower = lower[0]
    q_merge, r = torch.cat((upper, lower), dim=0).qr(some=False)
    if rank == pr0:
        tiles.local_set(key=(upper_row, column), data=r[:upper.shape[0]], proc=rank)
        lower_rest[1].wait()
    if rank == pr1:
        tiles.local_set(key=(lower_row, column), data=r[upper.shape[0]:], proc=rank)
        upper_rest[1].wait()
    lower_rest = lower_rest[0]
    upper_rest = upper_rest[0]

    new_rest = q_merge.T @ torch.cat((upper_rest, lower_rest), dim=0)
    if rank == pr0:
        # need to set the new upper_rest
        # the data for upper rest is a slice of the new_rest, need to slice only the 0th dim
        tiles.local_set(key=(upper_row, slice(column + 1, None)),
                        data=new_rest[:upper_rest.shape[0]], proc=pr0)
    else:
        # set the lower rest
        tiles.local_set(key=(lower_row, slice(column + 1, None)),
                        data=new_rest[upper_rest.shape[0]:], proc=pr1)
    return q_merge


def qr_old(a, copy=True, return_q=True, output=None):
    """
    Compute the qr factorization of a matrix.
    Factor the matrix a as qr, where q is orthonormal and r is upper-triangular.

    :param a:
    :param output:
    :return:
    NOTE : to get it so that the input is in the proper shape (split=1), take the transpose if q=0
           this means that A.T = QR and A = Q"R" where Q" = Q (orthogonal) and R" = Q.T @ R.T @ Q.T
           ...it is unlikely that this works.... need to verify and change if necessary

    References
    ----------
    [0] Jaeyoung Choi, Jack J. Dongarra, L. Susan Ostrouchov, Antoine P. Petitet, David W. Walker,
        and R. Clint Whaley, “Design and Implementation of the ScaLAPACK LU, QR, and Cholesky
        Factorization Routines,” Scientific Programming, vol. 5, no. 3, pp. 173-184, 1996.
        https://doi.org/10.1155/1996/483083.
    [1] Gene H. Golub and Charles F. Van Loan. 1996. Matrix Computations (3rd Ed.).
    Johns Hopkins University Press, Baltimore, MD, USA.
    """
    if not isinstance(a, dndarray.DNDarray):
        raise TypeError('\'a\' must be a DNDarray')

    if copy:
        a = a.copy()

    if not a.is_distributed():
        # local op
        q, r = a._DNDarray__array.qr()
        return factories.array(q, dtype=a.dtype, split=a.split, comm=a.comm, device=a.device), \
               factories.array(r, dtype=a.dtype, split=a.split, comm=a.comm, device=a.device)

    lshape_map = factories.zeros((a.comm.size, 2), dtype=int)
    lshape_map[a.comm.rank, :] = torch.Tensor(a.lshape)
    lshap_wait = a.comm.Iallreduce(MPI.IN_PLACE, lshape_map, MPI.SUM)

    if a.split == 0:
        # generate the 'chunk map' if a.split = 0
        # this is used to find start and stop points while gathering the data before running geqrf()
        chunk_map = torch.zeros((a.comm.size, 2), dtype=int)
        block_indexes = a.comm.chunk(a.gshape, 1)[1]
        chunk_map[a.comm.rank, :] = torch.Tensor(block_indexes)
        a.comm.Allreduce(MPI.IN_PLACE, chunk_map, MPI.SUM)
        chunk_map[..., 1] = chunk_map[..., 1].cumsum(dim=0)

    rank = a.comm.rank
    # r_out is only used if only q is required
    r_out = torch.zeros(a.lshape, dtype=a.dtype.torch_type())
    # need to keep track of the previous columns to adjust for the amount to slice off the top in the 0th dimension
    prev_cols = 0
    # initialize q as the unity matrix with the shape of a
    q_old = factories.eye(a.gshape[0], split=a.split, comm=a.comm, device=a.device, dtype=a.dtype)
    for pr in range(a.comm.size):
        equal = True if rank == pr else False
        greater = True if rank > pr else False

        # a_block is what will be operated on by geqrf()
        if a.split == 0:
            # gather data from all of the other processes
            st_dim1 = chunk_map[pr - 1, 1].item() if pr != 0 else 0
            sp_dim1 = chunk_map[pr, 1].item()
            a_block = a.comm.gather(a._DNDarray__array[:, st_dim1:sp_dim1], pr)
            if a_block is not None:
                a_block = torch.cat([i for i in a_block], dim=0)[prev_cols:]
        else:
            lshap_wait.wait()
            # split is 1, nothing needs to change, only need to select prev_cols to the end of the 0th dimension
            st_dim1, sp_dim1 = 0, lshape_map[pr, 1].item()
            a_block = a._DNDarray__array[prev_cols:]

        if not return_q and pr == a.comm.size - 1:
            # exit loop only setting r
            if equal:
                a_geqrf, tau = a_block.geqrf()
                # set the r_out from the geqrf function
                r_out[prev_cols:, :] = a_geqrf.triu()
            return factories.array(r_out, is_split=a.split, device=a.device, comm=a.comm, dtype=types.canonical_heat_type(r_out.dtype))

        # run geqrf on the A1 block ( A = [A1 A2] )
        if equal:
            a_geqrf, tau = a_block.geqrf()
            # get v from the lower triangular portion of a
            v = a_geqrf.tril()
            # create a mask to set the diagonal values of v to 1
            v_mask = torch.eye(min(v.shape), dtype=a.dtype.torch_type())
            dims_to_pad = [i - j for i, j in zip(v.shape, v_mask.shape)]
            dims_to_pad = [0, dims_to_pad[1], 0, dims_to_pad[0]]
            v_mask = torch.nn.functional.pad(v_mask, dims_to_pad, 'constant', 0)
            v.masked_fill_(v_mask.bool(), 1)
        else:
            # todo: if differing chunk size need to change the second item here
            # create v and t on the other processes
            v = torch.empty((a.gshape[0] - prev_cols, sp_dim1-st_dim1), dtype=a.dtype.torch_type())
            t = torch.empty((sp_dim1 - st_dim1, sp_dim1 - st_dim1), dtype=a.dtype.torch_type())

        req_v = a.comm.Ibcast(v, root=pr)
        if equal:
            # calculate t while v is being sent
            t = larft(v, tau)
        req_t = a.comm.Ibcast(t, root=pr)

        # if only R is needed then the below can be used
        if not return_q:
            # todo: update this to work with split=0
            if greater:
                req_v.wait()
                # todo: replace the rest of a with v.t @ a
                # print('vshape', v.shape)
                w = v.t() @ a_block
                req_t.wait()
                # print(a)
                a_block -= v @ t.t() @ w
                r_out = a._DNDarray__array[:, :lshape_map[pr, 1].item() + 1]

        if return_q:
            req_v.wait()
            # pad v on the top with zeros to avoid changing the already calculated portions of R
            v = torch.nn.functional.pad(v, [0, 0, prev_cols, 0], 'constant', 0)
            # the split semantics are to get q and a to have the same splits
            i_m = factories.eye(a.gshape[0], split=0 if a.split == 1 else 1, comm=a.comm, device=a.device, dtype=a.dtype)
            req_t.wait()
            t = t @ v.t()
            v = factories.array(v, dtype=types.canonical_heat_type(v.dtype), split=0 if a.split == 1 else 1, comm=a.comm, device=a.device)
            t = factories.array(t, dtype=types.canonical_heat_type(t.dtype), split=None, comm=a.comm, device=a.device)
            # Q = I - V @ T @ V.T
            q = i_m - v @ t
            # a is partially transformed into R
            a = q.T @ a
            # q is stored in q_old to be used in the next round (Q = Q1 @ Q2 @ Q3 ...)
            q_old = q_old @ q
        prev_cols += (sp_dim1 - st_dim1)  # todo: change if diff block size
    return q_old, a


def transpose(a, axes=None):
    """
    Permute the dimensions of an array.

    Parameters
    ----------
    a : array_like
        Input array.
    axes : None or list of ints, optional
        By default, reverse the dimensions, otherwise permute the axes according to the values given.

    Returns
    -------
    p : ht.DNDarray
        a with its axes permuted.
    """
    # type check the input tensor
    if not isinstance(a, dndarray.DNDarray):
        raise TypeError("a must be of type ht.DNDarray, but was {}".format(type(a)))

    # set default value for axes permutations
    dimensions = len(a.shape)
    if axes is None:
        axes = tuple(reversed(range(dimensions)))
    # if given, sanitize the input
    else:
        try:
            # convert to a list to allow index access
            axes = list(axes)
        except TypeError:
            raise ValueError("axes must be an iterable containing ints")

        if len(axes) != dimensions:
            raise ValueError("axes do not match tensor shape")
        for index, axis in enumerate(axes):
            if not isinstance(axis, int):
                raise TypeError("axis must be an integer, but was {}".format(type(axis)))
            elif axis < 0:
                axes[index] = axis + dimensions

    # infer the new split axis, it is the position of the split axis within the new axes permutation
    try:
        transposed_split = axes.index(a.split) if a.split is not None else None
    except ValueError:
        raise ValueError("axes do not match tensor shape")

    # try to rearrange the tensor and return a new transposed variant
    try:
        transposed_data = a._DNDarray__array.permute(*axes)
        transposed_shape = tuple(a.shape[axis] for axis in axes)

        return dndarray.DNDarray(
            transposed_data, transposed_shape, a.dtype, transposed_split, a.device, a.comm
        )
    # if not possible re- raise any torch exception as ValueError
    except (RuntimeError, IndexError) as exception:
        raise ValueError(str(exception))


# statically allocated index slices for non-iterable dimensions in triangular operations
__index_base = (slice(None), slice(None))


def __tri_op(m, k, op):
    """
    Generic implementation of triangle operations on tensors. It takes care of input sanitation and non-standard
    broadcast behavior of the 2D triangle-operators.

    Parameters
    ----------
    m : ht.DNDarray
        Input tensor for which to compute the triangle operator.
    k : int, optional
        Diagonal above which to apply the triangle operator, k<0 is below and k>0 is above.
    op : callable
        Implementation of the triangle operator.

    Returns
    -------
    triangle_tensor : ht.DNDarray
        DNDarray with the applied triangle operation

    Raises
    ------
    TypeError
        If the input is not a tensor or the diagonal offset cannot be converted to an integral value.
    """
    if not isinstance(m, dndarray.DNDarray):
        raise TypeError("Expected m to be a tensor but was {}".format(type(m)))

    try:
        k = int(k)
    except ValueError:
        raise TypeError("Expected k to be integral, but was {}".format(type(k)))

    # chunk the global shape of the tensor to obtain the offset compared to the other ranks
    offset, _, _ = m.comm.chunk(m.shape, m.split)
    dimensions = len(m.shape)

    # manually repeat the input for vectors
    if dimensions == 1:
        triangle = m._DNDarray__array.expand(m.shape[0], -1)
        if torch.numel(triangle > 0):
            triangle = op(triangle, k - offset)

        return dndarray.DNDarray(
            triangle,
            (m.shape[0], m.shape[0]),
            m.dtype,
            None if m.split is None else 1,
            m.device,
            m.comm,
        )

    original = m._DNDarray__array
    output = original.clone()

    # modify k to account for tensor splits
    if m.split is not None:
        if m.split + 1 == dimensions - 1:
            k += offset
        elif m.split == dimensions - 1:
            k -= offset

    # in case of two dimensions we can just forward the call to the callable
    if dimensions == 2:
        if torch.numel(original) > 0:
            op(original, k, out=output)
    # more than two dimensions: iterate over all but the last two to realize 2D broadcasting
    else:
        ranges = [range(elements) for elements in m.lshape[:-2]]
        for partial_index in itertools.product(*ranges):
            index = partial_index + __index_base
            op(original[index], k, out=output[index])

    return dndarray.DNDarray(output, m.shape, m.dtype, m.split, m.device, m.comm)


def tril(m, k=0):
    """
    Returns the lower triangular part of the tensor, the other elements of the result tensor are set to 0.

    The lower triangular part of the tensor is defined as the elements on and below the diagonal.

    The argument k controls which diagonal to consider. If k=0, all elements on and below the main diagonal are
    retained. A positive value includes just as many diagonals above the main diagonal, and similarly a negative
    value excludes just as many diagonals below the main diagonal.

    Parameters
    ----------
    m : ht.DNDarray
        Input tensor for which to compute the lower triangle.
    k : int, optional
        Diagonal above which to zero elements. k=0 (default) is the main diagonal, k<0 is below and k>0 is above.

    Returns
    -------
    lower_triangle : ht.DNDarray
        Lower triangle of the input tensor.
    """
    return __tri_op(m, k, torch.tril)


def triu(m, k=0):
    """
    Returns the upper triangular part of the tensor, the other elements of the result tensor are set to 0.

    The upper triangular part of the tensor is defined as the elements on and below the diagonal.

    The argument k controls which diagonal to consider. If k=0, all elements on and below the main diagonal are
    retained. A positive value includes just as many diagonals above the main diagonal, and similarly a negative
    value excludes just as many diagonals below the main diagonal.

    Parameters
    ----------
    m : ht.DNDarray
        Input tensor for which to compute the upper triangle.
    k : int, optional
        Diagonal above which to zero elements. k=0 (default) is the main diagonal, k<0 is below and k>0 is above.

    Returns
    -------
    upper_triangle : ht.DNDarray
        Upper triangle of the input tensor.
    """
    return __tri_op(m, k, torch.triu)<|MERGE_RESOLUTION|>--- conflicted
+++ resolved
@@ -3,30 +3,13 @@
 import torch
 
 from .communication import MPI
-<<<<<<< HEAD
-from . import communication
-from . import arithmetics
-=======
->>>>>>> f11f832d
 from . import dndarray
 from . import factories
 from . import manipulations
 from . import tiling
 from . import types
 
-<<<<<<< HEAD
-__all__ = [
-    'dot',
-    'matmul',
-    'qr',
-    'transpose',
-    'tril',
-    'triu',
-    'larft'
-]
-=======
 __all__ = ["dot", "matmul", "transpose", "tril", "triu"]
->>>>>>> f11f832d
 
 
 def larft(v, tau):
@@ -374,11 +357,6 @@
         c_wait = c.comm.Iallreduce(MPI.IN_PLACE, c_index_map, MPI.SUM)
 
         if a.split == 0:
-<<<<<<< HEAD
-            a_block_map = torch.zeros((a.comm.size, a.shape[-2] // mB // a.comm.size, a.shape[-1] // kB, 2), dtype=torch.int)
-        elif a.split == 1:
-            a_block_map = torch.zeros((a.comm.size, a.shape[-2] // mB, a.shape[-1] // kB // a.comm.size, 2), dtype=torch.int)
-=======
             a_block_map = torch.zeros(
                 (a.comm.size, a.shape[-2] // mB // a.comm.size, a.shape[-1] // kB, 2)
             )
@@ -386,7 +364,6 @@
             a_block_map = torch.zeros(
                 (a.comm.size, a.shape[-2] // mB, a.shape[-1] // kB // a.comm.size, 2)
             )
->>>>>>> f11f832d
         # units-> [process, dim0 block number, dim1 block number, start coord] **indices are local
 
         # below is to handle the edge case where there is only one element in one dimension of a
@@ -426,11 +403,6 @@
                     a_block_map[:, :, cnt:, 1] += 1
 
         if b.split == 0:
-<<<<<<< HEAD
-            b_block_map = torch.zeros((b.comm.size, b.shape[-2] // kB // b.comm.size, b.shape[-1] // nB, 2), dtype=torch.int)
-        if b.split == 1:
-            b_block_map = torch.zeros((b.comm.size, b.shape[-2] // kB, b.shape[-1] // nB // b.comm.size, 2), dtype=torch.int)
-=======
             b_block_map = torch.zeros(
                 (b.comm.size, b.shape[-2] // kB // b.comm.size, b.shape[-1] // nB, 2)
             )
@@ -438,7 +410,6 @@
             b_block_map = torch.zeros(
                 (b.comm.size, b.shape[-2] // kB, b.shape[-1] // nB // b.comm.size, 2)
             )
->>>>>>> f11f832d
         # units-> [process, dim0 block number, dim1 block number, start coord] **indices are local
 
         # below is to handle the edge case where there is only one element in one dimension of b
@@ -485,31 +456,6 @@
             shp_a = a_block_map.shape
             offset_b = a_proc * shp_a[2] if a_proc != 0 else 0
             # offsets are the number of blocks in the multiplication direction on previous nodes
-<<<<<<< HEAD
-            for bl_1_a in torch.arange(offset_a, offset_a + shp_b[1], dtype=torch.int) if b_split == 0 else \
-                    torch.arange(a_block_map[a_proc].shape[0], dtype=torch.int):
-                bl_1_a = int(bl_1_a)
-                # this offset is the number of blocks on the previous node in the direction of multiplication
-                for bl_0_a in torch.arange(a_block_map[a_proc].shape[0], dtype=torch.int):  # dim0
-                    bl_0_a = int(bl_0_a)
-                    for bl_1_b in torch.arange(b_block_map[b_proc].shape[1], dtype=torch.int):
-                        bl_1_b = int(bl_1_b)
-                        for bl_0_b in torch.arange(offset_b, offset_b + shp_a[1], dtype=torch.int) if a_split == 1 else \
-                                torch.arange(b_block_map[b_proc].shape[0], dtype=torch.int):
-                            bl_0_b = int(bl_0_b)
-                            # this offset is the same as before but for b
-                            a_start1 = a_block_map[a_proc, bl_0_a, bl_1_a, 1]
-                            a_start0 = a_block_map[a_proc, bl_0_a, bl_1_a, 0]
-                            a_block = a_data[a_start0:a_start0 + mB, a_start1:a_start1 + kB]
-
-                            b_start0 = b_block_map[b_proc, bl_0_b, bl_1_b, 0]
-                            b_start1 = b_block_map[b_proc, bl_0_b, bl_1_b, 1]
-                            b_block = b_data[b_start0:b_start0 + kB, b_start1:b_start1 + nB]
-
-                            c_start0 = a_start0
-                            c_start1 = b_start1
-                            c[c_start0:c_start0 + mB, c_start1:c_start1 + nB] += a_block @ b_block
-=======
 
             for bl_1_a in (
                 range(offset_a, offset_a + shp_b[1])
@@ -538,7 +484,6 @@
                             c._DNDarray__array[
                                 c_start0 : c_start0 + mB, c_start1 : c_start1 + nB
                             ] += (a_block @ b_block)
->>>>>>> f11f832d
 
         # work loop: loop over all processes (also will incorporate the remainder calculations)
         c_wait.wait()
