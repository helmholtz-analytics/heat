--- conflicted
+++ resolved
@@ -192,15 +192,11 @@
 
             return c if not vector_flag else c.squeeze()
 
-<<<<<<< HEAD
-        elif b.split is None and a.split == 1:
-            c = torch.zeros((a.gshape[-2], b.gshape[1]), dtype=c_type.torch_type())
-=======
         elif a.split == 1 and b.split is None:
             c = torch.zeros(
                 (a.gshape[-2], b.gshape[1]), dtype=c_type.torch_type(), device=a.device.torch_device
             )
->>>>>>> 86c0e8fb
+
             a_idx = a.comm.chunk(a.shape, a.split)[2]
             c += (
                 a._DNDarray__array
@@ -539,19 +535,12 @@
 
                     del b_lp_data[pr]
 
-<<<<<<< HEAD
             if vector_flag:
                 c_loc = c._DNDarray__array.squeeze()
                 if c_loc.nelement() == 1:
                     c = torch.tensor(c_loc)
-                c = factories.array(c_loc, is_split=0)
-=======
-            c = (
-                c
-                if not vector_flag
-                else factories.array(c._DNDarray__array.squeeze(), is_split=0, device=a.device)
-            )
->>>>>>> 86c0e8fb
+                c = factories.array(c_loc, is_split=0, device=a.device)
+
             return c
 
         elif split_1_flag:
@@ -714,16 +703,12 @@
                     c._DNDarray__array[: sp0 - st0, st1:sp1] += a._DNDarray__array @ b_lp_data[pr]
 
                     del b_lp_data[pr]
-<<<<<<< HEAD
-                # print(c)
-            c = c if not vector_flag else factories.array(c._DNDarray__array.squeeze(), is_split=0)
-=======
+
             c = (
                 c
                 if not vector_flag
                 else factories.array(c._DNDarray__array.squeeze(), is_split=0, device=a.device)
             )
->>>>>>> 86c0e8fb
             return c
 
         elif split_10_flag:
@@ -747,11 +732,7 @@
             split = a.split if b.gshape[1] > 1 else 0
             split = split if not vector_flag else 0
             res = res if not vector_flag else res.squeeze()
-<<<<<<< HEAD
-            c = factories.array(res, split=split if not both_vec else None)
-=======
-            c = factories.array(res, split=split, device=a.device)
->>>>>>> 86c0e8fb
+            c = factories.array(res, split=split if not both_vec else None, device=a.device)
             return c
 
 
@@ -767,17 +748,23 @@
     # offsets are the number of blocks in the multiplication direction on previous nodes
     # print(a_block_map[a_proc].shape[0])
     for bl_1_a in (
-        torch.arange(offset_a, offset_a + shp_b[1], dtype=torch.long)
+        torch.arange(offset_a, offset_a + shp_b[1], dtype=torch.long, device=c.device)
         if b_split == 0
-        else torch.arange(a_block_map[a_proc].shape[0], dtype=torch.long)
+        else torch.arange(a_block_map[a_proc].shape[0], dtype=torch.long, device=c.device)
     ):
         # offset is the number of blocks on the previous node in the direction of multiplication
-        for bl_0_a in torch.arange(a_block_map[a_proc].shape[0], dtype=torch.long):  # dim0
-            for bl_1_b in torch.arange(b_block_map[b_proc].shape[1], dtype=torch.long):
+        for bl_0_a in torch.arange(
+            a_block_map[a_proc].shape[0], dtype=torch.long, device=c.device
+        ):  # dim0
+            for bl_1_b in torch.arange(
+                b_block_map[b_proc].shape[1], dtype=torch.long, device=c.device
+            ):
                 for bl_0_b in (
-                    torch.arange(offset_b, offset_b + shp_a[1], dtype=torch.long)
+                    torch.arange(offset_b, offset_b + shp_a[1], dtype=torch.long, device=c.device)
                     if a_split == 1
-                    else torch.arange(b_block_map[b_proc].shape[0], dtype=torch.long)
+                    else torch.arange(
+                        b_block_map[b_proc].shape[0], dtype=torch.long, device=c.device
+                    )
                 ):
                     # this offset is the same as before but for b
                     a_start1 = int(a_block_map[a_proc, bl_0_a, bl_1_a, 1].item())
