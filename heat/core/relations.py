import torch
import numpy as np


from .communication import MPI
from . import tensor
from .operations import __binary_op as binary_op
from .operations import __reduce_op as reduce_op

__all__ = [
    'eq',
    'equal',
    'ge',
    'gt',
    'le',
    'lt',
    'max',
    'min',
    'ne'
]


def eq(t1, t2):
    """
    Element-wise rich comparison of equality between values from two operands, commutative.
    Takes the first and second operand (scalar or tensor) whose elements are to be compared as argument.

    Parameters
    ----------
    t1: tensor or scalar
        The first operand involved in the comparison

    t2: tensor or scalar
        The second operand involved in the comparison

    Returns
    -------
    result: ht.tensor
        A uint8-tensor holding 1 for all elements in which values of t1 are equal to values of t2, 0 for all other
        elements

    Examples:
    ---------
    >>> import heat as ht
    >>> T1 = ht.float32([[1, 2],[3, 4]])
    >>> ht.eq(T1, 3.0)
    tensor([[0, 0],
            [1, 0]])

    >>> T2 = ht.float32([[2, 2], [2, 2]])
    >>> ht.eq(T1, T2)
    tensor([[0, 1],
            [0, 0]])
    """
    return binary_op(torch.eq, t1, t2)


def equal(t1, t2):
    """
    Overall comparison of equality between two tensors. Returns True if two tensors have the same size and elements,
    and False otherwise.

    Parameters
    ----------
    t1: tensor or scalar
        The first operand involved in the comparison

    t2: tensor or scalar
        The second operand involved in the comparison

    Returns
    -------
    result: bool
        True if t1 and t2 have the same size and elements, False otherwise

    Examples:
    ---------
    >>> import heat as ht
    >>> T1 = ht.float32([[1, 2],[3, 4]])
    >>> ht.equal(T1, ht.float32([[1, 2],[3, 4]]))
    True

    >>> T2 = ht.float32([[2, 2], [2, 2]])
    >>> ht.eq(T1, T2)
    False

    >>> ht.eq(T1, 3.0)
    False
    """
    if np.isscalar(t1):
        try:
            t1 = tensor.array([t1])
        except (TypeError, ValueError,):
            raise TypeError(
                'Data type not supported, input was {}'.format(type(t1)))

        if np.isscalar(t2):
            try:
                t2 = tensor.array([t2])
            except (TypeError, ValueError,):
                raise TypeError(
                    'Only numeric scalars are supported, but input was {}'.format(type(t2)))
        elif isinstance(t2, tensor.tensor):
            pass
        else:
            raise TypeError(
                'Only tensors and numeric scalars are supported, but input was {}'.format(type(t2)))

    elif isinstance(t1, tensor.tensor):
        if np.isscalar(t2):
            try:
                t2 = tensor.array([t2])
            except (TypeError, ValueError,):
                raise TypeError(
                    'Data type not supported, input was {}'.format(type(t2)))
        elif isinstance(t2, tensor.tensor):
            # TODO: implement complex NUMPY rules
            if t2.split is None or t2.split == t1.split:
                pass
            else:
                # It is NOT possible to perform binary operations on tensors with different splits, e.g. split=0 and split=1
                raise NotImplementedError(
                    'Not implemented for other splittings')
        else:
<<<<<<< HEAD
            raise TypeError(
                'Only tensors and numeric scalars are supported, but input was {}'.format(type(t2)))

=======
            raise TypeError('Only tensors and numeric scalars are supported, but input was {}'.format(type(t2)))
>>>>>>> 65e851be
    else:
        raise NotImplementedError('Not implemented for non scalar')

    result = torch.equal(t1._tensor__array, t2._tensor__array)
    return result


def ge(t1, t2):
    """
    Element-wise rich greater than or equal comparison between values from operand t1 with respect to values of
    operand t2 (i.e. t1 >= t2), not commutative.
    Takes the first and second operand (scalar or tensor) whose elements are to be compared as argument.

    Parameters
    ----------
    t1: tensor or scalar
        The first operand to be compared greater than or equal to second operand
    t2: tensor or scalar
       The second operand to be compared less than or equal to first operand

    Returns
    -------
    result: ht.tensor
        A uint8-tensor holding 1 for all elements in which values of t1 are greater than or equal tp values of t2,
        0 for all other elements

    Examples
    -------
    >>> import heat as ht
    >>> T1 = ht.float32([[1, 2],[3, 4]])
    >>> ht.ge(T1, 3.0)
    tensor([[0, 0],
            [1, 1]], dtype=torch.uint8)

    >>> T2 = ht.float32([[2, 2], [2, 2]])
    >>> ht.ge(T1, T2)
    tensor([[0, 1],
            [1, 1]], dtype=torch.uint8)
    """
    return binary_op(torch.ge, t1, t2)


def gt(t1, t2):
    """
    Element-wise rich greater than comparison between values from operand t1 with respect to values of
    operand t2 (i.e. t1 > t2), not commutative.
    Takes the first and second operand (scalar or tensor) whose elements are to be compared as argument.

    Parameters
    ----------
    t1: tensor or scalar
       The first operand to be compared greater than second operand

    t2: tensor or scalar
       The second operand to be compared less than first operand

    Returns
    -------
    result: ht.tensor
       A uint8-tensor holding 1 for all elements in which values of t1 are greater than values of t2,
       0 for all other elements

    Examples
    -------
    >>> import heat as ht
    >>> T1 = ht.float32([[1, 2],[3, 4]])
    >>> ht.gt(T1, 3.0)
    tensor([[0, 0],
            [0, 1]], dtype=torch.uint8)

    >>> T2 = ht.float32([[2, 2], [2, 2]])
    >>> ht.gt(T1, T2)
    tensor([[0, 0],
            [1, 1]], dtype=torch.uint8)
    """
    return binary_op(torch.gt, t1, t2)


def le(t1, t2):
    """
    Element-wise rich less than or equal comparison between values from operand t1 with respect to values of
    operand t2 (i.e. t1 <= t2), not commutative.
    Takes the first and second operand (scalar or tensor) whose elements are to be compared as argument.

    Parameters
    ----------
    t1: tensor or scalar
       The first operand to be compared less than or equal to second operand
    t2: tensor or scalar
       The second operand to be compared greater than or equal to first operand

    Returns
    -------
    result: ht.tensor
       A uint8-tensor holding 1 for all elements in which values of t1 are less than or equal to values of t2,
       0 for all other elements

    Examples
    -------
    >>> import heat as ht
    >>> T1 = ht.float32([[1, 2],[3, 4]])
    >>> ht.le(T1, 3.0)
    tensor([[1, 1],
            [1, 0]], dtype=torch.uint8)

    >>> T2 = ht.float32([[2, 2], [2, 2]])
    >>> ht.le(T1, T2)
    tensor([[1, 1],
            [0, 0]], dtype=torch.uint8)
    """
    return binary_op(torch.le, t1, t2)


def lt(t1, t2):
    """
    Element-wise rich less than comparison between values from operand t1 with respect to values of
    operand t2 (i.e. t1 < t2), not commutative.
    Takes the first and second operand (scalar or tensor) whose elements are to be compared as argument.

    Parameters
    ----------
    t1: tensor or scalar
        The first operand to be compared less than second operand

    t2: tensor or scalar
        The second operand to be compared greater than first operand

    Returns
    -------
    result: ht.tensor
        A uint8-tensor holding 1 for all elements in which values of t1 are less than values of t2,
        0 for all other elements

    Examples
    -------
    >>> import heat as ht
    >>> T1 = ht.float32([[1, 2],[3, 4]])
    >>> ht.lt(T1, 3.0)
    tensor([[1, 1],
            [0, 0]], dtype=torch.uint8)

    >>> T2 = ht.float32([[2, 2], [2, 2]])
    >>> ht.lt(T1, T2)
    tensor([[1, 0],
            [0, 0]], dtype=torch.uint8)
    """

    return binary_op(torch.lt, t1, t2)


def max(x, axis=None, keepdim=False, out=None):
    # TODO: initial : scalar, optional Issue #101
    """
    Return the maximum along a given axis.

    Parameters
    ----------
    a : ht.tensor
        Input data.
    axis : None or int, optional
        Axis or axes along which to operate. By default, flattened input is used.
    out : ht.tensor, optional
        Tuple of two output tensors (max, max_indices). Must be of the same shape and buffer length as the expected
        output. The minimum value of an output element. Must be present to allow computation on empty slice.

    Examples
    --------
    >>> a = ht.float32([
            [1, 2, 3],
            [4, 5, 6],
            [7, 8, 9],
            [10, 11, 12]
        ])
    >>> ht.max(a)
    tensor([12.])
    >>> ht.min(a, axis=0)
    tensor([[10., 11., 12.]])
    >>> ht.min(a, axis=1)
    tensor([[ 3.],
        [ 6.],
        [ 9.],
        [12.]])
    """
    def local_max(*args, **kwargs):
        result = torch.max(*args, **kwargs)
        if isinstance(result, tuple):
            return result[0]
        return result

    return reduce_op(x, local_max, MPI.MAX, axis, keepdim, out)


def min(x, axis=None, keepdim=False, out=None):
    # TODO: initial : scalar, optional Issue #101
    """
    Return the minimum along a given axis.

    Parameters
    ----------
    a : ht.tensor
        Input data.
    axis : None or int
        Axis or axes along which to operate. By default, flattened input is used.
    out : ht.tensor, optional
        Tuple of two output tensors (min, min_indices). Must be of the same shape and buffer length as the expected
        output.The maximum value of an output element. Must be present to allow computation on empty slice.

    Examples
    --------
    >>> a = ht.float32([
            [1, 2, 3],
            [4, 5, 6],
            [7, 8, 9],
            [10, 11, 12]
        ])
    >>> ht.min(a)
    tensor([1.])
    >>> ht.min(a, axis=0)
    tensor([[1., 2., 3.]])
    >>> ht.min(a, axis=1)
    tensor([[ 1.],
        [ 4.],
        [ 7.],
        [10.]])
    """
    def local_min(*args, **kwargs):
        result = torch.min(*args, **kwargs)
        if isinstance(result, tuple):
            return result[0]
        return result

    return reduce_op(x, local_min, MPI.MIN, axis, keepdim, out)


def ne(t1, t2):
    """
    Element-wise rich comparison of non-equality between values from two operands, commutative.
    Takes the first and second operand (scalar or tensor) whose elements are to be compared as argument.

    Parameters
    ----------
    t1: tensor or scalar
        The first operand involved in the comparison
    t2: tensor or scalar
        The second operand involved in the comparison

    Returns
    -------
    result: ht.tensor
        A uint8-tensor holding 1 for all elements in which values of t1 are not equal to values of t2,
        0 for all other elements

    Examples:
    ---------
    >>> import heat as ht
    >>> T1 = ht.float32([[1, 2],[3, 4]])
    >>> ht.ne(T1, 3.0)
    tensor([[1, 1],
            [0, 1]])

    >>> T2 = ht.float32([[2, 2], [2, 2]])
    >>> ht.ne(T1, T2)
    tensor([[1, 0],
            [1, 1]])
    """
    return binary_op(torch.ne, t1, t2)<|MERGE_RESOLUTION|>--- conflicted
+++ resolved
@@ -122,13 +122,7 @@
                 raise NotImplementedError(
                     'Not implemented for other splittings')
         else:
-<<<<<<< HEAD
-            raise TypeError(
-                'Only tensors and numeric scalars are supported, but input was {}'.format(type(t2)))
-
-=======
             raise TypeError('Only tensors and numeric scalars are supported, but input was {}'.format(type(t2)))
->>>>>>> 65e851be
     else:
         raise NotImplementedError('Not implemented for non scalar')
 
