"""
Module implementing the communication layer of HeAT
"""
from __future__ import annotations

import numpy as np
import os
import subprocess
import torch

from mpi4py import MPI
from typing import Any, Callable, Optional, List, Tuple, Union

from .stride_tricks import sanitize_axis

CUDA_AWARE_MPI = False
# check whether OpenMPI support CUDA-aware MPI
if "openmpi" in os.environ.get("MPI_SUFFIX", "").lower():
    buffer = subprocess.check_output(["ompi_info", "--parsable", "--all"])
    CUDA_AWARE_MPI = b"mpi_built_with_cuda_support:value:true" in buffer
# MVAPICH
CUDA_AWARE_MPI = CUDA_AWARE_MPI or os.environ.get("MV2_USE_CUDA") == "1"
# MPICH
CUDA_AWARE_MPI = CUDA_AWARE_MPI or os.environ.get("MPIR_CVAR_ENABLE_HCOLL") == "1"
# ParaStationMPI
CUDA_AWARE_MPI = CUDA_AWARE_MPI or os.environ.get("PSP_CUDA") == "1"


class MPIRequest:
    """
    Represents a handle on a non-blocking operation

    Parameters
    ----------
    handle: MPI.Communicator
        Handle for the mpi4py Communicator
    sendbuf: DNDarray or torch.Tensor or Any
        The buffer for the data to be send
    recvbuf: DNDarray or torch.Tensor or Any
        The buffer to the receive data
    tensor: torch.Tensor
        Internal Data
    permutation: Tuple[int,...]
        Permutation of the tensor axes
    """

    def __init__(
        self,
        handle,
        sendbuf: Union[DNDarray, torch.Tensor, Any] = None,
        recvbuf: Union[DNDarray, torch.Tensor, Any] = None,
        tensor: torch.Tensor = None,
        permutation: Tuple[int, ...] = None,
    ):
        self.handle = handle
        self.tensor = tensor
        self.recvbuf = recvbuf
        self.sendbuf = sendbuf
        self.permutation = permutation

    def Wait(self, status: MPI.Status = None):
        """
        Waits for an MPI request to complete
        """
        self.handle.Wait(status)
        if (
            self.tensor is not None
            and isinstance(self.tensor, torch.Tensor)
            and self.tensor.is_cuda
            and not CUDA_AWARE_MPI
        ):
            if self.permutation is not None:
                self.recvbuf = self.recvbuf.permute(self.permutation)
            self.tensor.copy_(self.recvbuf)

    def __getattr__(self, name: str) -> Callable:
        """
        Default pass-through for the communicator methods.

        Parameters
        ----------
        name : str
            The name of the method to be called.
        """
        return getattr(self.handle, name)


class Communication:
    """
    Base class for Communications (inteded for other backends)
    """

    @staticmethod
    def is_distributed() -> NotImplementedError:
        """
        Whether or not the Communication is distributed
        """
        raise NotImplementedError()

    def __init__(self) -> NotImplementedError:
        raise NotImplementedError()

    def chunk(self, shape, split) -> NotImplementedError:
        """
        Calculates the chunk of data that will be assigned to this compute node given a global data shape and a split
        axis. Returns ``(offset, local_shape, slices)``: the offset in the split dimension, the resulting local shape if the
        global input shape is chunked on the split axis and the chunk slices with respect to the given shape

        Parameters
        ----------
        shape : Tuple[int,...]
            The global shape of the data to be split
        split : int
            The axis along which to chunk the data

        """
        raise NotImplementedError()


class MPICommunication(Communication):
    """
    Class encapsulating all MPI Communication

    Parameters
    ----------
    handle: MPI.Communicator
        Handle for the mpi4py Communicator
    """

    __mpi_type_mappings = {
        torch.bool: MPI.BOOL,
        torch.uint8: MPI.UNSIGNED_CHAR,
        torch.int8: MPI.SIGNED_CHAR,
        torch.int16: MPI.SHORT,
        torch.int32: MPI.INT,
        torch.int64: MPI.LONG,
        torch.bfloat16: MPI.INT16_T,
        torch.float16: MPI.INT16_T,
        torch.float32: MPI.FLOAT,
        torch.float64: MPI.DOUBLE,
        torch.complex64: MPI.COMPLEX,
        torch.complex128: MPI.DOUBLE_COMPLEX,
    }

    def __init__(self, handle=MPI.COMM_WORLD):
        self.handle = handle
        try:
            self.rank = handle.Get_rank()
            self.size = handle.Get_size()
        except MPI.Exception:
            # ranks not within the group will fail with an MPI.Exception, this is expected
            self.rank = None
            self.size = None

    def is_distributed(self) -> bool:
        """
        Determines whether the communicator is distributed, i.e. handles more than one node.
        """
        return self.size > 1

    def chunk(
        self,
        shape: Tuple[int],
        split: int,
        rank: int = None,
        w_size: int = None,
        sparse: bool = False,
    ) -> Tuple[int, Tuple[int], Tuple[slice]]:
        """
        Calculates the chunk of data that will be assigned to this compute node given a global data shape and a split
        axis.
        Returns ``(offset, local_shape, slices)``: the offset in the split dimension, the resulting local shape if the
        global input shape is chunked on the split axis and the chunk slices with respect to the given shape

        Parameters
        ----------
        shape : Tuple[int,...]
            The global shape of the data to be split
        split : int
            The axis along which to chunk the data
        rank : int, optional
            Process for which the chunking is calculated for, defaults to ``self.rank``.
            Intended for creating chunk maps without communication
        w_size : int, optional
            The MPI world size, defaults to ``self.size``.
            Intended for creating chunk maps without communication
        sparse : bool, optional
            Specifies whether the array is a sparse matrix
        """
        # ensure the split axis is valid, we actually do not need it
        split = sanitize_axis(shape, split)
        if split is None:
            return 0, shape, tuple(slice(0, end) for end in shape)
        rank = self.rank if rank is None else rank
        w_size = self.size if w_size is None else w_size
        if not isinstance(rank, int) or not isinstance(w_size, int):
            raise TypeError("rank and size must be integers")

        dims = len(shape)
        size = shape[split]
        chunk = size // w_size
        remainder = size % w_size

        if remainder > rank:
            chunk += 1
            start = rank * chunk
        else:
            start = rank * chunk + remainder
        end = start + chunk

        if sparse:
            return start, end

        return (
            start,
            tuple(shape[i] if i != split else end - start for i in range(dims)),
            tuple(slice(0, shape[i]) if i != split else slice(start, end) for i in range(dims)),
        )

    def counts_displs_shape(
        self, shape: Tuple[int], axis: int
    ) -> Tuple[Tuple[int], Tuple[int], Tuple[int]]:
        """
        Calculates the item counts, displacements and output shape for a variable sized all-to-all MPI-call (e.g.
        ``MPI_Alltoallv``). The passed shape is regularly chunk along the given axis and for all nodes.

        Parameters
        ----------
        shape : Tuple[int,...]
            The object for which to calculate the chunking.
        axis : int
            The axis along which the chunking is performed.

        """
        # the elements send/received by all nodes
        counts = torch.full((self.size,), shape[axis] // self.size)
        counts[: shape[axis] % self.size] += 1

        # the displacements into the buffer
        displs = torch.zeros((self.size,), dtype=counts.dtype)
        torch.cumsum(counts[:-1], out=displs[1:], dim=0)

        # helper that calculates the output shape for a receiving buffer under the assumption all nodes have an equally
        # sized input compared to this node
        output_shape = list(shape)
        output_shape[axis] = self.size * counts[self.rank].item()

        return tuple(counts.tolist()), tuple(displs.tolist()), tuple(output_shape)

    @classmethod
    def mpi_type_and_elements_of(
        cls,
        obj: Union[DNDarray, torch.Tensor],
        counts: Tuple[int],
        displs: Tuple[int],
<<<<<<< HEAD
        is_contiguous: bool,
=======
        is_contiguous: Optional[bool],
>>>>>>> 90ac0564
    ) -> Tuple[MPI.Datatype, Tuple[int, ...]]:
        """
        Determines the MPI data type and number of respective elements for the given tensor (:class:`~heat.core.dndarray.DNDarray`
        or ``torch.Tensor). In case the tensor is contiguous in memory, a native MPI data type can be used.
        Otherwise, a derived data type is automatically constructed using the storage information of the passed object.

        Parameters
        ----------
        obj : DNDarray or torch.Tensor
            The object for which to construct the MPI data type and number of elements
        counts : Tuple[ints,...], optional
            Optional counts arguments for variable MPI-calls (e.g. Alltoallv)
        displs : Tuple[ints,...], optional
            Optional displacements arguments for variable MPI-calls (e.g. Alltoallv)
<<<<<<< HEAD
        is_contiguous: bool, optional
            Optional information on global contiguity of the memory-distributed object. If `None`, it will be set to local contiguity via ``torch.Tensor.is_contiguous()``.
=======
        is_contiguous: bool
            Information on global contiguity of the memory-distributed object. If `None`, it will be set to local contiguity via ``torch.Tensor.is_contiguous()``.
>>>>>>> 90ac0564
        # ToDo: The option to explicitely specify the counts and displacements to be send still needs propper implementation
        """
        mpi_type, elements = cls.__mpi_type_mappings[obj.dtype], torch.numel(obj)

        # simple case, contiguous memory can be transmitted as is
        if is_contiguous is None:
            # determine local contiguity
            is_contiguous = obj.is_contiguous()

        if is_contiguous:
            if counts is None:
                return mpi_type, elements
            factor = np.prod(obj.shape[1:])
            return (
                mpi_type,
                (
                    tuple(factor * ele for ele in counts),
                    (tuple(factor * ele for ele in displs)),
                ),
            )

        # non-contiguous memory, e.g. after a transpose, has to be packed in derived MPI types
        elements = obj.shape[0]
        shape = obj.shape[1:]
        strides = [1] * len(shape)
        strides[0] = obj.stride()[-1]
        strides = strides[::-1]
        offsets = [obj.element_size() * stride for stride in obj.stride()[:-1]]

        # chain the types based on the
        for i in range(len(shape) - 1, -1, -1):
            mpi_type = mpi_type.Create_vector(shape[i], 1, strides[i]).Create_resized(0, offsets[i])
            mpi_type.Commit()

        if counts is not None:
            return mpi_type, (counts, displs)

        return mpi_type, elements

    @classmethod
    def as_mpi_memory(cls, obj) -> MPI.memory:
        """
        Converts the passed ``torch.Tensor`` into an MPI compatible memory view.

        Parameters
        ----------
        obj : torch.Tensor
            The tensor to be converted into a MPI memory view.
        """
        return MPI.memory.fromaddress(obj.data_ptr(), 0)

    @classmethod
    def as_buffer(
        cls,
        obj: torch.Tensor,
        counts: Tuple[int] = None,
        displs: Tuple[int] = None,
<<<<<<< HEAD
        is_contiguous: bool = None,
=======
        is_contiguous: Optional[bool] = None,
>>>>>>> 90ac0564
    ) -> List[Union[MPI.memory, Tuple[int, int], MPI.Datatype]]:
        """
        Converts a passed ``torch.Tensor`` into a memory buffer object with associated number of elements and MPI data type.

        Parameters
        ----------
        obj : torch.Tensor
            The object to be converted into a buffer representation.
        counts : Tuple[int,...], optional
            Optional counts arguments for variable MPI-calls (e.g. Alltoallv)
        displs : Tuple[int,...], optional
            Optional displacements arguments for variable MPI-calls (e.g. Alltoallv)
        is_contiguous: bool, optional
            Optional information on global contiguity of the memory-distributed object.
        """
        squ = False
        if not obj.is_contiguous() and obj.ndim == 1:
            # this makes the math work below this function.
            obj.unsqueeze_(-1)
            squ = True

        mpi_type, elements = cls.mpi_type_and_elements_of(obj, counts, displs, is_contiguous)
        mpi_mem = cls.as_mpi_memory(obj)
        if squ:
            # the squeeze happens in the mpi_type_and_elements_of function in the case of a
            # non-contiguous 1D tensor. Squeezing it puts the memory back to where it should be
            obj.squeeze_(-1)
        return [mpi_mem, elements, mpi_type]

    def alltoall_sendbuffer(
        self, obj: torch.Tensor
    ) -> List[Union[MPI.memory, Tuple[int, int], MPI.Datatype]]:
        """
        Converts a passed ``torch.Tensor`` into a memory buffer object with associated number of elements and MPI data type.
        XXX: might not work for all MPI stacks. Might require multiple type commits or so

        Parameters
        ----------
        obj: torch.Tensor
             The object to be transformed into a custom MPI datatype
        """
        mpi_type = self.__mpi_type_mappings[obj.dtype]

        nproc = self.size
        shape = obj.shape
        strides = [1] * len(shape)
        strides[-1] = obj.stride()[-1]
        offsets = [0] * len(shape)
        offsets[1:] = [obj.element_size() * stride for stride in obj.stride()[:-1]]

        # Step 1: Wrap along axes > 1 (all axes except send_axis and recv_axis
        for i in range(len(shape) - 1, 1, -1):
            mpi_type = mpi_type.Create_vector(shape[i], 1, strides[i]).Create_resized(0, offsets[i])
            mpi_type.Commit()

        # Step 2: Create Custom sized vector datatypes, according to rank-specific size along send_axis
        # send_elements has nproc entries, defining how many vectors of mpi_type are stacked together for each process to receive along the send_axis
        send_elements = np.full((nproc,), obj.shape[1] // nproc)
        send_elements[: obj.shape[1] % nproc] += 1

        # Create short_Type from the last entry of send_elements
        mpi_short_type = mpi_type.Create_vector(send_elements[-1], 1, strides[1]).Create_resized(
            0, offsets[1]
        )
        mpi_short_type.Commit()
        # Create long_Type from the first entry of send_elements (wraps one more mpi_type vector than short_Type
        mpi_long_type = mpi_type.Create_vector(send_elements[0], 1, strides[1]).Create_resized(
            0, offsets[1]
        )
        mpi_long_type.Commit()

        # Step 3: Pack short_type and long_type along the recv_axis
        mpi_short_type = mpi_short_type.Create_vector(shape[0], 1, strides[0]).Create_resized(
            0, send_elements[-1] * obj.stride()[1] * obj.element_size()
        )
        mpi_short_type.Commit()
        mpi_long_type = mpi_long_type.Create_vector(shape[0], 1, strides[0]).Create_resized(
            0, send_elements[0] * obj.stride()[1] * obj.element_size()
        )
        mpi_long_type.Commit()

        # Step 4: Prepare sencounts, senddispls and sendtypes for alltoallw
        # to each process 1 element (=sendcount) of the custom prepared long or short type will be send
        sendcount = [1] * nproc
        tmp_displs = [0] * nproc
        tmp_displs[1:] = np.cumsum(send_elements[:-1])
        element_size = obj.element_size()
        senddispls = [element_size * obj.stride()[1] * d for d in tmp_displs]
        sendtypes = [mpi_short_type] * nproc
        for i in range(obj.shape[1] % nproc):
            sendtypes[i] = mpi_long_type

        return self.as_mpi_memory(obj), (sendcount, senddispls), sendtypes

    def alltoall_recvbuffer(
        self, obj: torch.Tensor
    ) -> List[Union[MPI.memory, Tuple[int, int], MPI.Datatype]]:
        """
        Converts a passed ``torch.Tensor`` into a memory buffer object with associated number of elements and MPI data type.
        XXX: might not work for all MPI stacks. Might require multiple type commits or so

        Parameters
        ----------
        obj: torch.Tensor
             The object to be transformed into a custom MPI datatype
        """
        mpi_type, _ = self.__mpi_type_mappings[obj.dtype], torch.numel(obj)

        nproc = self.size
        shape = obj.shape[1:]
        strides = [1] * len(shape)
        strides[0] = obj.stride()[-1]
        strides = strides[::-1]
        offsets = [obj.element_size() * stride for stride in obj.stride()[:-1]]

        # Step 1: Wrap along axes > 0 (all axes except recv_axis)
        for i in range(len(shape) - 1, -1, -1):
            mpi_type = mpi_type.Create_vector(shape[i], 1, strides[i]).Create_resized(0, offsets[i])
            mpi_type.Commit()

        # Step 2: Receive blocks along the recv axis
        # Prepare recvcount, senddispls and sendtypes for alltoallw
        recvcount = np.full((nproc,), obj.shape[0] // nproc)
        recvcount[: obj.shape[0] % nproc] += 1
        # size/extent of mpitype = offsets[0]
        tmp_displs = [0] * nproc
        tmp_displs[1:] = np.cumsum(recvcount[:-1])
        recvdispls = [offsets[0] * d for d in tmp_displs]
        recvtypes = [mpi_type] * nproc

        return self.as_mpi_memory(obj), (recvcount, recvdispls), recvtypes

    def Free(self) -> None:
        """
        Free a communicator.
        """
        self.handle.Free()

    def Split(self, color: int = 0, key: int = 0) -> MPICommunication:
        """
        Split communicator by color and key.

        Parameters
        ----------
        color : int, optional
            Determines the new communicator for a process.
        key: int, optional
            Ordering within the new communicator.
        """
        return MPICommunication(self.handle.Split(color, key))

    def Irecv(
        self,
        buf: Union[DNDarray, torch.Tensor, Any],
        source: int = MPI.ANY_SOURCE,
        tag: int = MPI.ANY_TAG,
    ) -> MPIRequest:
        """
        Nonblocking receive

        Parameters
        ------------
        buf: Union[DNDarray, torch.Tensor, Any]
            Buffer address where to place the received message
        source: int, optional
            Rank of source process, that send the message
        tag: int, optional
            A Tag to identify the message
        """
        if isinstance(buf, DNDarray):
            buf = buf.larray
        if not isinstance(buf, torch.Tensor):
            return MPIRequest(self.handle.Irecv(buf, source, tag))

        rbuf = buf if CUDA_AWARE_MPI else buf.cpu()
        return MPIRequest(self.handle.Irecv(self.as_buffer(rbuf), source, tag), None, rbuf, buf)

    Irecv.__doc__ = MPI.Comm.Irecv.__doc__

    def Recv(
        self,
        buf: Union[DNDarray, torch.Tensor, Any],
        source: int = MPI.ANY_SOURCE,
        tag: int = MPI.ANY_TAG,
        status: MPI.Status = None,
    ):
        """
        Blocking receive

        Parameters
        ------------
        buf: Union[DNDarray, torch.Tensor, Any]
            Buffer address where to place the received message
        source: int, optional
            Rank of the source process, that send the message
        tag: int, optional
            A Tag to identify the message
        status: MPI.Status, optional
            Details on the communication
        """
        if isinstance(buf, DNDarray):
            buf = buf.larray
        if not isinstance(buf, torch.Tensor):
            return self.handle.Recv(buf, source, tag, status)

        rbuf = buf if CUDA_AWARE_MPI else buf.cpu()
        ret = self.handle.Recv(self.as_buffer(rbuf), source, tag, status)

        if isinstance(buf, torch.Tensor) and buf.is_cuda and not CUDA_AWARE_MPI:
            buf.copy_(rbuf)
        return ret

    Recv.__doc__ = MPI.Comm.Recv.__doc__

    def __send_like(
        self, func: Callable, buf: Union[DNDarray, torch.Tensor, Any], dest: int, tag: int
    ) -> Tuple[Optional[Union[DNDarray, torch.Tensor]]]:
        """
        Generic function for sending a message to process with rank "dest"

        Parameters
        ------------
        func: Callable
            The respective MPI sending function
        buf: Union[DNDarray, torch.Tensor, Any]
            Buffer address of the message to be send
        dest: int, optional
            Rank of the destination process, that receives the message
        tag: int, optional
            A Tag to identify the message
        """
        if isinstance(buf, DNDarray):
            buf = buf.larray
        if not isinstance(buf, torch.Tensor):
            return func(buf, dest, tag), None

        # in case of GPUs, the memory has to be copied to host memory if CUDA-aware MPI is not supported
        sbuf = buf if CUDA_AWARE_MPI else buf.cpu()
        return func(self.as_buffer(sbuf), dest, tag), sbuf

    def Bsend(self, buf: Union[DNDarray, torch.Tensor, Any], dest: int, tag: int = 0):
        """
        Blocking buffered send

        Parameters
        ------------
        buf: Union[DNDarray, torch.Tensor, Any]
            Buffer address of the message to be send
        dest: int, optional
            Index of the destination process, that receives the message
        tag: int, optional
            A Tag to identify the message
        """
        return self.__send_like(self.handle.Bsend, buf, dest, tag)[0]

    Bsend.__doc__ = MPI.Comm.Bsend.__doc__

    def Ibsend(
        self, buf: Union[DNDarray, torch.Tensor, Any], dest: int, tag: int = 0
    ) -> MPIRequest:
        """
        Nonblocking buffered send

        Parameters
        ------------
        buf: Union[DNDarray, torch.Tensor, Any]
            Buffer address of the message to be send
        dest: int, optional
            Rank of the destination process, that receives the message
        tag: int, optional
            A Tag to identify the message
        """
        return MPIRequest(*self.__send_like(self.handle.Ibsend, buf, dest, tag))

    Ibsend.__doc__ = MPI.Comm.Ibsend.__doc__

    def Irsend(
        self, buf: Union[DNDarray, torch.Tensor, Any], dest: int, tag: int = 0
    ) -> MPIRequest:
        """
        Nonblocking ready send

        Parameters
        ------------
        buf: Union[DNDarray, torch.Tensor, Any]
            Buffer address of the message to be send
        dest: int, optional
            Rank of the destination process, that receives the message
        tag: int, optional
            A Tag to identify the message
        """
        return MPIRequest(*self.__send_like(self.handle.Irsend, buf, dest, tag))

    Irsend.__doc__ = MPI.Comm.Irsend.__doc__

    def Isend(self, buf: Union[DNDarray, torch.Tensor, Any], dest: int, tag: int = 0) -> MPIRequest:
        """
        Nonblocking send

        Parameters
        ------------
        buf: Union[DNDarray, torch.Tensor, Any]
            Buffer address of the message to be send
        dest: int, optional
            Rank of the destination process, that receives the message
        tag: int, optional
            A Tag to identify the message
        """
        return MPIRequest(*self.__send_like(self.handle.Isend, buf, dest, tag))

    Isend.__doc__ = MPI.Comm.Isend.__doc__

    def Issend(
        self, buf: Union[DNDarray, torch.Tensor, Any], dest: int, tag: int = 0
    ) -> MPIRequest:
        """
        Nonblocking synchronous send

        Parameters
        ------------
        buf: Union[DNDarray, torch.Tensor, Any]
            Buffer address of the message to be send
        dest: int, optional
            Rank of the destination process, that receives the message
        tag: int, optional
            A Tag to identify the message
        """
        return MPIRequest(*self.__send_like(self.handle.Issend, buf, dest, tag))

    Issend.__doc__ = MPI.Comm.Issend.__doc__

    def Rsend(self, buf: Union[DNDarray, torch.Tensor, Any], dest: int, tag: int = 0):
        """
        Blocking ready send

        Parameters
        ------------
        buf: Union[DNDarray, torch.Tensor, Any]
            Buffer address of the message to be send
        dest: int, optional
            Rank of the destination process, that receives the message
        tag: int, optional
            A Tag to identify the message
        """
        return self.__send_like(self.handle.Rsend, buf, dest, tag)[0]

    Rsend.__doc__ = MPI.Comm.Rsend.__doc__

    def Ssend(self, buf: Union[DNDarray, torch.Tensor, Any], dest: int, tag: int = 0):
        """
        Blocking synchronous send

        Parameters
        ------------
        buf: Union[DNDarray, torch.Tensor, Any]
            Buffer address of the message to be send
        dest: int, optional
            Rank of the destination process, that receives the message
        tag: int, optional
            A Tag to identify the message
        """
        return self.__send_like(self.handle.Ssend, buf, dest, tag)[0]

    Ssend.__doc__ = MPI.Comm.Ssend.__doc__

    def Send(self, buf: Union[DNDarray, torch.Tensor, Any], dest: int, tag: int = 0):
        """
        Blocking send

        Parameters
        ------------
        buf: Union[DNDarray, torch.Tensor, Any]
            Buffer address of the message to be send
        dest: int, optional
            Rank of the destination process, that receives the message
        tag: int, optional
            A Tag to identify the message
        """
        return self.__send_like(self.handle.Send, buf, dest, tag)[0]

    Send.__doc__ = MPI.Comm.Send.__doc__

    def __broadcast_like(
        self, func: Callable, buf: Union[DNDarray, torch.Tensor, Any], root: int
    ) -> Tuple[Optional[DNDarray, torch.Tensor]]:
        """
        Generic function for broadcasting a message from the process with rank "root" to all other processes of the
        communicator

        Parameters
        ------------
        func: Callable
            The respective MPI broadcast function
        buf: Union[DNDarray, torch.Tensor, Any]
            Buffer address of the message to be broadcasted
        root: int
            Rank of the root process, that broadcasts the message
        """
        # unpack the buffer if it is a HeAT tensor
        if isinstance(buf, DNDarray):
            buf = buf.larray
        # convert torch tensors to MPI memory buffers
        if not isinstance(buf, torch.Tensor):
            return func(buf, root), None, None, None

        srbuf = buf if CUDA_AWARE_MPI else buf.cpu()

        return func(self.as_buffer(srbuf), root), srbuf, srbuf, buf

    def Bcast(self, buf: Union[DNDarray, torch.Tensor, Any], root: int = 0) -> None:
        """
        Blocking Broadcast

        Parameters
        ------------
        buf: Union[DNDarray, torch.Tensor, Any]
            Buffer address of the message to be broadcasted
        root: int
            Rank of the root process, that broadcasts the message
        """
        ret, sbuf, rbuf, buf = self.__broadcast_like(self.handle.Bcast, buf, root)
        if buf is not None and isinstance(buf, torch.Tensor) and buf.is_cuda and not CUDA_AWARE_MPI:
            buf.copy_(rbuf)
        return ret

    Bcast.__doc__ = MPI.Comm.Bcast.__doc__

    def Ibcast(self, buf: Union[DNDarray, torch.Tensor, Any], root: int = 0) -> MPIRequest:
        """
        Nonblocking Broadcast

        Parameters
        ------------
        buf: Union[DNDarray, torch.Tensor, Any]
            Buffer address of the message to be broadcasted
        root: int
            Rank of the root process, that broadcasts the message
        """
        return MPIRequest(*self.__broadcast_like(self.handle.Ibcast, buf, root))

    Ibcast.__doc__ = MPI.Comm.Ibcast.__doc__

    def __reduce_like(
        self,
        func: Callable,
        sendbuf: Union[DNDarray, torch.Tensor, Any],
        recvbuf: Union[DNDarray, torch.Tensor, Any],
        *args,
        **kwargs,
    ) -> Tuple[Optional[DNDarray, torch.Tensor]]:
        """
        Generic function for reduction operations.

        Parameters
        ------------
        func: Callable
            The respective MPI reduction operation
        sendbuf: Union[DNDarray, torch.Tensor, Any]
            Buffer address of the send message
        recvbuf: Union[DNDarray, torch.Tensor, Any]
            Buffer address where to store the result of the reduction
        """
        sbuf = None
        rbuf = None
        buf = None
        # unpack the send buffer if it is a HeAT tensor
        if isinstance(sendbuf, DNDarray):
            sendbuf = sendbuf.larray
        # unpack the receive buffer if it is a HeAT tensor
        if isinstance(recvbuf, DNDarray):
            recvbuf = recvbuf.larray

        # harmonize the input and output buffers
        # MPI requires send and receive buffers to be of same type and length. If the torch tensors are either not both
        # contiguous or differently strided, they have to be made matching (if possible) first.
        if isinstance(sendbuf, torch.Tensor):
            # convert the send buffer to a pointer, number of elements and type are identical to the receive buffer
            dummy = (
                sendbuf.contiguous()
            )  # make a contiguous copy and reassign the storage, old will be collected
            sendbuf.set_(
                dummy.storage(), dummy.storage_offset(), size=dummy.shape, stride=dummy.stride()
            )
            sbuf = sendbuf if CUDA_AWARE_MPI else sendbuf.cpu()
            sendbuf = self.as_buffer(sbuf)
        if isinstance(recvbuf, torch.Tensor):
            buf = recvbuf
            # nothing matches, the buffers have to be made contiguous
            dummy = recvbuf.contiguous()
            recvbuf.set_(
                dummy.storage(), dummy.storage_offset(), size=dummy.shape, stride=dummy.stride()
            )
            rbuf = recvbuf if CUDA_AWARE_MPI else recvbuf.cpu()
            if sendbuf is MPI.IN_PLACE:
                recvbuf = self.as_buffer(rbuf)
            else:
                recvbuf = (self.as_mpi_memory(rbuf), sendbuf[1], sendbuf[2])

        # perform the actual reduction operation
        return func(sendbuf, recvbuf, *args, **kwargs), sbuf, rbuf, buf

    def Allreduce(
        self,
        sendbuf: Union[DNDarray, torch.Tensor, Any],
        recvbuf: Union[DNDarray, torch.Tensor, Any],
        op: MPI.Op = MPI.SUM,
    ):
        """
        Combines values from all processes and distributes the result back to all processes

        Parameters
        ---------
        sendbuf: Union[DNDarray, torch.Tensor, Any]
            Buffer address of the send message
        recvbuf: Union[DNDarray, torch.Tensor, Any]
            Buffer address where to store the result of the reduction
        op: MPI.Op
            The operation to perform upon reduction
        """
        ret, sbuf, rbuf, buf = self.__reduce_like(self.handle.Allreduce, sendbuf, recvbuf, op)
        if buf is not None and isinstance(buf, torch.Tensor) and buf.is_cuda and not CUDA_AWARE_MPI:
            buf.copy_(rbuf)
        return ret

    Allreduce.__doc__ = MPI.Comm.Allreduce.__doc__

    def Exscan(
        self,
        sendbuf: Union[DNDarray, torch.Tensor, Any],
        recvbuf: Union[DNDarray, torch.Tensor, Any],
        op: MPI.Op = MPI.SUM,
    ):
        """
        Computes the exclusive scan (partial reductions) of data on a collection of processes

        Parameters
        ------------
        sendbuf: Union[DNDarray, torch.Tensor, Any]
            Buffer address of the send message
        recvbuf: Union[DNDarray, torch.Tensor, Any]
            Buffer address where to store the result of the reduction
        op: MPI.Op
            The operation to perform upon reduction
        """
        ret, sbuf, rbuf, buf = self.__reduce_like(self.handle.Exscan, sendbuf, recvbuf, op)
        if buf is not None and isinstance(buf, torch.Tensor) and buf.is_cuda and not CUDA_AWARE_MPI:
            buf.copy_(rbuf)
        return ret

    Exscan.__doc__ = MPI.COMM_WORLD.Exscan.__doc__

    def Iallreduce(
        self,
        sendbuf: Union[DNDarray, torch.Tensor, Any],
        recvbuf: Union[DNDarray, torch.Tensor, Any],
        op: MPI.Op = MPI.SUM,
    ) -> MPIRequest:
        """
        Nonblocking allreduce reducing values on all processes to a single value

        Parameters
        ---------
        sendbuf: Union[DNDarray, torch.Tensor, Any]
            Buffer address of the send message
        recvbuf: Union[DNDarray, torch.Tensor, Any]
            Buffer address where to store the result of the reduction
        op: MPI.Op
            The operation to perform upon reduction
        """
        return MPIRequest(*self.__reduce_like(self.handle.Iallreduce, sendbuf, recvbuf, op))

    Iallreduce.__doc__ = MPI.Comm.Iallreduce.__doc__

    def Iexscan(
        self,
        sendbuf: Union[DNDarray, torch.Tensor, Any],
        recvbuf: Union[DNDarray, torch.Tensor, Any],
        op: MPI.Op = MPI.SUM,
    ) -> MPIRequest:
        """
        Nonblocking Exscan

        Parameters
        ------------
        sendbuf: Union[DNDarray, torch.Tensor, Any]
            Buffer address of the send message
        recvbuf: Union[DNDarray, torch.Tensor, Any]
            Buffer address where to store the result of the reduction
        op: MPI.Op
            The operation to perform upon reduction
        """
        return MPIRequest(*self.__reduce_like(self.handle.Iexscan, sendbuf, recvbuf, op))

    Iexscan.__doc__ = MPI.COMM_WORLD.Iexscan.__doc__

    def Iscan(
        self,
        sendbuf: Union[DNDarray, torch.Tensor, Any],
        recvbuf: Union[DNDarray, torch.Tensor, Any],
        op: MPI.Op = MPI.SUM,
    ) -> MPIRequest:
        """
        Nonblocking Scan

        Parameters
        ------------
        sendbuf: Union[DNDarray, torch.Tensor, Any]
            Buffer address of the send message
        recvbuf: Union[DNDarray, torch.Tensor, Any]
            Buffer address where to store the result of the reduction
        op: MPI.Op
            The operation to perform upon reduction
        """
        return MPIRequest(*self.__reduce_like(self.handle.Iscan, sendbuf, recvbuf, op))

    Iscan.__doc__ = MPI.COMM_WORLD.Iscan.__doc__

    def Ireduce(
        self,
        sendbuf: Union[DNDarray, torch.Tensor, Any],
        recvbuf: Union[DNDarray, torch.Tensor, Any],
        op: MPI.Op = MPI.SUM,
        root: int = 0,
    ) -> MPIRequest:
        """
        Nonblocking reduction operation

        Parameters
        ---------
        sendbuf: Union[DNDarray, torch.Tensor, Any]
            Buffer address of the send message
        recvbuf: Union[DNDarray, torch.Tensor, Any]
            Buffer address where to store the result of the reduction
        op: MPI.Op
            The operation to perform upon reduction
        root: int
            Rank of the root process
        """
        return MPIRequest(*self.__reduce_like(self.handle.Ireduce, sendbuf, recvbuf, op, root))

    Ireduce.__doc__ = MPI.Comm.Ireduce.__doc__

    def Reduce(
        self,
        sendbuf: Union[DNDarray, torch.Tensor, Any],
        recvbuf: Union[DNDarray, torch.Tensor, Any],
        op: MPI.Op = MPI.SUM,
        root: int = 0,
    ):
        """
        Reduce values from all processes to a single value on process "root"

        Parameters
        ---------
        sendbuf: Union[DNDarray, torch.Tensor, Any]
            Buffer address of the send message
        recvbuf: Union[DNDarray, torch.Tensor, Any]
            Buffer address where to store the result of the reduction
        op: MPI.Op
            The operation to perform upon reduction
        root: int
            Rank of the root process
        """
        ret, sbuf, rbuf, buf = self.__reduce_like(self.handle.Reduce, sendbuf, recvbuf, op, root)
        if buf is not None and isinstance(buf, torch.Tensor) and buf.is_cuda and not CUDA_AWARE_MPI:
            buf.copy_(rbuf)
        return ret

    Reduce.__doc__ = MPI.Comm.Reduce.__doc__

    def Scan(
        self,
        sendbuf: Union[DNDarray, torch.Tensor, Any],
        recvbuf: Union[DNDarray, torch.Tensor, Any],
        op: MPI.Op = MPI.SUM,
    ):
        """
        Computes the scan (partial reductions) of data on a collection of processes in a nonblocking way

        Parameters
        ------------
        sendbuf: Union[DNDarray, torch.Tensor, Any]
            Buffer address of the send message
        recvbuf: Union[DNDarray, torch.Tensor, Any]
            Buffer address where to store the result of the reduction
        op: MPI.Op
            The operation to perform upon reduction
        """
        ret, sbuf, rbuf, buf = self.__reduce_like(self.handle.Scan, sendbuf, recvbuf, op)
        if buf is not None and isinstance(buf, torch.Tensor) and buf.is_cuda and not CUDA_AWARE_MPI:
            buf.copy_(rbuf)
        return ret

    Scan.__doc__ = MPI.COMM_WORLD.Scan.__doc__

    def __allgather_like(
        self,
        func: Callable,
        sendbuf: Union[DNDarray, torch.Tensor, Any],
        recvbuf: Union[DNDarray, torch.Tensor, Any],
        axis: int,
        **kwargs,
    ):
        """
        Generic function for allgather operations.

        Parameters
        ----------
        func: Callable
            Type of MPI Allgather function (i.e. allgather, allgatherv, iallgather)
        sendbuf: Union[DNDarray, torch.Tensor, Any]
            Buffer address of the send message
        recvbuf: Union[DNDarray, torch.Tensor, Any]
            Buffer address where to store the result
        axis: int
            Concatenation axis: The axis along which ``sendbuf`` is packed and along which ``recvbuf`` puts together individual chunks
        """
        # dummy allocation for *v calls
        # ToDO: Propper implementation of usage
        send_counts, send_displs, recv_counts, recv_displs = None, None, None, None

        # unpack the send buffer
        if isinstance(sendbuf, tuple):
            sendbuf, send_counts, send_displs = sendbuf
        if isinstance(sendbuf, DNDarray):
            sendbuf = sendbuf.larray
<<<<<<< HEAD
        if not isinstance(sendbuf, torch.Tensor):
            if axis != 0:
                raise TypeError(
                    "sendbuf of type {} does not support concatenation axis != 0".format(
                        type(sendbuf)
                    )
                )
=======
        if not isinstance(sendbuf, torch.Tensor) and axis != 0:
            raise TypeError(
                f"sendbuf of type {type(sendbuf)} does not support concatenation axis != 0"
            )
>>>>>>> 90ac0564
        # unpack the receive buffer
        if isinstance(recvbuf, tuple):
            recvbuf, recv_counts, recv_displs = recvbuf
        if isinstance(recvbuf, DNDarray):
            recvbuf = recvbuf.larray
        if not isinstance(recvbuf, torch.Tensor) and axis != 0:
            raise TypeError(
                f"recvbuf of type {type(recvbuf)} does not support concatenation axis != 0"
            )

        # keep a reference to the original buffer object
        original_recvbuf = recvbuf
        sbuf_is_contiguous, rbuf_is_contiguous = None, None
        # permute the send_axis order so that the split send_axis is the first to be transmitted
        if axis != 0:
            send_axis_permutation = list(range(sendbuf.ndimension()))
            send_axis_permutation[0], send_axis_permutation[axis] = axis, 0
            sendbuf = sendbuf.permute(*send_axis_permutation)
            sbuf_is_contiguous = False

            recv_axis_permutation = list(range(recvbuf.ndimension()))
            recv_axis_permutation[0], recv_axis_permutation[axis] = axis, 0
            recvbuf = recvbuf.permute(*recv_axis_permutation)
            rbuf_is_contiguous = False
        else:
            recv_axis_permutation = None

        sbuf = sendbuf if CUDA_AWARE_MPI or not isinstance(sendbuf, torch.Tensor) else sendbuf.cpu()
        rbuf = recvbuf if CUDA_AWARE_MPI or not isinstance(recvbuf, torch.Tensor) else recvbuf.cpu()

        # prepare buffer objects
        if sendbuf is MPI.IN_PLACE or not isinstance(sendbuf, torch.Tensor):
            mpi_sendbuf = sbuf
        else:
            mpi_sendbuf = self.as_buffer(sbuf, send_counts, send_displs, sbuf_is_contiguous)
            if send_counts is not None:
                mpi_sendbuf[1] = mpi_sendbuf[1][0][self.rank]

        if recvbuf is MPI.IN_PLACE or not isinstance(recvbuf, torch.Tensor):
            mpi_recvbuf = rbuf
        else:
            mpi_recvbuf = self.as_buffer(rbuf, recv_counts, recv_displs, rbuf_is_contiguous)
            if recv_counts is None:
                mpi_recvbuf[1] //= self.size
        # perform the scatter operation
        exit_code = func(mpi_sendbuf, mpi_recvbuf, **kwargs)
        return exit_code, sbuf, rbuf, original_recvbuf, recv_axis_permutation

    def Allgather(
        self,
        sendbuf: Union[DNDarray, torch.Tensor, Any],
        recvbuf: Union[DNDarray, torch.Tensor, Any],
        recv_axis: int = 0,
    ):
        """
        Gathers data from all tasks and distribute the combined data to all tasks

        Parameters
        ----------
        sendbuf: Union[DNDarray, torch.Tensor, Any]
            Buffer address of the send message
        recvbuf: Union[DNDarray, torch.Tensor, Any]
            Buffer address where to store the result
        recv_axis: int
            Concatenation axis: The axis along which ``sendbuf`` is packed and along which ``recvbuf`` puts together individual chunks
        """
        ret, sbuf, rbuf, buf, permutation = self.__allgather_like(
            self.handle.Allgather, sendbuf, recvbuf, recv_axis
        )
        if buf is not None and isinstance(buf, torch.Tensor) and buf.is_cuda and not CUDA_AWARE_MPI:
            if permutation is not None:
                rbuf = rbuf.permute(permutation)
            buf.copy_(rbuf)
        return ret

    Allgather.__doc__ = MPI.Comm.Allgather.__doc__

    def Allgatherv(
        self,
        sendbuf: Union[DNDarray, torch.Tensor, Any],
        recvbuf: Union[DNDarray, torch.Tensor, Any],
        recv_axis: int = 0,
    ):
        """
        v-call of Allgather: Each process may contribute a different amount of data.

        Parameters
        ----------
        sendbuf: Union[DNDarray, torch.Tensor, Any]
            Buffer address of the send message
        recvbuf: Union[DNDarray, torch.Tensor, Any]
            Buffer address where to store the result
        recv_axis: int
            Concatenation axis: The axis along which ``sendbuf`` is packed and along which ``recvbuf`` puts together individual chunks
        """
        ret, sbuf, rbuf, buf, permutation = self.__allgather_like(
            self.handle.Allgatherv, sendbuf, recvbuf, recv_axis
        )
        if buf is not None and isinstance(buf, torch.Tensor) and buf.is_cuda and not CUDA_AWARE_MPI:
            if permutation is not None:
                rbuf = rbuf.permute(permutation)
            buf.copy_(rbuf)
        return ret

    Allgatherv.__doc__ = MPI.Comm.Allgatherv.__doc__

    def Iallgather(
        self,
        sendbuf: Union[DNDarray, torch.Tensor, Any],
        recvbuf: Union[DNDarray, torch.Tensor, Any],
        recv_axis: int = 0,
    ) -> MPIRequest:
        """
        Nonblocking Allgather.

        Parameters
        ----------
        sendbuf: Union[DNDarray, torch.Tensor, Any]
            Buffer address of the send message
        recvbuf: Union[DNDarray, torch.Tensor, Any]
            Buffer address where to store the result
        recv_axis: int
            Concatenation axis: The axis along which ``sendbuf`` is packed and along which ``recvbuf`` puts together individual chunks
        """
        return MPIRequest(
            *self.__allgather_like(self.handle.Iallgather, sendbuf, recvbuf, recv_axis)
        )

    Iallgather.__doc__ = MPI.Comm.Iallgather.__doc__

    def Iallgatherv(
        self,
        sendbuf: Union[DNDarray, torch.Tensor, Any],
        recvbuf: Union[DNDarray, torch.Tensor, Any],
        recv_axis: int = 0,
    ):
        """
        Nonblocking v-call of Allgather: Each process may contribute a different amount of data.

        Parameters
        ----------
        sendbuf: Union[DNDarray, torch.Tensor, Any]
            Buffer address of the send message
        recvbuf: Union[DNDarray, torch.Tensor, Any]
            Buffer address where to store the result
        recv_axis: int
            Concatenation axis: The axis along which ``sendbuf`` is packed and along which ``recvbuf`` puts together individual chunks
        """
        return MPIRequest(
            *self.__allgather_like(self.handle.Iallgatherv, sendbuf, recvbuf, recv_axis)
        )

    Iallgatherv.__doc__ = MPI.Comm.Iallgatherv.__doc__

    def __alltoall_like(
        self,
        func: Callable,
        sendbuf: Union[DNDarray, torch.Tensor, Any],
        recvbuf: Union[DNDarray, torch.Tensor, Any],
        send_axis: int,
        recv_axis: int,
        **kwargs,
    ):
        """
        Generic function for alltoall operations.

        Parameters
        ----------
        func: Callable
            Specific alltoall function
        sendbuf: Union[DNDarray, torch.Tensor, Any]
            Buffer address of the send message
        recvbuf: Union[DNDarray, torch.Tensor, Any]
            Buffer address where to store the result
        send_axis: int
            Future split axis, along which data blocks will be created that will be send to individual ranks

                - if ``send_axis==recv_axis``, an error will be thrown
                - if ``send_axis`` or ``recv_axis`` are ``None``, an error will be thrown
        recv_axis: int
            Prior split axis, along which blocks are received from the individual ranks
        """
        if send_axis is None:
            raise NotImplementedError(
                f"AllToAll needs send_axis and recv_axis to be specified but was send_axis = {send_axis}, recv_axis = {recv_axis}. Please set send_axis and recv_axis"
            )
        # align the output buffer in the same way as the input buffer by default
        if recv_axis is None:
            recv_axis = send_axis

        # dummy allocation for *v calls
        send_counts, send_displs, recv_counts, recv_displs = None, None, None, None

        # unpack the send buffer
        if isinstance(sendbuf, tuple):
            sendbuf, send_counts, send_displs = sendbuf
        if isinstance(sendbuf, DNDarray):
            sendbuf = sendbuf.larray
        if not isinstance(sendbuf, torch.Tensor) and send_axis != 0:
            raise TypeError(f"sendbuf of type {type(sendbuf)} does not support send_axis != 0")

        # unpack the receive buffer
        if isinstance(recvbuf, tuple):
            recvbuf, recv_counts, recv_displs = recvbuf
        if isinstance(recvbuf, DNDarray):
            recvbuf = recvbuf.larray
        if not isinstance(recvbuf, torch.Tensor) and send_axis != 0:
            raise TypeError(f"recvbuf of type {type(recvbuf)} does not support send_axis != 0")

        # keep a reference to the original buffer object
        original_recvbuf = recvbuf

        # Simple case, contiguous buffers can be transmitted as is
        if send_axis < 2 and recv_axis < 2:
            send_axis_permutation = list(range(recvbuf.ndimension()))
            recv_axis_permutation = list(range(recvbuf.ndimension()))

            # Minimal Fix; Could possibly be improved when reworking counts, displs algorithmics
            if self.size > 1:
                send_axis_permutation[0], send_axis_permutation[send_axis] = (send_axis, 0)
                recv_axis_permutation[0], recv_axis_permutation[recv_axis] = (recv_axis, 0)

            else:
                recv_counts = send_counts

            sendbuf = sendbuf.permute(*send_axis_permutation)
            recvbuf = recvbuf.permute(*recv_axis_permutation)

            # prepare buffer objects
            sbuf = (
                sendbuf
                if CUDA_AWARE_MPI or not isinstance(sendbuf, torch.Tensor)
                else sendbuf.cpu()
            )
            mpi_sendbuf = self.as_buffer(sbuf, send_counts, send_displs)
            if send_counts is None:
                mpi_sendbuf[1] //= self.size

            rbuf = (
                recvbuf
                if CUDA_AWARE_MPI or not isinstance(recvbuf, torch.Tensor)
                else recvbuf.cpu()
            )
            mpi_recvbuf = self.as_buffer(rbuf, recv_counts, recv_displs)
            if recv_counts is None:
                mpi_recvbuf[1] //= self.size

            # perform the scatter operation
            exit_code = func(mpi_sendbuf, mpi_recvbuf, **kwargs)
        # slightly more difficult situation, send and receive buffer need custom datatype preparation;
        # operation is performed via alltoallw
        else:
            if recv_axis == send_axis:
                raise NotImplementedError(
                    "AllToAll for same axes not supported. Please choose send_axis and recv_axis to be different."
                )

            # Send_axis-Permutation: [recv_axis, send_axis, rest ...]
            axis_permutation = list(range(recvbuf.ndimension()))
            if send_axis == 0:
                axis_permutation[1], axis_permutation[send_axis] = send_axis, 1
                axis_permutation[recv_axis] = axis_permutation[0]
                axis_permutation[0] = recv_axis

            else:
                axis_permutation[0], axis_permutation[recv_axis] = recv_axis, 0
                axis_permutation[send_axis] = axis_permutation[1]
                axis_permutation[1] = send_axis

            sendbuf = sendbuf.permute(*axis_permutation)
            recvbuf = recvbuf.permute(*axis_permutation)

            # prepare buffer objects
            sbuf = (
                sendbuf
                if CUDA_AWARE_MPI or not isinstance(sendbuf, torch.Tensor)
                else sendbuf.cpu()
            )
            rbuf = (
                recvbuf
                if CUDA_AWARE_MPI or not isinstance(recvbuf, torch.Tensor)
                else recvbuf.cpu()
            )
            mpi_sendbuf = self.alltoall_sendbuffer(sbuf)
            mpi_recvbuf = self.alltoall_recvbuffer(rbuf)

            exit_code = self.handle.Alltoallw(mpi_sendbuf, mpi_recvbuf, **kwargs)
            # original_recvbuf.set_(recvbuf.storage(), recvbuf.storage_offset(), original_recvbuf.shape, original_recvbuf.stride())
            recv_axis_permutation = list(np.argsort(np.array(axis_permutation)))

        return exit_code, sbuf, rbuf, original_recvbuf, recv_axis_permutation

    def Alltoall(
        self,
        sendbuf: Union[DNDarray, torch.Tensor, Any],
        recvbuf: Union[DNDarray, torch.Tensor, Any],
        send_axis: int = 0,
        recv_axis: int = None,
    ):
        """
        All processes send data to all processes: The jth block sent from process i is received by process j and is
        placed in the ith block of recvbuf.

        Parameters
        ----------
        sendbuf: Union[DNDarray, torch.Tensor, Any]
            Buffer address of the send message
        recvbuf: Union[DNDarray, torch.Tensor, Any]
            Buffer address where to store the result
        send_axis: int
            Future split axis, along which data blocks will be created that will be send to individual ranks

                - if ``send_axis==recv_axis``, an error will be thrown
                - if ``send_axis`` or ``recv_axis`` are ``None``, an error will be thrown
        recv_axis: int
            Prior split axis, along which blocks are received from the individual ranks
        """
        ret, sbuf, rbuf, buf, permutation = self.__alltoall_like(
            self.handle.Alltoall, sendbuf, recvbuf, send_axis, recv_axis
        )
        if buf is not None and isinstance(buf, torch.Tensor) and buf.is_cuda and not CUDA_AWARE_MPI:
            if permutation is not None:
                rbuf = rbuf.permute(permutation)
            buf.copy_(rbuf)
        return ret

    Alltoall.__doc__ = MPI.Comm.Alltoall.__doc__

    def Alltoallv(
        self,
        sendbuf: Union[DNDarray, torch.Tensor, Any],
        recvbuf: Union[DNDarray, torch.Tensor, Any],
        send_axis: int = 0,
        recv_axis: int = None,
    ):
        """
        v-call of Alltoall: All processes send different amount of data to, and receive different amount of data
        from, all processes

        Parameters
        ----------
        sendbuf: Union[DNDarray, torch.Tensor, Any]
            Buffer address of the send message
        recvbuf: Union[DNDarray, torch.Tensor, Any]
            Buffer address where to store the result
        send_axis: int
            Future split axis, along which data blocks will be created that will be send to individual ranks

                - if ``send_axis==recv_axis``, an error will be thrown
                - if ``send_axis`` or ``recv_axis`` are ``None``, an error will be thrown
        recv_axis: int
            Prior split axis, along which blocks are received from the individual ranks
        """
        ret, sbuf, rbuf, buf, permutation = self.__alltoall_like(
            self.handle.Alltoallv, sendbuf, recvbuf, send_axis, recv_axis
        )
        if buf is not None and isinstance(buf, torch.Tensor) and buf.is_cuda and not CUDA_AWARE_MPI:
            if permutation is not None:
                rbuf = rbuf.permute(permutation)
            buf.copy_(rbuf)
        return ret

    Alltoallv.__doc__ = MPI.Comm.Alltoallv.__doc__

    def Ialltoall(
        self,
        sendbuf: Union[DNDarray, torch.Tensor, Any],
        recvbuf: Union[DNDarray, torch.Tensor, Any],
        send_axis: int = 0,
        recv_axis: int = None,
    ) -> MPIRequest:
        """
        Nonblocking Alltoall

        Parameters
        ----------
        sendbuf: Union[DNDarray, torch.Tensor, Any]
            Buffer address of the send message
        recvbuf: Union[DNDarray, torch.Tensor, Any]
            Buffer address where to store the result
        send_axis: int
            Future split axis, along which data blocks will be created that will be send to individual ranks

                - if ``send_axis==recv_axis``, an error will be thrown
                - if ``send_axis`` or ``recv_axis`` are ``None``, an error will be thrown
        recv_axis: int
            Prior split axis, along which blocks are received from the individual ranks
        """
        return MPIRequest(
            *self.__alltoall_like(self.handle.Ialltoall, sendbuf, recvbuf, send_axis, recv_axis)
        )

    Ialltoall.__doc__ = MPI.Comm.Ialltoall.__doc__

    def Ialltoallv(
        self,
        sendbuf: Union[DNDarray, torch.Tensor, Any],
        recvbuf: Union[DNDarray, torch.Tensor, Any],
        send_axis: int = 0,
        recv_axis: int = None,
    ) -> MPIRequest:
        """
        Nonblocking v-call of Alltoall: All processes send different amount of data to, and receive different amount of
        data from, all processes

        Parameters
        ----------
        sendbuf: Union[DNDarray, torch.Tensor, Any]
            Buffer address of the send message
        recvbuf: Union[DNDarray, torch.Tensor, Any]
            Buffer address where to store the result
        send_axis: int
            Future split axis, along which data blocks will be created that will be send to individual ranks

                - if ``send_axis==recv_axis``, an error will be thrown
                - if ``send_axis`` or ``recv_axis`` are ``None``, an error will be thrown
        recv_axis: int
            Prior split axis, along which blocks are received from the individual ranks
        """
        return MPIRequest(
            *self.__alltoall_like(self.handle.Ialltoallv, sendbuf, recvbuf, send_axis, recv_axis)
        )

    Ialltoallv.__doc__ = MPI.Comm.Ialltoallv.__doc__

    def __scatter_like(
        self,
        func: Callable,
        sendbuf: Union[DNDarray, torch.Tensor, Any],
        recvbuf: Union[DNDarray, torch.Tensor, Any],
        send_axis: int,
        recv_axis: int,
        send_factor: int = 1,
        recv_factor: int = 1,
        **kwargs,
    ):
        """
        Generic function for scatter and gather operations.

        Parameters
        ----------
        func: Callable
            Type of MPI Scatter/Gather function
        sendbuf: Union[DNDarray, torch.Tensor, Any]
            Buffer address of the send message
        recvbuf: Union[DNDarray, torch.Tensor, Any]
            Buffer address where to store the result
        send_axis: int
            The axis along which ``sendbuf`` is packed
        recv_axis: int
            The axis along which ``recvbuf`` is packed
        send_factor: int
            Number of elements to be scattered (vor non-v-calls)
        recv_factor: int
            Number of elements to be gathered (vor non-v-calls)
        """
        sbuf, rbuf, recv_axis_permutation = None, None, None

        # align the output buffer in the same way as the input buffer by default
        if recv_axis is None:
            recv_axis = send_axis

        # dummy allocation for *v calls
        send_counts, send_displs, recv_counts, recv_displs = None, None, None, None

        # unpack the send buffer
        if isinstance(sendbuf, tuple):
            sendbuf, send_counts, send_displs = sendbuf
        if isinstance(sendbuf, DNDarray):
            sendbuf = sendbuf.larray
        if not isinstance(sendbuf, torch.Tensor) and send_axis != 0:
            raise TypeError(f"sendbuf of type {type(sendbuf)} does not support send_axis != 0")

        # unpack the receive buffer
        if isinstance(recvbuf, tuple):
            recvbuf, recv_counts, recv_displs = recvbuf
        if isinstance(recvbuf, DNDarray):
            recvbuf = recvbuf.larray
        if not isinstance(recvbuf, torch.Tensor) and send_axis != 0:
            raise TypeError(f"recvbuf of type {type(recvbuf)} does not support send_axis != 0")

        # keep a reference to the original buffer object
        original_recvbuf = recvbuf

        # permute the send_axis order so that the split send_axis is the first to be transmitted
        send_axis_permutation = list(range(recvbuf.ndimension()))
        send_axis_permutation[0], send_axis_permutation[send_axis] = send_axis, 0
        if self.rank == kwargs.get("root", -1) or send_counts is not None:
            sendbuf = sendbuf.permute(*send_axis_permutation)

        recv_axis_permutation = list(range(recvbuf.ndimension()))
        recv_axis_permutation[0], recv_axis_permutation[recv_axis] = recv_axis, 0
        recvbuf = recvbuf.permute(*recv_axis_permutation)

        # prepare buffer objects
        sbuf = sendbuf if CUDA_AWARE_MPI or not isinstance(sendbuf, torch.Tensor) else sendbuf.cpu()
        rbuf = recvbuf if CUDA_AWARE_MPI or not isinstance(recvbuf, torch.Tensor) else recvbuf.cpu()

        if sendbuf is not MPI.IN_PLACE:
            mpi_sendbuf = self.as_buffer(sbuf, send_counts, send_displs)
            if send_counts is None:
                mpi_sendbuf[1] //= send_factor
        else:
            mpi_sendbuf = sbuf
        if recvbuf is not MPI.IN_PLACE:
            mpi_recvbuf = self.as_buffer(rbuf, recv_counts, recv_displs)
            if recv_counts is None:
                mpi_recvbuf[1] //= recv_factor
        else:
            mpi_recvbuf = rbuf

        # perform the scatter operation
        exit_code = func(mpi_sendbuf, mpi_recvbuf, **kwargs)

        # undo the recvbuf permutation and assign the temporary buffer to the original recvbuf
        # if recv_axis != 0:
        #    recvbuf = recvbuf.permute(*recv_axis_permutation)
        #    original_recvbuf.set_(recvbuf.storage(), recvbuf.storage_offset(), recvbuf.shape, recvbuf.stride())

        return exit_code, sbuf, rbuf, original_recvbuf, recv_axis_permutation

    def Gather(
        self,
        sendbuf: Union[DNDarray, torch.Tensor, Any],
        recvbuf: Union[DNDarray, torch.Tensor, Any],
        root: int = 0,
        axis: int = 0,
        recv_axis: int = None,
    ):
        """
        Gathers together values from a group of processes

        Parameters
        ----------
        sendbuf: Union[DNDarray, torch.Tensor, Any]
            Buffer address of the send message
        recvbuf: Union[DNDarray, torch.Tensor, Any]
            Buffer address where to store the result
        root: int
            Rank of receiving process
        axis: int
            The axis along which ``sendbuf`` is packed
        recv_axis: int
            The axis along which ``recvbuf`` is packed
        """
        ret, sbuf, rbuf, buf, permutation = self.__scatter_like(
            self.handle.Gather, sendbuf, recvbuf, axis, recv_axis, root=root, recv_factor=self.size
        )
        if buf is not None and isinstance(buf, torch.Tensor) and buf.is_cuda and not CUDA_AWARE_MPI:
            if permutation is not None:
                rbuf = rbuf.permute(permutation)
            buf.copy_(rbuf)
        return ret

    Gather.__doc__ = MPI.Comm.Gather.__doc__

    def Gatherv(
        self,
        sendbuf: Union[DNDarray, torch.Tensor, Any],
        recvbuf: Union[DNDarray, torch.Tensor, Any],
        root: int = 0,
        axis: int = 0,
        recv_axis: int = None,
    ):
        """
        v-call for Gather: All processes send different amount of data

        Parameters
        ----------
        sendbuf: Union[DNDarray, torch.Tensor, Any]
            Buffer address of the send message
        recvbuf: Union[DNDarray, torch.Tensor, Any]
            Buffer address where to store the result
        root: int
            Rank of receiving process
        axis: int
            The axis along which ``sendbuf`` is packed
        recv_axis: int
            The axis along which ``recvbuf`` is packed
        """
        ret, sbuf, rbuf, buf, permutation = self.__scatter_like(
            self.handle.Gatherv, sendbuf, recvbuf, axis, recv_axis, root=root
        )
        if buf is not None and isinstance(buf, torch.Tensor) and buf.is_cuda and not CUDA_AWARE_MPI:
            if permutation is not None:
                rbuf = rbuf.permute(permutation)
            buf.copy_(rbuf)
        return ret

    Gatherv.__doc__ = MPI.Comm.Gatherv.__doc__

    def Igather(
        self,
        sendbuf: Union[DNDarray, torch.Tensor, Any],
        recvbuf: Union[DNDarray, torch.Tensor, Any],
        root: int = 0,
        axis: int = 0,
        recv_axis: int = None,
    ) -> MPIRequest:
        """
        Non-blocking Gather

        Parameters
        ----------
        sendbuf: Union[DNDarray, torch.Tensor, Any]
            Buffer address of the send message
        recvbuf: Union[DNDarray, torch.Tensor, Any]
            Buffer address where to store the result
        root: int
            Rank of receiving process
        axis: int
            The axis along which ``sendbuf`` is packed
        recv_axis: int
            The axis along which ``recvbuf`` is packed
        """
        return MPIRequest(
            *self.__scatter_like(
                self.handle.Igather,
                sendbuf,
                recvbuf,
                axis,
                recv_axis,
                root=root,
                recv_factor=self.size,
            )
        )

    Igather.__doc__ = MPI.Comm.Igather.__doc__

    def Igatherv(
        self,
        sendbuf: Union[DNDarray, torch.Tensor, Any],
        recvbuf: Union[DNDarray, torch.Tensor, Any],
        root: int = 0,
        axis: int = 0,
        recv_axis: int = None,
    ) -> MPIRequest:
        """
        Non-blocking v-call for Gather: All processes send different amount of data

        Parameters
        ----------
        sendbuf: Union[DNDarray, torch.Tensor, Any]
            Buffer address of the send message
        recvbuf: Union[DNDarray, torch.Tensor, Any]
            Buffer address where to store the result
        root: int
            Rank of receiving process
        axis: int
            The axis along which ``sendbuf`` is packed
        recv_axis: int
            The axis along which ``recvbuf`` is packed
        """
        return MPIRequest(
            *self.__scatter_like(
                self.handle.Igatherv,
                sendbuf,
                recvbuf,
                axis,
                recv_axis,
                root=root,
                recv_factor=self.size,
            )
        )

    Igatherv.__doc__ = MPI.Comm.Igatherv.__doc__

    def Iscatter(
        self,
        sendbuf: Union[DNDarray, torch.Tensor, Any],
        recvbuf: Union[DNDarray, torch.Tensor, Any],
        root: int = 0,
        axis: int = 0,
        recv_axis: int = None,
    ) -> MPIRequest:
        """
        Non-blocking Scatter

        Parameters
        ----------
        sendbuf: Union[DNDarray, torch.Tensor, Any]
            Buffer address of the send message
        recvbuf: Union[DNDarray, torch.Tensor, Any]
            Buffer address where to store the result
        root: int
            Rank of sending process
        axis: int
            The axis along which ``sendbuf`` is packed
        recv_axis: int
            The axis along which ``recvbuf`` is packed
        """
        return MPIRequest(
            *self.__scatter_like(
                self.handle.Iscatter,
                sendbuf,
                recvbuf,
                axis,
                recv_axis,
                root=root,
                send_factor=self.size,
            )
        )

    Iscatter.__doc__ = MPI.Comm.Iscatter.__doc__

    def Iscatterv(
        self,
        sendbuf: Union[DNDarray, torch.Tensor, Any],
        recvbuf: Union[DNDarray, torch.Tensor, Any],
        root: int = 0,
        axis: int = 0,
        recv_axis: int = None,
    ) -> MPIRequest:
        """
        Non-blocking v-call for Scatter: Sends different amounts of data to different processes

        Parameters
        ----------
        sendbuf: Union[DNDarray, torch.Tensor, Any]
            Buffer address of the send message
        recvbuf: Union[DNDarray, torch.Tensor, Any]
            Buffer address where to store the result
        root: int
            Rank of sending process
        axis: int
            The axis along which ``sendbuf`` is packed
        recv_axis: int
            The axis along which ``recvbuf`` is packed
        """
        return MPIRequest(
            *self.__scatter_like(
                self.handle.Iscatterv,
                sendbuf,
                recvbuf,
                axis,
                recv_axis,
                root=root,
                send_factor=self.size,
            )
        )

    Iscatterv.__doc__ = MPI.Comm.Iscatterv.__doc__

    def Scatter(
        self,
        sendbuf: Union[DNDarray, torch.Tensor, Any],
        recvbuf: Union[DNDarray, torch.Tensor, Any],
        root: int = 0,
        axis: int = 0,
        recv_axis: int = None,
    ):
        """
        Sends data parts from one process to all other processes in a communicator

        Parameters
        ----------
        sendbuf: Union[DNDarray, torch.Tensor, Any]
            Buffer address of the send message
        recvbuf: Union[DNDarray, torch.Tensor, Any]
            Buffer address where to store the result
        root: int
            Rank of sending process
        axis: int
            The axis along which ``sendbuf`` is packed
        recv_axis: int
            The axis along which ``recvbuf`` is packed
        """
        ret, sbuf, rbuf, buf, permutation = self.__scatter_like(
            self.handle.Scatter, sendbuf, recvbuf, axis, recv_axis, root=root, send_factor=self.size
        )
        if buf is not None and isinstance(buf, torch.Tensor) and buf.is_cuda and not CUDA_AWARE_MPI:
            if permutation is not None:
                rbuf = rbuf.permute(permutation)
            buf.copy_(rbuf)
        return ret

    Scatter.__doc__ = MPI.Comm.Scatter.__doc__

    def Scatterv(
        self,
        sendbuf: Union[DNDarray, torch.Tensor, Any],
        recvbuf: int,
        root: int = 0,
        axis: int = 0,
        recv_axis: int = None,
    ):
        """
        v-call for Scatter: Sends different amounts of data to different processes

        Parameters
        ----------
        sendbuf: Union[DNDarray, torch.Tensor, Any]
            Buffer address of the send message
        recvbuf: Union[DNDarray, torch.Tensor, Any]
            Buffer address where to store the result
        root: int
            Rank of sending process
        axis: int
            The axis along which ``sendbuf`` is packed
        recv_axis: int
            The axis along which ``recvbuf`` is packed
        """
        ret, sbuf, rbuf, buf, permutation = self.__scatter_like(
            self.handle.Scatterv,
            sendbuf,
            recvbuf,
            axis,
            recv_axis,
            root=root,
            send_factor=self.size,
        )
        if buf is not None and isinstance(buf, torch.Tensor) and buf.is_cuda and not CUDA_AWARE_MPI:
            if permutation is not None:
                rbuf = rbuf.permute(permutation)
            buf.copy_(rbuf)
        return ret

    Scatterv.__doc__ = MPI.Comm.Scatterv.__doc__

    def __getattr__(self, name: str):
        """
        Default pass-through for the communicator methods.

        Parameters
        ----------
        name : str
            The name of the method to be called.
        """
        return getattr(self.handle, name)


# creating a duplicate COMM
comm = MPI.COMM_WORLD
dup_comm = comm.Dup()

MPI_WORLD = MPICommunication(dup_comm)
MPI_SELF = MPICommunication(MPI.COMM_SELF.Dup())

# set the default communicator to be MPI_WORLD
__default_comm = MPI_WORLD


def get_comm() -> Communication:
    """
    Retrieves the currently globally set default communication.
    """
    return __default_comm


def sanitize_comm(comm: Optional[Communication]) -> Communication:
    """
    Sanitizes a device or device identifier, i.e. checks whether it is already an instance of :class:`heat.core.devices.Device`
    or a string with known device identifier and maps it to a proper ``Device``.

    Parameters
    ----------
    comm : Communication
        The comm to be sanitized

    Raises
    ------
    TypeError
        If the given communication is not the proper type
    """
    if comm is None:
        return get_comm()
    elif isinstance(comm, Communication):
        return comm

    raise TypeError(f"Unknown communication, must be instance of {Communication}")


def use_comm(comm: Communication = None):
    """
    Sets the globally used default communicator.

    Parameters
    ----------
    comm : Communication or None
        The communication to be set
    """
    global __default_comm
    __default_comm = sanitize_comm(comm)


# import at the end of file to break circular dependencies
from .dndarray import DNDarray<|MERGE_RESOLUTION|>--- conflicted
+++ resolved
@@ -253,11 +253,7 @@
         obj: Union[DNDarray, torch.Tensor],
         counts: Tuple[int],
         displs: Tuple[int],
-<<<<<<< HEAD
-        is_contiguous: bool,
-=======
         is_contiguous: Optional[bool],
->>>>>>> 90ac0564
     ) -> Tuple[MPI.Datatype, Tuple[int, ...]]:
         """
         Determines the MPI data type and number of respective elements for the given tensor (:class:`~heat.core.dndarray.DNDarray`
@@ -272,13 +268,8 @@
             Optional counts arguments for variable MPI-calls (e.g. Alltoallv)
         displs : Tuple[ints,...], optional
             Optional displacements arguments for variable MPI-calls (e.g. Alltoallv)
-<<<<<<< HEAD
-        is_contiguous: bool, optional
-            Optional information on global contiguity of the memory-distributed object. If `None`, it will be set to local contiguity via ``torch.Tensor.is_contiguous()``.
-=======
         is_contiguous: bool
             Information on global contiguity of the memory-distributed object. If `None`, it will be set to local contiguity via ``torch.Tensor.is_contiguous()``.
->>>>>>> 90ac0564
         # ToDo: The option to explicitely specify the counts and displacements to be send still needs propper implementation
         """
         mpi_type, elements = cls.__mpi_type_mappings[obj.dtype], torch.numel(obj)
@@ -336,11 +327,7 @@
         obj: torch.Tensor,
         counts: Tuple[int] = None,
         displs: Tuple[int] = None,
-<<<<<<< HEAD
-        is_contiguous: bool = None,
-=======
         is_contiguous: Optional[bool] = None,
->>>>>>> 90ac0564
     ) -> List[Union[MPI.memory, Tuple[int, int], MPI.Datatype]]:
         """
         Converts a passed ``torch.Tensor`` into a memory buffer object with associated number of elements and MPI data type.
@@ -1067,20 +1054,10 @@
             sendbuf, send_counts, send_displs = sendbuf
         if isinstance(sendbuf, DNDarray):
             sendbuf = sendbuf.larray
-<<<<<<< HEAD
-        if not isinstance(sendbuf, torch.Tensor):
-            if axis != 0:
-                raise TypeError(
-                    "sendbuf of type {} does not support concatenation axis != 0".format(
-                        type(sendbuf)
-                    )
-                )
-=======
         if not isinstance(sendbuf, torch.Tensor) and axis != 0:
             raise TypeError(
                 f"sendbuf of type {type(sendbuf)} does not support concatenation axis != 0"
             )
->>>>>>> 90ac0564
         # unpack the receive buffer
         if isinstance(recvbuf, tuple):
             recvbuf, recv_counts, recv_displs = recvbuf
