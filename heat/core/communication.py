"""
Module implementing the communication layer of HeAT
"""

from __future__ import annotations

import numpy as np
import math
import ctypes
import torch
import warnings
from mpi4py import MPI

from typing import Any, Callable, Optional, List, Tuple, Union

<<<<<<< HEAD
import torch.version

=======
>>>>>>> 80756c5d
from .stride_tricks import sanitize_axis

from ._config import GPU_AWARE_MPI


class MPIRequest:
    """
    Represents a handle on a non-blocking operation

    Parameters
    ----------
    handle: MPI.Communicator
        Handle for the mpi4py Communicator
    sendbuf: DNDarray or torch.Tensor or Any
        The buffer for the data to be send
    recvbuf: DNDarray or torch.Tensor or Any
        The buffer to the receive data
    tensor: torch.Tensor
        Internal Data
    permutation: Tuple[int,...]
        Permutation of the tensor axes
    """

    def __init__(
        self,
        handle,
        sendbuf: Union[DNDarray, torch.Tensor, Any] = None,
        recvbuf: Union[DNDarray, torch.Tensor, Any] = None,
        tensor: torch.Tensor = None,
        permutation: Tuple[int, ...] = None,
    ):
        self.handle = handle
        self.tensor = tensor
        self.recvbuf = recvbuf
        self.sendbuf = sendbuf
        self.permutation = permutation

    def Wait(self, status: MPI.Status = None):
        """
        Waits for an MPI request to complete
        """
        self.handle.Wait(status)
        if self.tensor is not None and isinstance(self.tensor, torch.Tensor):
            if self.permutation is not None:
                self.recvbuf = self.recvbuf.permute(self.permutation)
        if self.tensor is not None and self.tensor.is_cuda and not GPU_AWARE_MPI:
            self.tensor.copy_(self.recvbuf)

    def __getattr__(self, name: str) -> Callable:
        """
        Default pass-through for the communicator methods.

        Parameters
        ----------
        name : str
            The name of the method to be called.
        """
        return getattr(self.handle, name)


class Communication:
    """
    Base class for Communications (inteded for other backends)
    """

    @staticmethod
    def is_distributed() -> NotImplementedError:
        """
        Whether or not the Communication is distributed
        """
        raise NotImplementedError()

    def __init__(self) -> NotImplementedError:
        raise NotImplementedError()

    def chunk(self, shape, split) -> NotImplementedError:
        """
        Calculates the chunk of data that will be assigned to this compute node given a global data shape and a split
        axis. Returns ``(offset, local_shape, slices)``: the offset in the split dimension, the resulting local shape if the
        global input shape is chunked on the split axis and the chunk slices with respect to the given shape

        Parameters
        ----------
        shape : Tuple[int,...]
            The global shape of the data to be split
        split : int
            The axis along which to chunk the data

        """
        raise NotImplementedError()


class MPICommunication(Communication):
    """
    Class encapsulating all MPI Communication

    Parameters
    ----------
    handle: MPI.Communicator
        Handle for the mpi4py Communicator
    """

    COUNT_LIMIT = torch.iinfo(torch.int32).max

    __mpi_type_mappings = {
        torch.bool: MPI.BOOL,
        torch.uint8: MPI.UNSIGNED_CHAR,
        torch.int8: MPI.SIGNED_CHAR,
        torch.int16: MPI.SHORT,
        torch.int32: MPI.INT,
        torch.int64: MPI.LONG,
        torch.bfloat16: MPI.INT16_T,
        torch.float16: MPI.INT16_T,
        torch.float32: MPI.FLOAT,
        torch.float64: MPI.DOUBLE,
        torch.complex64: MPI.COMPLEX,
        torch.complex128: MPI.DOUBLE_COMPLEX,
    }

    __mpi_dtype2ctype = {
        torch.bool: ctypes.c_bool,
        torch.uint8: ctypes.c_uint8,
        torch.int8: ctypes.c_int8,
        torch.int16: ctypes.c_int16,
        torch.int32: ctypes.c_int32,
        torch.int64: ctypes.c_int64,
        torch.float32: ctypes.c_float,
        torch.float64: ctypes.c_double,
        torch.complex64: ctypes.c_double,
        torch.complex128: ctypes.c_longdouble,
    }

    # Check for newer types:
    for type_str in ["uint16", "uint32", "uint64"]:
        if hasattr(torch, type_str):
            __mpi_dtype2ctype[getattr(torch, type_str)] = getattr(ctypes, f"c_{type_str}")

    def __init__(self, handle=MPI.COMM_WORLD):
        self.handle = handle
        try:
            self.rank: Optional[int] = handle.Get_rank()
            self.size: Optional[int] = handle.Get_size()
        except MPI.Exception:
            # ranks not within the group will fail with an MPI.Exception, this is expected
            self.rank = None
            self.size = None

    def is_distributed(self) -> bool:
        """
        Determines whether the communicator is distributed, i.e. handles more than one node.
        """
        return self.size > 1

    def chunk(
        self,
        shape: Tuple[int],
        split: int,
        rank: int = None,
        w_size: int = None,
        sparse: bool = False,
    ) -> Tuple[int, Tuple[int], Tuple[slice]]:
        """
        Calculates the chunk of data that will be assigned to this compute node given a global data shape and a split
        axis.
        Returns ``(offset, local_shape, slices)``: the offset in the split dimension, the resulting local shape if the
        global input shape is chunked on the split axis and the chunk slices with respect to the given shape

        Parameters
        ----------
        shape : Tuple[int,...]
            The global shape of the data to be split
        split : int
            The axis along which to chunk the data
        rank : int, optional
            Process for which the chunking is calculated for, defaults to ``self.rank``.
            Intended for creating chunk maps without communication
        w_size : int, optional
            The MPI world size, defaults to ``self.size``.
            Intended for creating chunk maps without communication
        sparse : bool, optional
            Specifies whether the array is a sparse matrix
        """
        # ensure the split axis is valid, we actually do not need it
        split = sanitize_axis(shape, split)
        if split is None:
            return 0, shape, tuple(slice(0, end) for end in shape)
        rank = self.rank if rank is None else rank
        w_size = self.size if w_size is None else w_size
        if not isinstance(rank, int) or not isinstance(w_size, int):
            raise TypeError("rank and size must be integers")

        dims = len(shape)
        size = shape[split]
        chunk = size // w_size
        remainder = size % w_size

        if remainder > rank:
            chunk += 1
            start = rank * chunk
        else:
            start = rank * chunk + remainder
        end = start + chunk

        if sparse:
            return start, end

        return (
            start,
            tuple(shape[i] if i != split else end - start for i in range(dims)),
            tuple(slice(0, shape[i]) if i != split else slice(start, end) for i in range(dims)),
        )

    def counts_displs_shape(
        self, shape: Tuple[int], axis: int
    ) -> Tuple[Tuple[int], Tuple[int], Tuple[int]]:
        """
        Calculates the item counts, displacements and output shape for a variable sized all-to-all MPI-call (e.g.
        ``MPI_Alltoallv``). The passed shape is regularly chunk along the given axis and for all nodes.

        Parameters
        ----------
        shape : Tuple[int,...]
            The object for which to calculate the chunking.
        axis : int
            The axis along which the chunking is performed.

        """
        # the elements send/received by all nodes
        counts = torch.full((self.size,), shape[axis] // self.size)
        counts[: shape[axis] % self.size] += 1

        # the displacements into the buffer
        displs = torch.zeros((self.size,), dtype=counts.dtype)
        torch.cumsum(counts[:-1], out=displs[1:], dim=0)

        # helper that calculates the output shape for a receiving buffer under the assumption all nodes have an equally
        # sized input compared to this node
        output_shape = list(shape)
        output_shape[axis] = self.size * counts[self.rank].item()

        return tuple(counts.tolist()), tuple(displs.tolist()), tuple(output_shape)

    @classmethod
    def mpi_type_of(cls, dtype: torch.dtype) -> MPI.Datatype:
        """Determines the MPI Datatype from the torch dtype.

        Parameters
        ----------
        dtype : torch.dtype
            PyTorch data type
        """
        return cls.__mpi_type_mappings[dtype]

    @classmethod
    def mpi_type_and_elements_of(
        cls,
        obj: Union[DNDarray, torch.Tensor],
        counts: Optional[Tuple[int]],
        displs: Tuple[int],
        is_contiguous: Optional[bool],
    ) -> Tuple[MPI.Datatype, Tuple[int, ...]]:
        """
        Determines the MPI data type and number of respective elements for the given tensor (:class:`~heat.core.dndarray.DNDarray`
        or ``torch.Tensor). In case the tensor is contiguous in memory, a native MPI data type can be used.
        Otherwise, a derived data type is automatically constructed using the storage information of the passed object.

        Parameters
        ----------
        obj : DNDarray or torch.Tensor
            The object for which to construct the MPI data type and number of elements
        counts : Tuple[ints,...], optional
            Optional counts arguments for variable MPI-calls (e.g. Alltoallv)
        displs : Tuple[ints,...], optional
            Optional displacements arguments for variable MPI-calls (e.g. Alltoallv)
        is_contiguous: bool
            Information on global contiguity of the memory-distributed object. If `None`, it will be set to local contiguity via ``torch.Tensor.is_contiguous()``.
        # ToDo: The option to explicitely specify the counts and displacements to be send still needs propper implementation
        """
        mpi_type, elements = cls.__mpi_type_mappings[obj.dtype], torch.numel(obj)

        # simple case, contiguous memory can be transmitted as is
        if is_contiguous is None:
            # determine local contiguity
            is_contiguous = obj.is_contiguous()

        if is_contiguous:
            if counts is None:
                if elements > cls.COUNT_LIMIT:
                    # Uses vector type to get around the MAX_INT limit on certain MPI implementations
                    # This is at the moment only applied when sending contiguous data, as the construction of data types to get around non-contiguous data naturally aliviates the problem to a certain extent.
                    # Thanks to: J. R. Hammond, A. Schäfer and R. Latham, "To INT_MAX... and Beyond! Exploring Large-Count Support in MPI," 2014 Workshop on Exascale MPI at Supercomputing Conference, New Orleans, LA, USA, 2014, pp. 1-8, doi: 10.1109/ExaMPI.2014.5. keywords: {Vectors;Standards;Libraries;Optimization;Context;Memory management;Open area test sites},

                    new_count = elements // cls.COUNT_LIMIT
                    left_over = elements % cls.COUNT_LIMIT

                    if new_count > cls.COUNT_LIMIT:
                        raise ValueError("Tensor is too large")
                    vector_type = mpi_type.Create_vector(
                        new_count, cls.COUNT_LIMIT, cls.COUNT_LIMIT
                    )
                    if left_over > 0:
                        left_over_mpi_type = mpi_type.Create_contiguous(left_over).Commit()
                        _, old_type_extent = mpi_type.Get_extent()
                        disp = cls.COUNT_LIMIT * new_count * old_type_extent
                        struct_type = mpi_type.Create_struct(
                            [1, 1], [0, disp], [vector_type, left_over_mpi_type]
                        ).Commit()
                        vector_type.Free()
                        left_over_mpi_type.Free()
                        return struct_type, 1
                    else:
                        return vector_type, 1
                else:
                    return mpi_type, elements
            factor = np.prod(obj.shape[1:], dtype=np.int32)
            return (
                mpi_type,
                (
                    tuple(factor * ele for ele in counts),
                    (tuple(factor * ele for ele in displs)),
                ),
            )

        # non-contiguous memory, e.g. after a transpose, has to be packed in derived MPI types
        elements = obj.shape[0]
        shape = obj.shape[1:]
        strides = [1] * len(shape)
        strides[0] = obj.stride()[-1]
        strides = strides[::-1]
        offsets = [obj.element_size() * stride for stride in obj.stride()[:-1]]

        # chain the types based on the
        for i in range(len(shape) - 1, -1, -1):
            mpi_type = mpi_type.Create_vector(shape[i], 1, strides[i]).Create_resized(0, offsets[i])
            mpi_type.Commit()

        if counts is not None:
            return mpi_type, (counts, displs)

        return mpi_type, elements

    @classmethod
    def as_mpi_memory(cls, obj: torch.Tensor) -> MPI.memory:
        """
        Converts the passed ``torch.Tensor`` into an MPI compatible memory view.

        Parameters
        ----------
        obj : torch.Tensor
            The tensor to be converted into a MPI memory view.
        """
        # TODO: MPI.memory might be depraecated in future versions of mpi4py. The following code might need to be adapted and use MPI.buffer instead.
        nbytes = obj.dtype.itemsize * obj.numel()
        return MPI.memory.fromaddress(obj.data_ptr(), nbytes)

    @classmethod
    def as_buffer(
        cls,
        obj: torch.Tensor,
        counts: Optional[Tuple[int]] = None,
        displs: Optional[Tuple[int]] = None,
        is_contiguous: Optional[bool] = None,
    ) -> List[Union[MPI.memory, Tuple[int, int], MPI.Datatype]]:
        """
        Converts a passed ``torch.Tensor`` into a memory buffer object with associated number of elements and MPI data type.

        Parameters
        ----------
        obj : torch.Tensor
            The object to be converted into a buffer representation.
        counts : Tuple[int,...], optional
            Optional counts arguments for variable MPI-calls (e.g. Alltoallv)
        displs : Tuple[int,...], optional
            Optional displacements arguments for variable MPI-calls (e.g. Alltoallv)
        is_contiguous: bool, optional
            Optional information on global contiguity of the memory-distributed object.
        """
        squ = False
        if not obj.is_contiguous() and obj.ndim == 1:
            # this makes the math work below this function.
            obj.unsqueeze_(-1)
            squ = True

        if counts is not None:
            counts = tuple(int(c) for c in counts)
        if displs is not None:
            displs = tuple(int(d) for d in displs)
        mpi_type, elements = cls.mpi_type_and_elements_of(obj, counts, displs, is_contiguous)
        mpi_mem = cls.as_mpi_memory(obj)
        if squ:
            # the squeeze happens in the mpi_type_and_elements_of function in the case of a
            # non-contiguous 1D tensor. Squeezing it puts the memory back to where it should be
            obj.squeeze_(-1)
        return [mpi_mem, elements, mpi_type]

    def _moveToCompDevice(self, x: torch.Tensor, func: Callable | None) -> torch.Tensor:
        """Moves the torch tensor to the relevant device, in case the function is not compatible with the MPI+GPU library."""
        if x.is_cuda:
            if GPU_AWARE_MPI:
                torch.cuda.synchronize(x.device)
                return x
            else:
                return x.cpu()
        else:
            return x

    def alltoall_sendbuffer(
        self, obj: torch.Tensor
    ) -> List[Union[MPI.memory, Tuple[int, int], MPI.Datatype]]:
        """
        Converts a passed ``torch.Tensor`` into a memory buffer object with associated number of elements and MPI data type.
        XXX: might not work for all MPI stacks. Might require multiple type commits or so

        Parameters
        ----------
        obj: torch.Tensor
             The object to be transformed into a custom MPI datatype
        """
        mpi_type = self.__mpi_type_mappings[obj.dtype]

        nproc = self.size
        shape = obj.shape
        strides = [1] * len(shape)
        strides[-1] = obj.stride()[-1]
        offsets = [0] * len(shape)
        offsets[1:] = [obj.element_size() * stride for stride in obj.stride()[:-1]]

        # Step 1: Wrap along axes > 1 (all axes except send_axis and recv_axis
        for i in range(len(shape) - 1, 1, -1):
            mpi_type = mpi_type.Create_vector(shape[i], 1, strides[i]).Create_resized(0, offsets[i])
            mpi_type.Commit()

        # Step 2: Create Custom sized vector datatypes, according to rank-specific size along send_axis
        # send_elements has nproc entries, defining how many vectors of mpi_type are stacked together for each process to receive along the send_axis
        send_elements = np.full((nproc,), obj.shape[1] // nproc)
        send_elements[: obj.shape[1] % nproc] += 1

        # Create short_Type from the last entry of send_elements
        mpi_short_type = mpi_type.Create_vector(send_elements[-1], 1, strides[1]).Create_resized(
            0, offsets[1]
        )
        mpi_short_type.Commit()
        # Create long_Type from the first entry of send_elements (wraps one more mpi_type vector than short_Type
        mpi_long_type = mpi_type.Create_vector(send_elements[0], 1, strides[1]).Create_resized(
            0, offsets[1]
        )
        mpi_long_type.Commit()

        # Step 3: Pack short_type and long_type along the recv_axis
        mpi_short_type = mpi_short_type.Create_vector(shape[0], 1, strides[0]).Create_resized(
            0, send_elements[-1] * obj.stride()[1] * obj.element_size()
        )
        mpi_short_type.Commit()
        mpi_long_type = mpi_long_type.Create_vector(shape[0], 1, strides[0]).Create_resized(
            0, send_elements[0] * obj.stride()[1] * obj.element_size()
        )
        mpi_long_type.Commit()

        # Step 4: Prepare sencounts, senddispls and sendtypes for alltoallw
        # to each process 1 element (=sendcount) of the custom prepared long or short type will be send
        sendcount = [1] * nproc
        tmp_displs = [0] * nproc
        tmp_displs[1:] = np.cumsum(send_elements[:-1])
        element_size = obj.element_size()
        senddispls = [element_size * obj.stride()[1] * d for d in tmp_displs]
        sendtypes = [mpi_short_type] * nproc
        for i in range(obj.shape[1] % nproc):
            sendtypes[i] = mpi_long_type

        return self.as_mpi_memory(obj), (sendcount, senddispls), sendtypes

    def alltoall_recvbuffer(
        self, obj: torch.Tensor
    ) -> List[Union[MPI.memory, Tuple[int, int], MPI.Datatype]]:
        """
        Converts a passed ``torch.Tensor`` into a memory buffer object with associated number of elements and MPI data type.
        XXX: might not work for all MPI stacks. Might require multiple type commits or so

        Parameters
        ----------
        obj: torch.Tensor
             The object to be transformed into a custom MPI datatype
        """
        mpi_type, _ = self.__mpi_type_mappings[obj.dtype], torch.numel(obj)

        nproc = self.size
        shape = obj.shape[1:]
        strides = [1] * len(shape)
        strides[0] = obj.stride()[-1]
        strides = strides[::-1]
        offsets = [obj.element_size() * stride for stride in obj.stride()[:-1]]

        # Step 1: Wrap along axes > 0 (all axes except recv_axis)
        for i in range(len(shape) - 1, -1, -1):
            mpi_type = mpi_type.Create_vector(shape[i], 1, strides[i]).Create_resized(0, offsets[i])
            mpi_type.Commit()

        # Step 2: Receive blocks along the recv axis
        # Prepare recvcount, senddispls and sendtypes for alltoallw
        recvcount = np.full((nproc,), obj.shape[0] // nproc)
        recvcount[: obj.shape[0] % nproc] += 1
        # size/extent of mpitype = offsets[0]
        tmp_displs = [0] * nproc
        tmp_displs[1:] = np.cumsum(recvcount[:-1])
        recvdispls = [offsets[0] * d for d in tmp_displs]
        recvtypes = [mpi_type] * nproc

        return self.as_mpi_memory(obj), (recvcount, recvdispls), recvtypes

    def Free(self) -> None:
        """
        Free a communicator.
        """
        self.handle.Free()

    def Split(self, color: int = 0, key: int = 0) -> MPICommunication:
        """
        Split communicator by color and key.

        Parameters
        ----------
        color : int, optional
            Determines the new communicator for a process.
        key: int, optional
            Ordering within the new communicator.
        """
        return MPICommunication(self.handle.Split(color, key))

    def Irecv(
        self,
        buf: Union[DNDarray, torch.Tensor, Any],
        source: int = MPI.ANY_SOURCE,
        tag: int = MPI.ANY_TAG,
    ) -> MPIRequest:
        """
        Nonblocking receive

        Parameters
        ----------
        buf: Union[DNDarray, torch.Tensor, Any]
            Buffer address where to place the received message
        source: int, optional
            Rank of source process, that send the message
        tag: int, optional
            A Tag to identify the message
        """
        if isinstance(buf, DNDarray):
            buf = buf.larray
        if not isinstance(buf, torch.Tensor):
            return MPIRequest(self.handle.Irecv(buf, source, tag))

        rbuf = self._moveToCompDevice(buf, self.handle.Irecv)
        return MPIRequest(self.handle.Irecv(self.as_buffer(rbuf), source, tag), None, rbuf, buf)

    Irecv.__doc__ = MPI.Comm.Irecv.__doc__

    def Recv(
        self,
        buf: Union[DNDarray, torch.Tensor, Any],
        source: int = MPI.ANY_SOURCE,
        tag: int = MPI.ANY_TAG,
        status: MPI.Status = None,
    ):
        """
        Blocking receive

        Parameters
        ----------
        buf: Union[DNDarray, torch.Tensor, Any]
            Buffer address where to place the received message
        source: int, optional
            Rank of the source process, that send the message
        tag: int, optional
            A Tag to identify the message
        status: MPI.Status, optional
            Details on the communication
        """
        if isinstance(buf, DNDarray):
            buf = buf.larray
        if not isinstance(buf, torch.Tensor):
            return self.handle.Recv(buf, source, tag, status)

        rbuf = self._moveToCompDevice(buf, self.handle.Recv)
        ret = self.handle.Recv(self.as_buffer(rbuf), source, tag, status)

        if isinstance(buf, torch.Tensor) and buf.is_cuda and not GPU_AWARE_MPI:
            buf.copy_(rbuf)
        return ret

    Recv.__doc__ = MPI.Comm.Recv.__doc__

    def __send_like(
        self, func: Callable, buf: Union[DNDarray, torch.Tensor, Any], dest: int, tag: int
    ) -> Tuple[Optional[Union[DNDarray, torch.Tensor]]]:
        """
        Generic function for sending a message to process with rank "dest"

        Parameters
        ----------
        func: Callable
            The respective MPI sending function
        buf: Union[DNDarray, torch.Tensor, Any]
            Buffer address of the message to be send
        dest: int, optional
            Rank of the destination process, that receives the message
        tag: int, optional
            A Tag to identify the message
        """
        if isinstance(buf, DNDarray):
            buf = buf.larray
        if not isinstance(buf, torch.Tensor):
            return func(buf, dest, tag), None

        # in case of GPUs, the memory has to be copied to host memory if CUDA-aware MPI is not supported
        sbuf = self._moveToCompDevice(buf, func)

        return func(self.as_buffer(sbuf), dest, tag), sbuf

    def Bsend(self, buf: Union[DNDarray, torch.Tensor, Any], dest: int, tag: int = 0):
        """
        Blocking buffered send

        Parameters
        ----------
        buf: Union[DNDarray, torch.Tensor, Any]
            Buffer address of the message to be send
        dest: int, optional
            Index of the destination process, that receives the message
        tag: int, optional
            A Tag to identify the message
        """
        return self.__send_like(self.handle.Bsend, buf, dest, tag)[0]

    Bsend.__doc__ = MPI.Comm.Bsend.__doc__

    def Ibsend(
        self, buf: Union[DNDarray, torch.Tensor, Any], dest: int, tag: int = 0
    ) -> MPIRequest:
        """
        Nonblocking buffered send

        Parameters
        ----------
        buf: Union[DNDarray, torch.Tensor, Any]
            Buffer address of the message to be send
        dest: int, optional
            Rank of the destination process, that receives the message
        tag: int, optional
            A Tag to identify the message
        """
        return MPIRequest(*self.__send_like(self.handle.Ibsend, buf, dest, tag))

    Ibsend.__doc__ = MPI.Comm.Ibsend.__doc__

    def Irsend(
        self, buf: Union[DNDarray, torch.Tensor, Any], dest: int, tag: int = 0
    ) -> MPIRequest:
        """
        Nonblocking ready send

        Parameters
        ----------
        buf: Union[DNDarray, torch.Tensor, Any]
            Buffer address of the message to be send
        dest: int, optional
            Rank of the destination process, that receives the message
        tag: int, optional
            A Tag to identify the message
        """
        return MPIRequest(*self.__send_like(self.handle.Irsend, buf, dest, tag))

    Irsend.__doc__ = MPI.Comm.Irsend.__doc__

    def Isend(self, buf: Union[DNDarray, torch.Tensor, Any], dest: int, tag: int = 0) -> MPIRequest:
        """
        Nonblocking send

        Parameters
        ----------
        buf: Union[DNDarray, torch.Tensor, Any]
            Buffer address of the message to be send
        dest: int, optional
            Rank of the destination process, that receives the message
        tag: int, optional
            A Tag to identify the message
        """
        return MPIRequest(*self.__send_like(self.handle.Isend, buf, dest, tag))

    Isend.__doc__ = MPI.Comm.Isend.__doc__

    def Issend(
        self, buf: Union[DNDarray, torch.Tensor, Any], dest: int, tag: int = 0
    ) -> MPIRequest:
        """
        Nonblocking synchronous send

        Parameters
        ----------
        buf: Union[DNDarray, torch.Tensor, Any]
            Buffer address of the message to be send
        dest: int, optional
            Rank of the destination process, that receives the message
        tag: int, optional
            A Tag to identify the message
        """
        return MPIRequest(*self.__send_like(self.handle.Issend, buf, dest, tag))

    Issend.__doc__ = MPI.Comm.Issend.__doc__

    def Rsend(self, buf: Union[DNDarray, torch.Tensor, Any], dest: int, tag: int = 0):
        """
        Blocking ready send

        Parameters
        ----------
        buf: Union[DNDarray, torch.Tensor, Any]
            Buffer address of the message to be send
        dest: int, optional
            Rank of the destination process, that receives the message
        tag: int, optional
            A Tag to identify the message
        """
        return self.__send_like(self.handle.Rsend, buf, dest, tag)[0]

    Rsend.__doc__ = MPI.Comm.Rsend.__doc__

    def Ssend(self, buf: Union[DNDarray, torch.Tensor, Any], dest: int, tag: int = 0):
        """
        Blocking synchronous send

        Parameters
        ----------
        buf: Union[DNDarray, torch.Tensor, Any]
            Buffer address of the message to be send
        dest: int, optional
            Rank of the destination process, that receives the message
        tag: int, optional
            A Tag to identify the message
        """
        return self.__send_like(self.handle.Ssend, buf, dest, tag)[0]

    Ssend.__doc__ = MPI.Comm.Ssend.__doc__

    def Send(self, buf: Union[DNDarray, torch.Tensor, Any], dest: int, tag: int = 0):
        """
        Blocking send

        Parameters
        ----------
        buf: Union[DNDarray, torch.Tensor, Any]
            Buffer address of the message to be send
        dest: int, optional
            Rank of the destination process, that receives the message
        tag: int, optional
            A Tag to identify the message
        """
        return self.__send_like(self.handle.Send, buf, dest, tag)[0]

    Send.__doc__ = MPI.Comm.Send.__doc__

    def __broadcast_like(
        self, func: Callable, buf: Union[DNDarray, torch.Tensor, Any], root: int
    ) -> Tuple[Optional[DNDarray, torch.Tensor]]:
        """
        Generic function for broadcasting a message from the process with rank "root" to all other processes of the
        communicator

        Parameters
        ----------
        func: Callable
            The respective MPI broadcast function
        buf: Union[DNDarray, torch.Tensor, Any]
            Buffer address of the message to be broadcasted
        root: int
            Rank of the root process, that broadcasts the message
        """
        # unpack the buffer if it is a HeAT tensor
        if isinstance(buf, DNDarray):
            buf = buf.larray
        # convert torch tensors to MPI memory buffers
        if not isinstance(buf, torch.Tensor):
            return func(buf, root), None, None, None

        srbuf = self._moveToCompDevice(buf, func)

        return func(self.as_buffer(srbuf), root), srbuf, srbuf, buf

    def Bcast(self, buf: Union[DNDarray, torch.Tensor, Any], root: int = 0) -> None:
        """
        Blocking Broadcast

        Parameters
        ----------
        buf: Union[DNDarray, torch.Tensor, Any]
            Buffer address of the message to be broadcasted
        root: int
            Rank of the root process, that broadcasts the message
        """
        ret, sbuf, rbuf, buf = self.__broadcast_like(self.handle.Bcast, buf, root)
        if buf is not None and isinstance(buf, torch.Tensor) and buf.is_cuda and not GPU_AWARE_MPI:
            buf.copy_(rbuf)
        return ret

    Bcast.__doc__ = MPI.Comm.Bcast.__doc__

    def Ibcast(self, buf: Union[DNDarray, torch.Tensor, Any], root: int = 0) -> MPIRequest:
        """
        Nonblocking Broadcast

        Parameters
        ----------
        buf: Union[DNDarray, torch.Tensor, Any]
            Buffer address of the message to be broadcasted
        root: int
            Rank of the root process, that broadcasts the message
        """
        return MPIRequest(*self.__broadcast_like(self.handle.Ibcast, buf, root))

    Ibcast.__doc__ = MPI.Comm.Ibcast.__doc__

    def __derived_op(
        self, tensor: torch.Tensor, datatype: MPI.Datatype, operation: MPI.Op
    ) -> Callable[[MPI.memory, MPI.memory, MPI.Datatype], None]:
        # Based from this conversation on the internet: https://groups.google.com/g/mpi4py/c/UkDT_9pp4V4?pli=1
        shape = tensor.shape
        dtype = tensor.dtype
        stride = tensor.stride()
        offset = tensor.storage_offset()
        count = tensor.numel()

        mpiOp2torch = {
            MPI.SUM.handle: torch.add,
            MPI.PROD.handle: torch.mul,
            MPI.MIN.handle: torch.min,
            MPI.MAX.handle: torch.max,
            MPI.LAND.handle: torch.logical_and,
            MPI.LOR.handle: torch.logical_or,
            MPI.LXOR.handle: torch.logical_xor,
            MPI.BAND.handle: torch.bitwise_and,
            MPI.BOR.handle: torch.bitwise_or,
            MPI.BXOR.handle: torch.bitwise_xor,
            # MPI.MINLOC.handle: torch.argmin, Not supported, seems to be an invalid inplace operation
            # MPI.MAXLOC.handle: torch.argmax
        }
<<<<<<< HEAD
        ctype_size = self.__mpi_dtype2ctype[dtype]
=======
        mpiDtype2Ctype = {
            torch.bool: ctypes.c_bool,
            torch.uint8: ctypes.c_uint8,
            torch.uint16: ctypes.c_uint16,
            torch.uint32: ctypes.c_uint32,
            torch.uint64: ctypes.c_uint64,
            torch.int8: ctypes.c_int8,
            torch.int16: ctypes.c_int16,
            torch.int32: ctypes.c_int32,
            torch.int64: ctypes.c_int64,
            torch.float32: ctypes.c_float,
            torch.float64: ctypes.c_double,
            torch.complex64: ctypes.c_double,
            torch.complex128: ctypes.c_longdouble,
        }
        ctype_size = mpiDtype2Ctype[dtype]
>>>>>>> 80756c5d
        torch_op = mpiOp2torch[operation.handle]

        def op(sendbuf: MPI.memory, recvbuf: MPI.memory, datatype):
            send_arr = (ctype_size * (count + offset)).from_address(sendbuf.address)
            recv_arr = (ctype_size * (count + offset)).from_address(recvbuf.address)

            send_tensor = torch.as_strided(
                torch.frombuffer(send_arr, dtype=dtype, count=count, offset=offset), shape, stride
            )
            recv_tensor = torch.as_strided(
                torch.frombuffer(recv_arr, dtype=dtype, count=count, offset=offset), shape, stride
            )
            torch_op(send_tensor, recv_tensor, out=recv_tensor)

        op = MPI.Op.Create(op)

        return op

<<<<<<< HEAD
    def _minmax_op(
        self,
        dtype: torch.dtype,
        total_count: int,
        shape: Tuple[int],
        stride: Tuple[int],
        offset: int = 0,
    ) -> Callable[[MPI.memory, MPI.memory, MPI.Datatype], None]:
        """
        Create an MPI.Op for elementwise min/max combine of a packed buffer [mins; maxs].

        Parameters
        ----------
        dtype: torch.dtype
            torch.dtype of underlying elements
        total_count: int
            Number of elements per mins OR per max (so recv buffer has 2*total_count elements)
        shape: Tuple[int]
            Shape of the packed buffer that the MPI callback will operate on.
            This describes the logical shape of the concatenated buffer [mins; maxs]
        stride: Tuple[int]
            Stride (in elements) of the packed buffer's storage, matching the layout
        offset: int, optional
            Storage offset (if needed), default 0
        """
        ctype = self.__mpi_dtype2ctype[dtype]

        def op(sendbuf: MPI.memory, recvbuf: MPI.memory, datatype):
            # build C arrays directly at the addresses (no try/except here)
            send_arr = (ctype * (2 * total_count + offset)).from_address(sendbuf.address)
            recv_arr = (ctype * (2 * total_count + offset)).from_address(recvbuf.address)

            # create torch views (count=2*total_count, offset=offset)
            send_tensor = torch.as_strided(
                torch.frombuffer(send_arr, dtype=dtype, count=2 * total_count, offset=offset),
                shape,
                stride,
            )
            recv_tensor = torch.as_strided(
                torch.frombuffer(recv_arr, dtype=dtype, count=2 * total_count, offset=offset),
                shape,
                stride,
            )

            # reshape to (2, total_count)
            send_tensor = send_tensor.view(2, total_count)
            recv_tensor = recv_tensor.view(2, total_count)

            # combine: mins = min(row0s), maxs = max(row1s)
            torch.minimum(send_tensor[0], recv_tensor[0], out=recv_tensor[0])
            torch.maximum(send_tensor[1], recv_tensor[1], out=recv_tensor[1])

        return MPI.Op.Create(op, commute=True)

=======
>>>>>>> 80756c5d
    def __reduce_like(
        self,
        func: Callable,
        sendbuf: Union[DNDarray, torch.Tensor, Any],
        recvbuf: Union[DNDarray, torch.Tensor, Any],
        op: MPI.Op,
        *args: Any,
        **kwargs: Any,
    ) -> Tuple[Optional[DNDarray, torch.Tensor]]:
        """
        Generic function for reduction operations.

        Parameters
        ----------
        func: Callable
            The respective MPI reduction operation
        sendbuf: Union[DNDarray, torch.Tensor, Any]
            Buffer address of the send message
        recvbuf: Union[DNDarray, torch.Tensor, Any]
            Buffer address where to store the result of the reduction
        op: MPI.Op
            Operation to apply during the reduction.
        *args: Any
            Additional positional arguments to be passed to the function
        **kwargs: Any
            Additional keyword arguments to be passed to the function

        """
        sbuf = None
        rbuf = None
        buf = None
        # unpack the send buffer if it is a HeAT tensor
        if isinstance(sendbuf, DNDarray):
            sendbuf = sendbuf.larray
        # unpack the receive buffer if it is a HeAT tensor
        if isinstance(recvbuf, DNDarray):
            recvbuf = recvbuf.larray

        # harmonize the input and output buffers
        # MPI requires send and receive buffers to be of same type and length. If the torch tensors are either not both
        # contiguous or differently strided, they have to be made matching (if possible) first.
        if sendbuf is not MPI.IN_PLACE:
            # Send and recv buffer need the same number of elements.
            if sendbuf.numel() != recvbuf.numel():
                raise ValueError("Send and recv buffers need the same number of elements.")

            # Stride and offset should be the same to create the same datatype and operation. If they differ, they should be made contiguous (at the expense of memory)
            if (
                sendbuf.stride() != recvbuf.stride()
                or sendbuf.storage_offset() != recvbuf.storage_offset()
            ):
                if not sendbuf.is_contiguous():
                    tmp = sendbuf.contiguous()
                    try:
                        sendbuf.set_(
                            tmp.untyped_storage(),
                            tmp.storage_offset(),
                            size=tmp.shape,
                            stride=tmp.stride(),
                        )
                    except AttributeError:
                        sendbuf.set_(
                            tmp.storage(), tmp.storage_offset(), size=tmp.shape, stride=tmp.stride()
                        )
                if not recvbuf.is_contiguous():
                    tmp = recvbuf.contiguous()
                    try:
                        recvbuf.set_(
                            tmp.untyped_storage(),
                            tmp.storage_offset(),
                            size=tmp.shape,
                            stride=tmp.stride(),
                        )
                    except AttributeError:
                        recvbuf.set_(
                            tmp.storage(), tmp.storage_offset(), size=tmp.shape, stride=tmp.stride()
                        )

        if isinstance(recvbuf, torch.Tensor):
            # Datatype and count shall be derived from the recv buffer, and applied to both, as they should match after the last code block
            buf = recvbuf
            rbuf = self._moveToCompDevice(buf, func)
            recvbuf: Tuple[MPI.memory, int, MPI.Datatype] = self.as_buffer(rbuf, is_contiguous=True)
            if not recvbuf[2].is_predefined:
                # If using a derived datatype, we need to define the reduce operation to be able to handle the it.
                derived_op = self.__derived_op(rbuf, recvbuf[2], op)
                op = derived_op

        if isinstance(sendbuf, torch.Tensor):
            sbuf = self._moveToCompDevice(sendbuf, func)
            sendbuf = (self.as_mpi_memory(sbuf), recvbuf[1], recvbuf[2])

        # perform the actual reduction operation
        return func(sendbuf, recvbuf, op, *args, **kwargs), sbuf, rbuf, buf

    def Allreduce(
        self,
        sendbuf: Union[DNDarray, torch.Tensor, Any],
        recvbuf: Union[DNDarray, torch.Tensor, Any],
        op: MPI.Op = MPI.SUM,
    ):
        """
        Combines values from all processes and distributes the result back to all processes

        Parameters
        ----------
        sendbuf: Union[DNDarray, torch.Tensor, Any]
            Buffer address of the send message
        recvbuf: Union[DNDarray, torch.Tensor, Any]
            Buffer address where to store the result of the reduction
        op: MPI.Op
            The operation to perform upon reduction
        """
        ret, sbuf, rbuf, buf = self.__reduce_like(self.handle.Allreduce, sendbuf, recvbuf, op)
        if buf is not None and isinstance(buf, torch.Tensor) and buf.is_cuda and not GPU_AWARE_MPI:
            buf.copy_(rbuf)
        return ret

    Allreduce.__doc__ = MPI.Comm.Allreduce.__doc__

    def Exscan(
        self,
        sendbuf: Union[DNDarray, torch.Tensor, Any],
        recvbuf: Union[DNDarray, torch.Tensor, Any],
        op: MPI.Op = MPI.SUM,
    ):
        """
        Computes the exclusive scan (partial reductions) of data on a collection of processes

        Parameters
        ----------
        sendbuf: Union[DNDarray, torch.Tensor, Any]
            Buffer address of the send message
        recvbuf: Union[DNDarray, torch.Tensor, Any]
            Buffer address where to store the result of the reduction
        op: MPI.Op
            The operation to perform upon reduction
        """
        ret, sbuf, rbuf, buf = self.__reduce_like(self.handle.Exscan, sendbuf, recvbuf, op)
        if buf is not None and isinstance(buf, torch.Tensor) and buf.is_cuda and not GPU_AWARE_MPI:
            buf.copy_(rbuf)
        return ret

    Exscan.__doc__ = MPI.COMM_WORLD.Exscan.__doc__

    def Iallreduce(
        self,
        sendbuf: Union[DNDarray, torch.Tensor, Any],
        recvbuf: Union[DNDarray, torch.Tensor, Any],
        op: MPI.Op = MPI.SUM,
    ) -> MPIRequest:
        """
        Nonblocking allreduce reducing values on all processes to a single value

        Parameters
        ----------
        sendbuf: Union[DNDarray, torch.Tensor, Any]
            Buffer address of the send message
        recvbuf: Union[DNDarray, torch.Tensor, Any]
            Buffer address where to store the result of the reduction
        op: MPI.Op
            The operation to perform upon reduction
        """
        return MPIRequest(*self.__reduce_like(self.handle.Iallreduce, sendbuf, recvbuf, op))

    Iallreduce.__doc__ = MPI.Comm.Iallreduce.__doc__

    def Iexscan(
        self,
        sendbuf: Union[DNDarray, torch.Tensor, Any],
        recvbuf: Union[DNDarray, torch.Tensor, Any],
        op: MPI.Op = MPI.SUM,
    ) -> MPIRequest:
        """
        Nonblocking Exscan

        Parameters
        ----------
        sendbuf: Union[DNDarray, torch.Tensor, Any]
            Buffer address of the send message
        recvbuf: Union[DNDarray, torch.Tensor, Any]
            Buffer address where to store the result of the reduction
        op: MPI.Op
            The operation to perform upon reduction
        """
        return MPIRequest(*self.__reduce_like(self.handle.Iexscan, sendbuf, recvbuf, op))

    Iexscan.__doc__ = MPI.COMM_WORLD.Iexscan.__doc__

    def Iscan(
        self,
        sendbuf: Union[DNDarray, torch.Tensor, Any],
        recvbuf: Union[DNDarray, torch.Tensor, Any],
        op: MPI.Op = MPI.SUM,
    ) -> MPIRequest:
        """
        Nonblocking Scan

        Parameters
        ----------
        sendbuf: Union[DNDarray, torch.Tensor, Any]
            Buffer address of the send message
        recvbuf: Union[DNDarray, torch.Tensor, Any]
            Buffer address where to store the result of the reduction
        op: MPI.Op
            The operation to perform upon reduction
        """
        return MPIRequest(*self.__reduce_like(self.handle.Iscan, sendbuf, recvbuf, op))

    Iscan.__doc__ = MPI.COMM_WORLD.Iscan.__doc__

    def Ireduce(
        self,
        sendbuf: Union[DNDarray, torch.Tensor, Any],
        recvbuf: Union[DNDarray, torch.Tensor, Any],
        op: MPI.Op = MPI.SUM,
        root: int = 0,
    ) -> MPIRequest:
        """
        Nonblocking reduction operation

        Parameters
        ----------
        sendbuf: Union[DNDarray, torch.Tensor, Any]
            Buffer address of the send message
        recvbuf: Union[DNDarray, torch.Tensor, Any]
            Buffer address where to store the result of the reduction
        op: MPI.Op
            The operation to perform upon reduction
        root: int
            Rank of the root process
        """
        return MPIRequest(*self.__reduce_like(self.handle.Ireduce, sendbuf, recvbuf, op, root))

    Ireduce.__doc__ = MPI.Comm.Ireduce.__doc__

    def Reduce(
        self,
        sendbuf: Union[DNDarray, torch.Tensor, Any],
        recvbuf: Union[DNDarray, torch.Tensor, Any],
        op: MPI.Op = MPI.SUM,
        root: int = 0,
    ):
        """
        Reduce values from all processes to a single value on process "root"

        Parameters
        ----------
        sendbuf: Union[DNDarray, torch.Tensor, Any]
            Buffer address of the send message
        recvbuf: Union[DNDarray, torch.Tensor, Any]
            Buffer address where to store the result of the reduction
        op: MPI.Op
            The operation to perform upon reduction
        root: int
            Rank of the root process
        """
        ret, sbuf, rbuf, buf = self.__reduce_like(self.handle.Reduce, sendbuf, recvbuf, op, root)
        if buf is not None and isinstance(buf, torch.Tensor) and buf.is_cuda and not GPU_AWARE_MPI:
            buf.copy_(rbuf)
        return ret

    Reduce.__doc__ = MPI.Comm.Reduce.__doc__

    def Scan(
        self,
        sendbuf: Union[DNDarray, torch.Tensor, Any],
        recvbuf: Union[DNDarray, torch.Tensor, Any],
        op: MPI.Op = MPI.SUM,
    ):
        """
        Computes the scan (partial reductions) of data on a collection of processes in a nonblocking way

        Parameters
        ----------
        sendbuf: Union[DNDarray, torch.Tensor, Any]
            Buffer address of the send message
        recvbuf: Union[DNDarray, torch.Tensor, Any]
            Buffer address where to store the result of the reduction
        op: MPI.Op
            The operation to perform upon reduction
        """
        ret, sbuf, rbuf, buf = self.__reduce_like(self.handle.Scan, sendbuf, recvbuf, op)
        if buf is not None and isinstance(buf, torch.Tensor) and buf.is_cuda and not GPU_AWARE_MPI:
            buf.copy_(rbuf)
        return ret

    Scan.__doc__ = MPI.COMM_WORLD.Scan.__doc__

    def __allgather_like(
        self,
        func: Callable,
        sendbuf: Union[DNDarray, torch.Tensor, Any],
        recvbuf: Union[DNDarray, torch.Tensor, Any],
        axis: int,
        **kwargs,
    ):
        """
        Generic function for allgather operations.

        Parameters
        ----------
        func: Callable
            Type of MPI Allgather function (i.e. allgather, allgatherv, iallgather)
        sendbuf: Union[DNDarray, torch.Tensor, Any]
            Buffer address of the send message
        recvbuf: Union[DNDarray, torch.Tensor, Any]
            Buffer address where to store the result
        axis: int
            Concatenation axis: The axis along which ``sendbuf`` is packed and along which ``recvbuf`` puts together individual chunks
        **kwargs
            Extra arguments to be passed to the function.
        """
        # dummy allocation for *v calls
        # ToDO: Propper implementation of usage
        send_counts, send_displs, recv_counts, recv_displs = None, None, None, None

        # unpack the send buffer
        if isinstance(sendbuf, tuple):
            sendbuf, send_counts, send_displs = sendbuf
        if isinstance(sendbuf, DNDarray):
            sendbuf = sendbuf.larray
        if not isinstance(sendbuf, torch.Tensor) and axis != 0:
            raise TypeError(
                f"sendbuf of type {type(sendbuf)} does not support concatenation axis != 0"
            )
        # unpack the receive buffer
        if isinstance(recvbuf, tuple):
            recvbuf, recv_counts, recv_displs = recvbuf
        if isinstance(recvbuf, DNDarray):
            recvbuf = recvbuf.larray
        if not isinstance(recvbuf, torch.Tensor) and axis != 0:
            raise TypeError(
                f"recvbuf of type {type(recvbuf)} does not support concatenation axis != 0"
            )

        # keep a reference to the original buffer object
        original_recvbuf = recvbuf
        sbuf_is_contiguous, rbuf_is_contiguous = None, None
        # permute the send_axis order so that the split send_axis is the first to be transmitted
        if axis != 0:
            send_axis_permutation = list(range(sendbuf.ndimension()))
            send_axis_permutation[0], send_axis_permutation[axis] = axis, 0
            sendbuf = sendbuf.permute(*send_axis_permutation)
            sbuf_is_contiguous = False

            recv_axis_permutation = list(range(recvbuf.ndimension()))
            recv_axis_permutation[0], recv_axis_permutation[axis] = axis, 0
            recvbuf = recvbuf.permute(*recv_axis_permutation)
            rbuf_is_contiguous = False
        else:
            recv_axis_permutation = None

        if isinstance(sendbuf, torch.Tensor):
            sbuf = self._moveToCompDevice(sendbuf, func)
            mpi_sendbuf = self.as_buffer(sbuf, send_counts, send_displs, sbuf_is_contiguous)
            if send_counts is not None:
                mpi_sendbuf[1] = mpi_sendbuf[1][0][self.rank]
        else:
            sbuf = sendbuf
            mpi_sendbuf = sendbuf

        if isinstance(recvbuf, torch.Tensor):
            rbuf = self._moveToCompDevice(recvbuf, func)
            mpi_recvbuf = self.as_buffer(rbuf, recv_counts, recv_displs, rbuf_is_contiguous)
            if recv_counts is None:
                mpi_recvbuf[1] //= self.size
        else:
            rbuf = recvbuf
            mpi_recvbuf = recvbuf

        # perform the scatter operation
        exit_code = func(mpi_sendbuf, mpi_recvbuf, **kwargs)
        return exit_code, sbuf, rbuf, original_recvbuf, recv_axis_permutation

    def Allgather(
        self,
        sendbuf: Union[DNDarray, torch.Tensor, Any],
        recvbuf: Union[DNDarray, torch.Tensor, Any],
        recv_axis: int = 0,
    ):
        """
        Gathers data from all tasks and distribute the combined data to all tasks

        Parameters
        ----------
        sendbuf: Union[DNDarray, torch.Tensor, Any]
            Buffer address of the send message
        recvbuf: Union[DNDarray, torch.Tensor, Any]
            Buffer address where to store the result
        recv_axis: int
            Concatenation axis: The axis along which ``sendbuf`` is packed and along which ``recvbuf`` puts together individual chunks
        """
        ret, sbuf, rbuf, buf, permutation = self.__allgather_like(
            self.handle.Allgather, sendbuf, recvbuf, recv_axis
        )
        if buf is not None and isinstance(buf, torch.Tensor) and permutation is not None:
            rbuf = rbuf.permute(permutation)
        if isinstance(buf, torch.Tensor) and buf.is_cuda and not GPU_AWARE_MPI:
            buf.copy_(rbuf)
        return ret

    Allgather.__doc__ = MPI.Comm.Allgather.__doc__

    def Allgatherv(
        self,
        sendbuf: Union[DNDarray, torch.Tensor, Any],
        recvbuf: Union[DNDarray, torch.Tensor, Any],
        recv_axis: int = 0,
    ):
        """
        v-call of Allgather: Each process may contribute a different amount of data.

        Parameters
        ----------
        sendbuf: Union[DNDarray, torch.Tensor, Any]
            Buffer address of the send message
        recvbuf: Union[DNDarray, torch.Tensor, Any]
            Buffer address where to store the result
        recv_axis: int
            Concatenation axis: The axis along which ``sendbuf`` is packed and along which ``recvbuf`` puts together individual chunks
        """
        ret, sbuf, rbuf, buf, permutation = self.__allgather_like(
            self.handle.Allgatherv, sendbuf, recvbuf, recv_axis
        )
        if buf is not None and isinstance(buf, torch.Tensor) and permutation is not None:
            rbuf = rbuf.permute(permutation)
        if isinstance(buf, torch.Tensor) and buf.is_cuda and not GPU_AWARE_MPI:
            buf.copy_(rbuf)
        return ret

    Allgatherv.__doc__ = MPI.Comm.Allgatherv.__doc__

    def Iallgather(
        self,
        sendbuf: Union[DNDarray, torch.Tensor, Any],
        recvbuf: Union[DNDarray, torch.Tensor, Any],
        recv_axis: int = 0,
    ) -> MPIRequest:
        """
        Nonblocking Allgather.

        Parameters
        ----------
        sendbuf: Union[DNDarray, torch.Tensor, Any]
            Buffer address of the send message
        recvbuf: Union[DNDarray, torch.Tensor, Any]
            Buffer address where to store the result
        recv_axis: int
            Concatenation axis: The axis along which ``sendbuf`` is packed and along which ``recvbuf`` puts together individual chunks
        """
        return MPIRequest(
            *self.__allgather_like(self.handle.Iallgather, sendbuf, recvbuf, recv_axis)
        )

    Iallgather.__doc__ = MPI.Comm.Iallgather.__doc__

    def Iallgatherv(
        self,
        sendbuf: Union[DNDarray, torch.Tensor, Any],
        recvbuf: Union[DNDarray, torch.Tensor, Any],
        recv_axis: int = 0,
    ):
        """
        Nonblocking v-call of Allgather: Each process may contribute a different amount of data.

        Parameters
        ----------
        sendbuf: Union[DNDarray, torch.Tensor, Any]
            Buffer address of the send message
        recvbuf: Union[DNDarray, torch.Tensor, Any]
            Buffer address where to store the result
        recv_axis: int
            Concatenation axis: The axis along which ``sendbuf`` is packed and along which ``recvbuf`` puts together individual chunks
        """
        return MPIRequest(
            *self.__allgather_like(self.handle.Iallgatherv, sendbuf, recvbuf, recv_axis)
        )

    Iallgatherv.__doc__ = MPI.Comm.Iallgatherv.__doc__

    def __alltoall_like(
        self,
        func: Callable,
        sendbuf: Union[DNDarray, torch.Tensor, Any],
        recvbuf: Union[DNDarray, torch.Tensor, Any],
        send_axis: int,
        recv_axis: int,
        **kwargs,
    ):
        """
        Generic function for alltoall operations.

        Parameters
        ----------
        func: Callable
            Specific alltoall function
        sendbuf: Union[DNDarray, torch.Tensor, Any]
            Buffer address of the send message
        recvbuf: Union[DNDarray, torch.Tensor, Any]
            Buffer address where to store the result
        send_axis: int
            Future split axis, along which data blocks will be created that will be send to individual ranks

                - if ``send_axis==recv_axis``, an error will be thrown
                - if ``send_axis`` or ``recv_axis`` are ``None``, an error will be thrown
        recv_axis: int
            Prior split axis, along which blocks are received from the individual ranks
        **kwargs
            Extra arguments to be passed to the function.
        """
        if send_axis is None:
            raise NotImplementedError(
                f"AllToAll needs send_axis and recv_axis to be specified but was send_axis = {send_axis}, recv_axis = {recv_axis}. Please set send_axis and recv_axis"
            )
        # align the output buffer in the same way as the input buffer by default
        if recv_axis is None:
            recv_axis = send_axis

        # dummy allocation for *v calls
        send_counts, send_displs, recv_counts, recv_displs = None, None, None, None

        # unpack the send buffer
        if isinstance(sendbuf, tuple):
            sendbuf, send_counts, send_displs = sendbuf
        if isinstance(sendbuf, DNDarray):
            sendbuf = sendbuf.larray
        if not isinstance(sendbuf, torch.Tensor) and send_axis != 0:
            raise TypeError(f"sendbuf of type {type(sendbuf)} does not support send_axis != 0")

        # unpack the receive buffer
        if isinstance(recvbuf, tuple):
            recvbuf, recv_counts, recv_displs = recvbuf
        if isinstance(recvbuf, DNDarray):
            recvbuf = recvbuf.larray
        if not isinstance(recvbuf, torch.Tensor) and send_axis != 0:
            raise TypeError(f"recvbuf of type {type(recvbuf)} does not support send_axis != 0")

        # keep a reference to the original buffer object
        original_recvbuf = recvbuf

        # Simple case, contiguous buffers can be transmitted as is
        if send_axis < 2 and recv_axis < 2:
            send_axis_permutation = list(range(recvbuf.ndimension()))
            recv_axis_permutation = list(range(recvbuf.ndimension()))

            # Minimal Fix; Could possibly be improved when reworking counts, displs algorithmics
            if self.size > 1:
                send_axis_permutation[0], send_axis_permutation[send_axis] = (send_axis, 0)
                recv_axis_permutation[0], recv_axis_permutation[recv_axis] = (recv_axis, 0)

            else:
                recv_counts = send_counts

            sendbuf = sendbuf.permute(*send_axis_permutation)
            recvbuf = recvbuf.permute(*recv_axis_permutation)

            # prepare buffer objects
            sbuf = self._moveToCompDevice(sendbuf, func)
            mpi_sendbuf = self.as_buffer(sbuf, send_counts, send_displs)
            if send_counts is None:
                mpi_sendbuf[1] //= self.size

            rbuf = self._moveToCompDevice(recvbuf, func)
            mpi_recvbuf = self.as_buffer(rbuf, recv_counts, recv_displs)
            if recv_counts is None:
                mpi_recvbuf[1] //= self.size

            # perform the scatter operation
            exit_code = func(mpi_sendbuf, mpi_recvbuf, **kwargs)
        # slightly more difficult situation, send and receive buffer need custom datatype preparation;
        # operation is performed via alltoallw
        else:
            if recv_axis == send_axis:
                raise NotImplementedError(
                    "AllToAll for same axes not supported. Please choose send_axis and recv_axis to be different."
                )

            # Send_axis-Permutation: [recv_axis, send_axis, rest ...]
            axis_permutation = list(range(recvbuf.ndimension()))
            if send_axis == 0:
                axis_permutation[1], axis_permutation[send_axis] = send_axis, 1
                axis_permutation[recv_axis] = axis_permutation[0]
                axis_permutation[0] = recv_axis

            else:
                axis_permutation[0], axis_permutation[recv_axis] = recv_axis, 0
                axis_permutation[send_axis] = axis_permutation[1]
                axis_permutation[1] = send_axis

            sendbuf = sendbuf.permute(*axis_permutation)
            recvbuf = recvbuf.permute(*axis_permutation)

            # prepare buffer objects
            sbuf = self._moveToCompDevice(sendbuf, func)
            rbuf = self._moveToCompDevice(recvbuf, func)
            mpi_sendbuf = self.alltoall_sendbuffer(sbuf)
            mpi_recvbuf = self.alltoall_recvbuffer(rbuf)

            exit_code = self.handle.Alltoallw(mpi_sendbuf, mpi_recvbuf, **kwargs)
            # original_recvbuf.set_(recvbuf.untyped_storage(), recvbuf.storage_offset(), original_recvbuf.shape, original_recvbuf.stride())
            recv_axis_permutation = list(np.argsort(np.array(axis_permutation)))

        return exit_code, sbuf, rbuf, original_recvbuf, recv_axis_permutation

    def Alltoall(
        self,
        sendbuf: Union[DNDarray, torch.Tensor, Any],
        recvbuf: Union[DNDarray, torch.Tensor, Any],
        send_axis: int = 0,
        recv_axis: int = None,
    ):
        """
        All processes send data to all processes: The jth block sent from process i is received by process j and is
        placed in the ith block of recvbuf.

        Parameters
        ----------
        sendbuf: Union[DNDarray, torch.Tensor, Any]
            Buffer address of the send message
        recvbuf: Union[DNDarray, torch.Tensor, Any]
            Buffer address where to store the result
        send_axis: int
            Future split axis, along which data blocks will be created that will be send to individual ranks

                - if ``send_axis==recv_axis``, an error will be thrown
                - if ``send_axis`` or ``recv_axis`` are ``None``, an error will be thrown
        recv_axis: int
            Prior split axis, along which blocks are received from the individual ranks
        """
        ret, sbuf, rbuf, buf, permutation = self.__alltoall_like(
            self.handle.Alltoall, sendbuf, recvbuf, send_axis, recv_axis
        )
        if buf is not None and isinstance(buf, torch.Tensor) and permutation is not None:
            rbuf = rbuf.permute(permutation)
        if isinstance(buf, torch.Tensor) and buf.is_cuda and not GPU_AWARE_MPI:
            buf.copy_(rbuf)
        return ret

    Alltoall.__doc__ = MPI.Comm.Alltoall.__doc__

    def Alltoallv(
        self,
        sendbuf: Union[DNDarray, torch.Tensor, Any],
        recvbuf: Union[DNDarray, torch.Tensor, Any],
        send_axis: int = 0,
        recv_axis: int = None,
    ):
        """
        v-call of Alltoall: All processes send different amount of data to, and receive different amount of data
        from, all processes

        Parameters
        ----------
        sendbuf: Union[DNDarray, torch.Tensor, Any]
            Buffer address of the send message
        recvbuf: Union[DNDarray, torch.Tensor, Any]
            Buffer address where to store the result
        send_axis: int
            Future split axis, along which data blocks will be created that will be send to individual ranks

                - if ``send_axis==recv_axis``, an error will be thrown
                - if ``send_axis`` or ``recv_axis`` are ``None``, an error will be thrown
        recv_axis: int
            Prior split axis, along which blocks are received from the individual ranks
        """
        ret, sbuf, rbuf, buf, permutation = self.__alltoall_like(
            self.handle.Alltoallv, sendbuf, recvbuf, send_axis, recv_axis
        )
        if buf is not None and isinstance(buf, torch.Tensor) and permutation is not None:
            rbuf = rbuf.permute(permutation)
        if isinstance(buf, torch.Tensor) and buf.is_cuda and not GPU_AWARE_MPI:
            buf.copy_(rbuf)
        return ret

    Alltoallv.__doc__ = MPI.Comm.Alltoallv.__doc__

    def Alltoallw(
        self,
        sendbuf: Union[DNDarray, torch.Tensor, Any],
        recvbuf: Union[DNDarray, torch.Tensor, Any],
    ):
        """
        Generalized All-to-All communication allowing different counts, displacements and datatypes for each partner. See MPI standard for more information.

        Parameters
        ----------
        sendbuf: Union[DNDarray, torch.Tensor, Any]
            Buffer address of the send message. The buffer is expected to be a tuple of the form (buffer, (counts, displacements), subarray_params_list), where subarray_params_list is a list of tuples of the form (lshape, subsizes, substarts).
        recvbuf: Union[DNDarray, torch.Tensor, Any]
            Buffer address where to store the result. The buffer is expected to be a tuple of the form (buffer, (counts, displacements), subarray_params_list), where subarray_params_list is a list of tuples of the form (lshape, subsizes, substarts).

        """
        # Unpack sendbuffer information
        sendbuf_tensor, (send_counts, send_displs), subarray_params_list = sendbuf
        sendbuf = self._moveToCompDevice(sendbuf_tensor, self.handle.Alltoallw)

        is_contiguous = sendbuf.is_contiguous()
        stride = sendbuf.stride()

        send_datatype = self.mpi_type_of(sendbuf.dtype)
        sendbuf_ptr = self.as_mpi_memory(sendbuf)

        source_subarray_types = []

        for idx, subarray_params in enumerate(subarray_params_list):
            lshape, subsizes, substarts = subarray_params

            if np.all(np.array(subsizes) > 0):
                if is_contiguous:
                    # Commit the source subarray datatypes
                    # Subarray parameters are calculated based on the work by Dalcin et al. (https://arxiv.org/abs/1804.09536)
                    subarray_type = send_datatype.Create_subarray(
                        lshape, subsizes, substarts, order=MPI.ORDER_C
                    ).Commit()
                    source_subarray_types.append(subarray_type)
                else:
                    # Create recursive vector datatype
                    source_subarray_types.append(
                        self._create_recursive_vectortype(
                            send_datatype, stride, subsizes, substarts
                        )
                    )
                    send_counts[idx] = subsizes[0]
            else:
                send_counts[idx] = 0
                source_subarray_types.append(MPI.INT)

        # Unpack recvbuf information
        recvbuf_tensor, (recv_counts, recv_displs), subarray_params_list = recvbuf
        recvbuf = self._moveToCompDevice(recvbuf_tensor, self.handle.Alltoallw)
        recvbuf_ptr, _, recv_datatype = self.as_buffer(recvbuf)

        # Commit the receive subarray datatypes
        target_subarray_types = []
        for idx, subarray_params in enumerate(subarray_params_list):
            lshape, subsizes, substarts = subarray_params

            if np.all(np.array(subsizes) > 0):
                target_subarray_types.append(
                    recv_datatype.Create_subarray(
                        lshape, subsizes, substarts, order=MPI.ORDER_C
                    ).Commit()
                )
            else:
                recv_counts[idx] = 0
                target_subarray_types.append(MPI.INT)

        # Perform the Alltoallw operation
        self.handle.Alltoallw(
            [sendbuf_ptr, (send_counts, send_displs), source_subarray_types],
            [recvbuf_ptr, (recv_counts, recv_displs), target_subarray_types],
        )

        # In case of NON Cuda-Aware MPI, copy the result back to the original buffer
        if (
            isinstance(recvbuf_tensor, torch.Tensor)
            and recvbuf_tensor.is_cuda
            and not GPU_AWARE_MPI
        ):
            recvbuf_tensor.copy_(recvbuf)
        else:
            if sendbuf_tensor.is_conj():
                recvbuf_tensor.conj_physical_()

        # Free the subarray datatypes
        for p in range(len(source_subarray_types)):
            if source_subarray_types[p] != MPI.INT:
                source_subarray_types[p].Free()
            if target_subarray_types[p] != MPI.INT:
                target_subarray_types[p].Free()

    Alltoallw.__doc__ = MPI.Comm.Alltoallw.__doc__

    def _create_recursive_vectortype(
        self,
        datatype: MPI.Datatype,
        tensor_stride: Tuple[int],
        subarray_sizes: List[int],
        start: List[int],
    ):
        """
        Create a recursive vector to handle non-contiguous tensor data. The created datatype will be a recursively defined vector datatype that will enable the collection of  non-contiguous tensor data in the specified subarray sizes.

        Parameters
        ----------
        datatype : MPI.Datatype
            The base datatype to create the recursive vector datatype from.
        tensor_stride : Tuple[int]
            A list of tensor strides for each dimension.
        subarray_sizes : List[int]
            A list of subarray sizes for each dimension.
        start: List[int]
            Index of the first element of the subarray in the original array.

        Notes
        -----
        This function creates a recursive vector datatype by defining vectors out of the previous datatype with specified strides and sizes. The extent (size of the data type in bytes) of the new datatype is set to the extent of the basic datatype to allow interweaving of data.

        Examples
        --------
        >>> datatype = MPI.INT
        >>> tensor_stride = [1, 2, 3]
        >>> subarray_sizes = [4, 5, 6]
        >>> recursive_vectortype = create_recursive_vectortype(
        ...     datatype, tensor_stride, subarray_sizes
        ... )
        """
        datatype_history = []
        current_datatype = datatype

        i = len(tensor_stride) - 1
        while i > 0:
            current_stride = tensor_stride[i]
            current_size = subarray_sizes[i]
            # Define vector out of previous datatype with stride equals to current stride
            if i == len(tensor_stride) - 1 and current_stride == 1:
                i -= 1
                # Define vector out of previous datatype with stride equals to current stride
                current_stride = tensor_stride[i]
                next_size = subarray_sizes[i]
                new_vector_datatype = current_datatype.Create_vector(
                    next_size, current_size, current_stride
                ).Commit()

            else:
                if i == len(tensor_stride) - 1:
                    new_vector_datatype = current_datatype.Create_vector(
                        current_size, 1, current_stride
                    ).Commit()
                else:
                    new_vector_datatype = current_datatype.Create_vector(
                        current_size, 1, 1
                    ).Commit()

            datatype_history.append(new_vector_datatype)
            # Set extent of the new datatype to the extent of the basic datatype to allow interweaving of data
            next_stride = tensor_stride[i - 1]
            new_resized_vector_datatype = new_vector_datatype.Create_resized(
                0, datatype.Get_extent()[1] * next_stride
            ).Commit()
            datatype_history.append(new_resized_vector_datatype)
            current_datatype = new_resized_vector_datatype

            i -= 1

        displacement = sum([x * y for x, y in zip(tensor_stride, start)]) * datatype.Get_extent()[1]
        current_datatype = current_datatype.Create_hindexed_block(1, [displacement]).Commit()

        for dt in datatype_history[:-1]:
            dt.Free()
        return current_datatype

    def Ialltoall(
        self,
        sendbuf: Union[DNDarray, torch.Tensor, Any],
        recvbuf: Union[DNDarray, torch.Tensor, Any],
        send_axis: int = 0,
        recv_axis: int = None,
    ) -> MPIRequest:
        """
        Nonblocking Alltoall

        Parameters
        ----------
        sendbuf: Union[DNDarray, torch.Tensor, Any]
            Buffer address of the send message
        recvbuf: Union[DNDarray, torch.Tensor, Any]
            Buffer address where to store the result
        send_axis: int
            Future split axis, along which data blocks will be created that will be send to individual ranks

                - if ``send_axis==recv_axis``, an error will be thrown
                - if ``send_axis`` or ``recv_axis`` are ``None``, an error will be thrown
        recv_axis: int
            Prior split axis, along which blocks are received from the individual ranks
        """
        return MPIRequest(
            *self.__alltoall_like(self.handle.Ialltoall, sendbuf, recvbuf, send_axis, recv_axis)
        )

    Ialltoall.__doc__ = MPI.Comm.Ialltoall.__doc__

    def Ialltoallv(
        self,
        sendbuf: Union[DNDarray, torch.Tensor, Any],
        recvbuf: Union[DNDarray, torch.Tensor, Any],
        send_axis: int = 0,
        recv_axis: int = None,
    ) -> MPIRequest:
        """
        Nonblocking v-call of Alltoall: All processes send different amount of data to, and receive different amount of
        data from, all processes

        Parameters
        ----------
        sendbuf: Union[DNDarray, torch.Tensor, Any]
            Buffer address of the send message
        recvbuf: Union[DNDarray, torch.Tensor, Any]
            Buffer address where to store the result
        send_axis: int
            Future split axis, along which data blocks will be created that will be send to individual ranks

                - if ``send_axis==recv_axis``, an error will be thrown
                - if ``send_axis`` or ``recv_axis`` are ``None``, an error will be thrown
        recv_axis: int
            Prior split axis, along which blocks are received from the individual ranks
        """
        return MPIRequest(
            *self.__alltoall_like(self.handle.Ialltoallv, sendbuf, recvbuf, send_axis, recv_axis)
        )

    Ialltoallv.__doc__ = MPI.Comm.Ialltoallv.__doc__

    def __gather_like(
        self,
        func: Callable,
        sendbuf: Union[DNDarray, torch.Tensor, Any],
        recvbuf: Union[DNDarray, torch.Tensor, Any],
        send_axis: int,
        recv_axis: int,
        send_factor: int = 1,
        recv_factor: int = 1,
        **kwargs,
    ):
        """
        Generic function for gather operations.

        Parameters
        ----------
        func: Callable
            Type of MPI Scatter/Gather function
        sendbuf: Union[DNDarray, torch.Tensor, Any]
            Buffer address of the send message
        recvbuf: Union[DNDarray, torch.Tensor, Any]
            Buffer address where to store the result
        send_axis: int
            The axis along which ``sendbuf`` is packed
        recv_axis: int
            The axis along which ``recvbuf`` is packed
        send_factor: int
            Number of elements to be scattered (vor non-v-calls)
        recv_factor: int
            Number of elements to be gathered (vor non-v-calls)
        **kwargs
            Extra arguments to be passed to the function.
        """
        sbuf, rbuf, recv_axis_permutation = None, None, None

        # align the output buffer in the same way as the input buffer by default
        if recv_axis is None:
            recv_axis = send_axis

        # dummy allocation for *v calls
        send_counts, send_displs, recv_counts, recv_displs = None, None, None, None

        # unpack the send buffer
        # if isinstance(sendbuf, tuple):
        #     sendbuf, send_counts, send_displs = sendbuf
        if isinstance(sendbuf, DNDarray):
            sendbuf = sendbuf.larray
        if not isinstance(sendbuf, torch.Tensor) and send_axis != 0:
            raise TypeError(f"sendbuf of type {type(sendbuf)} does not support send_axis != 0")

        # unpack the receive buffer
        if isinstance(recvbuf, tuple):
            recvbuf, recv_counts, recv_displs = recvbuf
        if isinstance(recvbuf, DNDarray):
            recvbuf = recvbuf.larray
        if not isinstance(recvbuf, torch.Tensor) and recv_axis != 0:
            raise TypeError(f"recvbuf of type {type(recvbuf)} does not support recv_axis != 0")

        # keep a reference to the original buffer object
        original_recvbuf = recvbuf

        # permute the send_axis order so that the split send_axis is the first to be transmitted
        send_axis_permutation = list(range(sendbuf.ndimension()))
        send_axis_permutation[0], send_axis_permutation[send_axis] = send_axis, 0
        sendbuf = sendbuf.permute(*send_axis_permutation)

        if self.rank == kwargs.get("root"):
            recv_axis_permutation = list(range(recvbuf.ndimension()))
            recv_axis_permutation[0], recv_axis_permutation[recv_axis] = recv_axis, 0
            recvbuf = recvbuf.permute(*recv_axis_permutation)

        sbuf = (
            self._moveToCompDevice(sendbuf, func) if isinstance(sendbuf, torch.Tensor) else sendbuf
        )
        rbuf = (
            self._moveToCompDevice(recvbuf, func) if isinstance(recvbuf, torch.Tensor) else recvbuf
        )

        if sendbuf is not MPI.IN_PLACE:
            mpi_sendbuf = self.as_buffer(sbuf, send_counts, send_displs)
            if send_counts is None:
                mpi_sendbuf[1] //= send_factor
        else:
            mpi_sendbuf = sbuf

        if recvbuf is not MPI.IN_PLACE:
            mpi_recvbuf = self.as_buffer(rbuf, recv_counts, recv_displs)
            if recv_counts is None:
                mpi_recvbuf[1] //= recv_factor
        else:
            mpi_recvbuf = rbuf

        # perform the scatter operation
        exit_code = func(mpi_sendbuf, mpi_recvbuf, **kwargs)

        # undo the recvbuf permutation and assign the temporary buffer to the original recvbuf
        # if recv_axis != 0:
        #    recvbuf = recvbuf.permute(*recv_axis_permutation)
        #    original_recvbuf.set_(recvbuf.untyped_storage(), recvbuf.storage_offset(), recvbuf.shape, recvbuf.stride())

        return exit_code, sbuf, rbuf, original_recvbuf, recv_axis_permutation

    def Gather(
        self,
        sendbuf: Union[DNDarray, torch.Tensor, Any],
        recvbuf: Union[DNDarray, torch.Tensor, Any],
        root: int = 0,
        axis: int = 0,
        recv_axis: int = None,
    ):
        """
        Gathers together values from a group of processes

        Parameters
        ----------
        sendbuf: Union[DNDarray, torch.Tensor, Any]
            Buffer address of the send message
        recvbuf: Union[DNDarray, torch.Tensor, Any]
            Buffer address where to store the result
        root: int
            Rank of receiving process
        axis: int
            The axis along which ``sendbuf`` is packed
        recv_axis: int
            The axis along which ``recvbuf`` is packed
        """
        ret, sbuf, rbuf, buf, permutation = self.__gather_like(
            self.handle.Gather, sendbuf, recvbuf, axis, recv_axis, root=root, recv_factor=self.size
        )
        if buf is not None and isinstance(buf, torch.Tensor) and permutation is not None:
            rbuf = rbuf.permute(permutation)
        if isinstance(buf, torch.Tensor) and buf.is_cuda and not GPU_AWARE_MPI:
            buf.copy_(rbuf)
        return ret

    Gather.__doc__ = MPI.Comm.Gather.__doc__

    def Gatherv(
        self,
        sendbuf: Union[DNDarray, torch.Tensor, Any],
        recvbuf: Union[DNDarray, torch.Tensor, Any],
        root: int = 0,
        axis: int = 0,
        recv_axis: int = None,
    ):
        """
        v-call for Gather: All processes send different amount of data

        Parameters
        ----------
        sendbuf: Union[DNDarray, torch.Tensor, Any]
            Buffer address of the send message
        recvbuf: Union[DNDarray, torch.Tensor, Any]
            Buffer address where to store the result
        root: int
            Rank of receiving process
        axis: int
            The axis along which ``sendbuf`` is packed
        recv_axis: int
            The axis along which ``recvbuf`` is packed
        """
        ret, sbuf, rbuf, buf, permutation = self.__gather_like(
            self.handle.Gatherv, sendbuf, recvbuf, axis, recv_axis, root=root
        )
        if buf is not None and isinstance(buf, torch.Tensor) and permutation is not None:
            rbuf = rbuf.permute(permutation)
        if isinstance(buf, torch.Tensor) and buf.is_cuda and not GPU_AWARE_MPI:
            buf.copy_(rbuf)
        return ret

    Gatherv.__doc__ = MPI.Comm.Gatherv.__doc__

    def Igather(
        self,
        sendbuf: Union[DNDarray, torch.Tensor, Any],
        recvbuf: Union[DNDarray, torch.Tensor, Any],
        root: int = 0,
        axis: int = 0,
        recv_axis: int = None,
    ) -> MPIRequest:
        """
        Non-blocking Gather

        Parameters
        ----------
        sendbuf: Union[DNDarray, torch.Tensor, Any]
            Buffer address of the send message
        recvbuf: Union[DNDarray, torch.Tensor, Any]
            Buffer address where to store the result
        root: int
            Rank of receiving process
        axis: int
            The axis along which ``sendbuf`` is packed
        recv_axis: int
            The axis along which ``recvbuf`` is packed
        """
        return MPIRequest(
            *self.__gather_like(
                self.handle.Igather,
                sendbuf,
                recvbuf,
                axis,
                recv_axis,
                root=root,
                recv_factor=self.size,
            )
        )

    Igather.__doc__ = MPI.Comm.Igather.__doc__

    def Igatherv(
        self,
        sendbuf: Union[DNDarray, torch.Tensor, Any],
        recvbuf: Union[DNDarray, torch.Tensor, Any],
        root: int = 0,
        axis: int = 0,
        recv_axis: int = None,
    ) -> MPIRequest:
        """
        Non-blocking v-call for Gather: All processes send different amount of data

        Parameters
        ----------
        sendbuf: Union[DNDarray, torch.Tensor, Any]
            Buffer address of the send message
        recvbuf: Union[DNDarray, torch.Tensor, Any]
            Buffer address where to store the result
        root: int
            Rank of receiving process
        axis: int
            The axis along which ``sendbuf`` is packed
        recv_axis: int
            The axis along which ``recvbuf`` is packed
        """
        return MPIRequest(
            *self.__gather_like(
                self.handle.Igatherv,
                sendbuf,
                recvbuf,
                axis,
                recv_axis,
                root=root,
                recv_factor=self.size,
            )
        )

    Igatherv.__doc__ = MPI.Comm.Igatherv.__doc__

    def __scatter_like(
        self,
        func: Callable,
        sendbuf: Union[DNDarray, torch.Tensor, Any],
        recvbuf: Union[DNDarray, torch.Tensor, Any],
        send_axis: int,
        recv_axis: int,
        send_factor: int = 1,
        recv_factor: int = 1,
        **kwargs,
    ):
        """
        Generic function for scatter operations.

        Parameters
        ----------
        func: Callable
            Type of MPI Scatter/Gather function
        sendbuf: Union[DNDarray, torch.Tensor, Any]
            Buffer address of the send message
        recvbuf: Union[DNDarray, torch.Tensor, Any]
            Buffer address where to store the result
        send_axis: int
            The axis along which ``sendbuf`` is packed
        recv_axis: int
            The axis along which ``recvbuf`` is packed
        send_factor: int
            Number of elements to be scattered (vor non-v-calls)
        recv_factor: int
            Number of elements to be gathered (vor non-v-calls)
        **kwargs
            Extra arguments to be passed to the function.
        """
        sbuf, rbuf, recv_axis_permutation = None, None, None

        # align the output buffer in the same way as the input buffer by default
        if recv_axis is None:
            recv_axis = send_axis

        # dummy allocation for *v calls
        send_counts, send_displs, recv_counts, recv_displs = None, None, None, None

        # unpack the send buffer
        if isinstance(sendbuf, tuple):
            sendbuf, send_counts, send_displs = sendbuf
        if isinstance(sendbuf, DNDarray):
            sendbuf = sendbuf.larray
        if not isinstance(sendbuf, torch.Tensor) and send_axis != 0:
            raise TypeError(f"sendbuf of type {type(sendbuf)} does not support send_axis != 0")

        # unpack the receive buffer
        # if isinstance(recvbuf, tuple):
        #     recvbuf, recv_counts, recv_displs = recvbuf
        if isinstance(recvbuf, DNDarray):
            recvbuf = recvbuf.larray
        if not isinstance(recvbuf, torch.Tensor) and recv_axis != 0:
            raise TypeError(f"recvbuf of type {type(recvbuf)} does not support recv_axis != 0")

        # keep a reference to the original buffer object
        original_recvbuf = recvbuf

        # permute the send_axis order so that the split send_axis is the first to be transmitted
        if self.rank == kwargs.get("root"):
            send_axis_permutation = list(range(sendbuf.ndimension()))
            send_axis_permutation[0], send_axis_permutation[send_axis] = send_axis, 0
            sendbuf = sendbuf.permute(*send_axis_permutation)

        recv_axis_permutation = list(range(recvbuf.ndimension()))
        recv_axis_permutation[0], recv_axis_permutation[recv_axis] = recv_axis, 0
        recvbuf = recvbuf.permute(*recv_axis_permutation)

        # prepare buffer objects
        if isinstance(sendbuf, torch.Tensor):
            sbuf = self._moveToCompDevice(sendbuf, func)
        else:
            sbuf = sendbuf

        if isinstance(recvbuf, torch.Tensor):
            rbuf = self._moveToCompDevice(recvbuf, func)
        else:
            rbuf = recvbuf

        if sendbuf is not MPI.IN_PLACE:
            mpi_sendbuf = self.as_buffer(sbuf, send_counts, send_displs)
            if send_counts is None:
                mpi_sendbuf[1] //= send_factor
        else:
            mpi_sendbuf = sbuf
        if recvbuf is not MPI.IN_PLACE:
            mpi_recvbuf = self.as_buffer(rbuf, recv_counts, recv_displs)
            if recv_counts is None:
                mpi_recvbuf[1] //= recv_factor
        else:
            mpi_recvbuf = rbuf

        # perform the scatter operation
        exit_code = func(mpi_sendbuf, mpi_recvbuf, **kwargs)

        # undo the recvbuf permutation and assign the temporary buffer to the original recvbuf
        # if recv_axis != 0:
        #    recvbuf = recvbuf.permute(*recv_axis_permutation)
        #    original_recvbuf.set_(recvbuf.untyped_storage(), recvbuf.storage_offset(), recvbuf.shape, recvbuf.stride())

        return exit_code, sbuf, rbuf, original_recvbuf, recv_axis_permutation

    def Iscatter(
        self,
        sendbuf: Union[DNDarray, torch.Tensor, Any],
        recvbuf: Union[DNDarray, torch.Tensor, Any],
        root: int = 0,
        axis: int = 0,
        recv_axis: int = None,
    ) -> MPIRequest:
        """
        Non-blocking Scatter

        Parameters
        ----------
        sendbuf: Union[DNDarray, torch.Tensor, Any]
            Buffer address of the send message
        recvbuf: Union[DNDarray, torch.Tensor, Any]
            Buffer address where to store the result
        root: int
            Rank of sending process
        axis: int
            The axis along which ``sendbuf`` is packed
        recv_axis: int
            The axis along which ``recvbuf`` is packed
        """
        return MPIRequest(
            *self.__scatter_like(
                self.handle.Iscatter,
                sendbuf,
                recvbuf,
                axis,
                recv_axis,
                root=root,
                send_factor=self.size,
            )
        )

    Iscatter.__doc__ = MPI.Comm.Iscatter.__doc__

    def Iscatterv(
        self,
        sendbuf: Union[DNDarray, torch.Tensor, Any],
        recvbuf: Union[DNDarray, torch.Tensor, Any],
        root: int = 0,
        axis: int = 0,
        recv_axis: int = None,
    ) -> MPIRequest:
        """
        Non-blocking v-call for Scatter: Sends different amounts of data to different processes

        Parameters
        ----------
        sendbuf: Union[DNDarray, torch.Tensor, Any]
            Buffer address of the send message
        recvbuf: Union[DNDarray, torch.Tensor, Any]
            Buffer address where to store the result
        root: int
            Rank of sending process
        axis: int
            The axis along which ``sendbuf`` is packed
        recv_axis: int
            The axis along which ``recvbuf`` is packed
        """
        return MPIRequest(
            *self.__scatter_like(
                self.handle.Iscatterv,
                sendbuf,
                recvbuf,
                axis,
                recv_axis,
                root=root,
                send_factor=self.size,
            )
        )

    Iscatterv.__doc__ = MPI.Comm.Iscatterv.__doc__

    def Scatter(
        self,
        sendbuf: Union[DNDarray, torch.Tensor, Any],
        recvbuf: Union[DNDarray, torch.Tensor, Any],
        root: int = 0,
        axis: int = 0,
        recv_axis: int = None,
    ):
        """
        Sends data parts from one process to all other processes in a communicator

        Parameters
        ----------
        sendbuf: Union[DNDarray, torch.Tensor, Any]
            Buffer address of the send message
        recvbuf: Union[DNDarray, torch.Tensor, Any]
            Buffer address where to store the result
        root: int
            Rank of sending process
        axis: int
            The axis along which ``sendbuf`` is packed
        recv_axis: int
            The axis along which ``recvbuf`` is packed
        """
        ret, sbuf, rbuf, buf, permutation = self.__scatter_like(
            self.handle.Scatter, sendbuf, recvbuf, axis, recv_axis, root=root, send_factor=self.size
        )
        if buf is not None and isinstance(buf, torch.Tensor) and permutation is not None:
            rbuf = rbuf.permute(permutation)
        if isinstance(buf, torch.Tensor) and buf.is_cuda and not GPU_AWARE_MPI:
            buf.copy_(rbuf)
        return ret

    Scatter.__doc__ = MPI.Comm.Scatter.__doc__

    def Scatterv(
        self,
        sendbuf: Union[DNDarray, torch.Tensor, Any],
        recvbuf: int,
        root: int = 0,
        axis: int = 0,
        recv_axis: int = None,
    ):
        """
        v-call for Scatter: Sends different amounts of data to different processes

        Parameters
        ----------
        sendbuf: Union[DNDarray, torch.Tensor, Any]
            Buffer address of the send message
        recvbuf: Union[DNDarray, torch.Tensor, Any]
            Buffer address where to store the result
        root: int
            Rank of sending process
        axis: int
            The axis along which ``sendbuf`` is packed
        recv_axis: int
            The axis along which ``recvbuf`` is packed
        """
        ret, sbuf, rbuf, buf, permutation = self.__scatter_like(
            self.handle.Scatterv,
            sendbuf,
            recvbuf,
            axis,
            recv_axis,
            root=root,
            send_factor=self.size,
        )
        if buf is not None and isinstance(buf, torch.Tensor) and permutation is not None:
            rbuf = rbuf.permute(permutation)
        if isinstance(buf, torch.Tensor) and buf.is_cuda and not GPU_AWARE_MPI:
            buf.copy_(rbuf)
        return ret

    Scatterv.__doc__ = MPI.Comm.Scatterv.__doc__

    def __getattr__(self, name: str):
        """
        Default pass-through for the communicator methods.

        Parameters
        ----------
        name : str
            The name of the method to be called.
        """
        return getattr(self.handle, name)


# creating a duplicate COMM
comm = MPI.COMM_WORLD
dup_comm = comm.Dup()

MPI_WORLD = MPICommunication(dup_comm)
MPI_SELF = MPICommunication(MPI.COMM_SELF.Dup())

# set the default communicator to be MPI_WORLD
__default_comm = MPI_WORLD


def get_comm() -> Communication:
    """
    Retrieves the currently globally set default communication.
    """
    return __default_comm


def sanitize_comm(comm: Optional[Communication]) -> Communication:
    """
    Sanitizes a device or device identifier, i.e. checks whether it is already an instance of :class:`heat.core.devices.Device`
    or a string with known device identifier and maps it to a proper ``Device``.

    Parameters
    ----------
    comm : Communication
        The comm to be sanitized

    Raises
    ------
    TypeError
        If the given communication is not the proper type
    """
    if comm is None:
        return get_comm()
    elif isinstance(comm, Communication):
        return comm

    raise TypeError(f"Unknown communication, must be instance of {Communication}")


def use_comm(comm: Communication = None):
    """
    Sets the globally used default communicator.

    Parameters
    ----------
    comm : Communication or None
        The communication to be set
    """
    global __default_comm
    __default_comm = sanitize_comm(comm)


# import at the end of file to break circular dependencies
from .dndarray import DNDarray<|MERGE_RESOLUTION|>--- conflicted
+++ resolved
@@ -13,11 +13,6 @@
 
 from typing import Any, Callable, Optional, List, Tuple, Union
 
-<<<<<<< HEAD
-import torch.version
-
-=======
->>>>>>> 80756c5d
 from .stride_tricks import sanitize_axis
 
 from ._config import GPU_AWARE_MPI
@@ -862,26 +857,7 @@
             # MPI.MINLOC.handle: torch.argmin, Not supported, seems to be an invalid inplace operation
             # MPI.MAXLOC.handle: torch.argmax
         }
-<<<<<<< HEAD
         ctype_size = self.__mpi_dtype2ctype[dtype]
-=======
-        mpiDtype2Ctype = {
-            torch.bool: ctypes.c_bool,
-            torch.uint8: ctypes.c_uint8,
-            torch.uint16: ctypes.c_uint16,
-            torch.uint32: ctypes.c_uint32,
-            torch.uint64: ctypes.c_uint64,
-            torch.int8: ctypes.c_int8,
-            torch.int16: ctypes.c_int16,
-            torch.int32: ctypes.c_int32,
-            torch.int64: ctypes.c_int64,
-            torch.float32: ctypes.c_float,
-            torch.float64: ctypes.c_double,
-            torch.complex64: ctypes.c_double,
-            torch.complex128: ctypes.c_longdouble,
-        }
-        ctype_size = mpiDtype2Ctype[dtype]
->>>>>>> 80756c5d
         torch_op = mpiOp2torch[operation.handle]
 
         def op(sendbuf: MPI.memory, recvbuf: MPI.memory, datatype):
@@ -900,7 +876,6 @@
 
         return op
 
-<<<<<<< HEAD
     def _minmax_op(
         self,
         dtype: torch.dtype,
@@ -955,8 +930,6 @@
 
         return MPI.Op.Create(op, commute=True)
 
-=======
->>>>>>> 80756c5d
     def __reduce_like(
         self,
         func: Callable,
