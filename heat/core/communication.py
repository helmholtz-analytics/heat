"""
Module implementing the communication layer of HeAT
"""
from __future__ import annotations

import numpy as np
import os
import subprocess
import torch

from mpi4py import MPI
from typing import Any, Callable, Optional, List, Tuple, Union

from .stride_tricks import sanitize_axis

CUDA_AWARE_MPI = False
# check whether OpenMPI support CUDA-aware MPI
if "openmpi" in os.environ.get("MPI_SUFFIX", "").lower():
    buffer = subprocess.check_output(["ompi_info", "--parsable", "--all"])
    CUDA_AWARE_MPI = b"mpi_built_with_cuda_support:value:true" in buffer
# MVAPICH
CUDA_AWARE_MPI = CUDA_AWARE_MPI or os.environ.get("MV2_USE_CUDA") == "1"
# MPICH
CUDA_AWARE_MPI = CUDA_AWARE_MPI or os.environ.get("MPIR_CVAR_ENABLE_HCOLL") == "1"
# ParaStationMPI
CUDA_AWARE_MPI = CUDA_AWARE_MPI or os.environ.get("PSP_CUDA") == "1"


class MPIRequest:
    """
    Represents a handle on a non-blocking operation

    Parameters
    ----------
    handle: MPI.Communicator
        Handle for the mpi4py Communicator
    sendbuf: DNDarray or torch.Tensor or Any
        The buffer for the data to be send
    recvbuf: DNDarray or torch.Tensor or Any
        The buffer to the receive data
    tensor: torch.Tensor
        Internal Data
    permutation: Tuple[int,...]
        Permutation of the tensor axes
    """

    def __init__(
        self,
        handle,
        sendbuf: Union[DNDarray, torch.Tensor, Any] = None,
        recvbuf: Union[DNDarray, torch.Tensor, Any] = None,
        tensor: torch.Tensor = None,
        permutation: Tuple[int, ...] = None,
    ):
        self.handle = handle
        self.tensor = tensor
        self.recvbuf = recvbuf
        self.sendbuf = sendbuf
        self.permutation = permutation

    def Wait(self, status: MPI.Status = None):
        """
        Waits for an MPI request to complete
        """
        self.handle.Wait(status)
        if (
            self.tensor is not None
            and isinstance(self.tensor, torch.Tensor)
            and self.tensor.is_cuda
            and not CUDA_AWARE_MPI
        ):
            if self.permutation is not None:
                self.recvbuf = self.recvbuf.permute(self.permutation)
            self.tensor.copy_(self.recvbuf)

    def __getattr__(self, name: str) -> Callable:
        """
        Default pass-through for the communicator methods.

        Parameters
        ----------
        name : str
            The name of the method to be called.
        """
        return getattr(self.handle, name)


class Communication:
    """
    Base class for Communications (inteded for other backends)
    """

    @staticmethod
    def is_distributed() -> NotImplementedError:
        """
        Whether or not the Communication is distributed
        """
        raise NotImplementedError()

    def __init__(self) -> NotImplementedError:
        raise NotImplementedError()

    def chunk(self, shape, split) -> NotImplementedError:
        """
        Calculates the chunk of data that will be assigned to this compute node given a global data shape and a split
        axis. Returns ``(offset, local_shape, slices)``: the offset in the split dimension, the resulting local shape if the
        global input shape is chunked on the split axis and the chunk slices with respect to the given shape

        Parameters
        ----------
        shape : Tuple[int,...]
            The global shape of the data to be split
        split : int
            The axis along which to chunk the data

        """
        raise NotImplementedError()


class MPICommunication(Communication):
    """
    Class encapsulating all MPI Communication

    Parameters
    ----------
    handle: MPI.Communicator
        Handle for the mpi4py Communicator
    """

    __mpi_type_mappings = {
        torch.bool: MPI.BOOL,
        torch.uint8: MPI.UNSIGNED_CHAR,
        torch.int8: MPI.SIGNED_CHAR,
        torch.int16: MPI.SHORT,
        torch.int32: MPI.INT,
        torch.int64: MPI.LONG,
        torch.bfloat16: MPI.INT16_T,
        torch.float16: MPI.INT16_T,
        torch.float32: MPI.FLOAT,
        torch.float64: MPI.DOUBLE,
        torch.complex64: MPI.COMPLEX,
        torch.complex128: MPI.DOUBLE_COMPLEX,
    }

    def __init__(self, handle=MPI.COMM_WORLD):
        self.handle = handle
        try:
            self.rank = handle.Get_rank()
            self.size = handle.Get_size()
        except MPI.Exception:
            # ranks not within the group will fail with an MPI.Exception, this is expected
            self.rank = None
            self.size = None

    def is_distributed(self) -> bool:
        """
        Determines whether the communicator is distributed, i.e. handles more than one node.
        """
        return self.size > 1

    def chunk(
<<<<<<< HEAD
        self, shape: Tuple[int], split: int, rank: int = None, w_size: int = None
    ) -> Tuple[int | Any, Tuple[int | Any, ...], Tuple[slice, ...], bool]:
=======
        self,
        shape: Tuple[int],
        split: int,
        rank: int = None,
        w_size: int = None,
        sparse: bool = False,
    ) -> Tuple[int, Tuple[int], Tuple[slice]]:
>>>>>>> edbb62f3
        """
        Calculates the chunk of data that will be assigned to this compute node given a global data shape and a split
        axis.
        Returns ``(offset, local_shape, slices, balanced)``: the offset in the split dimension,
        the resulting local shape if the global input shape is chunked on the split axis and the
        chunk slices with respect to the given shape.

        Parameters
        ----------
        shape : Tuple[int,...]
            The global shape of the data to be split
        split : int
            The axis along which to chunk the data
        rank : int, optional
            Process for which the chunking is calculated for, defaults to ``self.rank``.
            Intended for creating chunk maps without communication
        w_size : int, optional
            The MPI world size, defaults to ``self.size``.
            Intended for creating chunk maps without communication
<<<<<<< HEAD

        Returns
        -------
        offset: int
            the offset in the split dimension, i.e. where that process starts globally
        local_shape: Tuple(ints)
            the local shapes on each process
        slices: Tuple(slices)
            the slices used to divide the data
        can_balance: bool
            True if the number of chunks is more than the number of processes else False
=======
        sparse : bool, optional
            Specifies whether the array is a sparse matrix
>>>>>>> edbb62f3
        """
        # ensure the split axis is valid, we actually do not need it
        split = sanitize_axis(shape, split)
        if split is None:
            return 0, shape, tuple(slice(0, end) for end in shape), True
        rank = self.rank if rank is None else rank
        w_size = self.size if w_size is None else w_size
        if not isinstance(rank, int) or not isinstance(w_size, int):
            raise TypeError("rank and size must be integers")

        dims = len(shape)
        size = shape[split]  # the number of elements in the split dimension (globally)
        chunk = size // w_size  # number of data elements per process
        can_balance = True if chunk >= 1 else False
        remainder = size % w_size

        if remainder > rank:
            chunk += 1
            start = rank * chunk
        else:
            start = rank * chunk + remainder
        end = start + chunk

        if sparse:
            return start, end

        return (
            start,
            tuple(shape[i] if i != split else end - start for i in range(dims)),
            tuple(slice(0, shape[i]) if i != split else slice(start, end) for i in range(dims)),
            can_balance,
        )

    def counts_displs_shape(
        self, shape: Tuple[int], axis: int
    ) -> Tuple[Tuple[int], Tuple[int], Tuple[int]]:
        """
        Calculates the item counts, displacements and output shape for a variable sized all-to-all MPI-call (e.g.
        ``MPI_Alltoallv``). The passed shape is regularly chunk along the given axis and for all nodes.

        Parameters
        ----------
        shape : Tuple[int,...]
            The object for which to calculate the chunking.
        axis : int
            The axis along which the chunking is performed.

        """
        # the elements send/received by all nodes
        counts = torch.full((self.size,), shape[axis] // self.size)
        counts[: shape[axis] % self.size] += 1

        # the displacements into the buffer
        displs = torch.zeros((self.size,), dtype=counts.dtype)
        torch.cumsum(counts[:-1], out=displs[1:], dim=0)

        # helper that calculates the output shape for a receiving buffer under the assumption all nodes have an equally
        # sized input compared to this node
        output_shape = list(shape)
        output_shape[axis] = self.size * counts[self.rank].item()

        return tuple(counts.tolist()), tuple(displs.tolist()), tuple(output_shape)

    @classmethod
    def mpi_type_and_elements_of(
        cls,
        obj: Union[DNDarray, torch.Tensor],
        counts: Tuple[int],
        displs: Tuple[int],
        is_contiguous: Optional[bool],
    ) -> Tuple[MPI.Datatype, Tuple[int, ...]]:
        """
        Determines the MPI data type and number of respective elements for the given tensor (:class:`~heat.core.dndarray.DNDarray`
        or ``torch.Tensor). In case the tensor is contiguous in memory, a native MPI data type can be used.
        Otherwise, a derived data type is automatically constructed using the storage information of the passed object.

        Parameters
        ----------
        obj : DNDarray or torch.Tensor
            The object for which to construct the MPI data type and number of elements
        counts : Tuple[ints,...], optional
            Optional counts arguments for variable MPI-calls (e.g. Alltoallv)
        displs : Tuple[ints,...], optional
            Optional displacements arguments for variable MPI-calls (e.g. Alltoallv)
        is_contiguous: bool
            Information on global contiguity of the memory-distributed object. If `None`, it will be set to local contiguity via ``torch.Tensor.is_contiguous()``.
        # ToDo: The option to explicitely specify the counts and displacements to be send still needs propper implementation
        """
        mpi_type, elements = cls.__mpi_type_mappings[obj.dtype], torch.numel(obj)

        # simple case, contiguous memory can be transmitted as is
        if is_contiguous is None:
            # determine local contiguity
            is_contiguous = obj.is_contiguous()

        if is_contiguous:
            if counts is None:
                return mpi_type, elements
            else:
                factor = np.prod(obj.shape[1:])
                return (
                    mpi_type,
                    (
                        tuple(factor * ele for ele in counts),
                        (tuple(factor * ele for ele in displs)),
                    ),
                )

        # non-contiguous memory, e.g. after a transpose, has to be packed in derived MPI types
        elements = obj.shape[0]
        shape = obj.shape[1:]
        strides = [1] * len(shape)
        strides[0] = obj.stride()[-1]
        strides = strides[::-1]
        offsets = [obj.element_size() * stride for stride in obj.stride()[:-1]]

        # chain the types based on the
        for i in range(len(shape) - 1, -1, -1):
            mpi_type = mpi_type.Create_vector(shape[i], 1, strides[i]).Create_resized(0, offsets[i])
            mpi_type.Commit()

        if counts is not None:
            return mpi_type, (counts, displs)

        return mpi_type, elements

    @classmethod
    def as_mpi_memory(cls, obj) -> MPI.memory:
        """
        Converts the passed ``torch.Tensor`` into an MPI compatible memory view.

        Parameters
        ----------
        obj : torch.Tensor
            The tensor to be converted into a MPI memory view.
        """
        return MPI.memory.fromaddress(obj.data_ptr(), 0)

    @classmethod
    def as_buffer(
        cls,
        obj: torch.Tensor,
        counts: Tuple[int] = None,
        displs: Tuple[int] = None,
        is_contiguous: Optional[bool] = None,
    ) -> List[Union[MPI.memory, Tuple[int, int], MPI.Datatype]]:
        """
        Converts a passed ``torch.Tensor`` into a memory buffer object with associated number of elements and MPI data type.

        Parameters
        ----------
        obj : torch.Tensor
            The object to be converted into a buffer representation.
        counts : Tuple[int,...], optional
            Optional counts arguments for variable MPI-calls (e.g. Alltoallv)
        displs : Tuple[int,...], optional
            Optional displacements arguments for variable MPI-calls (e.g. Alltoallv)
        is_contiguous: bool, optional
            Optional information on global contiguity of the memory-distributed object.
        """
        squ = False
        if not obj.is_contiguous() and obj.ndim == 1:
            # this makes the math work below this function.
            obj.unsqueeze_(-1)
            squ = True

        mpi_type, elements = cls.mpi_type_and_elements_of(obj, counts, displs, is_contiguous)
        mpi_mem = cls.as_mpi_memory(obj)
        if squ:
            # the squeeze happens in the mpi_type_and_elements_of function in the case of a
            # non-contiguous 1D tensor. Squeezing it puts the memory back to where it should be
            obj.squeeze_(-1)
        return [mpi_mem, elements, mpi_type]

    def alltoall_sendbuffer(
        self, obj: torch.Tensor
    ) -> List[Union[MPI.memory, Tuple[int, int], MPI.Datatype]]:
        """
        Converts a passed ``torch.Tensor`` into a memory buffer object with associated number of elements and MPI data type.
        XXX: might not work for all MPI stacks. Might require multiple type commits or so

        Parameters
        ----------
        obj: torch.Tensor
             The object to be transformed into a custom MPI datatype
        """
        mpi_type = self.__mpi_type_mappings[obj.dtype]

        nproc = self.size
        shape = obj.shape
        strides = [1] * len(shape)
        strides[-1] = obj.stride()[-1]
        offsets = [0] * len(shape)
        offsets[1:] = [obj.element_size() * stride for stride in obj.stride()[:-1]]

        # Step 1: Wrap along axes > 1 (all axes except send_axis and recv_axis
        for i in range(len(shape) - 1, 1, -1):
            mpi_type = mpi_type.Create_vector(shape[i], 1, strides[i]).Create_resized(0, offsets[i])
            mpi_type.Commit()

        # Step 2: Create Custom sized vector datatypes, according to rank-specific size along send_axis
        # send_elements has nproc entries, defining how many vectors of mpi_type are stacked together for each process to receive along the send_axis
        send_elements = np.full((nproc,), obj.shape[1] // nproc)
        send_elements[: obj.shape[1] % nproc] += 1

        # Create short_Type from the last entry of send_elements
        mpi_short_type = mpi_type.Create_vector(send_elements[-1], 1, strides[1]).Create_resized(
            0, offsets[1]
        )
        mpi_short_type.Commit()
        # Create long_Type from the first entry of send_elements (wraps one more mpi_type vector than short_Type
        mpi_long_type = mpi_type.Create_vector(send_elements[0], 1, strides[1]).Create_resized(
            0, offsets[1]
        )
        mpi_long_type.Commit()

        # Step 3: Pack short_type and long_type along the recv_axis
        mpi_short_type = mpi_short_type.Create_vector(shape[0], 1, strides[0]).Create_resized(
            0, send_elements[-1] * obj.stride()[1] * obj.element_size()
        )
        mpi_short_type.Commit()
        mpi_long_type = mpi_long_type.Create_vector(shape[0], 1, strides[0]).Create_resized(
            0, send_elements[0] * obj.stride()[1] * obj.element_size()
        )
        mpi_long_type.Commit()

        # Step 4: Prepare sencounts, senddispls and sendtypes for alltoallw
        # to each process 1 element (=sendcount) of the custom prepared long or short type will be send
        sendcount = [1] * nproc
        tmp_displs = [0] * nproc
        tmp_displs[1:] = np.cumsum(send_elements[:-1])
        element_size = obj.element_size()
        senddispls = [element_size * obj.stride()[1] * d for d in tmp_displs]
        sendtypes = [mpi_short_type] * nproc
        for i in range(obj.shape[1] % nproc):
            sendtypes[i] = mpi_long_type

        return self.as_mpi_memory(obj), (sendcount, senddispls), sendtypes

    def alltoall_recvbuffer(
        self, obj: torch.Tensor
    ) -> List[Union[MPI.memory, Tuple[int, int], MPI.Datatype]]:
        """
        Converts a passed ``torch.Tensor`` into a memory buffer object with associated number of elements and MPI data type.
        XXX: might not work for all MPI stacks. Might require multiple type commits or so

        Parameters
        ----------
        obj: torch.Tensor
             The object to be transformed into a custom MPI datatype
        """
        mpi_type, _ = self.__mpi_type_mappings[obj.dtype], torch.numel(obj)

        nproc = self.size
        shape = obj.shape[1:]
        strides = [1] * len(shape)
        strides[0] = obj.stride()[-1]
        strides = strides[::-1]
        offsets = [obj.element_size() * stride for stride in obj.stride()[:-1]]

        # Step 1: Wrap along axes > 0 (all axes except recv_axis)
        for i in range(len(shape) - 1, -1, -1):
            mpi_type = mpi_type.Create_vector(shape[i], 1, strides[i]).Create_resized(0, offsets[i])
            mpi_type.Commit()

        # Step 2: Receive blocks along the recv axis
        # Prepare recvcount, senddispls and sendtypes for alltoallw
        recvcount = np.full((nproc,), obj.shape[0] // nproc)
        recvcount[: obj.shape[0] % nproc] += 1
        # size/extent of mpitype = offsets[0]
        tmp_displs = [0] * nproc
        tmp_displs[1:] = np.cumsum(recvcount[:-1])
        recvdispls = [offsets[0] * d for d in tmp_displs]
        recvtypes = [mpi_type] * nproc

        return self.as_mpi_memory(obj), (recvcount, recvdispls), recvtypes

    def Free(self) -> None:
        """
        Free a communicator.
        """
        self.handle.Free()

    def Split(self, color: int = 0, key: int = 0) -> MPICommunication:
        """
        Split communicator by color and key.

        Parameters
        ----------
        color : int, optional
            Determines the new communicator for a process.
        key: int, optional
            Ordering within the new communicator.
        """
        return MPICommunication(self.handle.Split(color, key))

    def Irecv(
        self,
        buf: Union[DNDarray, torch.Tensor, Any],
        source: int = MPI.ANY_SOURCE,
        tag: int = MPI.ANY_TAG,
    ) -> MPIRequest:
        """
        Nonblocking receive

        Parameters
        ------------
        buf: Union[DNDarray, torch.Tensor, Any]
            Buffer address where to place the received message
        source: int, optional
            Rank of source process, that send the message
        tag: int, optional
            A Tag to identify the message
        """
        if isinstance(buf, DNDarray):
            buf = buf.larray
        if not isinstance(buf, torch.Tensor):
            return MPIRequest(self.handle.Irecv(buf, source, tag))

        rbuf = buf if CUDA_AWARE_MPI else buf.cpu()
        return MPIRequest(self.handle.Irecv(self.as_buffer(rbuf), source, tag), None, rbuf, buf)

    Irecv.__doc__ = MPI.Comm.Irecv.__doc__

    def Recv(
        self,
        buf: Union[DNDarray, torch.Tensor, Any],
        source: int = MPI.ANY_SOURCE,
        tag: int = MPI.ANY_TAG,
        status: MPI.Status = None,
    ):
        """
        Blocking receive

        Parameters
        ------------
        buf: Union[DNDarray, torch.Tensor, Any]
            Buffer address where to place the received message
        source: int, optional
            Rank of the source process, that send the message
        tag: int, optional
            A Tag to identify the message
        status: MPI.Status, optional
            Details on the communication
        """
        if isinstance(buf, DNDarray):
            buf = buf.larray
        if not isinstance(buf, torch.Tensor):
            return self.handle.Recv(buf, source, tag, status)

        rbuf = buf if CUDA_AWARE_MPI else buf.cpu()
        ret = self.handle.Recv(self.as_buffer(rbuf), source, tag, status)

        if isinstance(buf, torch.Tensor) and buf.is_cuda and not CUDA_AWARE_MPI:
            buf.copy_(rbuf)
        return ret

    Recv.__doc__ = MPI.Comm.Recv.__doc__

    def __send_like(
        self, func: Callable, buf: Union[DNDarray, torch.Tensor, Any], dest: int, tag: int
    ) -> Tuple[Optional[Union[DNDarray, torch.Tensor]]]:
        """
        Generic function for sending a message to process with rank "dest"

        Parameters
        ------------
        func: Callable
            The respective MPI sending function
        buf: Union[DNDarray, torch.Tensor, Any]
            Buffer address of the message to be send
        dest: int, optional
            Rank of the destination process, that receives the message
        tag: int, optional
            A Tag to identify the message
        """
        if isinstance(buf, DNDarray):
            buf = buf.larray
        if not isinstance(buf, torch.Tensor):
            return func(buf, dest, tag), None

        # in case of GPUs, the memory has to be copied to host memory if CUDA-aware MPI is not supported
        sbuf = buf if CUDA_AWARE_MPI else buf.cpu()
        return func(self.as_buffer(sbuf), dest, tag), sbuf

    def Bsend(self, buf: Union[DNDarray, torch.Tensor, Any], dest: int, tag: int = 0):
        """
        Blocking buffered send

        Parameters
        ------------
        buf: Union[DNDarray, torch.Tensor, Any]
            Buffer address of the message to be send
        dest: int, optional
            Index of the destination process, that receives the message
        tag: int, optional
            A Tag to identify the message
        """
        return self.__send_like(self.handle.Bsend, buf, dest, tag)[0]

    Bsend.__doc__ = MPI.Comm.Bsend.__doc__

    def Ibsend(
        self, buf: Union[DNDarray, torch.Tensor, Any], dest: int, tag: int = 0
    ) -> MPIRequest:
        """
        Nonblocking buffered send

        Parameters
        ------------
        buf: Union[DNDarray, torch.Tensor, Any]
            Buffer address of the message to be send
        dest: int, optional
            Rank of the destination process, that receives the message
        tag: int, optional
            A Tag to identify the message
        """
        return MPIRequest(*self.__send_like(self.handle.Ibsend, buf, dest, tag))

    Ibsend.__doc__ = MPI.Comm.Ibsend.__doc__

    def Irsend(
        self, buf: Union[DNDarray, torch.Tensor, Any], dest: int, tag: int = 0
    ) -> MPIRequest:
        """
        Nonblocking ready send

        Parameters
        ------------
        buf: Union[DNDarray, torch.Tensor, Any]
            Buffer address of the message to be send
        dest: int, optional
            Rank of the destination process, that receives the message
        tag: int, optional
            A Tag to identify the message
        """
        return MPIRequest(*self.__send_like(self.handle.Irsend, buf, dest, tag))

    Irsend.__doc__ = MPI.Comm.Irsend.__doc__

    def Isend(self, buf: Union[DNDarray, torch.Tensor, Any], dest: int, tag: int = 0) -> MPIRequest:
        """
        Nonblocking send

        Parameters
        ------------
        buf: Union[DNDarray, torch.Tensor, Any]
            Buffer address of the message to be send
        dest: int, optional
            Rank of the destination process, that receives the message
        tag: int, optional
            A Tag to identify the message
        """
        return MPIRequest(*self.__send_like(self.handle.Isend, buf, dest, tag))

    Isend.__doc__ = MPI.Comm.Isend.__doc__

    def Issend(
        self, buf: Union[DNDarray, torch.Tensor, Any], dest: int, tag: int = 0
    ) -> MPIRequest:
        """
        Nonblocking synchronous send

        Parameters
        ------------
        buf: Union[DNDarray, torch.Tensor, Any]
            Buffer address of the message to be send
        dest: int, optional
            Rank of the destination process, that receives the message
        tag: int, optional
            A Tag to identify the message
        """
        return MPIRequest(*self.__send_like(self.handle.Issend, buf, dest, tag))

    Issend.__doc__ = MPI.Comm.Issend.__doc__

    def Rsend(self, buf: Union[DNDarray, torch.Tensor, Any], dest: int, tag: int = 0):
        """
        Blocking ready send

        Parameters
        ------------
        buf: Union[DNDarray, torch.Tensor, Any]
            Buffer address of the message to be send
        dest: int, optional
            Rank of the destination process, that receives the message
        tag: int, optional
            A Tag to identify the message
        """
        return self.__send_like(self.handle.Rsend, buf, dest, tag)[0]

    Rsend.__doc__ = MPI.Comm.Rsend.__doc__

    def Ssend(self, buf: Union[DNDarray, torch.Tensor, Any], dest: int, tag: int = 0):
        """
        Blocking synchronous send

        Parameters
        ------------
        buf: Union[DNDarray, torch.Tensor, Any]
            Buffer address of the message to be send
        dest: int, optional
            Rank of the destination process, that receives the message
        tag: int, optional
            A Tag to identify the message
        """
        return self.__send_like(self.handle.Ssend, buf, dest, tag)[0]

    Ssend.__doc__ = MPI.Comm.Ssend.__doc__

    def Send(self, buf: Union[DNDarray, torch.Tensor, Any], dest: int, tag: int = 0):
        """
        Blocking send

        Parameters
        ------------
        buf: Union[DNDarray, torch.Tensor, Any]
            Buffer address of the message to be send
        dest: int, optional
            Rank of the destination process, that receives the message
        tag: int, optional
            A Tag to identify the message
        """
        return self.__send_like(self.handle.Send, buf, dest, tag)[0]

    Send.__doc__ = MPI.Comm.Send.__doc__

    def __broadcast_like(
        self, func: Callable, buf: Union[DNDarray, torch.Tensor, Any], root: int
    ) -> Tuple[Optional[DNDarray, torch.Tensor]]:
        """
        Generic function for broadcasting a message from the process with rank "root" to all other processes of the
        communicator

        Parameters
        ------------
        func: Callable
            The respective MPI broadcast function
        buf: Union[DNDarray, torch.Tensor, Any]
            Buffer address of the message to be broadcasted
        root: int
            Rank of the root process, that broadcasts the message
        """
        # unpack the buffer if it is a HeAT tensor
        if isinstance(buf, DNDarray):
            buf = buf.larray
        # convert torch tensors to MPI memory buffers
        if not isinstance(buf, torch.Tensor):
            return func(buf, root), None, None, None

        srbuf = buf if CUDA_AWARE_MPI else buf.cpu()

        return func(self.as_buffer(srbuf), root), srbuf, srbuf, buf

    def Bcast(self, buf: Union[DNDarray, torch.Tensor, Any], root: int = 0) -> None:
        """
        Blocking Broadcast

        Parameters
        ------------
        buf: Union[DNDarray, torch.Tensor, Any]
            Buffer address of the message to be broadcasted
        root: int
            Rank of the root process, that broadcasts the message
        """
        ret, sbuf, rbuf, buf = self.__broadcast_like(self.handle.Bcast, buf, root)
        if buf is not None and isinstance(buf, torch.Tensor) and buf.is_cuda and not CUDA_AWARE_MPI:
            buf.copy_(rbuf)
        return ret

    Bcast.__doc__ = MPI.Comm.Bcast.__doc__

    def Ibcast(self, buf: Union[DNDarray, torch.Tensor, Any], root: int = 0) -> MPIRequest:
        """
        Nonblocking Broadcast

        Parameters
        ------------
        buf: Union[DNDarray, torch.Tensor, Any]
            Buffer address of the message to be broadcasted
        root: int
            Rank of the root process, that broadcasts the message
        """
        return MPIRequest(*self.__broadcast_like(self.handle.Ibcast, buf, root))

    Ibcast.__doc__ = MPI.Comm.Ibcast.__doc__

    def __reduce_like(
        self,
        func: Callable,
        sendbuf: Union[DNDarray, torch.Tensor, Any],
        recvbuf: Union[DNDarray, torch.Tensor, Any],
        *args,
        **kwargs,
    ) -> Tuple[Optional[DNDarray, torch.Tensor]]:
        """
        Generic function for reduction operations.

        Parameters
        ------------
        func: Callable
            The respective MPI reduction operation
        sendbuf: Union[DNDarray, torch.Tensor, Any]
            Buffer address of the send message
        recvbuf: Union[DNDarray, torch.Tensor, Any]
            Buffer address where to store the result of the reduction
        """
        sbuf = None
        rbuf = None
        buf = None
        # unpack the send buffer if it is a HeAT tensor
        if isinstance(sendbuf, DNDarray):
            sendbuf = sendbuf.larray
        # unpack the receive buffer if it is a HeAT tensor
        if isinstance(recvbuf, DNDarray):
            recvbuf = recvbuf.larray

        # harmonize the input and output buffers
        # MPI requires send and receive buffers to be of same type and length. If the torch tensors are either not both
        # contiguous or differently strided, they have to be made matching (if possible) first.
        if isinstance(sendbuf, torch.Tensor):
            # convert the send buffer to a pointer, number of elements and type are identical to the receive buffer
            dummy = (
                sendbuf.contiguous()
            )  # make a contiguous copy and reassign the storage, old will be collected
            sendbuf.set_(
                dummy.storage(), dummy.storage_offset(), size=dummy.shape, stride=dummy.stride()
            )
            sbuf = sendbuf if CUDA_AWARE_MPI else sendbuf.cpu()
            sendbuf = self.as_buffer(sbuf)
        if isinstance(recvbuf, torch.Tensor):
            buf = recvbuf
            # nothing matches, the buffers have to be made contiguous
            dummy = recvbuf.contiguous()
            recvbuf.set_(
                dummy.storage(), dummy.storage_offset(), size=dummy.shape, stride=dummy.stride()
            )
            rbuf = recvbuf if CUDA_AWARE_MPI else recvbuf.cpu()
            if sendbuf is MPI.IN_PLACE:
                recvbuf = self.as_buffer(rbuf)
            else:
                recvbuf = (self.as_mpi_memory(rbuf), sendbuf[1], sendbuf[2])

        # perform the actual reduction operation
        return func(sendbuf, recvbuf, *args, **kwargs), sbuf, rbuf, buf

    def Allreduce(
        self,
        sendbuf: Union[DNDarray, torch.Tensor, Any],
        recvbuf: Union[DNDarray, torch.Tensor, Any],
        op: MPI.Op = MPI.SUM,
    ):
        """
        Combines values from all processes and distributes the result back to all processes

        Parameters
        ---------
        sendbuf: Union[DNDarray, torch.Tensor, Any]
            Buffer address of the send message
        recvbuf: Union[DNDarray, torch.Tensor, Any]
            Buffer address where to store the result of the reduction
        op: MPI.Op
            The operation to perform upon reduction
        """
        ret, sbuf, rbuf, buf = self.__reduce_like(self.handle.Allreduce, sendbuf, recvbuf, op)
        if buf is not None and isinstance(buf, torch.Tensor) and buf.is_cuda and not CUDA_AWARE_MPI:
            buf.copy_(rbuf)
        return ret

    Allreduce.__doc__ = MPI.Comm.Allreduce.__doc__

    def Exscan(
        self,
        sendbuf: Union[DNDarray, torch.Tensor, Any],
        recvbuf: Union[DNDarray, torch.Tensor, Any],
        op: MPI.Op = MPI.SUM,
    ):
        """
        Computes the exclusive scan (partial reductions) of data on a collection of processes

        Parameters
        ------------
        sendbuf: Union[DNDarray, torch.Tensor, Any]
            Buffer address of the send message
        recvbuf: Union[DNDarray, torch.Tensor, Any]
            Buffer address where to store the result of the reduction
        op: MPI.Op
            The operation to perform upon reduction
        """
        ret, sbuf, rbuf, buf = self.__reduce_like(self.handle.Exscan, sendbuf, recvbuf, op)
        if buf is not None and isinstance(buf, torch.Tensor) and buf.is_cuda and not CUDA_AWARE_MPI:
            buf.copy_(rbuf)
        return ret

    Exscan.__doc__ = MPI.COMM_WORLD.Exscan.__doc__

    def Iallreduce(
        self,
        sendbuf: Union[DNDarray, torch.Tensor, Any],
        recvbuf: Union[DNDarray, torch.Tensor, Any],
        op: MPI.Op = MPI.SUM,
    ) -> MPIRequest:
        """
        Nonblocking allreduce reducing values on all processes to a single value

        Parameters
        ---------
        sendbuf: Union[DNDarray, torch.Tensor, Any]
            Buffer address of the send message
        recvbuf: Union[DNDarray, torch.Tensor, Any]
            Buffer address where to store the result of the reduction
        op: MPI.Op
            The operation to perform upon reduction
        """
        return MPIRequest(*self.__reduce_like(self.handle.Iallreduce, sendbuf, recvbuf, op))

    Iallreduce.__doc__ = MPI.Comm.Iallreduce.__doc__

    def Iexscan(
        self,
        sendbuf: Union[DNDarray, torch.Tensor, Any],
        recvbuf: Union[DNDarray, torch.Tensor, Any],
        op: MPI.Op = MPI.SUM,
    ) -> MPIRequest:
        """
        Nonblocking Exscan

        Parameters
        ------------
        sendbuf: Union[DNDarray, torch.Tensor, Any]
            Buffer address of the send message
        recvbuf: Union[DNDarray, torch.Tensor, Any]
            Buffer address where to store the result of the reduction
        op: MPI.Op
            The operation to perform upon reduction
        """
        return MPIRequest(*self.__reduce_like(self.handle.Iexscan, sendbuf, recvbuf, op))

    Iexscan.__doc__ = MPI.COMM_WORLD.Iexscan.__doc__

    def Iscan(
        self,
        sendbuf: Union[DNDarray, torch.Tensor, Any],
        recvbuf: Union[DNDarray, torch.Tensor, Any],
        op: MPI.Op = MPI.SUM,
    ) -> MPIRequest:
        """
        Nonblocking Scan

        Parameters
        ------------
        sendbuf: Union[DNDarray, torch.Tensor, Any]
            Buffer address of the send message
        recvbuf: Union[DNDarray, torch.Tensor, Any]
            Buffer address where to store the result of the reduction
        op: MPI.Op
            The operation to perform upon reduction
        """
        return MPIRequest(*self.__reduce_like(self.handle.Iscan, sendbuf, recvbuf, op))

    Iscan.__doc__ = MPI.COMM_WORLD.Iscan.__doc__

    def Ireduce(
        self,
        sendbuf: Union[DNDarray, torch.Tensor, Any],
        recvbuf: Union[DNDarray, torch.Tensor, Any],
        op: MPI.Op = MPI.SUM,
        root: int = 0,
    ) -> MPIRequest:
        """
        Nonblocking reduction operation

        Parameters
        ---------
        sendbuf: Union[DNDarray, torch.Tensor, Any]
            Buffer address of the send message
        recvbuf: Union[DNDarray, torch.Tensor, Any]
            Buffer address where to store the result of the reduction
        op: MPI.Op
            The operation to perform upon reduction
        root: int
            Rank of the root process
        """
        return MPIRequest(*self.__reduce_like(self.handle.Ireduce, sendbuf, recvbuf, op, root))

    Ireduce.__doc__ = MPI.Comm.Ireduce.__doc__

    def Reduce(
        self,
        sendbuf: Union[DNDarray, torch.Tensor, Any],
        recvbuf: Union[DNDarray, torch.Tensor, Any],
        op: MPI.Op = MPI.SUM,
        root: int = 0,
    ):
        """
        Reduce values from all processes to a single value on process "root"

        Parameters
        ---------
        sendbuf: Union[DNDarray, torch.Tensor, Any]
            Buffer address of the send message
        recvbuf: Union[DNDarray, torch.Tensor, Any]
            Buffer address where to store the result of the reduction
        op: MPI.Op
            The operation to perform upon reduction
        root: int
            Rank of the root process
        """
        ret, sbuf, rbuf, buf = self.__reduce_like(self.handle.Reduce, sendbuf, recvbuf, op, root)
        if buf is not None and isinstance(buf, torch.Tensor) and buf.is_cuda and not CUDA_AWARE_MPI:
            buf.copy_(rbuf)
        return ret

    Reduce.__doc__ = MPI.Comm.Reduce.__doc__

    def Scan(
        self,
        sendbuf: Union[DNDarray, torch.Tensor, Any],
        recvbuf: Union[DNDarray, torch.Tensor, Any],
        op: MPI.Op = MPI.SUM,
    ):
        """
        Computes the scan (partial reductions) of data on a collection of processes in a nonblocking way

        Parameters
        ------------
        sendbuf: Union[DNDarray, torch.Tensor, Any]
            Buffer address of the send message
        recvbuf: Union[DNDarray, torch.Tensor, Any]
            Buffer address where to store the result of the reduction
        op: MPI.Op
            The operation to perform upon reduction
        """
        ret, sbuf, rbuf, buf = self.__reduce_like(self.handle.Scan, sendbuf, recvbuf, op)
        if buf is not None and isinstance(buf, torch.Tensor) and buf.is_cuda and not CUDA_AWARE_MPI:
            buf.copy_(rbuf)
        return ret

    Scan.__doc__ = MPI.COMM_WORLD.Scan.__doc__

    def __allgather_like(
        self,
        func: Callable,
        sendbuf: Union[DNDarray, torch.Tensor, Any],
        recvbuf: Union[DNDarray, torch.Tensor, Any],
        axis: int,
        **kwargs,
    ):
        """
        Generic function for allgather operations.

        Parameters
        ----------
        func: Callable
            Type of MPI Allgather function (i.e. allgather, allgatherv, iallgather)
        sendbuf: Union[DNDarray, torch.Tensor, Any]
            Buffer address of the send message
        recvbuf: Union[DNDarray, torch.Tensor, Any]
            Buffer address where to store the result
        axis: int
            Concatenation axis: The axis along which ``sendbuf`` is packed and along which ``recvbuf`` puts together individual chunks
        """
        # dummy allocation for *v calls
        # ToDO: Propper implementation of usage
        send_counts, send_displs, recv_counts, recv_displs = None, None, None, None

        # unpack the send buffer
        if isinstance(sendbuf, tuple):
            sendbuf, send_counts, send_displs = sendbuf
        if isinstance(sendbuf, DNDarray):
            sendbuf = sendbuf.larray
        if not isinstance(sendbuf, torch.Tensor):
            if axis != 0:
                raise TypeError(
                    "sendbuf of type {} does not support concatenation axis != 0".format(
                        type(sendbuf)
                    )
                )
        # unpack the receive buffer
        if isinstance(recvbuf, tuple):
            recvbuf, recv_counts, recv_displs = recvbuf
        if isinstance(recvbuf, DNDarray):
            recvbuf = recvbuf.larray
        if not isinstance(recvbuf, torch.Tensor):
            if axis != 0:
                raise TypeError(
                    "recvbuf of type {} does not support concatenation axis != 0".format(
                        type(recvbuf)
                    )
                )

        # keep a reference to the original buffer object
        original_recvbuf = recvbuf
        sbuf_is_contiguous, rbuf_is_contiguous = None, None
        # permute the send_axis order so that the split send_axis is the first to be transmitted
        if axis != 0:
            send_axis_permutation = list(range(sendbuf.ndimension()))
            send_axis_permutation[0], send_axis_permutation[axis] = axis, 0
            sendbuf = sendbuf.permute(*send_axis_permutation)
            sbuf_is_contiguous = False

            recv_axis_permutation = list(range(recvbuf.ndimension()))
            recv_axis_permutation[0], recv_axis_permutation[axis] = axis, 0
            recvbuf = recvbuf.permute(*recv_axis_permutation)
            rbuf_is_contiguous = False
        else:
            recv_axis_permutation = None

        sbuf = sendbuf if CUDA_AWARE_MPI or not isinstance(sendbuf, torch.Tensor) else sendbuf.cpu()
        rbuf = recvbuf if CUDA_AWARE_MPI or not isinstance(recvbuf, torch.Tensor) else recvbuf.cpu()

        # prepare buffer objects
        if sendbuf is MPI.IN_PLACE or not isinstance(sendbuf, torch.Tensor):
            mpi_sendbuf = sbuf
        else:
            mpi_sendbuf = self.as_buffer(sbuf, send_counts, send_displs, sbuf_is_contiguous)
            if send_counts is not None:
                mpi_sendbuf[1] = mpi_sendbuf[1][0][self.rank]

        if recvbuf is MPI.IN_PLACE or not isinstance(recvbuf, torch.Tensor):
            mpi_recvbuf = rbuf
        else:
            mpi_recvbuf = self.as_buffer(rbuf, recv_counts, recv_displs, rbuf_is_contiguous)
            if recv_counts is None:
                mpi_recvbuf[1] //= self.size
        # perform the scatter operation
        exit_code = func(mpi_sendbuf, mpi_recvbuf, **kwargs)
        return exit_code, sbuf, rbuf, original_recvbuf, recv_axis_permutation

    def Allgather(
        self,
        sendbuf: Union[DNDarray, torch.Tensor, Any],
        recvbuf: Union[DNDarray, torch.Tensor, Any],
        recv_axis: int = 0,
    ):
        """
        Gathers data from all tasks and distribute the combined data to all tasks

        Parameters
        ----------
        sendbuf: Union[DNDarray, torch.Tensor, Any]
            Buffer address of the send message
        recvbuf: Union[DNDarray, torch.Tensor, Any]
            Buffer address where to store the result
        recv_axis: int
            Concatenation axis: The axis along which ``sendbuf`` is packed and along which ``recvbuf`` puts together individual chunks
        """
        ret, sbuf, rbuf, buf, permutation = self.__allgather_like(
            self.handle.Allgather, sendbuf, recvbuf, recv_axis
        )
        if buf is not None and isinstance(buf, torch.Tensor) and buf.is_cuda and not CUDA_AWARE_MPI:
            if permutation is not None:
                rbuf = rbuf.permute(permutation)
            buf.copy_(rbuf)
        return ret

    Allgather.__doc__ = MPI.Comm.Allgather.__doc__

    def Allgatherv(
        self,
        sendbuf: Union[DNDarray, torch.Tensor, Any],
        recvbuf: Union[DNDarray, torch.Tensor, Any],
        recv_axis: int = 0,
    ):
        """
        v-call of Allgather: Each process may contribute a different amount of data.

        Parameters
        ----------
        sendbuf: Union[DNDarray, torch.Tensor, Any]
            Buffer address of the send message
        recvbuf: Union[DNDarray, torch.Tensor, Any]
            Buffer address where to store the result
        recv_axis: int
            Concatenation axis: The axis along which ``sendbuf`` is packed and along which ``recvbuf`` puts together individual chunks
        """
        ret, sbuf, rbuf, buf, permutation = self.__allgather_like(
            self.handle.Allgatherv, sendbuf, recvbuf, recv_axis
        )
        if buf is not None and isinstance(buf, torch.Tensor) and buf.is_cuda and not CUDA_AWARE_MPI:
            if permutation is not None:
                rbuf = rbuf.permute(permutation)
            buf.copy_(rbuf)
        return ret

    Allgatherv.__doc__ = MPI.Comm.Allgatherv.__doc__

    def Iallgather(
        self,
        sendbuf: Union[DNDarray, torch.Tensor, Any],
        recvbuf: Union[DNDarray, torch.Tensor, Any],
        recv_axis: int = 0,
    ) -> MPIRequest:
        """
        Nonblocking Allgather.

        Parameters
        ----------
        sendbuf: Union[DNDarray, torch.Tensor, Any]
            Buffer address of the send message
        recvbuf: Union[DNDarray, torch.Tensor, Any]
            Buffer address where to store the result
        recv_axis: int
            Concatenation axis: The axis along which ``sendbuf`` is packed and along which ``recvbuf`` puts together individual chunks
        """
        return MPIRequest(
            *self.__allgather_like(self.handle.Iallgather, sendbuf, recvbuf, recv_axis)
        )

    Iallgather.__doc__ = MPI.Comm.Iallgather.__doc__

    def Iallgatherv(
        self,
        sendbuf: Union[DNDarray, torch.Tensor, Any],
        recvbuf: Union[DNDarray, torch.Tensor, Any],
        recv_axis: int = 0,
    ):
        """
        Nonblocking v-call of Allgather: Each process may contribute a different amount of data.

        Parameters
        ----------
        sendbuf: Union[DNDarray, torch.Tensor, Any]
            Buffer address of the send message
        recvbuf: Union[DNDarray, torch.Tensor, Any]
            Buffer address where to store the result
        recv_axis: int
            Concatenation axis: The axis along which ``sendbuf`` is packed and along which ``recvbuf`` puts together individual chunks
        """
        return MPIRequest(
            *self.__allgather_like(self.handle.Iallgatherv, sendbuf, recvbuf, recv_axis)
        )

    Iallgatherv.__doc__ = MPI.Comm.Iallgatherv.__doc__

    def __alltoall_like(
        self,
        func: Callable,
        sendbuf: Union[DNDarray, torch.Tensor, Any],
        recvbuf: Union[DNDarray, torch.Tensor, Any],
        send_axis: int,
        recv_axis: int,
        **kwargs,
    ):
        """
        Generic function for alltoall operations.

        Parameters
        ----------
        func: Callable
            Specific alltoall function
        sendbuf: Union[DNDarray, torch.Tensor, Any]
            Buffer address of the send message
        recvbuf: Union[DNDarray, torch.Tensor, Any]
            Buffer address where to store the result
        send_axis: int
            Future split axis, along which data blocks will be created that will be send to individual ranks

                - if ``send_axis==recv_axis``, an error will be thrown
                - if ``send_axis`` or ``recv_axis`` are ``None``, an error will be thrown
        recv_axis: int
            Prior split axis, along which blocks are received from the individual ranks
        """
        if send_axis is None:
            raise NotImplementedError(
                "AllToAll needs send_axis and recv_axis to be specified but was send_axis = {}, recv_axis = {}. Please set send_axis and recv_axis".format(
                    send_axis, recv_axis
                )
            )
        # align the output buffer in the same way as the input buffer by default
        if recv_axis is None:
            recv_axis = send_axis

        # dummy allocation for *v calls
        send_counts, send_displs, recv_counts, recv_displs = None, None, None, None

        # unpack the send buffer
        if isinstance(sendbuf, tuple):
            sendbuf, send_counts, send_displs = sendbuf
        if isinstance(sendbuf, DNDarray):
            sendbuf = sendbuf.larray
        if not isinstance(sendbuf, torch.Tensor) and send_axis != 0:
            raise TypeError(
                "sendbuf of type {} does not support send_axis != 0".format(type(sendbuf))
            )

        # unpack the receive buffer
        if isinstance(recvbuf, tuple):
            recvbuf, recv_counts, recv_displs = recvbuf
        if isinstance(recvbuf, DNDarray):
            recvbuf = recvbuf.larray
        if not isinstance(recvbuf, torch.Tensor) and send_axis != 0:
            raise TypeError(
                "recvbuf of type {} does not support send_axis != 0".format(type(recvbuf))
            )

        # keep a reference to the original buffer object
        original_recvbuf = recvbuf

        # Simple case, contiguous buffers can be transmitted as is
        if send_axis < 2 and recv_axis < 2:
            send_axis_permutation = list(range(recvbuf.ndimension()))
            recv_axis_permutation = list(range(recvbuf.ndimension()))

            # Minimal Fix; Could possibly be improved when reworking counts, displs algorithmics
            if self.size > 1:
                send_axis_permutation[0], send_axis_permutation[send_axis] = (send_axis, 0)
                recv_axis_permutation[0], recv_axis_permutation[recv_axis] = (recv_axis, 0)

            else:
                recv_counts = send_counts

            sendbuf = sendbuf.permute(*send_axis_permutation)
            recvbuf = recvbuf.permute(*recv_axis_permutation)

            # prepare buffer objects
            sbuf = (
                sendbuf
                if CUDA_AWARE_MPI or not isinstance(sendbuf, torch.Tensor)
                else sendbuf.cpu()
            )
            mpi_sendbuf = self.as_buffer(sbuf, send_counts, send_displs)
            if send_counts is None:
                mpi_sendbuf[1] //= self.size

            rbuf = (
                recvbuf
                if CUDA_AWARE_MPI or not isinstance(recvbuf, torch.Tensor)
                else recvbuf.cpu()
            )
            mpi_recvbuf = self.as_buffer(rbuf, recv_counts, recv_displs)
            if recv_counts is None:
                mpi_recvbuf[1] //= self.size

            # perform the scatter operation
            exit_code = func(mpi_sendbuf, mpi_recvbuf, **kwargs)
        # slightly more difficult situation, send and receive buffer need custom datatype preparation;
        # operation is performed via alltoallw
        else:
            if recv_axis == send_axis:
                raise NotImplementedError(
                    "AllToAll for same axes not supported. Please choose send_axis and recv_axis to be different."
                )

            # Send_axis-Permutation: [recv_axis, send_axis, rest ...]
            axis_permutation = list(range(recvbuf.ndimension()))
            if send_axis == 0:
                axis_permutation[1], axis_permutation[send_axis] = send_axis, 1
                axis_permutation[recv_axis] = axis_permutation[0]
                axis_permutation[0] = recv_axis

            else:
                axis_permutation[0], axis_permutation[recv_axis] = recv_axis, 0
                axis_permutation[send_axis] = axis_permutation[1]
                axis_permutation[1] = send_axis

            sendbuf = sendbuf.permute(*axis_permutation)
            recvbuf = recvbuf.permute(*axis_permutation)

            # prepare buffer objects
            sbuf = (
                sendbuf
                if CUDA_AWARE_MPI or not isinstance(sendbuf, torch.Tensor)
                else sendbuf.cpu()
            )
            rbuf = (
                recvbuf
                if CUDA_AWARE_MPI or not isinstance(recvbuf, torch.Tensor)
                else recvbuf.cpu()
            )
            mpi_sendbuf = self.alltoall_sendbuffer(sbuf)
            mpi_recvbuf = self.alltoall_recvbuffer(rbuf)

            exit_code = self.handle.Alltoallw(mpi_sendbuf, mpi_recvbuf, **kwargs)
            # original_recvbuf.set_(recvbuf.storage(), recvbuf.storage_offset(), original_recvbuf.shape, original_recvbuf.stride())
            recv_axis_permutation = list(np.argsort(np.array(axis_permutation)))

        return exit_code, sbuf, rbuf, original_recvbuf, recv_axis_permutation

    def Alltoall(
        self,
        sendbuf: Union[DNDarray, torch.Tensor, Any],
        recvbuf: Union[DNDarray, torch.Tensor, Any],
        send_axis: int = 0,
        recv_axis: int = None,
    ):
        """
        All processes send data to all processes: The jth block sent from process i is received by process j and is
        placed in the ith block of recvbuf.

        Parameters
        ----------
        sendbuf: Union[DNDarray, torch.Tensor, Any]
            Buffer address of the send message
        recvbuf: Union[DNDarray, torch.Tensor, Any]
            Buffer address where to store the result
        send_axis: int
            Future split axis, along which data blocks will be created that will be send to individual ranks

                - if ``send_axis==recv_axis``, an error will be thrown
                - if ``send_axis`` or ``recv_axis`` are ``None``, an error will be thrown
        recv_axis: int
            Prior split axis, along which blocks are received from the individual ranks
        """
        ret, sbuf, rbuf, buf, permutation = self.__alltoall_like(
            self.handle.Alltoall, sendbuf, recvbuf, send_axis, recv_axis
        )
        if buf is not None and isinstance(buf, torch.Tensor) and buf.is_cuda and not CUDA_AWARE_MPI:
            if permutation is not None:
                rbuf = rbuf.permute(permutation)
            buf.copy_(rbuf)
        return ret

    Alltoall.__doc__ = MPI.Comm.Alltoall.__doc__

    def Alltoallv(
        self,
        sendbuf: Union[DNDarray, torch.Tensor, Any],
        recvbuf: Union[DNDarray, torch.Tensor, Any],
        send_axis: int = 0,
        recv_axis: int = None,
    ):
        """
        v-call of Alltoall: All processes send different amount of data to, and receive different amount of data
        from, all processes

        Parameters
        ----------
        sendbuf: Union[DNDarray, torch.Tensor, Any]
            Buffer address of the send message
        recvbuf: Union[DNDarray, torch.Tensor, Any]
            Buffer address where to store the result
        send_axis: int
            Future split axis, along which data blocks will be created that will be send to individual ranks

                - if ``send_axis==recv_axis``, an error will be thrown
                - if ``send_axis`` or ``recv_axis`` are ``None``, an error will be thrown
        recv_axis: int
            Prior split axis, along which blocks are received from the individual ranks
        """
        ret, sbuf, rbuf, buf, permutation = self.__alltoall_like(
            self.handle.Alltoallv, sendbuf, recvbuf, send_axis, recv_axis
        )
        if buf is not None and isinstance(buf, torch.Tensor) and buf.is_cuda and not CUDA_AWARE_MPI:
            if permutation is not None:
                rbuf = rbuf.permute(permutation)
            buf.copy_(rbuf)
        return ret

    Alltoallv.__doc__ = MPI.Comm.Alltoallv.__doc__

    def Ialltoall(
        self,
        sendbuf: Union[DNDarray, torch.Tensor, Any],
        recvbuf: Union[DNDarray, torch.Tensor, Any],
        send_axis: int = 0,
        recv_axis: int = None,
    ) -> MPIRequest:
        """
        Nonblocking Alltoall

        Parameters
        ----------
        sendbuf: Union[DNDarray, torch.Tensor, Any]
            Buffer address of the send message
        recvbuf: Union[DNDarray, torch.Tensor, Any]
            Buffer address where to store the result
        send_axis: int
            Future split axis, along which data blocks will be created that will be send to individual ranks

                - if ``send_axis==recv_axis``, an error will be thrown
                - if ``send_axis`` or ``recv_axis`` are ``None``, an error will be thrown
        recv_axis: int
            Prior split axis, along which blocks are received from the individual ranks
        """
        return MPIRequest(
            *self.__alltoall_like(self.handle.Ialltoall, sendbuf, recvbuf, send_axis, recv_axis)
        )

    Ialltoall.__doc__ = MPI.Comm.Ialltoall.__doc__

    def Ialltoallv(
        self,
        sendbuf: Union[DNDarray, torch.Tensor, Any],
        recvbuf: Union[DNDarray, torch.Tensor, Any],
        send_axis: int = 0,
        recv_axis: int = None,
    ) -> MPIRequest:
        """
        Nonblocking v-call of Alltoall: All processes send different amount of data to, and receive different amount of
        data from, all processes

        Parameters
        ----------
        sendbuf: Union[DNDarray, torch.Tensor, Any]
            Buffer address of the send message
        recvbuf: Union[DNDarray, torch.Tensor, Any]
            Buffer address where to store the result
        send_axis: int
            Future split axis, along which data blocks will be created that will be send to individual ranks

                - if ``send_axis==recv_axis``, an error will be thrown
                - if ``send_axis`` or ``recv_axis`` are ``None``, an error will be thrown
        recv_axis: int
            Prior split axis, along which blocks are received from the individual ranks
        """
        return MPIRequest(
            *self.__alltoall_like(self.handle.Ialltoallv, sendbuf, recvbuf, send_axis, recv_axis)
        )

    Ialltoallv.__doc__ = MPI.Comm.Ialltoallv.__doc__

    def __scatter_like(
        self,
        func: Callable,
        sendbuf: Union[DNDarray, torch.Tensor, Any],
        recvbuf: Union[DNDarray, torch.Tensor, Any],
        send_axis: int,
        recv_axis: int,
        send_factor: int = 1,
        recv_factor: int = 1,
        **kwargs,
    ):
        """
        Generic function for scatter and gather operations.

        Parameters
        ----------
        func: Callable
            Type of MPI Scatter/Gather function
        sendbuf: Union[DNDarray, torch.Tensor, Any]
            Buffer address of the send message
        recvbuf: Union[DNDarray, torch.Tensor, Any]
            Buffer address where to store the result
        send_axis: int
            The axis along which ``sendbuf`` is packed
        recv_axis: int
            The axis along which ``recvbuf`` is packed
        send_factor: int
            Number of elements to be scattered (vor non-v-calls)
        recv_factor: int
            Number of elements to be gathered (vor non-v-calls)
        """
        sbuf, rbuf, recv_axis_permutation = None, None, None

        # align the output buffer in the same way as the input buffer by default
        if recv_axis is None:
            recv_axis = send_axis

        # dummy allocation for *v calls
        send_counts, send_displs, recv_counts, recv_displs = None, None, None, None

        # unpack the send buffer
        if isinstance(sendbuf, tuple):
            sendbuf, send_counts, send_displs = sendbuf
        if isinstance(sendbuf, DNDarray):
            sendbuf = sendbuf.larray
        if not isinstance(sendbuf, torch.Tensor) and send_axis != 0:
            raise TypeError(
                "sendbuf of type {} does not support send_axis != 0".format(type(sendbuf))
            )

        # unpack the receive buffer
        if isinstance(recvbuf, tuple):
            recvbuf, recv_counts, recv_displs = recvbuf
        if isinstance(recvbuf, DNDarray):
            recvbuf = recvbuf.larray
        if not isinstance(recvbuf, torch.Tensor) and send_axis != 0:
            raise TypeError(
                "recvbuf of type {} does not support send_axis != 0".format(type(recvbuf))
            )

        # keep a reference to the original buffer object
        original_recvbuf = recvbuf

        # permute the send_axis order so that the split send_axis is the first to be transmitted
        send_axis_permutation = list(range(recvbuf.ndimension()))
        send_axis_permutation[0], send_axis_permutation[send_axis] = send_axis, 0
        if self.rank == kwargs.get("root", -1) or send_counts is not None:
            sendbuf = sendbuf.permute(*send_axis_permutation)

        recv_axis_permutation = list(range(recvbuf.ndimension()))
        recv_axis_permutation[0], recv_axis_permutation[recv_axis] = recv_axis, 0
        recvbuf = recvbuf.permute(*recv_axis_permutation)

        # prepare buffer objects
        sbuf = sendbuf if CUDA_AWARE_MPI or not isinstance(sendbuf, torch.Tensor) else sendbuf.cpu()
        rbuf = recvbuf if CUDA_AWARE_MPI or not isinstance(recvbuf, torch.Tensor) else recvbuf.cpu()

        if sendbuf is not MPI.IN_PLACE:
            mpi_sendbuf = self.as_buffer(sbuf, send_counts, send_displs)
            if send_counts is None:
                mpi_sendbuf[1] //= send_factor
        else:
            mpi_sendbuf = sbuf
        if recvbuf is not MPI.IN_PLACE:
            mpi_recvbuf = self.as_buffer(rbuf, recv_counts, recv_displs)
            if recv_counts is None:
                mpi_recvbuf[1] //= recv_factor
        else:
            mpi_recvbuf = rbuf

        # perform the scatter operation
        exit_code = func(mpi_sendbuf, mpi_recvbuf, **kwargs)

        # undo the recvbuf permutation and assign the temporary buffer to the original recvbuf
        # if recv_axis != 0:
        #    recvbuf = recvbuf.permute(*recv_axis_permutation)
        #    original_recvbuf.set_(recvbuf.storage(), recvbuf.storage_offset(), recvbuf.shape, recvbuf.stride())

        return exit_code, sbuf, rbuf, original_recvbuf, recv_axis_permutation

    def Gather(
        self,
        sendbuf: Union[DNDarray, torch.Tensor, Any],
        recvbuf: Union[DNDarray, torch.Tensor, Any],
        root: int = 0,
        axis: int = 0,
        recv_axis: int = None,
    ):
        """
        Gathers together values from a group of processes

        Parameters
        ----------
        sendbuf: Union[DNDarray, torch.Tensor, Any]
            Buffer address of the send message
        recvbuf: Union[DNDarray, torch.Tensor, Any]
            Buffer address where to store the result
        root: int
            Rank of receiving process
        axis: int
            The axis along which ``sendbuf`` is packed
        recv_axis: int
            The axis along which ``recvbuf`` is packed
        """
        ret, sbuf, rbuf, buf, permutation = self.__scatter_like(
            self.handle.Gather, sendbuf, recvbuf, axis, recv_axis, root=root, recv_factor=self.size
        )
        if buf is not None and isinstance(buf, torch.Tensor) and buf.is_cuda and not CUDA_AWARE_MPI:
            if permutation is not None:
                rbuf = rbuf.permute(permutation)
            buf.copy_(rbuf)
        return ret

    Gather.__doc__ = MPI.Comm.Gather.__doc__

    def Gatherv(
        self,
        sendbuf: Union[DNDarray, torch.Tensor, Any],
        recvbuf: Union[DNDarray, torch.Tensor, Any],
        root: int = 0,
        axis: int = 0,
        recv_axis: int = None,
    ):
        """
        v-call for Gather: All processes send different amount of data

        Parameters
        ----------
        sendbuf: Union[DNDarray, torch.Tensor, Any]
            Buffer address of the send message
        recvbuf: Union[DNDarray, torch.Tensor, Any]
            Buffer address where to store the result
        root: int
            Rank of receiving process
        axis: int
            The axis along which ``sendbuf`` is packed
        recv_axis: int
            The axis along which ``recvbuf`` is packed
        """
        ret, sbuf, rbuf, buf, permutation = self.__scatter_like(
            self.handle.Gatherv, sendbuf, recvbuf, axis, recv_axis, root=root
        )
        if buf is not None and isinstance(buf, torch.Tensor) and buf.is_cuda and not CUDA_AWARE_MPI:
            if permutation is not None:
                rbuf = rbuf.permute(permutation)
            buf.copy_(rbuf)
        return ret

    Gatherv.__doc__ = MPI.Comm.Gatherv.__doc__

    def Igather(
        self,
        sendbuf: Union[DNDarray, torch.Tensor, Any],
        recvbuf: Union[DNDarray, torch.Tensor, Any],
        root: int = 0,
        axis: int = 0,
        recv_axis: int = None,
    ) -> MPIRequest:
        """
        Non-blocking Gather

        Parameters
        ----------
        sendbuf: Union[DNDarray, torch.Tensor, Any]
            Buffer address of the send message
        recvbuf: Union[DNDarray, torch.Tensor, Any]
            Buffer address where to store the result
        root: int
            Rank of receiving process
        axis: int
            The axis along which ``sendbuf`` is packed
        recv_axis: int
            The axis along which ``recvbuf`` is packed
        """
        return MPIRequest(
            *self.__scatter_like(
                self.handle.Igather,
                sendbuf,
                recvbuf,
                axis,
                recv_axis,
                root=root,
                recv_factor=self.size,
            )
        )

    Igather.__doc__ = MPI.Comm.Igather.__doc__

    def Igatherv(
        self,
        sendbuf: Union[DNDarray, torch.Tensor, Any],
        recvbuf: Union[DNDarray, torch.Tensor, Any],
        root: int = 0,
        axis: int = 0,
        recv_axis: int = None,
    ) -> MPIRequest:
        """
        Non-blocking v-call for Gather: All processes send different amount of data

        Parameters
        ----------
        sendbuf: Union[DNDarray, torch.Tensor, Any]
            Buffer address of the send message
        recvbuf: Union[DNDarray, torch.Tensor, Any]
            Buffer address where to store the result
        root: int
            Rank of receiving process
        axis: int
            The axis along which ``sendbuf`` is packed
        recv_axis: int
            The axis along which ``recvbuf`` is packed
        """
        return MPIRequest(
            *self.__scatter_like(
                self.handle.Igatherv,
                sendbuf,
                recvbuf,
                axis,
                recv_axis,
                root=root,
                recv_factor=self.size,
            )
        )

    Igatherv.__doc__ = MPI.Comm.Igatherv.__doc__

    def Iscatter(
        self,
        sendbuf: Union[DNDarray, torch.Tensor, Any],
        recvbuf: Union[DNDarray, torch.Tensor, Any],
        root: int = 0,
        axis: int = 0,
        recv_axis: int = None,
    ) -> MPIRequest:
        """
        Non-blocking Scatter

        Parameters
        ----------
        sendbuf: Union[DNDarray, torch.Tensor, Any]
            Buffer address of the send message
        recvbuf: Union[DNDarray, torch.Tensor, Any]
            Buffer address where to store the result
        root: int
            Rank of sending process
        axis: int
            The axis along which ``sendbuf`` is packed
        recv_axis: int
            The axis along which ``recvbuf`` is packed
        """
        return MPIRequest(
            *self.__scatter_like(
                self.handle.Iscatter,
                sendbuf,
                recvbuf,
                axis,
                recv_axis,
                root=root,
                send_factor=self.size,
            )
        )

    Iscatter.__doc__ = MPI.Comm.Iscatter.__doc__

    def Iscatterv(
        self,
        sendbuf: Union[DNDarray, torch.Tensor, Any],
        recvbuf: Union[DNDarray, torch.Tensor, Any],
        root: int = 0,
        axis: int = 0,
        recv_axis: int = None,
    ) -> MPIRequest:
        """
        Non-blocking v-call for Scatter: Sends different amounts of data to different processes

        Parameters
        ----------
        sendbuf: Union[DNDarray, torch.Tensor, Any]
            Buffer address of the send message
        recvbuf: Union[DNDarray, torch.Tensor, Any]
            Buffer address where to store the result
        root: int
            Rank of sending process
        axis: int
            The axis along which ``sendbuf`` is packed
        recv_axis: int
            The axis along which ``recvbuf`` is packed
        """
        return MPIRequest(
            *self.__scatter_like(
                self.handle.Iscatterv,
                sendbuf,
                recvbuf,
                axis,
                recv_axis,
                root=root,
                send_factor=self.size,
            )
        )

    Iscatterv.__doc__ = MPI.Comm.Iscatterv.__doc__

    def Scatter(
        self,
        sendbuf: Union[DNDarray, torch.Tensor, Any],
        recvbuf: Union[DNDarray, torch.Tensor, Any],
        root: int = 0,
        axis: int = 0,
        recv_axis: int = None,
    ):
        """
        Sends data parts from one process to all other processes in a communicator

        Parameters
        ----------
        sendbuf: Union[DNDarray, torch.Tensor, Any]
            Buffer address of the send message
        recvbuf: Union[DNDarray, torch.Tensor, Any]
            Buffer address where to store the result
        root: int
            Rank of sending process
        axis: int
            The axis along which ``sendbuf`` is packed
        recv_axis: int
            The axis along which ``recvbuf`` is packed
        """
        ret, sbuf, rbuf, buf, permutation = self.__scatter_like(
            self.handle.Scatter, sendbuf, recvbuf, axis, recv_axis, root=root, send_factor=self.size
        )
        if buf is not None and isinstance(buf, torch.Tensor) and buf.is_cuda and not CUDA_AWARE_MPI:
            if permutation is not None:
                rbuf = rbuf.permute(permutation)
            buf.copy_(rbuf)
        return ret

    Scatter.__doc__ = MPI.Comm.Scatter.__doc__

    def Scatterv(
        self,
        sendbuf: Union[DNDarray, torch.Tensor, Any],
        recvbuf: int,
        root: int = 0,
        axis: int = 0,
        recv_axis: int = None,
    ):
        """
        v-call for Scatter: Sends different amounts of data to different processes

        Parameters
        ----------
        sendbuf: Union[DNDarray, torch.Tensor, Any]
            Buffer address of the send message
        recvbuf: Union[DNDarray, torch.Tensor, Any]
            Buffer address where to store the result
        root: int
            Rank of sending process
        axis: int
            The axis along which ``sendbuf`` is packed
        recv_axis: int
            The axis along which ``recvbuf`` is packed
        """
        ret, sbuf, rbuf, buf, permutation = self.__scatter_like(
            self.handle.Scatterv,
            sendbuf,
            recvbuf,
            axis,
            recv_axis,
            root=root,
            send_factor=self.size,
        )
        if buf is not None and isinstance(buf, torch.Tensor) and buf.is_cuda and not CUDA_AWARE_MPI:
            if permutation is not None:
                rbuf = rbuf.permute(permutation)
            buf.copy_(rbuf)
        return ret

    Scatterv.__doc__ = MPI.Comm.Scatterv.__doc__

    def __getattr__(self, name: str):
        """
        Default pass-through for the communicator methods.

        Parameters
        ----------
        name : str
            The name of the method to be called.
        """
        return getattr(self.handle, name)


# creating a duplicate COMM
comm = MPI.COMM_WORLD
dup_comm = comm.Dup()

MPI_WORLD = MPICommunication(dup_comm)
MPI_SELF = MPICommunication(MPI.COMM_SELF.Dup())

# set the default communicator to be MPI_WORLD
__default_comm = MPI_WORLD


def get_comm() -> Communication:
    """
    Retrieves the currently globally set default communication.
    """
    return __default_comm


def sanitize_comm(comm: Optional[Communication]) -> Communication:
    """
    Sanitizes a device or device identifier, i.e. checks whether it is already an instance of :class:`heat.core.devices.Device`
    or a string with known device identifier and maps it to a proper ``Device``.

    Parameters
    ----------
    comm : Communication
        The comm to be sanitized

    Raises
    ------
    TypeError
        If the given communication is not the proper type
    """
    if comm is None:
        return get_comm()
    elif isinstance(comm, Communication):
        return comm

    raise TypeError("Unknown communication, must be instance of {}".format(Communication))


def use_comm(comm: Communication = None):
    """
    Sets the globally used default communicator.

    Parameters
    ----------
    comm : Communication or None
        The communication to be set
    """
    global __default_comm
    __default_comm = sanitize_comm(comm)


# import at the end of file to break circular dependencies
from .dndarray import DNDarray<|MERGE_RESOLUTION|>--- conflicted
+++ resolved
@@ -159,10 +159,6 @@
         return self.size > 1
 
     def chunk(
-<<<<<<< HEAD
-        self, shape: Tuple[int], split: int, rank: int = None, w_size: int = None
-    ) -> Tuple[int | Any, Tuple[int | Any, ...], Tuple[slice, ...], bool]:
-=======
         self,
         shape: Tuple[int],
         split: int,
@@ -170,7 +166,6 @@
         w_size: int = None,
         sparse: bool = False,
     ) -> Tuple[int, Tuple[int], Tuple[slice]]:
->>>>>>> edbb62f3
         """
         Calculates the chunk of data that will be assigned to this compute node given a global data shape and a split
         axis.
@@ -190,22 +185,8 @@
         w_size : int, optional
             The MPI world size, defaults to ``self.size``.
             Intended for creating chunk maps without communication
-<<<<<<< HEAD
-
-        Returns
-        -------
-        offset: int
-            the offset in the split dimension, i.e. where that process starts globally
-        local_shape: Tuple(ints)
-            the local shapes on each process
-        slices: Tuple(slices)
-            the slices used to divide the data
-        can_balance: bool
-            True if the number of chunks is more than the number of processes else False
-=======
         sparse : bool, optional
             Specifies whether the array is a sparse matrix
->>>>>>> edbb62f3
         """
         # ensure the split axis is valid, we actually do not need it
         split = sanitize_axis(shape, split)
