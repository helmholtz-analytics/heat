"""
Module implementing the communication layer of HeAT
"""

from __future__ import annotations

import numpy as np
import math
import ctypes
import torch
import warnings
from mpi4py import MPI

from typing import Any, Callable, Optional, List, Tuple, Union

from .stride_tricks import sanitize_axis

from ._config import GPU_AWARE_MPI


class MPIRequest:
    """
    Represents a handle on a non-blocking operation

    Parameters
    ----------
    handle: MPI.Communicator
        Handle for the mpi4py Communicator
    sendbuf: DNDarray or torch.Tensor or Any
        The buffer for the data to be send
    recvbuf: DNDarray or torch.Tensor or Any
        The buffer to the receive data
    tensor: torch.Tensor
        Internal Data
    permutation: Tuple[int,...]
        Permutation of the tensor axes
    """

    def __init__(
        self,
        handle,
        sendbuf: Union[DNDarray, torch.Tensor, Any] = None,
        recvbuf: Union[DNDarray, torch.Tensor, Any] = None,
        tensor: torch.Tensor = None,
        permutation: Tuple[int, ...] = None,
    ):
        self.handle = handle
        self.tensor = tensor
        self.recvbuf = recvbuf
        self.sendbuf = sendbuf
        self.permutation = permutation

    def Wait(self, status: MPI.Status = None):
        """
        Waits for an MPI request to complete
        """
        self.handle.Wait(status)
        if self.tensor is not None and isinstance(self.tensor, torch.Tensor):
            if self.permutation is not None:
                self.recvbuf = self.recvbuf.permute(self.permutation)
        if self.tensor is not None and self.tensor.is_cuda and not GPU_AWARE_MPI:
            self.tensor.copy_(self.recvbuf)

    def __getattr__(self, name: str) -> Callable:
        """
        Default pass-through for the communicator methods.

        Parameters
        ----------
        name : str
            The name of the method to be called.
        """
        return getattr(self.handle, name)


class Communication:
    """
    Base class for Communications (inteded for other backends)
    """

    @staticmethod
    def is_distributed() -> NotImplementedError:
        """
        Whether or not the Communication is distributed
        """
        raise NotImplementedError()

    def __init__(self) -> NotImplementedError:
        raise NotImplementedError()

    def chunk(self, shape, split) -> NotImplementedError:
        """
        Calculates the chunk of data that will be assigned to this compute node given a global data shape and a split
        axis. Returns ``(offset, local_shape, slices)``: the offset in the split dimension, the resulting local shape if the
        global input shape is chunked on the split axis and the chunk slices with respect to the given shape

        Parameters
        ----------
        shape : Tuple[int,...]
            The global shape of the data to be split
        split : int
            The axis along which to chunk the data

        """
        raise NotImplementedError()


class MPICommunication(Communication):
    """
    Class encapsulating all MPI Communication

    Parameters
    ----------
    handle: MPI.Communicator
        Handle for the mpi4py Communicator
    """

    COUNT_LIMIT = torch.iinfo(torch.int32).max

    __mpi_type_mappings = {
        torch.bool: MPI.BOOL,
        torch.uint8: MPI.UNSIGNED_CHAR,
        torch.int8: MPI.SIGNED_CHAR,
        torch.int16: MPI.SHORT,
        torch.int32: MPI.INT,
        torch.int64: MPI.LONG,
        torch.bfloat16: MPI.INT16_T,
        torch.float16: MPI.INT16_T,
        torch.float32: MPI.FLOAT,
        torch.float64: MPI.DOUBLE,
        torch.complex64: MPI.COMPLEX,
        torch.complex128: MPI.DOUBLE_COMPLEX,
    }

    def __init__(self, handle=MPI.COMM_WORLD):
        self.handle = handle
        try:
            self.rank: Optional[int] = handle.Get_rank()
            self.size: Optional[int] = handle.Get_size()
        except MPI.Exception:
            # ranks not within the group will fail with an MPI.Exception, this is expected
            self.rank = None
            self.size = None

    def is_distributed(self) -> bool:
        """
        Determines whether the communicator is distributed, i.e. handles more than one node.
        """
        return self.size > 1

    def chunk(
        self,
        shape: Tuple[int],
        split: int,
        rank: int = None,
        w_size: int = None,
        sparse: bool = False,
    ) -> Tuple[int, Tuple[int], Tuple[slice]]:
        """
        Calculates the chunk of data that will be assigned to this compute node given a global data shape and a split
        axis.
        Returns ``(offset, local_shape, slices)``: the offset in the split dimension, the resulting local shape if the
        global input shape is chunked on the split axis and the chunk slices with respect to the given shape

        Parameters
        ----------
        shape : Tuple[int,...]
            The global shape of the data to be split
        split : int
            The axis along which to chunk the data
        rank : int, optional
            Process for which the chunking is calculated for, defaults to ``self.rank``.
            Intended for creating chunk maps without communication
        w_size : int, optional
            The MPI world size, defaults to ``self.size``.
            Intended for creating chunk maps without communication
        sparse : bool, optional
            Specifies whether the array is a sparse matrix
        """
        # ensure the split axis is valid, we actually do not need it
        split = sanitize_axis(shape, split)
        if split is None:
            return 0, shape, tuple(slice(0, end) for end in shape)
        rank = self.rank if rank is None else rank
        w_size = self.size if w_size is None else w_size
        if not isinstance(rank, int) or not isinstance(w_size, int):
            raise TypeError("rank and size must be integers")

        dims = len(shape)
        size = shape[split]
        chunk = size // w_size
        remainder = size % w_size

        if remainder > rank:
            chunk += 1
            start = rank * chunk
        else:
            start = rank * chunk + remainder
        end = start + chunk

        if sparse:
            return start, end

        return (
            start,
            tuple(shape[i] if i != split else end - start for i in range(dims)),
            tuple(slice(0, shape[i]) if i != split else slice(start, end) for i in range(dims)),
        )

    def counts_displs_shape(
        self, shape: Tuple[int], axis: int
    ) -> Tuple[Tuple[int], Tuple[int], Tuple[int]]:
        """
        Calculates the item counts, displacements and output shape for a variable sized all-to-all MPI-call (e.g.
        ``MPI_Alltoallv``). The passed shape is regularly chunk along the given axis and for all nodes.

        Parameters
        ----------
        shape : Tuple[int,...]
            The object for which to calculate the chunking.
        axis : int
            The axis along which the chunking is performed.

        """
        # the elements send/received by all nodes
        counts = torch.full((self.size,), shape[axis] // self.size)
        counts[: shape[axis] % self.size] += 1

        # the displacements into the buffer
        displs = torch.zeros((self.size,), dtype=counts.dtype)
        torch.cumsum(counts[:-1], out=displs[1:], dim=0)

        # helper that calculates the output shape for a receiving buffer under the assumption all nodes have an equally
        # sized input compared to this node
        output_shape = list(shape)
        output_shape[axis] = self.size * counts[self.rank].item()

        return tuple(counts.tolist()), tuple(displs.tolist()), tuple(output_shape)

    @classmethod
    def mpi_type_of(cls, dtype: torch.dtype) -> MPI.Datatype:
        """Determines the MPI Datatype from the torch dtype.

        Parameters
        ----------
        dtype : torch.dtype
            PyTorch data type
        """
        return cls.__mpi_type_mappings[dtype]

    @classmethod
    def _handle_large_count(cls, mpi_type: MPI.Datatype, elements: int):
        # Uses vector type to get around the MAX_INT limit on certain MPI implementations
        # This is at the moment only applied when sending contiguous data, as the construction of data types to get around non-contiguous data naturally aliviates the problem to a certain extent.
        # Thanks to: J. R. Hammond, A. Schäfer and R. Latham, "To INT_MAX... and Beyond! Exploring Large-Count Support in MPI," 2014 Workshop on Exascale MPI at Supercomputing Conference, New Orleans, LA, USA, 2014, pp. 1-8, doi: 10.1109/ExaMPI.2014.5. keywords: {Vectors;Standards;Libraries;Optimization;Context;Memory management;Open area test sites},
        new_count = elements // cls.COUNT_LIMIT
        left_over = elements % cls.COUNT_LIMIT

        if new_count > cls.COUNT_LIMIT:
            raise ValueError("Tensor is too large")
        vector_type = mpi_type.Create_vector(new_count, cls.COUNT_LIMIT, cls.COUNT_LIMIT)
        if left_over > 0:
            left_over_mpi_type = mpi_type.Create_contiguous(left_over).Commit()
            _, old_type_extent = mpi_type.Get_extent()
            disp = cls.COUNT_LIMIT * new_count * old_type_extent
            struct_type = mpi_type.Create_struct(
                [1, 1], [0, disp], [vector_type, left_over_mpi_type]
            ).Commit()
            vector_type.Free()
            left_over_mpi_type.Free()
            return struct_type, 1
        else:
            return vector_type, 1

    @classmethod
    def mpi_type_and_elements_of(
        cls,
        obj: Union[DNDarray, torch.Tensor],
        counts: Optional[Tuple[int]],
        displs: Tuple[int],
        is_contiguous: Optional[bool],
    ) -> Tuple[MPI.Datatype, Tuple[int, ...]]:
        """
        Determines the MPI data type and number of respective elements for the given tensor (:class:`~heat.core.dndarray.DNDarray`
        or ``torch.Tensor). In case the tensor is contiguous in memory, a native MPI data type can be used.
        Otherwise, a derived data type is automatically constructed using the storage information of the passed object.

        Parameters
        ----------
        obj : DNDarray or torch.Tensor
            The object for which to construct the MPI data type and number of elements
        counts : Tuple[ints,...], optional
            Optional counts arguments for variable MPI-calls (e.g. Alltoallv)
        displs : Tuple[ints,...], optional
            Optional displacements arguments for variable MPI-calls (e.g. Alltoallv)
        is_contiguous: bool
            Information on global contiguity of the memory-distributed object. If `None`, it will be set to local contiguity via ``torch.Tensor.is_contiguous()``.
        # ToDo: The option to explicitely specify the counts and displacements to be send still needs propper implementation
        """
        mpi_type, elements = cls.__mpi_type_mappings[obj.dtype], torch.numel(obj)

        # simple case, contiguous memory can be transmitted as is
        if is_contiguous is None:
            # determine local contiguity
            is_contiguous = obj.is_contiguous()

        if is_contiguous:
            if counts is None:
                if elements > cls.COUNT_LIMIT:
                    return cls._handle_large_count(mpi_type, elements)

                else:
                    return mpi_type, elements
            factor = np.prod(obj.shape[1:], dtype=np.int32)
            return (
                mpi_type,
                (
                    tuple(factor * ele for ele in counts),
                    (tuple(factor * ele for ele in displs)),
                ),
            )

        # non-contiguous memory, e.g. after a transpose, has to be packed in derived MPI types
        elements = obj.shape[0]
        shape = obj.shape[1:]
        strides = [1] * len(shape)
        strides[0] = obj.stride()[-1]
        strides = strides[::-1]
        offsets = [obj.element_size() * stride for stride in obj.stride()[:-1]]

        # chain the types based on the
        for i in range(len(shape) - 1, -1, -1):
            mpi_type = mpi_type.Create_vector(shape[i], 1, strides[i]).Create_resized(0, offsets[i])
            mpi_type.Commit()

        if counts is not None:
            return mpi_type, (counts, displs)

        return mpi_type, elements

    @classmethod
    def as_mpi_memory(cls, obj: torch.Tensor) -> MPI.memory:
        """
        Converts the passed ``torch.Tensor`` into an MPI compatible memory view.

        Parameters
        ----------
        obj : torch.Tensor
            The tensor to be converted into a MPI memory view.
        """
        # TODO: MPI.memory might be depraecated in future versions of mpi4py. The following code might need to be adapted and use MPI.buffer instead.
        nbytes = obj.dtype.itemsize * obj.numel()
        return MPI.memory.fromaddress(obj.data_ptr(), nbytes)

    @classmethod
    def as_buffer(
        cls,
        obj: torch.Tensor,
        counts: Optional[Tuple[int]] = None,
        displs: Optional[Tuple[int]] = None,
        is_contiguous: Optional[bool] = None,
    ) -> List[Union[MPI.memory, Tuple[int, int], MPI.Datatype]]:
        """
        Converts a passed ``torch.Tensor`` into a memory buffer object with associated number of elements and MPI data type.

        Parameters
        ----------
        obj : torch.Tensor
            The object to be converted into a buffer representation.
        counts : Tuple[int,...], optional
            Optional counts arguments for variable MPI-calls (e.g. Alltoallv)
        displs : Tuple[int,...], optional
            Optional displacements arguments for variable MPI-calls (e.g. Alltoallv)
        is_contiguous: bool, optional
            Optional information on global contiguity of the memory-distributed object.
        """
        squ = False
        if not obj.is_contiguous() and obj.ndim == 1:
            # this makes the math work below this function.
            obj.unsqueeze_(-1)
            squ = True

        if counts is not None:
            counts = tuple(int(c) for c in counts)
        if displs is not None:
            displs = tuple(int(d) for d in displs)
        mpi_type, elements = cls.mpi_type_and_elements_of(obj, counts, displs, is_contiguous)
        mpi_mem = cls.as_mpi_memory(obj)
        if squ:
            # the squeeze happens in the mpi_type_and_elements_of function in the case of a
            # non-contiguous 1D tensor. Squeezing it puts the memory back to where it should be
            obj.squeeze_(-1)
        return [mpi_mem, elements, mpi_type]

    def _moveToCompDevice(self, x: torch.Tensor, func: Callable | None) -> torch.Tensor:
        """Moves the torch tensor to the relevant device, in case the function is not compatible with the MPI+GPU library."""
        if x.is_cuda:
            if GPU_AWARE_MPI:
                torch.cuda.synchronize(x.device)
                return x
            else:
                return x.cpu()
        else:
            return x

    def alltoall_sendbuffer(
        self, obj: torch.Tensor
    ) -> List[Union[MPI.memory, Tuple[int, int], MPI.Datatype]]:
        """
        Converts a passed ``torch.Tensor`` into a memory buffer object with associated number of elements and MPI data type.
        XXX: might not work for all MPI stacks. Might require multiple type commits or so

        Parameters
        ----------
        obj: torch.Tensor
             The object to be transformed into a custom MPI datatype
        """
        mpi_type = self.__mpi_type_mappings[obj.dtype]

        nproc = self.size
        shape = obj.shape
        strides = [1] * len(shape)
        strides[-1] = obj.stride()[-1]
        offsets = [0] * len(shape)
        offsets[1:] = [obj.element_size() * stride for stride in obj.stride()[:-1]]

        # Step 1: Wrap along axes > 1 (all axes except send_axis and recv_axis
        for i in range(len(shape) - 1, 1, -1):
            mpi_type = mpi_type.Create_vector(shape[i], 1, strides[i]).Create_resized(0, offsets[i])
            mpi_type.Commit()

        # Step 2: Create Custom sized vector datatypes, according to rank-specific size along send_axis
        # send_elements has nproc entries, defining how many vectors of mpi_type are stacked together for each process to receive along the send_axis
        send_elements = np.full((nproc,), obj.shape[1] // nproc)
        send_elements[: obj.shape[1] % nproc] += 1

        # Create short_Type from the last entry of send_elements
        mpi_short_type = mpi_type.Create_vector(send_elements[-1], 1, strides[1]).Create_resized(
            0, offsets[1]
        )
        mpi_short_type.Commit()
        # Create long_Type from the first entry of send_elements (wraps one more mpi_type vector than short_Type
        mpi_long_type = mpi_type.Create_vector(send_elements[0], 1, strides[1]).Create_resized(
            0, offsets[1]
        )
        mpi_long_type.Commit()

        # Step 3: Pack short_type and long_type along the recv_axis
        mpi_short_type = mpi_short_type.Create_vector(shape[0], 1, strides[0]).Create_resized(
            0, send_elements[-1] * obj.stride()[1] * obj.element_size()
        )
        mpi_short_type.Commit()
        mpi_long_type = mpi_long_type.Create_vector(shape[0], 1, strides[0]).Create_resized(
            0, send_elements[0] * obj.stride()[1] * obj.element_size()
        )
        mpi_long_type.Commit()

        # Step 4: Prepare sencounts, senddispls and sendtypes for alltoallw
        # to each process 1 element (=sendcount) of the custom prepared long or short type will be send
        sendcount = [1] * nproc
        tmp_displs = [0] * nproc
        tmp_displs[1:] = np.cumsum(send_elements[:-1])
        element_size = obj.element_size()
        senddispls = [element_size * obj.stride()[1] * d for d in tmp_displs]
        sendtypes = [mpi_short_type] * nproc
        for i in range(obj.shape[1] % nproc):
            sendtypes[i] = mpi_long_type

        return self.as_mpi_memory(obj), (sendcount, senddispls), sendtypes

    def alltoall_recvbuffer(
        self, obj: torch.Tensor
    ) -> List[Union[MPI.memory, Tuple[int, int], MPI.Datatype]]:
        """
        Converts a passed ``torch.Tensor`` into a memory buffer object with associated number of elements and MPI data type.
        XXX: might not work for all MPI stacks. Might require multiple type commits or so

        Parameters
        ----------
        obj: torch.Tensor
             The object to be transformed into a custom MPI datatype
        """
        mpi_type, _ = self.__mpi_type_mappings[obj.dtype], torch.numel(obj)

        nproc = self.size
        shape = obj.shape[1:]
        strides = [1] * len(shape)
        strides[0] = obj.stride()[-1]
        strides = strides[::-1]
        offsets = [obj.element_size() * stride for stride in obj.stride()[:-1]]

        # Step 1: Wrap along axes > 0 (all axes except recv_axis)
        for i in range(len(shape) - 1, -1, -1):
            mpi_type = mpi_type.Create_vector(shape[i], 1, strides[i]).Create_resized(0, offsets[i])
            mpi_type.Commit()

        # Step 2: Receive blocks along the recv axis
        # Prepare recvcount, senddispls and sendtypes for alltoallw
        recvcount = np.full((nproc,), obj.shape[0] // nproc)
        recvcount[: obj.shape[0] % nproc] += 1
        # size/extent of mpitype = offsets[0]
        tmp_displs = [0] * nproc
        tmp_displs[1:] = np.cumsum(recvcount[:-1])
        recvdispls = [offsets[0] * d for d in tmp_displs]
        recvtypes = [mpi_type] * nproc

        return self.as_mpi_memory(obj), (recvcount, recvdispls), recvtypes

    def Free(self) -> None:
        """
        Free a communicator.
        """
        self.handle.Free()

    def Split(self, color: int = 0, key: int = 0) -> MPICommunication:
        """
        Split communicator by color and key.

        Parameters
        ----------
        color : int, optional
            Determines the new communicator for a process.
        key: int, optional
            Ordering within the new communicator.
        """
        return MPICommunication(self.handle.Split(color, key))

    def Irecv(
        self,
        buf: Union[DNDarray, torch.Tensor, Any],
        source: int = MPI.ANY_SOURCE,
        tag: int = MPI.ANY_TAG,
    ) -> MPIRequest:
        """
        Nonblocking receive

        Parameters
        ----------
        buf: Union[DNDarray, torch.Tensor, Any]
            Buffer address where to place the received message
        source: int, optional
            Rank of source process, that send the message
        tag: int, optional
            A Tag to identify the message
        """
        if isinstance(buf, DNDarray):
            buf = buf.larray
        if not isinstance(buf, torch.Tensor):
            return MPIRequest(self.handle.Irecv(buf, source, tag))

        rbuf = self._moveToCompDevice(buf, self.handle.Irecv)
        return MPIRequest(self.handle.Irecv(self.as_buffer(rbuf), source, tag), None, rbuf, buf)

    Irecv.__doc__ = MPI.Comm.Irecv.__doc__

    def Recv(
        self,
        buf: Union[DNDarray, torch.Tensor, Any],
        source: int = MPI.ANY_SOURCE,
        tag: int = MPI.ANY_TAG,
        status: MPI.Status = None,
    ):
        """
        Blocking receive

        Parameters
        ----------
        buf: Union[DNDarray, torch.Tensor, Any]
            Buffer address where to place the received message
        source: int, optional
            Rank of the source process, that send the message
        tag: int, optional
            A Tag to identify the message
        status: MPI.Status, optional
            Details on the communication
        """
        if isinstance(buf, DNDarray):
            buf = buf.larray
        if not isinstance(buf, torch.Tensor):
            return self.handle.Recv(buf, source, tag, status)

        rbuf = self._moveToCompDevice(buf, self.handle.Recv)
        ret = self.handle.Recv(self.as_buffer(rbuf), source, tag, status)

        if isinstance(buf, torch.Tensor) and buf.is_cuda and not GPU_AWARE_MPI:
            buf.copy_(rbuf)
        return ret

    Recv.__doc__ = MPI.Comm.Recv.__doc__

    def __send_like(
        self, func: Callable, buf: Union[DNDarray, torch.Tensor, Any], dest: int, tag: int
    ) -> Tuple[Optional[Union[DNDarray, torch.Tensor]]]:
        """
        Generic function for sending a message to process with rank "dest"

        Parameters
        ----------
        func: Callable
            The respective MPI sending function
        buf: Union[DNDarray, torch.Tensor, Any]
            Buffer address of the message to be send
        dest: int, optional
            Rank of the destination process, that receives the message
        tag: int, optional
            A Tag to identify the message
        """
        if isinstance(buf, DNDarray):
            buf = buf.larray
        if not isinstance(buf, torch.Tensor):
            return func(buf, dest, tag), None

        # in case of GPUs, the memory has to be copied to host memory if CUDA-aware MPI is not supported
        sbuf = self._moveToCompDevice(buf, func)

        return func(self.as_buffer(sbuf), dest, tag), sbuf

    def Bsend(self, buf: Union[DNDarray, torch.Tensor, Any], dest: int, tag: int = 0):
        """
        Blocking buffered send

        Parameters
        ----------
        buf: Union[DNDarray, torch.Tensor, Any]
            Buffer address of the message to be send
        dest: int, optional
            Index of the destination process, that receives the message
        tag: int, optional
            A Tag to identify the message
        """
        return self.__send_like(self.handle.Bsend, buf, dest, tag)[0]

    Bsend.__doc__ = MPI.Comm.Bsend.__doc__

    def Ibsend(
        self, buf: Union[DNDarray, torch.Tensor, Any], dest: int, tag: int = 0
    ) -> MPIRequest:
        """
        Nonblocking buffered send

        Parameters
        ----------
        buf: Union[DNDarray, torch.Tensor, Any]
            Buffer address of the message to be send
        dest: int, optional
            Rank of the destination process, that receives the message
        tag: int, optional
            A Tag to identify the message
        """
        return MPIRequest(*self.__send_like(self.handle.Ibsend, buf, dest, tag))

    Ibsend.__doc__ = MPI.Comm.Ibsend.__doc__

    def Irsend(
        self, buf: Union[DNDarray, torch.Tensor, Any], dest: int, tag: int = 0
    ) -> MPIRequest:
        """
        Nonblocking ready send

        Parameters
        ----------
        buf: Union[DNDarray, torch.Tensor, Any]
            Buffer address of the message to be send
        dest: int, optional
            Rank of the destination process, that receives the message
        tag: int, optional
            A Tag to identify the message
        """
        return MPIRequest(*self.__send_like(self.handle.Irsend, buf, dest, tag))

    Irsend.__doc__ = MPI.Comm.Irsend.__doc__

    def Isend(self, buf: Union[DNDarray, torch.Tensor, Any], dest: int, tag: int = 0) -> MPIRequest:
        """
        Nonblocking send

        Parameters
        ----------
        buf: Union[DNDarray, torch.Tensor, Any]
            Buffer address of the message to be send
        dest: int, optional
            Rank of the destination process, that receives the message
        tag: int, optional
            A Tag to identify the message
        """
        return MPIRequest(*self.__send_like(self.handle.Isend, buf, dest, tag))

    Isend.__doc__ = MPI.Comm.Isend.__doc__

    def Issend(
        self, buf: Union[DNDarray, torch.Tensor, Any], dest: int, tag: int = 0
    ) -> MPIRequest:
        """
        Nonblocking synchronous send

        Parameters
        ----------
        buf: Union[DNDarray, torch.Tensor, Any]
            Buffer address of the message to be send
        dest: int, optional
            Rank of the destination process, that receives the message
        tag: int, optional
            A Tag to identify the message
        """
        return MPIRequest(*self.__send_like(self.handle.Issend, buf, dest, tag))

    Issend.__doc__ = MPI.Comm.Issend.__doc__

    def Rsend(self, buf: Union[DNDarray, torch.Tensor, Any], dest: int, tag: int = 0):
        """
        Blocking ready send

        Parameters
        ----------
        buf: Union[DNDarray, torch.Tensor, Any]
            Buffer address of the message to be send
        dest: int, optional
            Rank of the destination process, that receives the message
        tag: int, optional
            A Tag to identify the message
        """
        return self.__send_like(self.handle.Rsend, buf, dest, tag)[0]

    Rsend.__doc__ = MPI.Comm.Rsend.__doc__

    def Ssend(self, buf: Union[DNDarray, torch.Tensor, Any], dest: int, tag: int = 0):
        """
        Blocking synchronous send

        Parameters
        ----------
        buf: Union[DNDarray, torch.Tensor, Any]
            Buffer address of the message to be send
        dest: int, optional
            Rank of the destination process, that receives the message
        tag: int, optional
            A Tag to identify the message
        """
        return self.__send_like(self.handle.Ssend, buf, dest, tag)[0]

    Ssend.__doc__ = MPI.Comm.Ssend.__doc__

    def Send(self, buf: Union[DNDarray, torch.Tensor, Any], dest: int, tag: int = 0):
        """
        Blocking send

        Parameters
        ----------
        buf: Union[DNDarray, torch.Tensor, Any]
            Buffer address of the message to be send
        dest: int, optional
            Rank of the destination process, that receives the message
        tag: int, optional
            A Tag to identify the message
        """
        return self.__send_like(self.handle.Send, buf, dest, tag)[0]

    Send.__doc__ = MPI.Comm.Send.__doc__

    def __broadcast_like(
        self, func: Callable, buf: Union[DNDarray, torch.Tensor, Any], root: int
    ) -> Tuple[Optional[DNDarray, torch.Tensor]]:
        """
        Generic function for broadcasting a message from the process with rank "root" to all other processes of the
        communicator

        Parameters
        ----------
        func: Callable
            The respective MPI broadcast function
        buf: Union[DNDarray, torch.Tensor, Any]
            Buffer address of the message to be broadcasted
        root: int
            Rank of the root process, that broadcasts the message
        """
        # unpack the buffer if it is a HeAT tensor
        if isinstance(buf, DNDarray):
            buf = buf.larray
        # convert torch tensors to MPI memory buffers
        if not isinstance(buf, torch.Tensor):
            return func(buf, root), None, None, None

        srbuf = self._moveToCompDevice(buf, func)

        return func(self.as_buffer(srbuf), root), srbuf, srbuf, buf

    def Bcast(self, buf: Union[DNDarray, torch.Tensor, Any], root: int = 0) -> None:
        """
        Blocking Broadcast

        Parameters
        ----------
        buf: Union[DNDarray, torch.Tensor, Any]
            Buffer address of the message to be broadcasted
        root: int
            Rank of the root process, that broadcasts the message
        """
        ret, sbuf, rbuf, buf = self.__broadcast_like(self.handle.Bcast, buf, root)
        if buf is not None and isinstance(buf, torch.Tensor) and buf.is_cuda and not GPU_AWARE_MPI:
            buf.copy_(rbuf)
        return ret

    Bcast.__doc__ = MPI.Comm.Bcast.__doc__

    def Ibcast(self, buf: Union[DNDarray, torch.Tensor, Any], root: int = 0) -> MPIRequest:
        """
        Nonblocking Broadcast

        Parameters
        ----------
        buf: Union[DNDarray, torch.Tensor, Any]
            Buffer address of the message to be broadcasted
        root: int
            Rank of the root process, that broadcasts the message
        """
        return MPIRequest(*self.__broadcast_like(self.handle.Ibcast, buf, root))

    Ibcast.__doc__ = MPI.Comm.Ibcast.__doc__

    def __derived_op(
        self, tensor: torch.Tensor, datatype: MPI.Datatype, operation: MPI.Op
    ) -> Callable[[MPI.memory, MPI.memory, MPI.Datatype], None]:
        # Based from this conversation on the internet: https://groups.google.com/g/mpi4py/c/UkDT_9pp4V4?pli=1
        shape = tensor.shape
        dtype = tensor.dtype
        stride = tensor.stride()
        offset = tensor.storage_offset()
        count = tensor.numel()

        mpiOp2torch = {
            MPI.SUM.handle: torch.add,
            MPI.PROD.handle: torch.mul,
            MPI.MIN.handle: torch.min,
            MPI.MAX.handle: torch.max,
            MPI.LAND.handle: torch.logical_and,
            MPI.LOR.handle: torch.logical_or,
            MPI.LXOR.handle: torch.logical_xor,
            MPI.BAND.handle: torch.bitwise_and,
            MPI.BOR.handle: torch.bitwise_or,
            MPI.BXOR.handle: torch.bitwise_xor,
            # MPI.MINLOC.handle: torch.argmin, Not supported, seems to be an invalid inplace operation
            # MPI.MAXLOC.handle: torch.argmax
        }
        mpiDtype2Ctype = {
            torch.bool: ctypes.c_bool,
            torch.uint8: ctypes.c_uint8,
            torch.uint16: ctypes.c_uint16,
            torch.uint32: ctypes.c_uint32,
            torch.uint64: ctypes.c_uint64,
            torch.int8: ctypes.c_int8,
            torch.int16: ctypes.c_int16,
            torch.int32: ctypes.c_int32,
            torch.int64: ctypes.c_int64,
            torch.float32: ctypes.c_float,
            torch.float64: ctypes.c_double,
            torch.complex64: ctypes.c_double,
            torch.complex128: ctypes.c_longdouble,
        }
        ctype_size = mpiDtype2Ctype[dtype]
        torch_op = mpiOp2torch[operation.handle]

        def op(sendbuf: MPI.memory, recvbuf: MPI.memory, datatype):
            send_arr = (ctype_size * (count + offset)).from_address(sendbuf.address)
            recv_arr = (ctype_size * (count + offset)).from_address(recvbuf.address)

            send_tensor = torch.as_strided(
                torch.frombuffer(send_arr, dtype=dtype, count=count, offset=offset), shape, stride
            )
            recv_tensor = torch.as_strided(
                torch.frombuffer(recv_arr, dtype=dtype, count=count, offset=offset), shape, stride
            )
            torch_op(send_tensor, recv_tensor, out=recv_tensor)

        op = MPI.Op.Create(op)

        return op

    def __reduce_like(
        self,
        func: Callable,
        sendbuf: Union[DNDarray, torch.Tensor, Any],
        recvbuf: Union[DNDarray, torch.Tensor, Any],
        op: MPI.Op,
        *args: Any,
        **kwargs: Any,
    ) -> Tuple[Optional[DNDarray, torch.Tensor]]:
        """
        Generic function for reduction operations.

        Parameters
        ----------
        func: Callable
            The respective MPI reduction operation
        sendbuf: Union[DNDarray, torch.Tensor, Any]
            Buffer address of the send message
        recvbuf: Union[DNDarray, torch.Tensor, Any]
            Buffer address where to store the result of the reduction
        op: MPI.Op
            Operation to apply during the reduction.
        *args: Any
            Additional positional arguments to be passed to the function
        **kwargs: Any
            Additional keyword arguments to be passed to the function

        """
        sbuf = None
        rbuf = None
        buf = None
        # unpack the send buffer if it is a HeAT tensor
        if isinstance(sendbuf, DNDarray):
            sendbuf = sendbuf.larray
        # unpack the receive buffer if it is a HeAT tensor
        if isinstance(recvbuf, DNDarray):
            recvbuf = recvbuf.larray

        # harmonize the input and output buffers
        # MPI requires send and receive buffers to be of same type and length. If the torch tensors are either not both
        # contiguous or differently strided, they have to be made matching (if possible) first.
        if sendbuf is not MPI.IN_PLACE:
            # Send and recv buffer need the same number of elements.
            if sendbuf.numel() != recvbuf.numel():
                raise ValueError("Send and recv buffers need the same number of elements.")

            # Stride and offset should be the same to create the same datatype and operation. If they differ, they should be made contiguous (at the expense of memory)
            if (
                sendbuf.stride() != recvbuf.stride()
                or sendbuf.storage_offset() != recvbuf.storage_offset()
            ):
                if not sendbuf.is_contiguous():
                    tmp = sendbuf.contiguous()
                    try:
                        sendbuf.set_(
                            tmp.untyped_storage(),
                            tmp.storage_offset(),
                            size=tmp.shape,
                            stride=tmp.stride(),
                        )
                    except AttributeError:
                        sendbuf.set_(
                            tmp.storage(), tmp.storage_offset(), size=tmp.shape, stride=tmp.stride()
                        )
                if not recvbuf.is_contiguous():
                    tmp = recvbuf.contiguous()
                    try:
                        recvbuf.set_(
                            tmp.untyped_storage(),
                            tmp.storage_offset(),
                            size=tmp.shape,
                            stride=tmp.stride(),
                        )
                    except AttributeError:
                        recvbuf.set_(
                            tmp.storage(), tmp.storage_offset(), size=tmp.shape, stride=tmp.stride()
                        )

        derived_op_flag = False
        if isinstance(recvbuf, torch.Tensor):
            # Datatype and count shall be derived from the recv buffer, and applied to both, as they should match after the last code block
            buf = recvbuf
            rbuf = self._moveToCompDevice(buf, func)
            recvbuf: Tuple[MPI.memory, int, MPI.Datatype] = self.as_buffer(rbuf, is_contiguous=True)
            if not recvbuf[2].is_predefined:
                # If using a derived datatype, we need to define the reduce operation to be able to handle the it.
                derived_op = self.__derived_op(rbuf, recvbuf[2], op)
                op = derived_op
                derived_op_flag = True

        if isinstance(sendbuf, torch.Tensor):
            sbuf = self._moveToCompDevice(sendbuf, func)
            sendbuf = (self.as_mpi_memory(sbuf), recvbuf[1], recvbuf[2])

        # perform the actual reduction operation
        result = func(sendbuf, recvbuf, op, *args, **kwargs)
        if derived_op_flag:
            op.Free()
        return result, sbuf, rbuf, buf

    def Allreduce(
        self,
        sendbuf: Union[DNDarray, torch.Tensor, Any],
        recvbuf: Union[DNDarray, torch.Tensor, Any],
        op: MPI.Op = MPI.SUM,
    ):
        """
        Combines values from all processes and distributes the result back to all processes

        Parameters
        ----------
        sendbuf: Union[DNDarray, torch.Tensor, Any]
            Buffer address of the send message
        recvbuf: Union[DNDarray, torch.Tensor, Any]
            Buffer address where to store the result of the reduction
        op: MPI.Op
            The operation to perform upon reduction
        """
        ret, sbuf, rbuf, buf = self.__reduce_like(self.handle.Allreduce, sendbuf, recvbuf, op)
        if buf is not None and isinstance(buf, torch.Tensor) and buf.is_cuda and not GPU_AWARE_MPI:
            buf.copy_(rbuf)
        return ret

    Allreduce.__doc__ = MPI.Comm.Allreduce.__doc__

    def Exscan(
        self,
        sendbuf: Union[DNDarray, torch.Tensor, Any],
        recvbuf: Union[DNDarray, torch.Tensor, Any],
        op: MPI.Op = MPI.SUM,
    ):
        """
        Computes the exclusive scan (partial reductions) of data on a collection of processes

        Parameters
        ----------
        sendbuf: Union[DNDarray, torch.Tensor, Any]
            Buffer address of the send message
        recvbuf: Union[DNDarray, torch.Tensor, Any]
            Buffer address where to store the result of the reduction
        op: MPI.Op
            The operation to perform upon reduction
        """
        ret, sbuf, rbuf, buf = self.__reduce_like(self.handle.Exscan, sendbuf, recvbuf, op)
        if buf is not None and isinstance(buf, torch.Tensor) and buf.is_cuda and not GPU_AWARE_MPI:
            buf.copy_(rbuf)
        return ret

    Exscan.__doc__ = MPI.COMM_WORLD.Exscan.__doc__

    def Iallreduce(
        self,
        sendbuf: Union[DNDarray, torch.Tensor, Any],
        recvbuf: Union[DNDarray, torch.Tensor, Any],
        op: MPI.Op = MPI.SUM,
    ) -> MPIRequest:
        """
        Nonblocking allreduce reducing values on all processes to a single value

        Parameters
        ----------
        sendbuf: Union[DNDarray, torch.Tensor, Any]
            Buffer address of the send message
        recvbuf: Union[DNDarray, torch.Tensor, Any]
            Buffer address where to store the result of the reduction
        op: MPI.Op
            The operation to perform upon reduction
        """
        return MPIRequest(*self.__reduce_like(self.handle.Iallreduce, sendbuf, recvbuf, op))

    Iallreduce.__doc__ = MPI.Comm.Iallreduce.__doc__

    def Iexscan(
        self,
        sendbuf: Union[DNDarray, torch.Tensor, Any],
        recvbuf: Union[DNDarray, torch.Tensor, Any],
        op: MPI.Op = MPI.SUM,
    ) -> MPIRequest:
        """
        Nonblocking Exscan

        Parameters
        ----------
        sendbuf: Union[DNDarray, torch.Tensor, Any]
            Buffer address of the send message
        recvbuf: Union[DNDarray, torch.Tensor, Any]
            Buffer address where to store the result of the reduction
        op: MPI.Op
            The operation to perform upon reduction
        """
        return MPIRequest(*self.__reduce_like(self.handle.Iexscan, sendbuf, recvbuf, op))

    Iexscan.__doc__ = MPI.COMM_WORLD.Iexscan.__doc__

    def Iscan(
        self,
        sendbuf: Union[DNDarray, torch.Tensor, Any],
        recvbuf: Union[DNDarray, torch.Tensor, Any],
        op: MPI.Op = MPI.SUM,
    ) -> MPIRequest:
        """
        Nonblocking Scan

        Parameters
        ----------
        sendbuf: Union[DNDarray, torch.Tensor, Any]
            Buffer address of the send message
        recvbuf: Union[DNDarray, torch.Tensor, Any]
            Buffer address where to store the result of the reduction
        op: MPI.Op
            The operation to perform upon reduction
        """
        return MPIRequest(*self.__reduce_like(self.handle.Iscan, sendbuf, recvbuf, op))

    Iscan.__doc__ = MPI.COMM_WORLD.Iscan.__doc__

    def Ireduce(
        self,
        sendbuf: Union[DNDarray, torch.Tensor, Any],
        recvbuf: Union[DNDarray, torch.Tensor, Any],
        op: MPI.Op = MPI.SUM,
        root: int = 0,
    ) -> MPIRequest:
        """
        Nonblocking reduction operation

        Parameters
        ----------
        sendbuf: Union[DNDarray, torch.Tensor, Any]
            Buffer address of the send message
        recvbuf: Union[DNDarray, torch.Tensor, Any]
            Buffer address where to store the result of the reduction
        op: MPI.Op
            The operation to perform upon reduction
        root: int
            Rank of the root process
        """
        return MPIRequest(*self.__reduce_like(self.handle.Ireduce, sendbuf, recvbuf, op, root))

    Ireduce.__doc__ = MPI.Comm.Ireduce.__doc__

    def Reduce(
        self,
        sendbuf: Union[DNDarray, torch.Tensor, Any],
        recvbuf: Union[DNDarray, torch.Tensor, Any],
        op: MPI.Op = MPI.SUM,
        root: int = 0,
    ):
        """
        Reduce values from all processes to a single value on process "root"

        Parameters
        ----------
        sendbuf: Union[DNDarray, torch.Tensor, Any]
            Buffer address of the send message
        recvbuf: Union[DNDarray, torch.Tensor, Any]
            Buffer address where to store the result of the reduction
        op: MPI.Op
            The operation to perform upon reduction
        root: int
            Rank of the root process
        """
        ret, sbuf, rbuf, buf = self.__reduce_like(self.handle.Reduce, sendbuf, recvbuf, op, root)
        if buf is not None and isinstance(buf, torch.Tensor) and buf.is_cuda and not GPU_AWARE_MPI:
            buf.copy_(rbuf)
        return ret

    Reduce.__doc__ = MPI.Comm.Reduce.__doc__

    def Scan(
        self,
        sendbuf: Union[DNDarray, torch.Tensor, Any],
        recvbuf: Union[DNDarray, torch.Tensor, Any],
        op: MPI.Op = MPI.SUM,
    ):
        """
        Computes the scan (partial reductions) of data on a collection of processes in a nonblocking way

        Parameters
        ----------
        sendbuf: Union[DNDarray, torch.Tensor, Any]
            Buffer address of the send message
        recvbuf: Union[DNDarray, torch.Tensor, Any]
            Buffer address where to store the result of the reduction
        op: MPI.Op
            The operation to perform upon reduction
        """
        ret, sbuf, rbuf, buf = self.__reduce_like(self.handle.Scan, sendbuf, recvbuf, op)
        if buf is not None and isinstance(buf, torch.Tensor) and buf.is_cuda and not GPU_AWARE_MPI:
            buf.copy_(rbuf)
        return ret

    Scan.__doc__ = MPI.COMM_WORLD.Scan.__doc__

    def __allgather_like(
        self,
        func: Callable,
        sendbuf: Union[DNDarray, torch.Tensor, Any],
        recvbuf: Union[DNDarray, torch.Tensor, Any],
        axis: int,
        **kwargs,
    ):
        """
        Generic function for allgather operations.

        Parameters
        ----------
        func: Callable
            Type of MPI Allgather function (i.e. allgather, allgatherv, iallgather)
        sendbuf: Union[DNDarray, torch.Tensor, Any]
            Buffer address of the send message
        recvbuf: Union[DNDarray, torch.Tensor, Any]
            Buffer address where to store the result
        axis: int
            Concatenation axis: The axis along which ``sendbuf`` is packed and along which ``recvbuf`` puts together individual chunks
        **kwargs
            Extra arguments to be passed to the function.
        """
        # dummy allocation for *v calls
        # ToDO: Propper implementation of usage
        send_counts, send_displs, recv_counts, recv_displs = None, None, None, None

        # unpack the send buffer
        if isinstance(sendbuf, tuple):
            sendbuf, send_counts, send_displs = sendbuf
        if isinstance(sendbuf, DNDarray):
            sendbuf = sendbuf.larray
        if not isinstance(sendbuf, torch.Tensor) and axis != 0:
            raise TypeError(
                f"sendbuf of type {type(sendbuf)} does not support concatenation axis != 0"
            )
        # unpack the receive buffer
        if isinstance(recvbuf, tuple):
            recvbuf, recv_counts, recv_displs = recvbuf
        if isinstance(recvbuf, DNDarray):
            recvbuf = recvbuf.larray
        if not isinstance(recvbuf, torch.Tensor) and axis != 0:
            raise TypeError(
                f"recvbuf of type {type(recvbuf)} does not support concatenation axis != 0"
            )

        # keep a reference to the original buffer object
        original_recvbuf = recvbuf
        sbuf_is_contiguous, rbuf_is_contiguous = None, None
        # permute the send_axis order so that the split send_axis is the first to be transmitted
        if axis != 0:
            send_axis_permutation = list(range(sendbuf.ndimension()))
            send_axis_permutation[0], send_axis_permutation[axis] = axis, 0
            sendbuf = sendbuf.permute(*send_axis_permutation)
            sbuf_is_contiguous = False

            recv_axis_permutation = list(range(recvbuf.ndimension()))
            recv_axis_permutation[0], recv_axis_permutation[axis] = axis, 0
            recvbuf = recvbuf.permute(*recv_axis_permutation)
            rbuf_is_contiguous = False
        else:
            recv_axis_permutation = None

        if isinstance(sendbuf, torch.Tensor):
            sbuf = self._moveToCompDevice(sendbuf, func)
            mpi_sendbuf = self.as_buffer(sbuf, send_counts, send_displs, sbuf_is_contiguous)
            if send_counts is not None:
                mpi_sendbuf[1] = mpi_sendbuf[1][0][self.rank]
        else:
            sbuf = sendbuf
            mpi_sendbuf = sendbuf

        if isinstance(recvbuf, torch.Tensor):
            rbuf = self._moveToCompDevice(recvbuf, func)
            mpi_recvbuf = self.as_buffer(rbuf, recv_counts, recv_displs, rbuf_is_contiguous)
            if recv_counts is None:
                mpi_recvbuf[1] //= self.size
        else:
            rbuf = recvbuf
            mpi_recvbuf = recvbuf

        # perform the scatter operation
        exit_code = func(mpi_sendbuf, mpi_recvbuf, **kwargs)
        return exit_code, sbuf, rbuf, original_recvbuf, recv_axis_permutation

    def Allgather(
        self,
        sendbuf: Union[DNDarray, torch.Tensor, Any],
        recvbuf: Union[DNDarray, torch.Tensor, Any],
        recv_axis: int = 0,
    ):
        """
        Gathers data from all tasks and distribute the combined data to all tasks

        Parameters
        ----------
        sendbuf: Union[DNDarray, torch.Tensor, Any]
            Buffer address of the send message
        recvbuf: Union[DNDarray, torch.Tensor, Any]
            Buffer address where to store the result
        recv_axis: int
            Concatenation axis: The axis along which ``sendbuf`` is packed and along which ``recvbuf`` puts together individual chunks
        """
        ret, sbuf, rbuf, buf, permutation = self.__allgather_like(
            self.handle.Allgather, sendbuf, recvbuf, recv_axis
        )
        if buf is not None and isinstance(buf, torch.Tensor) and permutation is not None:
            rbuf = rbuf.permute(permutation)
        if isinstance(buf, torch.Tensor) and buf.is_cuda and not GPU_AWARE_MPI:
            buf.copy_(rbuf)
        return ret

    Allgather.__doc__ = MPI.Comm.Allgather.__doc__

    def Allgatherv(
        self,
        sendbuf: Union[DNDarray, torch.Tensor, Any],
        recvbuf: Union[DNDarray, torch.Tensor, Any],
        recv_axis: int = 0,
    ):
        """
        v-call of Allgather: Each process may contribute a different amount of data.

        Parameters
        ----------
        sendbuf: Union[DNDarray, torch.Tensor, Any]
            Buffer address of the send message
        recvbuf: Union[DNDarray, torch.Tensor, Any]
            Buffer address where to store the result
        recv_axis: int
            Concatenation axis: The axis along which ``sendbuf`` is packed and along which ``recvbuf`` puts together individual chunks
        """
        ret, sbuf, rbuf, buf, permutation = self.__allgather_like(
            self.handle.Allgatherv, sendbuf, recvbuf, recv_axis
        )
        if buf is not None and isinstance(buf, torch.Tensor) and permutation is not None:
            rbuf = rbuf.permute(permutation)
        if isinstance(buf, torch.Tensor) and buf.is_cuda and not GPU_AWARE_MPI:
            buf.copy_(rbuf)
        return ret

    Allgatherv.__doc__ = MPI.Comm.Allgatherv.__doc__

    def Iallgather(
        self,
        sendbuf: Union[DNDarray, torch.Tensor, Any],
        recvbuf: Union[DNDarray, torch.Tensor, Any],
        recv_axis: int = 0,
    ) -> MPIRequest:
        """
        Nonblocking Allgather.

        Parameters
        ----------
        sendbuf: Union[DNDarray, torch.Tensor, Any]
            Buffer address of the send message
        recvbuf: Union[DNDarray, torch.Tensor, Any]
            Buffer address where to store the result
        recv_axis: int
            Concatenation axis: The axis along which ``sendbuf`` is packed and along which ``recvbuf`` puts together individual chunks
        """
        return MPIRequest(
            *self.__allgather_like(self.handle.Iallgather, sendbuf, recvbuf, recv_axis)
        )

    Iallgather.__doc__ = MPI.Comm.Iallgather.__doc__

    def Iallgatherv(
        self,
        sendbuf: Union[DNDarray, torch.Tensor, Any],
        recvbuf: Union[DNDarray, torch.Tensor, Any],
        recv_axis: int = 0,
    ):
        """
        Nonblocking v-call of Allgather: Each process may contribute a different amount of data.

        Parameters
        ----------
        sendbuf: Union[DNDarray, torch.Tensor, Any]
            Buffer address of the send message
        recvbuf: Union[DNDarray, torch.Tensor, Any]
            Buffer address where to store the result
        recv_axis: int
            Concatenation axis: The axis along which ``sendbuf`` is packed and along which ``recvbuf`` puts together individual chunks
        """
        return MPIRequest(
            *self.__allgather_like(self.handle.Iallgatherv, sendbuf, recvbuf, recv_axis)
        )

    Iallgatherv.__doc__ = MPI.Comm.Iallgatherv.__doc__

    def __alltoall_like(
        self,
        func: Callable,
        sendbuf: Union[DNDarray, torch.Tensor, Any],
        recvbuf: Union[DNDarray, torch.Tensor, Any],
        send_axis: int,
        recv_axis: int,
        **kwargs,
    ):
        """
        Generic function for alltoall operations.

        Parameters
        ----------
        func: Callable
            Specific alltoall function
        sendbuf: Union[DNDarray, torch.Tensor, Any]
            Buffer address of the send message
        recvbuf: Union[DNDarray, torch.Tensor, Any]
            Buffer address where to store the result
        send_axis: int
            Future split axis, along which data blocks will be created that will be send to individual ranks

                - if ``send_axis==recv_axis``, an error will be thrown
                - if ``send_axis`` or ``recv_axis`` are ``None``, an error will be thrown
        recv_axis: int
            Prior split axis, along which blocks are received from the individual ranks
        **kwargs
            Extra arguments to be passed to the function.
        """
        if send_axis is None:
            raise NotImplementedError(
                f"AllToAll needs send_axis and recv_axis to be specified but was send_axis = {send_axis}, recv_axis = {recv_axis}. Please set send_axis and recv_axis"
            )
        # align the output buffer in the same way as the input buffer by default
        if recv_axis is None:
            recv_axis = send_axis

        # dummy allocation for *v calls
        send_counts, send_displs, recv_counts, recv_displs = None, None, None, None

        # unpack the send buffer
        if isinstance(sendbuf, tuple):
            sendbuf, send_counts, send_displs = sendbuf
        if isinstance(sendbuf, DNDarray):
            sendbuf = sendbuf.larray
        if not isinstance(sendbuf, torch.Tensor) and send_axis != 0:
            raise TypeError(f"sendbuf of type {type(sendbuf)} does not support send_axis != 0")

        # unpack the receive buffer
        if isinstance(recvbuf, tuple):
            recvbuf, recv_counts, recv_displs = recvbuf
        if isinstance(recvbuf, DNDarray):
            recvbuf = recvbuf.larray
        if not isinstance(recvbuf, torch.Tensor) and send_axis != 0:
            raise TypeError(f"recvbuf of type {type(recvbuf)} does not support send_axis != 0")

        # keep a reference to the original buffer object
        original_recvbuf = recvbuf

        # Simple case, contiguous buffers can be transmitted as is
        if send_axis < 2 and recv_axis < 2:
            send_axis_permutation = list(range(recvbuf.ndimension()))
            recv_axis_permutation = list(range(recvbuf.ndimension()))

            # Minimal Fix; Could possibly be improved when reworking counts, displs algorithmics
            if self.size > 1:
                send_axis_permutation[0], send_axis_permutation[send_axis] = (send_axis, 0)
                recv_axis_permutation[0], recv_axis_permutation[recv_axis] = (recv_axis, 0)

            else:
                recv_counts = send_counts

            sendbuf = sendbuf.permute(*send_axis_permutation)
            recvbuf = recvbuf.permute(*recv_axis_permutation)

            # prepare buffer objects
            sbuf = self._moveToCompDevice(sendbuf, func)
            mpi_sendbuf = self.as_buffer(sbuf, send_counts, send_displs)
            if send_counts is None:
                mpi_sendbuf[1] //= self.size

            rbuf = self._moveToCompDevice(recvbuf, func)
            mpi_recvbuf = self.as_buffer(rbuf, recv_counts, recv_displs)
            if recv_counts is None:
                mpi_recvbuf[1] //= self.size

            # perform the scatter operation
            exit_code = func(mpi_sendbuf, mpi_recvbuf, **kwargs)
        # slightly more difficult situation, send and receive buffer need custom datatype preparation;
        # operation is performed via alltoallw
        else:
            if recv_axis == send_axis:
                raise NotImplementedError(
                    "AllToAll for same axes not supported. Please choose send_axis and recv_axis to be different."
                )

            # Send_axis-Permutation: [recv_axis, send_axis, rest ...]
            axis_permutation = list(range(recvbuf.ndimension()))
            if send_axis == 0:
                axis_permutation[1], axis_permutation[send_axis] = send_axis, 1
                axis_permutation[recv_axis] = axis_permutation[0]
                axis_permutation[0] = recv_axis

            else:
                axis_permutation[0], axis_permutation[recv_axis] = recv_axis, 0
                axis_permutation[send_axis] = axis_permutation[1]
                axis_permutation[1] = send_axis

            sendbuf = sendbuf.permute(*axis_permutation)
            recvbuf = recvbuf.permute(*axis_permutation)

            # prepare buffer objects
            sbuf = self._moveToCompDevice(sendbuf, func)
            rbuf = self._moveToCompDevice(recvbuf, func)
            mpi_sendbuf = self.alltoall_sendbuffer(sbuf)
            mpi_recvbuf = self.alltoall_recvbuffer(rbuf)

            exit_code = self.handle.Alltoallw(mpi_sendbuf, mpi_recvbuf, **kwargs)
            # original_recvbuf.set_(recvbuf.untyped_storage(), recvbuf.storage_offset(), original_recvbuf.shape, original_recvbuf.stride())
            recv_axis_permutation = list(np.argsort(np.array(axis_permutation)))

        return exit_code, sbuf, rbuf, original_recvbuf, recv_axis_permutation

    def Alltoall(
        self,
        sendbuf: Union[DNDarray, torch.Tensor, Any],
        recvbuf: Union[DNDarray, torch.Tensor, Any],
        send_axis: int = 0,
        recv_axis: int = None,
    ):
        """
        All processes send data to all processes: The jth block sent from process i is received by process j and is
        placed in the ith block of recvbuf.

        Parameters
        ----------
        sendbuf: Union[DNDarray, torch.Tensor, Any]
            Buffer address of the send message
        recvbuf: Union[DNDarray, torch.Tensor, Any]
            Buffer address where to store the result
        send_axis: int
            Future split axis, along which data blocks will be created that will be send to individual ranks

                - if ``send_axis==recv_axis``, an error will be thrown
                - if ``send_axis`` or ``recv_axis`` are ``None``, an error will be thrown
        recv_axis: int
            Prior split axis, along which blocks are received from the individual ranks
        """
        ret, sbuf, rbuf, buf, permutation = self.__alltoall_like(
            self.handle.Alltoall, sendbuf, recvbuf, send_axis, recv_axis
        )
        if buf is not None and isinstance(buf, torch.Tensor) and permutation is not None:
            rbuf = rbuf.permute(permutation)
        if isinstance(buf, torch.Tensor) and buf.is_cuda and not GPU_AWARE_MPI:
            buf.copy_(rbuf)
        return ret

    Alltoall.__doc__ = MPI.Comm.Alltoall.__doc__

    def Alltoallv(
        self,
        sendbuf: Union[DNDarray, torch.Tensor, Any],
        recvbuf: Union[DNDarray, torch.Tensor, Any],
        send_axis: int = 0,
        recv_axis: int = None,
    ):
        """
        v-call of Alltoall: All processes send different amount of data to, and receive different amount of data
        from, all processes

        Parameters
        ----------
        sendbuf: Union[DNDarray, torch.Tensor, Any]
            Buffer address of the send message
        recvbuf: Union[DNDarray, torch.Tensor, Any]
            Buffer address where to store the result
        send_axis: int
            Future split axis, along which data blocks will be created that will be send to individual ranks

                - if ``send_axis==recv_axis``, an error will be thrown
                - if ``send_axis`` or ``recv_axis`` are ``None``, an error will be thrown
        recv_axis: int
            Prior split axis, along which blocks are received from the individual ranks
        """
        ret, sbuf, rbuf, buf, permutation = self.__alltoall_like(
            self.handle.Alltoallv, sendbuf, recvbuf, send_axis, recv_axis
        )
        if buf is not None and isinstance(buf, torch.Tensor) and permutation is not None:
            rbuf = rbuf.permute(permutation)
        if isinstance(buf, torch.Tensor) and buf.is_cuda and not GPU_AWARE_MPI:
            buf.copy_(rbuf)
        return ret

    Alltoallv.__doc__ = MPI.Comm.Alltoallv.__doc__

    def Alltoallw(
        self,
        sendbuf: Union[DNDarray, torch.Tensor, Any],
        recvbuf: Union[DNDarray, torch.Tensor, Any],
    ):
        """
        Generalized All-to-All communication allowing different counts, displacements and datatypes for each partner. See MPI standard for more information.

        Parameters
        ----------
        sendbuf: Union[DNDarray, torch.Tensor, Any]
            Buffer address of the send message. The buffer is expected to be a tuple of the form (buffer, (counts, displacements), subarray_params_list), where subarray_params_list is a list of tuples of the form (lshape, subsizes, substarts).
        recvbuf: Union[DNDarray, torch.Tensor, Any]
            Buffer address where to store the result. The buffer is expected to be a tuple of the form (buffer, (counts, displacements), subarray_params_list), where subarray_params_list is a list of tuples of the form (lshape, subsizes, substarts).

        """
        # Unpack sendbuffer information
        sendbuf_tensor, (send_counts, send_displs), subarray_params_list = sendbuf
        sendbuf = self._moveToCompDevice(sendbuf_tensor, self.handle.Alltoallw)

        is_contiguous = sendbuf.is_contiguous()
        stride = sendbuf.stride()

        send_datatype = self.mpi_type_of(sendbuf.dtype)
        sendbuf_ptr = self.as_mpi_memory(sendbuf)

        source_subarray_types = []

        for idx, subarray_params in enumerate(subarray_params_list):
            lshape, subsizes, substarts = subarray_params

            if np.all(np.array(subsizes) > 0):
                if (
                    is_contiguous
                    and np.all(np.array(lshape) < 2**31)
                    and np.all(np.array(subsizes) < 2**31)
                    and np.all(np.array(substarts) < 2**31)
                ):
                    # Commit the source subarray datatypes
                    # Subarray parameters are calculated based on the work by Dalcin et al. (https://arxiv.org/abs/1804.09536)
                    subarray_type = send_datatype.Create_subarray(
                        lshape, subsizes, substarts, order=MPI.ORDER_C
                    ).Commit()
                    source_subarray_types.append(subarray_type)
                else:
                    custom_datatype = self._create_recursive_vectortype(
                        send_datatype, stride, subsizes, substarts
                    )
                    source_subarray_types.append(custom_datatype)
                    send_counts[idx] = 1 if len(subsizes) == 2 and stride[-1] == 1 else subsizes[0]
            else:
                send_counts[idx] = 0
                source_subarray_types.append(MPI.INT)

        # Unpack recvbuf information
        recvbuf_tensor, (recv_counts, recv_displs), subarray_params_list = recvbuf
<<<<<<< HEAD
        recvbuf = recvbuf_tensor if CUDA_AWARE_MPI else recvbuf_tensor.cpu()
        recvbuf_ptr = self.as_mpi_memory(recvbuf)
        recv_datatype = self.mpi_type_of(recvbuf.dtype)
=======
        recvbuf = self._moveToCompDevice(recvbuf_tensor, self.handle.Alltoallw)
        recvbuf_ptr, _, recv_datatype = self.as_buffer(recvbuf)
>>>>>>> dc4bd1cd

        # Commit the receive subarray datatypes
        target_subarray_types = []
        for idx, subarray_params in enumerate(subarray_params_list):
            lshape, subsizes, substarts = subarray_params

            if np.all(np.array(subsizes) > 0):
                if (
                    np.all(np.array(lshape) <= 2**31 - 1)
                    and np.all(np.array(subsizes) <= 2**31 - 1)
                    and np.all(np.array(substarts) <= 2**31 - 1)
                ):
                    target_subarray_types.append(
                        recv_datatype.Create_subarray(
                            lshape, subsizes, substarts, order=MPI.ORDER_C
                        ).Commit()
                    )
                else:
                    custom_datatype = self._create_recursive_vectortype(
                        recv_datatype, recvbuf.stride(), subsizes, substarts
                    )
                    target_subarray_types.append(custom_datatype)
                    recv_counts[idx] = (
                        1 if len(subsizes) == 2 and recvbuf.stride()[-1] == 1 else subsizes[0]
                    )
            else:
                recv_counts[idx] = 0
                target_subarray_types.append(MPI.INT)

        # Perform the Alltoallw operation
        self.handle.Alltoallw(
            [sendbuf_ptr, (send_counts, send_displs), source_subarray_types],
            [recvbuf_ptr, (recv_counts, recv_displs), target_subarray_types],
        )

        # In case of NON Cuda-Aware MPI, copy the result back to the original buffer
        if (
            isinstance(recvbuf_tensor, torch.Tensor)
            and recvbuf_tensor.is_cuda
            and not GPU_AWARE_MPI
        ):
            recvbuf_tensor.copy_(recvbuf)
        else:
            if sendbuf_tensor.is_conj():
                recvbuf_tensor.conj_physical_()

        # Free the subarray datatypes
        for p in range(len(source_subarray_types)):
            if source_subarray_types[p] != MPI.INT:
                source_subarray_types[p].Free()
            if target_subarray_types[p] != MPI.INT:
                target_subarray_types[p].Free()

    Alltoallw.__doc__ = MPI.Comm.Alltoallw.__doc__

    def _create_recursive_vectortype(
        self,
        datatype: MPI.Datatype,
        tensor_stride: Tuple[int],
        subarray_sizes: List[int],
        start: List[int],
    ) -> MPI.Datatype:
        """
        Create a recursive vector to handle non-contiguous tensor data. The created datatype will be a recursively defined vector datatype that will enable the collection of  non-contiguous tensor data in the specified subarray sizes.

        Parameters
        ----------
        datatype : MPI.Datatype
            The base datatype to create the recursive vector datatype from.
        tensor_stride : Tuple[int]
            A list of tensor strides for each dimension.
        subarray_sizes : List[int]
            A list of subarray sizes for each dimension.
        start: List[int]
            Index of the first element of the subarray in the original array.

        Notes
        -----
        This function creates a recursive vector datatype by defining vectors out of the previous datatype with specified strides and sizes. The extent (size of the data type in bytes) of the new datatype is set to the extent of the basic datatype to allow interweaving of data.

        Examples
        --------
        >>> datatype = MPI.INT
        >>> tensor_stride = [1, 2, 3]
        >>> subarray_sizes = [4, 5, 6]
        >>> recursive_vectortype = create_recursive_vectortype(
        ...     datatype, tensor_stride, subarray_sizes
        ... )
        """
        datatype_history = []
        current_datatype = datatype

        i = len(tensor_stride) - 1
        while i > 0:
            current_stride = tensor_stride[i]
            current_size = subarray_sizes[i]
            # print(f"i: {i}, current_stride: {current_stride}, current_size: {current_size}")

            # Define vector out of previous datatype with stride equals to current stride
            if i == len(tensor_stride) - 1 and current_stride == 1:
                i -= 1
                # Define vector out of previous datatype with stride equals to current stride
                current_stride = tensor_stride[i]
                next_size = subarray_sizes[i]
                new_vector_datatype = current_datatype.Create_vector(
                    next_size, current_size, current_stride
                ).Commit()

            else:
                if i == len(tensor_stride) - 1:
                    new_vector_datatype = current_datatype.Create_vector(
                        current_size, 1, current_stride
                    ).Commit()
                else:
                    new_vector_datatype = current_datatype.Create_vector(
                        current_size, 1, 1
                    ).Commit()

            datatype_history.append(new_vector_datatype)
            # Set extent of the new datatype to the extent of the basic datatype to allow interweaving of data
            next_stride = tensor_stride[i - 1]
            new_resized_vector_datatype = new_vector_datatype.Create_resized(
                0, datatype.Get_extent()[1] * next_stride
            ).Commit()
            datatype_history.append(new_resized_vector_datatype)
            current_datatype = new_resized_vector_datatype

            i -= 1

        displacement = sum([x * y for x, y in zip(tensor_stride, start)]) * datatype.Get_extent()[1]
        current_datatype = current_datatype.Create_hindexed_block(1, [displacement]).Commit()

        for dt in datatype_history[:-1]:
            dt.Free()
        return current_datatype

    def Ialltoall(
        self,
        sendbuf: Union[DNDarray, torch.Tensor, Any],
        recvbuf: Union[DNDarray, torch.Tensor, Any],
        send_axis: int = 0,
        recv_axis: int = None,
    ) -> MPIRequest:
        """
        Nonblocking Alltoall

        Parameters
        ----------
        sendbuf: Union[DNDarray, torch.Tensor, Any]
            Buffer address of the send message
        recvbuf: Union[DNDarray, torch.Tensor, Any]
            Buffer address where to store the result
        send_axis: int
            Future split axis, along which data blocks will be created that will be send to individual ranks

                - if ``send_axis==recv_axis``, an error will be thrown
                - if ``send_axis`` or ``recv_axis`` are ``None``, an error will be thrown
        recv_axis: int
            Prior split axis, along which blocks are received from the individual ranks
        """
        return MPIRequest(
            *self.__alltoall_like(self.handle.Ialltoall, sendbuf, recvbuf, send_axis, recv_axis)
        )

    Ialltoall.__doc__ = MPI.Comm.Ialltoall.__doc__

    def Ialltoallv(
        self,
        sendbuf: Union[DNDarray, torch.Tensor, Any],
        recvbuf: Union[DNDarray, torch.Tensor, Any],
        send_axis: int = 0,
        recv_axis: int = None,
    ) -> MPIRequest:
        """
        Nonblocking v-call of Alltoall: All processes send different amount of data to, and receive different amount of
        data from, all processes

        Parameters
        ----------
        sendbuf: Union[DNDarray, torch.Tensor, Any]
            Buffer address of the send message
        recvbuf: Union[DNDarray, torch.Tensor, Any]
            Buffer address where to store the result
        send_axis: int
            Future split axis, along which data blocks will be created that will be send to individual ranks

                - if ``send_axis==recv_axis``, an error will be thrown
                - if ``send_axis`` or ``recv_axis`` are ``None``, an error will be thrown
        recv_axis: int
            Prior split axis, along which blocks are received from the individual ranks
        """
        return MPIRequest(
            *self.__alltoall_like(self.handle.Ialltoallv, sendbuf, recvbuf, send_axis, recv_axis)
        )

    Ialltoallv.__doc__ = MPI.Comm.Ialltoallv.__doc__

    def __gather_like(
        self,
        func: Callable,
        sendbuf: Union[DNDarray, torch.Tensor, Any],
        recvbuf: Union[DNDarray, torch.Tensor, Any],
        send_axis: int,
        recv_axis: int,
        send_factor: int = 1,
        recv_factor: int = 1,
        **kwargs,
    ):
        """
        Generic function for gather operations.

        Parameters
        ----------
        func: Callable
            Type of MPI Scatter/Gather function
        sendbuf: Union[DNDarray, torch.Tensor, Any]
            Buffer address of the send message
        recvbuf: Union[DNDarray, torch.Tensor, Any]
            Buffer address where to store the result
        send_axis: int
            The axis along which ``sendbuf`` is packed
        recv_axis: int
            The axis along which ``recvbuf`` is packed
        send_factor: int
            Number of elements to be scattered (vor non-v-calls)
        recv_factor: int
            Number of elements to be gathered (vor non-v-calls)
        **kwargs
            Extra arguments to be passed to the function.
        """
        sbuf, rbuf, recv_axis_permutation = None, None, None

        # align the output buffer in the same way as the input buffer by default
        if recv_axis is None:
            recv_axis = send_axis

        # dummy allocation for *v calls
        send_counts, send_displs, recv_counts, recv_displs = None, None, None, None

        # unpack the send buffer
        # if isinstance(sendbuf, tuple):
        #     sendbuf, send_counts, send_displs = sendbuf
        if isinstance(sendbuf, DNDarray):
            sendbuf = sendbuf.larray
        if not isinstance(sendbuf, torch.Tensor) and send_axis != 0:
            raise TypeError(f"sendbuf of type {type(sendbuf)} does not support send_axis != 0")

        # unpack the receive buffer
        if isinstance(recvbuf, tuple):
            recvbuf, recv_counts, recv_displs = recvbuf
        if isinstance(recvbuf, DNDarray):
            recvbuf = recvbuf.larray
        if not isinstance(recvbuf, torch.Tensor) and recv_axis != 0:
            raise TypeError(f"recvbuf of type {type(recvbuf)} does not support recv_axis != 0")

        # keep a reference to the original buffer object
        original_recvbuf = recvbuf

        # permute the send_axis order so that the split send_axis is the first to be transmitted
        send_axis_permutation = list(range(sendbuf.ndimension()))
        send_axis_permutation[0], send_axis_permutation[send_axis] = send_axis, 0
        sendbuf = sendbuf.permute(*send_axis_permutation)

        if self.rank == kwargs.get("root"):
            recv_axis_permutation = list(range(recvbuf.ndimension()))
            recv_axis_permutation[0], recv_axis_permutation[recv_axis] = recv_axis, 0
            recvbuf = recvbuf.permute(*recv_axis_permutation)

        sbuf = (
            self._moveToCompDevice(sendbuf, func) if isinstance(sendbuf, torch.Tensor) else sendbuf
        )
        rbuf = (
            self._moveToCompDevice(recvbuf, func) if isinstance(recvbuf, torch.Tensor) else recvbuf
        )

        if sendbuf is not MPI.IN_PLACE:
            mpi_sendbuf = self.as_buffer(sbuf, send_counts, send_displs)
            if send_counts is None:
                mpi_sendbuf[1] //= send_factor
        else:
            mpi_sendbuf = sbuf

        if recvbuf is not MPI.IN_PLACE:
            mpi_recvbuf = self.as_buffer(rbuf, recv_counts, recv_displs)
            if recv_counts is None:
                mpi_recvbuf[1] //= recv_factor
        else:
            mpi_recvbuf = rbuf

        # perform the scatter operation
        exit_code = func(mpi_sendbuf, mpi_recvbuf, **kwargs)

        # undo the recvbuf permutation and assign the temporary buffer to the original recvbuf
        # if recv_axis != 0:
        #    recvbuf = recvbuf.permute(*recv_axis_permutation)
        #    original_recvbuf.set_(recvbuf.untyped_storage(), recvbuf.storage_offset(), recvbuf.shape, recvbuf.stride())

        return exit_code, sbuf, rbuf, original_recvbuf, recv_axis_permutation

    def Gather(
        self,
        sendbuf: Union[DNDarray, torch.Tensor, Any],
        recvbuf: Union[DNDarray, torch.Tensor, Any],
        root: int = 0,
        axis: int = 0,
        recv_axis: int = None,
    ):
        """
        Gathers together values from a group of processes

        Parameters
        ----------
        sendbuf: Union[DNDarray, torch.Tensor, Any]
            Buffer address of the send message
        recvbuf: Union[DNDarray, torch.Tensor, Any]
            Buffer address where to store the result
        root: int
            Rank of receiving process
        axis: int
            The axis along which ``sendbuf`` is packed
        recv_axis: int
            The axis along which ``recvbuf`` is packed
        """
        ret, sbuf, rbuf, buf, permutation = self.__gather_like(
            self.handle.Gather, sendbuf, recvbuf, axis, recv_axis, root=root, recv_factor=self.size
        )
        if buf is not None and isinstance(buf, torch.Tensor) and permutation is not None:
            rbuf = rbuf.permute(permutation)
        if isinstance(buf, torch.Tensor) and buf.is_cuda and not GPU_AWARE_MPI:
            buf.copy_(rbuf)
        return ret

    Gather.__doc__ = MPI.Comm.Gather.__doc__

    def Gatherv(
        self,
        sendbuf: Union[DNDarray, torch.Tensor, Any],
        recvbuf: Union[DNDarray, torch.Tensor, Any],
        root: int = 0,
        axis: int = 0,
        recv_axis: int = None,
    ):
        """
        v-call for Gather: All processes send different amount of data

        Parameters
        ----------
        sendbuf: Union[DNDarray, torch.Tensor, Any]
            Buffer address of the send message
        recvbuf: Union[DNDarray, torch.Tensor, Any]
            Buffer address where to store the result
        root: int
            Rank of receiving process
        axis: int
            The axis along which ``sendbuf`` is packed
        recv_axis: int
            The axis along which ``recvbuf`` is packed
        """
        ret, sbuf, rbuf, buf, permutation = self.__gather_like(
            self.handle.Gatherv, sendbuf, recvbuf, axis, recv_axis, root=root
        )
        if buf is not None and isinstance(buf, torch.Tensor) and permutation is not None:
            rbuf = rbuf.permute(permutation)
        if isinstance(buf, torch.Tensor) and buf.is_cuda and not GPU_AWARE_MPI:
            buf.copy_(rbuf)
        return ret

    Gatherv.__doc__ = MPI.Comm.Gatherv.__doc__

    def Igather(
        self,
        sendbuf: Union[DNDarray, torch.Tensor, Any],
        recvbuf: Union[DNDarray, torch.Tensor, Any],
        root: int = 0,
        axis: int = 0,
        recv_axis: int = None,
    ) -> MPIRequest:
        """
        Non-blocking Gather

        Parameters
        ----------
        sendbuf: Union[DNDarray, torch.Tensor, Any]
            Buffer address of the send message
        recvbuf: Union[DNDarray, torch.Tensor, Any]
            Buffer address where to store the result
        root: int
            Rank of receiving process
        axis: int
            The axis along which ``sendbuf`` is packed
        recv_axis: int
            The axis along which ``recvbuf`` is packed
        """
        return MPIRequest(
            *self.__gather_like(
                self.handle.Igather,
                sendbuf,
                recvbuf,
                axis,
                recv_axis,
                root=root,
                recv_factor=self.size,
            )
        )

    Igather.__doc__ = MPI.Comm.Igather.__doc__

    def Igatherv(
        self,
        sendbuf: Union[DNDarray, torch.Tensor, Any],
        recvbuf: Union[DNDarray, torch.Tensor, Any],
        root: int = 0,
        axis: int = 0,
        recv_axis: int = None,
    ) -> MPIRequest:
        """
        Non-blocking v-call for Gather: All processes send different amount of data

        Parameters
        ----------
        sendbuf: Union[DNDarray, torch.Tensor, Any]
            Buffer address of the send message
        recvbuf: Union[DNDarray, torch.Tensor, Any]
            Buffer address where to store the result
        root: int
            Rank of receiving process
        axis: int
            The axis along which ``sendbuf`` is packed
        recv_axis: int
            The axis along which ``recvbuf`` is packed
        """
        return MPIRequest(
            *self.__gather_like(
                self.handle.Igatherv,
                sendbuf,
                recvbuf,
                axis,
                recv_axis,
                root=root,
                recv_factor=self.size,
            )
        )

    Igatherv.__doc__ = MPI.Comm.Igatherv.__doc__

    def __scatter_like(
        self,
        func: Callable,
        sendbuf: Union[DNDarray, torch.Tensor, Any],
        recvbuf: Union[DNDarray, torch.Tensor, Any],
        send_axis: int,
        recv_axis: int,
        send_factor: int = 1,
        recv_factor: int = 1,
        **kwargs,
    ):
        """
        Generic function for scatter operations.

        Parameters
        ----------
        func: Callable
            Type of MPI Scatter/Gather function
        sendbuf: Union[DNDarray, torch.Tensor, Any]
            Buffer address of the send message
        recvbuf: Union[DNDarray, torch.Tensor, Any]
            Buffer address where to store the result
        send_axis: int
            The axis along which ``sendbuf`` is packed
        recv_axis: int
            The axis along which ``recvbuf`` is packed
        send_factor: int
            Number of elements to be scattered (vor non-v-calls)
        recv_factor: int
            Number of elements to be gathered (vor non-v-calls)
        **kwargs
            Extra arguments to be passed to the function.
        """
        sbuf, rbuf, recv_axis_permutation = None, None, None

        # align the output buffer in the same way as the input buffer by default
        if recv_axis is None:
            recv_axis = send_axis

        # dummy allocation for *v calls
        send_counts, send_displs, recv_counts, recv_displs = None, None, None, None

        # unpack the send buffer
        if isinstance(sendbuf, tuple):
            sendbuf, send_counts, send_displs = sendbuf
        if isinstance(sendbuf, DNDarray):
            sendbuf = sendbuf.larray
        if not isinstance(sendbuf, torch.Tensor) and send_axis != 0:
            raise TypeError(f"sendbuf of type {type(sendbuf)} does not support send_axis != 0")

        # unpack the receive buffer
        # if isinstance(recvbuf, tuple):
        #     recvbuf, recv_counts, recv_displs = recvbuf
        if isinstance(recvbuf, DNDarray):
            recvbuf = recvbuf.larray
        if not isinstance(recvbuf, torch.Tensor) and recv_axis != 0:
            raise TypeError(f"recvbuf of type {type(recvbuf)} does not support recv_axis != 0")

        # keep a reference to the original buffer object
        original_recvbuf = recvbuf

        # permute the send_axis order so that the split send_axis is the first to be transmitted
        if self.rank == kwargs.get("root"):
            send_axis_permutation = list(range(sendbuf.ndimension()))
            send_axis_permutation[0], send_axis_permutation[send_axis] = send_axis, 0
            sendbuf = sendbuf.permute(*send_axis_permutation)

        recv_axis_permutation = list(range(recvbuf.ndimension()))
        recv_axis_permutation[0], recv_axis_permutation[recv_axis] = recv_axis, 0
        recvbuf = recvbuf.permute(*recv_axis_permutation)

        # prepare buffer objects
        if isinstance(sendbuf, torch.Tensor):
            sbuf = self._moveToCompDevice(sendbuf, func)
        else:
            sbuf = sendbuf

        if isinstance(recvbuf, torch.Tensor):
            rbuf = self._moveToCompDevice(recvbuf, func)
        else:
            rbuf = recvbuf

        if sendbuf is not MPI.IN_PLACE:
            mpi_sendbuf = self.as_buffer(sbuf, send_counts, send_displs)
            if send_counts is None:
                mpi_sendbuf[1] //= send_factor
        else:
            mpi_sendbuf = sbuf
        if recvbuf is not MPI.IN_PLACE:
            mpi_recvbuf = self.as_buffer(rbuf, recv_counts, recv_displs)
            if recv_counts is None:
                mpi_recvbuf[1] //= recv_factor
        else:
            mpi_recvbuf = rbuf

        # perform the scatter operation
        exit_code = func(mpi_sendbuf, mpi_recvbuf, **kwargs)

        # undo the recvbuf permutation and assign the temporary buffer to the original recvbuf
        # if recv_axis != 0:
        #    recvbuf = recvbuf.permute(*recv_axis_permutation)
        #    original_recvbuf.set_(recvbuf.untyped_storage(), recvbuf.storage_offset(), recvbuf.shape, recvbuf.stride())

        return exit_code, sbuf, rbuf, original_recvbuf, recv_axis_permutation

    def Iscatter(
        self,
        sendbuf: Union[DNDarray, torch.Tensor, Any],
        recvbuf: Union[DNDarray, torch.Tensor, Any],
        root: int = 0,
        axis: int = 0,
        recv_axis: int = None,
    ) -> MPIRequest:
        """
        Non-blocking Scatter

        Parameters
        ----------
        sendbuf: Union[DNDarray, torch.Tensor, Any]
            Buffer address of the send message
        recvbuf: Union[DNDarray, torch.Tensor, Any]
            Buffer address where to store the result
        root: int
            Rank of sending process
        axis: int
            The axis along which ``sendbuf`` is packed
        recv_axis: int
            The axis along which ``recvbuf`` is packed
        """
        return MPIRequest(
            *self.__scatter_like(
                self.handle.Iscatter,
                sendbuf,
                recvbuf,
                axis,
                recv_axis,
                root=root,
                send_factor=self.size,
            )
        )

    Iscatter.__doc__ = MPI.Comm.Iscatter.__doc__

    def Iscatterv(
        self,
        sendbuf: Union[DNDarray, torch.Tensor, Any],
        recvbuf: Union[DNDarray, torch.Tensor, Any],
        root: int = 0,
        axis: int = 0,
        recv_axis: int = None,
    ) -> MPIRequest:
        """
        Non-blocking v-call for Scatter: Sends different amounts of data to different processes

        Parameters
        ----------
        sendbuf: Union[DNDarray, torch.Tensor, Any]
            Buffer address of the send message
        recvbuf: Union[DNDarray, torch.Tensor, Any]
            Buffer address where to store the result
        root: int
            Rank of sending process
        axis: int
            The axis along which ``sendbuf`` is packed
        recv_axis: int
            The axis along which ``recvbuf`` is packed
        """
        return MPIRequest(
            *self.__scatter_like(
                self.handle.Iscatterv,
                sendbuf,
                recvbuf,
                axis,
                recv_axis,
                root=root,
                send_factor=self.size,
            )
        )

    Iscatterv.__doc__ = MPI.Comm.Iscatterv.__doc__

    def Scatter(
        self,
        sendbuf: Union[DNDarray, torch.Tensor, Any],
        recvbuf: Union[DNDarray, torch.Tensor, Any],
        root: int = 0,
        axis: int = 0,
        recv_axis: int = None,
    ):
        """
        Sends data parts from one process to all other processes in a communicator

        Parameters
        ----------
        sendbuf: Union[DNDarray, torch.Tensor, Any]
            Buffer address of the send message
        recvbuf: Union[DNDarray, torch.Tensor, Any]
            Buffer address where to store the result
        root: int
            Rank of sending process
        axis: int
            The axis along which ``sendbuf`` is packed
        recv_axis: int
            The axis along which ``recvbuf`` is packed
        """
        ret, sbuf, rbuf, buf, permutation = self.__scatter_like(
            self.handle.Scatter, sendbuf, recvbuf, axis, recv_axis, root=root, send_factor=self.size
        )
        if buf is not None and isinstance(buf, torch.Tensor) and permutation is not None:
            rbuf = rbuf.permute(permutation)
        if isinstance(buf, torch.Tensor) and buf.is_cuda and not GPU_AWARE_MPI:
            buf.copy_(rbuf)
        return ret

    Scatter.__doc__ = MPI.Comm.Scatter.__doc__

    def Scatterv(
        self,
        sendbuf: Union[DNDarray, torch.Tensor, Any],
        recvbuf: int,
        root: int = 0,
        axis: int = 0,
        recv_axis: int = None,
    ):
        """
        v-call for Scatter: Sends different amounts of data to different processes

        Parameters
        ----------
        sendbuf: Union[DNDarray, torch.Tensor, Any]
            Buffer address of the send message
        recvbuf: Union[DNDarray, torch.Tensor, Any]
            Buffer address where to store the result
        root: int
            Rank of sending process
        axis: int
            The axis along which ``sendbuf`` is packed
        recv_axis: int
            The axis along which ``recvbuf`` is packed
        """
        ret, sbuf, rbuf, buf, permutation = self.__scatter_like(
            self.handle.Scatterv,
            sendbuf,
            recvbuf,
            axis,
            recv_axis,
            root=root,
            send_factor=self.size,
        )
        if buf is not None and isinstance(buf, torch.Tensor) and permutation is not None:
            rbuf = rbuf.permute(permutation)
        if isinstance(buf, torch.Tensor) and buf.is_cuda and not GPU_AWARE_MPI:
            buf.copy_(rbuf)
        return ret

    Scatterv.__doc__ = MPI.Comm.Scatterv.__doc__

    def __getattr__(self, name: str):
        """
        Default pass-through for the communicator methods.

        Parameters
        ----------
        name : str
            The name of the method to be called.
        """
        return getattr(self.handle, name)


# creating a duplicate COMM
comm = MPI.COMM_WORLD
dup_comm = comm.Dup()

MPI_WORLD = MPICommunication(dup_comm)
MPI_SELF = MPICommunication(MPI.COMM_SELF.Dup())

# set the default communicator to be MPI_WORLD
__default_comm = MPI_WORLD


def get_comm() -> Communication:
    """
    Retrieves the currently globally set default communication.
    """
    return __default_comm


def sanitize_comm(comm: Optional[Communication]) -> Communication:
    """
    Sanitizes a device or device identifier, i.e. checks whether it is already an instance of :class:`heat.core.devices.Device`
    or a string with known device identifier and maps it to a proper ``Device``.

    Parameters
    ----------
    comm : Communication
        The comm to be sanitized

    Raises
    ------
    TypeError
        If the given communication is not the proper type
    """
    if comm is None:
        return get_comm()
    elif isinstance(comm, Communication):
        return comm

    raise TypeError(f"Unknown communication, must be instance of {Communication}")


def use_comm(comm: Communication = None):
    """
    Sets the globally used default communicator.

    Parameters
    ----------
    comm : Communication or None
        The communication to be set
    """
    global __default_comm
    __default_comm = sanitize_comm(comm)


# import at the end of file to break circular dependencies
from .dndarray import DNDarray<|MERGE_RESOLUTION|>--- conflicted
+++ resolved
@@ -1613,14 +1613,8 @@
 
         # Unpack recvbuf information
         recvbuf_tensor, (recv_counts, recv_displs), subarray_params_list = recvbuf
-<<<<<<< HEAD
-        recvbuf = recvbuf_tensor if CUDA_AWARE_MPI else recvbuf_tensor.cpu()
-        recvbuf_ptr = self.as_mpi_memory(recvbuf)
-        recv_datatype = self.mpi_type_of(recvbuf.dtype)
-=======
         recvbuf = self._moveToCompDevice(recvbuf_tensor, self.handle.Alltoallw)
         recvbuf_ptr, _, recv_datatype = self.as_buffer(recvbuf)
->>>>>>> dc4bd1cd
 
         # Commit the receive subarray datatypes
         target_subarray_types = []
