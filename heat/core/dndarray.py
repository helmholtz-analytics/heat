from __future__ import annotations

import numpy as np
import torch
import warnings
from typing import List, Dict, Any, TypeVar, Union, Tuple

from . import arithmetics
from . import devices
from . import exponential
from . import factories
from . import indexing
from . import io
from . import linalg
from . import logical
from . import manipulations
from . import memory
from . import relational
from . import rounding
from . import statistics
from . import tiling
from . import trigonometrics

from .devices import Device
from .types import datatype, canonical_heat_type

from .communication import MPI, Communication
from .stride_tricks import sanitize_axis

warnings.simplefilter("always", ResourceWarning)

__all__ = ["DNDarray"]


class LocalIndex:
    """
    Indexing class for local operations (primarily for :func:`lloc` function)
    For docs on ``__getitem__`` and ``__setitem__`` see :func:`lloc`
    """

    def __init__(self, obj):
        self.obj = obj

    def __getitem__(self, key):
        return self.obj[key]

    def __setitem__(self, key, value):
        self.obj[key] = value


class DNDarray:
    """
    Distributed N-Dimensional array. The core element of HeAT. It is composed of
    PyTorch tensors local to each process.

    Parameters
    ----------
    array : torch.Tensor
        Local array elements
    gshape : tuple
        The global shape of the array
    dtype : datatype
        The datatype of the array
    split : int or None
        The axis on which the array is divided between processes
    device : Device
        The device on which the local arrays are using (cpu or gpu)
    comm : Communication
        The communications object for sending and receiving data
    """

    def __init__(self, array, gshape, dtype, split, device, comm):
        self.__array = array
        self.__gshape = gshape
        self.__dtype = dtype
        self.__split = split
        self.__device = device
        self.__comm = comm
        self.__ishalo = False
        self.__halo_next = None
        self.__halo_prev = None

        # handle inconsistencies between torch and heat devices
        if (
            isinstance(array, torch.Tensor)
            and isinstance(device, Device)
            and array.device.type != device.device_type
        ):
            self.__array = self.__array.to(devices.sanitize_device(self.__device).torch_device)

    @property
    def halo_next(self):
        return self.__halo_next

    @property
    def halo_prev(self):
        return self.__halo_prev

    @property
    def comm(self):
        """
        The :class:`~heat.core.communication.Communication` of the ``DNDarray``
        """
        return self.__comm

    @property
    def device(self):
        """
        The :class:`~heat.core.devices.Device` of the ``DNDarray``
        """
        return self.__device

    @property
    def dtype(self):
        """
        The :class:`~heat.core.types.datatype` of the ``DNDarray``
        """
        return self.__dtype

    @property
    def gshape(self):
        return self.__gshape

    @property
    def numdims(self) -> int:
        """
<<<<<<< HEAD
        Number of dimensions of the ``DNDarray``
=======
        Returns
        -------
        number_of_dimensions : int
            the number of dimensions of the DNDarray

        .. deprecated:: 0.5.0
          `numdims` will be removed in HeAT 1.0.0, it is replaced by `ndim` because the latter is numpy API compliant.
        """
        warnings.warn("numdims is deprecated, use ndim instead", DeprecationWarning)
        return len(self.__gshape)

    @property
    def ndim(self):
        """
        Returns
        -------
        number_of_dimensions : int
            the number of dimensions of the DNDarray
>>>>>>> 7ed9e587
        """
        return len(self.__gshape)

    @property
    def size(self) -> int:
        """
        Number of total elements of the ``DNDarray``
        """
        try:
            return np.prod(self.__gshape)
        except TypeError:
            return 1

    @property
    def gnumel(self) -> int:
        """
        Number of total elements of the ``DNDarray``
        """
        return self.size

    @property
    def lnumel(self) -> int:
        """
        Number of elements of the ``DNDarray`` on each process
        """
        return np.prod(self.__array.shape)

    @property
    def lloc(self) -> Union[DNDarray, None]:
        """
        Local item setter and getter. i.e. this function operates on a local
        level and only on the PyTorch tensors composing the :class:`DNDarray`.
        This function uses the LocalIndex class. As getter, it returns a ``DNDarray``
        with the indices selected at a *local* level

        Parameters
        ----------
        key : int or slice or Tuple[int,...]
            Indices of the desired data.
        value : scalar, optional
            All types compatible with pytorch tensors, if none given then this is a getter function

        Examples
        --------
        >>> a = ht.zeros((4, 5), split=0)
        (1/2) tensor([[0., 0., 0., 0., 0.],
                      [0., 0., 0., 0., 0.]])
        (2/2) tensor([[0., 0., 0., 0., 0.],
                      [0., 0., 0., 0., 0.]])
        >>> a.lloc[1, 0:4]
        (1/2) tensor([0., 0., 0., 0.])
        (2/2) tensor([0., 0., 0., 0.])
        >>> a.lloc[1, 0:4] = torch.arange(1, 5)
        >>> a
        (1/2) tensor([[0., 0., 0., 0., 0.],
                      [1., 2., 3., 4., 0.]])
        (2/2) tensor([[0., 0., 0., 0., 0.],
                      [1., 2., 3., 4., 0.]])
        """
        return LocalIndex(self.__array)

    @property
    def lshape(self) -> Tuple[int]:
        """
        Returns the shape of the ``DNDarray`` on each node
        """
        return tuple(self.__array.shape)

    @property
    def shape(self) -> Tuple[int]:
        """
        Returns the shape of the ``DNDarray`` as a whole
        """
        return self.__gshape

    @property
    def split(self) -> int:
        """
        Returns the axis on which the ``DNDarray`` is split
        """
        return self.__split

    @property
    def stride(self) -> Tuple[int]:
        """
        Returns the steps in each dimension when traversing a ``DNDarray``. torch-like usage: ``self.stride()``
        """
        return self.__array.stride

    @property
    def strides(self) -> Tuple[int]:
        """
        Returns bytes to step in each dimension when traversing a ``DNDarray``. numpy-like usage: ``self.strides()``
        """
        steps = list(self._DNDarray__array.stride())
        itemsize = self._DNDarray__array.storage().element_size()
        strides = tuple(step * itemsize for step in steps)
        return strides

    @property
    def T(self):
        """
        Transpose the ``DNDarray``
        """
        return linalg.transpose(self, axes=None)

    @property
    def array_with_halos(self):
        """
        Fetch halos of size ``halo_size`` from neighboring ranks and save them in ``self.halo_next``/``self.halo_prev``
        in case they are not already stored. If ``halo_size`` differs from the size of already stored halos,
        the are overwritten.
        """
        return self.__cat_halo()

    def __prephalo(self, start, end) -> torch.Tensor:
        """
        Extracts the halo indexed by start, end from ``self.array`` in the direction of ``self.split``

        Parameters
        ----------
        start : int
            Start index of the halo extracted from ``self.array``
        end : int
            End index of the halo extracted from ``self.array``
        """
        ix = [slice(None, None, None)] * len(self.shape)
        try:
            ix[self.split] = slice(start, end)
        except IndexError:
            print("Indices out of bound")

        return self.__array[ix].clone().contiguous()

    def get_halo(self, halo_size):
        """
        Fetch halos of size ``halo_size`` from neighboring ranks and save them in ``self.halo_next/self.halo_prev``
        in case they are not already stored. If ``halo_size`` differs from the size of already stored halos,
        the are overwritten.

        Parameters
        ----------
        halo_size : int
            Size of the halo.
        """
        if not isinstance(halo_size, int):
            raise TypeError(
                "halo_size needs to be of Python type integer, {} given)".format(type(halo_size))
            )
        if halo_size < 0:
            raise ValueError(
                "halo_size needs to be a positive Python integer, {} given)".format(type(halo_size))
            )

        if self.comm.is_distributed() and self.split is not None:
            min_chunksize = self.shape[self.split] // self.comm.size
            if halo_size > min_chunksize:
                raise ValueError(
                    "halo_size {} needs to smaller than chunck-size {} )".format(
                        halo_size, min_chunksize
                    )
                )

            a_prev = self.__prephalo(0, halo_size)
            a_next = self.__prephalo(-halo_size, None)

            res_prev = None
            res_next = None

            req_list = list()

            if self.comm.rank != self.comm.size - 1:
                self.comm.Isend(a_next, self.comm.rank + 1)
                res_prev = torch.zeros(a_prev.size(), dtype=a_prev.dtype)
                req_list.append(self.comm.Irecv(res_prev, source=self.comm.rank + 1))

            if self.comm.rank != 0:
                self.comm.Isend(a_prev, self.comm.rank - 1)
                res_next = torch.zeros(a_next.size(), dtype=a_next.dtype)
                req_list.append(self.comm.Irecv(res_next, source=self.comm.rank - 1))

            for req in req_list:
                req.wait()

            self.__halo_next = res_prev
            self.__halo_prev = res_next
            self.__ishalo = True

    def __cat_halo(self) -> Tuple[torch.tensor, torch.tensor]:
        """
        Fetch halos of size ``halo_size`` from neighboring ranks and save them in ``self.halo_next``/``self.halo_prev``
        in case they are not already stored. If ``halo_size`` differs from the size of already stored halos,
        the are overwritten.

        """
        return torch.cat(
            [_ for _ in (self.__halo_prev, self.__array, self.__halo_next) if _ is not None],
            self.split,
        )

    def abs(self, out=None, dtype=None) -> DNDarray:
        """
        Calculate the absolute value element-wise. Returns tensor containing the absolute value of each element in ``self``.

        Parameters
        ----------
        out : DNDarray, optional
            A location into which the result is stored. If provided, it must have a shape that the inputs broadcast to.
            If not provided or ``None``, the array is modified inplace
        dtype : datatype, optional
            Determines the data type of the output array. The values are cast to this type with potential loss of
            precision.

        """
        return rounding.abs(self, out, dtype)

    def absolute(self, out=None, dtype=None) -> DNDarray:
        """
        Calculate the absolute value element-wise.
        :func:`abs` is a shorthand for this function.

        Parameters
        ----------
        out : DNDarray, optional
            A location into which the result is stored. If provided, it must have a shape that the inputs broadcast to.
            If not provided or ``None``, ``self`` is modified in-place.
        dtype : datatype, optional
            Determines the data type of the output array. The values are cast to this type with potential loss of
            precision.

        """
        return self.abs(out, dtype)

    def __add__(self, other) -> DNDarray:
        """
        Element-wise addition of another tensor or a scalar to the tensor.
        Takes the second operand (scalar or tensor) whose elements are to be added as argument.

        Parameters
        ----------
        other: DNDarray or scalar
            The value(s) to be added element-wise to the tensor

        Examples
        ---------
        >>> import heat as ht
        >>> T1 = ht.float32([[1, 2], [3, 4]])
        >>> T1.__add__(2.0)
        tensor([[3., 4.],
               [5., 6.]])
        >>> T2 = ht.float32([[2, 2], [2, 2]])
        >>> T1.__add__(T2)
        tensor([[3., 4.],
                [5., 6.]])
        """
        return arithmetics.add(self, other)

    def all(self, axis=None, out=None, keepdim=None) -> Union[DNDarray, bool]:
        """
        Test whether all array elements along a given axis evaluate to ``True``.

        Parameters
        -----------
        axis: None or int or Tuple[int], optional
            Axis or axes along which a logical AND reduction is performed. The default (``axis=None``) is to perform a
            logical AND over all the dimensions of the input array. ``axis`` may be negative, in which case it counts
            from the last to the first axis.
        out: DNDarray, optional
            Alternate output array in which to place the result. It must have the same shape as the expected output
            and its type is preserved.

        Examples
        ---------
        >>> import heat as ht
        >>> a = ht.random.randn(4,5)
        >>> a
        tensor([[ 0.5370, -0.4117, -3.1062,  0.4897, -0.3231],
                [-0.5005, -1.7746,  0.8515, -0.9494, -0.2238],
                [-0.0444,  0.3388,  0.6805, -1.3856,  0.5422],
                [ 0.3184,  0.0185,  0.5256, -1.1653, -0.1665]])
        >>> x = a < 0.5
        >>> x
        tensor([[0, 1, 1, 1, 1],
                [1, 1, 0, 1, 1],
                [1, 1, 0, 1, 0],
                [1,1, 0, 1, 1]], dtype=torch.uint8)
        >>> x.all()
        tensor([0], dtype=torch.uint8)
        >>> x.all(axis=0)
        tensor([[0, 1, 0, 1, 0]], dtype=torch.uint8)
        >>> x.all(axis=1)
        tensor([[0],
                [0],
                [0],
                [0]], dtype=torch.uint8)
        >>> out = ht.zeros((1,5))
        >>> x.all(axis=0, out=out)
        >>> out
        tensor([[0, 1, 0, 1, 0]], dtype=torch.uint8)
        """
        return logical.all(self, axis=axis, out=out, keepdim=keepdim)

    def allclose(self, other, rtol=1e-05, atol=1e-08, equal_nan=False) -> bool:
        """
        Test whether self and other are element-wise equal within a tolerance. Returns ``True`` if
        ``|self-other|<=atol+rtol*|other|`` for all elements, ``False`` otherwise.

        Parameters
        -----------
        other : DNDarray
            Input array to compare to
        atol: float, optional
            Absolute tolerance.
        rtol: float, optional
            Relative tolerance.
        equal_nan: bool, optional
            Whether to compare NaN’s as equal. If ``True``, NaN’s in a will be considered equal to NaN’s in ``other`` in the output array.

        Examples
        ---------
        >>> a = ht.float32([[2, 2], [2, 2]])
        >>> a.allclose(a)
        True
        >>> b = ht.float32([[2.00005,2.00005],[2.00005,2.00005]])
        >>> a.allclose(b)
        False
        >>> a.allclose(b, atol=1e-04)
        True
        """
        return logical.allclose(self, other, rtol, atol, equal_nan)

    def __and__(self, other) -> DNDarray:
        """
        Compute the bit-wise AND of self and other arrays element-wise.

        Parameters
        ----------
        other: DNDarray or scalar
            Only integer and boolean types are handled. If self.shape != other.shape, they must be broadcastable to a
            common shape (which becomes the shape of the output).

        Examples
        ---------
        >>> import heat as ht
        >>> ht.array([13]) & 17
        tensor([1])
        >>> ht.array([14]) & ht.array([13])
        tensor([12])
        >>> ht.array([14,3]) & 13
        tensor([12,  1])
        >>> ht.array([11,7]) & ht.array([4,25])
        tensor([0, 1])
        >>> ht.array([2,5,255]) & ht.array([3,14,16])
        tensor([ 2,  4, 16])
        >>> ht.array([True, True]) & ht.array([False, True])
        tensor([False,  True])
        """
        return arithmetics.bitwise_and(self, other)

    def any(self, axis=None, out=None, keepdim=False) -> DNDarray:
        """
        Test whether any array element along a given axis evaluates to ``True``.
        Returns an array of booleans that are 1, if any non-zero values exist on this axis, 0 otherwise.
        The returning array is one dimensional unless axis is not ``None``.

        Parameters
        -----------
        axis : int, optional
            Axis along which a logic OR reduction is performed. With ``axis=None``, the logical OR is performed over all
            dimensions of the array.
        out : DNDarray, optional
            Alternative output array in which to place the result. It must have the same shape as the expected output.
            The output is a tensor with ``datatype=bool``.

        Examples
        ---------
        >>> import heat as ht
        >>> t = ht.float32([[0.3, 0, 0.5]])
        >>> t.any()
        tensor([1], dtype=torch.uint8)
        >>> t.any(axis=0)
        tensor([[1, 0, 1]], dtype=torch.uint8)
        >>> t.any(axis=1)
        tensor([[1]], dtype=torch.uint8)
        >>> t = ht.int32([[0, 0, 1], [0, 0, 0]])
        >>> res = ht.zeros((1, 3), dtype=ht.bool)
        >>> t.any(axis=0, out=res)
        tensor([[0, 0, 1]], dtype=torch.uint8)
        >>> res
        tensor([[0, 0, 1]], dtype=torch.uint8)
        """
        return logical.any(self, axis=axis, out=out, keepdim=keepdim)

    def argmax(self, axis=None, out=None, **kwargs) -> DNDarray:
        """
        Returns the indices of the maximum values along an axis.

        Parameters
        ----------
        axis : int, optional
            By default, the index is into the flattened array, otherwise along the specified axis.
        out : DNDarray, optional
            If provided, the result will be inserted into this array. It should be of the appropriate shape and datatype.

        Examples
        --------
        >>> import heat as ht
        >>> import torch
        >>> torch.manual_seed(1)
        >>> a = ht.random.randn(3,3)
        >>> a
        tensor([[-0.5631, -0.8923, -0.0583],
        [-0.1955, -0.9656,  0.4224],
        [ 0.2673, -0.4212, -0.5107]])
        >>> a.argmax()
        tensor([5])
        >>> a.argmax(axis=0)
        tensor([[2, 2, 1]])
        >>> a.argmax(axis=1)
        tensor([[2],
        [2],
        [0]])
        """
        return statistics.argmax(self, axis=axis, out=out, **kwargs)

    def argmin(self, axis=None, out=None, **kwargs) -> DNDarray:
        """
        Returns the indices of the minimum values along an axis.

        Parameters
        ----------
        x : DNDarray
            Input array.
        axis : int, optional
            By default, the index is into the flattened array, otherwise along the specified axis.
        out : DNDarray, optional
            If provided, the result will be inserted into this array. It should be of the appropriate shape and datatype.

        Examples
        --------
        >>> import heat as ht
        >>> import torch
        >>> torch.manual_seed(1)
        >>> a = ht.random.randn(3,3)
        >>> a
        tensor([[-0.5631, -0.8923, -0.0583],
        [-0.1955, -0.9656,  0.4224],
        [ 0.2673, -0.4212, -0.5107]])
        >>> a.argmin()
        tensor([4])
        >>> a.argmin(axis=0)
        tensor([[0, 1, 2]])
        >>> a.argmin(axis=1)
        tensor([[1],
                [1],
                [2]])
        """
        return statistics.argmin(self, axis=axis, out=out, **kwargs)

    def astype(self, dtype, copy=True) -> DNDarray:
        """
        Returns a casted version of this array.
        Casted array is a new array of the same shape but with given type of this array. If copy is ``True``, the
        same array is returned instead.

        Parameters
        ----------
        dtype : datatype
            HeAT type to which the array is cast
        copy : bool, optional
            By default the operation returns a copy of this array. If copy is set to false the cast is performed
            in-place and this array is returned

        """
        dtype = canonical_heat_type(dtype)
        casted_array = self.__array.type(dtype.torch_type())
        if copy:
            return DNDarray(casted_array, self.shape, dtype, self.split, self.device, self.comm)

        self.__array = casted_array
        self.__dtype = dtype

        return self

    def average(self, axis=None, weights=None, returned=False) -> Union[DNDarray, Tuple[DNDarray]]:
        """
        Compute the weighted average along the specified axis.
        Return the average along the specified axis. When ``returned=True``,
        return a tuple with the average as the first element and the sum
        of the weights as the second element. ``sum_of_weights`` is of the
        same type as ``average``.

        Parameters
        ----------
        axis : None or int or Tuple[ints,...], optional
            Axis or axes along which to average x.  The default,
            ``axis=None``, will average over all of the elements of the input array.
            If axis is negative it counts from the last to the first axis.
            #TODO Issue #351: If axis is a tuple of ints, averaging is performed on all of the axes
            specified in the tuple instead of a single axis or all the axes as
            before.
        weights : DNDarray, optional
            An array of weights associated with the values in ``self``. Each value in
            ``self`` contributes to the average according to its associated weight.
            The weights array can either be 1D (in which case its length must be
            the size of ``self`` along the given axis) or of the same shape as ``self``.
            If ``weights=None``, then all data in ``self`` are assumed to have a
            weight equal to one, the result is equivalent to :func:`~heat.core.statistics.mean`.
        returned : bool, optional
            If ``True``, the tuple (``average``, ``sum_of_weights``)
            is returned, otherwise only the average is returned.
            If ``weights=None``, ``sum_of_weights`` is equivalent to the number of
            elements over which the average is taken.

        Raises
        ------
        ZeroDivisionError
            When all weights along axis are zero.

        TypeError
            When the length of 1D weights is not the same as the shape of ``x``
            along axis.

        Examples
        --------
        >>> data = ht.arange(1,5, dtype=float)
        >>> data
        tensor([1., 2., 3., 4.])
        >>> data.average()
        tensor(2.5000)
        >>> ht.arange(1,11, dtype=float).average(weights=ht.arange(10,0,-1))
        tensor([4.])
        >>> data = ht.array([[0, 1],
                             [2, 3],
                            [4, 5]], dtype=float, split=1)
        >>> weights = ht.array([1./4, 3./4])
        >>> data.average(axis=1, weights=weights)
        tensor([0.7500, 2.7500, 4.7500])
        >>> data.average(weights=weights)
        Traceback (most recent call last):
        ...
        TypeError: Axis must be specified when shapes of x and weights differ.
        """
        return statistics.average(self, axis=axis, weights=weights, returned=returned)

    def balance_(self):
        """
        Function for balancing a :class:`DNDarray` between all nodes. To determine if this is needed use the is_balanced function.
        If the ``DNDarray`` is already balanced this function will do nothing. This function modifies the ``DNDarray``
        itself and will not return anything.

        Examples
        --------
        >>> a = ht.zeros((10, 2), split=0)
        >>> a[:, 0] = ht.arange(10)
        >>> b = a[3:]
        [0/2] tensor([[3., 0.],
        [1/2] tensor([[4., 0.],
                      [5., 0.],
                      [6., 0.]])
        [2/2] tensor([[7., 0.],
                      [8., 0.],
                      [9., 0.]])
        >>> b.balance_()
        >>> print(b.gshape, b.lshape)
        [0/2] (7, 2) (1, 2)
        [1/2] (7, 2) (3, 2)
        [2/2] (7, 2) (3, 2)
        >>> b
        [0/2] tensor([[3., 0.],
                     [4., 0.],
                     [5., 0.]])
        [1/2] tensor([[6., 0.],
                      [7., 0.]])
        [2/2] tensor([[8., 0.],
                      [9., 0.]])
        >>> print(b.gshape, b.lshape)
        [0/2] (7, 2) (3, 2)
        [1/2] (7, 2) (2, 2)
        [2/2] (7, 2) (2, 2)
        """
        if self.is_balanced():
            return
        self.redistribute_()

    def __bool__(self) -> bool:
        """
        Boolean scalar casting.
        """
        return self.__cast(bool)

    def __cast(self, cast_function) -> Union[float, int]:
        """
        Implements a generic cast function for HeAT ``DNDarray`` objects.

        Parameters
        ----------
        cast_function : function
            The actual cast function, e.g. ``float`` or ``int``

        Raises
        ------
        TypeError
            If the ``DNDarray`` object cannot be converted into a scalar.

        """
        if np.prod(self.shape) == 1:
            if self.split is None:
                return cast_function(self.__array)

            is_empty = np.prod(self.__array.shape) == 0
            root = self.comm.allreduce(0 if is_empty else self.comm.rank, op=MPI.SUM)

            return self.comm.bcast(None if is_empty else cast_function(self.__array), root=root)

        raise TypeError("only size-1 arrays can be converted to Python scalars")

    def ceil(self, out=None) -> DNDarray:
        """
        Return the ceil of the input, element-wise.
        The ceil of the scalar ``x`` is the smallest integer i, such that ``i>=x``. It is often denoted as :math:`\\lceil x \\rceil`.

        Parameters
        ----------
        out : DNDarray, optional
            A location in which to store the results. If provided, it must have a broadcastable shape. If not provided
            or set to ``None``, the array is modified in-place.

        Examples
        --------
        >>> ht.arange(-2.0, 2.0, 0.4).ceil()
        tensor([-2., -1., -1., -0., -0., -0.,  1.,  1.,  2.,  2.])
        """
        return rounding.ceil(self, out)

    def clip(self, a_min, a_max, out=None) -> DNDarray:
        """
        Returns a :class:`DNDarray` with the elements of ``self``, but where values ``<a_min`` are replaced with ``a_min``,
        and those ``>a_max`` with ``a_max``.

        Parameters
        ----------
        a_min : scalar or None
            Minimum value. If ``None``, clipping is not performed on lower interval edge. Not more than one of ``a_min`` and
            ``a_max`` may be ``None``.
        a_max : scalar or None
            Maximum value. If ``None``, clipping is not performed on upper interval edge. Not more than one of ``a_min`` and
            ``a_max`` may be ``None``.
        out : DNDarray, optional
            The results will be placed in this array. It may be the input array for in-place clipping. ``out`` must be of
            the right shape to hold the output. Its type is preserved.

        """
        return rounding.clip(self, a_min, a_max, out)

    def __complex__(self):
        """
        Complex scalar casting.
        """
        return self.__cast(complex)

    def copy(self) -> DNDarray:
        """
        Return an array copy of the given object.
        """
        return memory.copy(self)

    def cos(self, out=None) -> DNDarray:
        """
        Return the trigonometric cosine, element-wise. Negative input elements are returned as nan.
        If out was provided, square_roots is a reference to it.

        Parameters
        ----------
        out : DNDarray or None, optional
            A location in which to store the results. If provided, it must have a broadcastable shape. If not provided
            or set to ``None``, the array is modified in-place.

        Examples
        --------
        >>> ht.arange(-6, 7, 2).cos()
        tensor([ 0.9602, -0.6536, -0.4161,  1.0000, -0.4161, -0.6536,  0.9602])
        """
        return trigonometrics.cos(self, out)

    def cosh(self, out=None) -> DNDarray:
        """
        Return the hyperbolic cosine, element-wise. Negative input elements are returned as ``NaN``.
        If ``out`` was provided, ``cosh`` is a reference to it.

        Parameters
        ----------
        out : DNDarray or None, optional
            A location in which to store the results. If provided, it must have a broadcastable shape. If not provided
            or set to ``None``, the array is modified in-place.

        Examples
        --------
        >>> ht.cosh(ht.arange(-6, 7, 2))
        tensor([201.7156,  27.3082,   3.7622,   1.0000,   3.7622,  27.3082, 201.7156])
        """
        return trigonometrics.cosh(self, out)

    def cpu(self) -> DNDarray:
        """
        Returns a copy of this object in main memory. If this object is already in main memory, then no copy is
        performed and the original object is returned.
        """
        self.__array = self.__array.cpu()
        self.__device = devices.cpu
        return self

    def create_lshape_map(self) -> torch.Tensor:
        """
        Generate a 'map' of the lshapes of the data on all processes.
        Units are ``(process rank, lshape)``
        """
        lshape_map = torch.zeros(
            (self.comm.size, len(self.gshape)), dtype=torch.int, device=self.device.torch_device
        )
        lshape_map[self.comm.rank, :] = torch.tensor(self.lshape, device=self.device.torch_device)
        self.comm.Allreduce(MPI.IN_PLACE, lshape_map, MPI.SUM)
        return lshape_map

    def __eq__(self, other) -> DNDarray:
        """
        Element-wise rich comparison of equality with values from second operand (scalar or tensor)

        Takes the second operand (scalar or tensor) to which to compare the first tensor as argument. Returns a DNDarray
        holding 1 for all elements in which values of self are equal to values of other, 0 for all other elements

        Parameters
        ----------
        other: DNDarray or scalar
            The value(s) to which to compare equality

        Examples
        ---------
        >>> import heat as ht
        >>> T1 = ht.float32([[1, 2],[3, 4]])
        >>> T1.__eq__(3.0)
        tensor([[0, 0],
                [1, 0]])
        >>> T2 = ht.float32([[2, 2], [2, 2]])
        >>> T1.__eq__(T2)
        tensor([[0, 1],
                [0, 0]])
        """
        return relational.eq(self, other)

    def isclose(self, other, rtol=1e-05, atol=1e-08, equal_nan=False) -> DNDarray:
        """
        Returns a boolean :class:`DNDarray` of whether elements of other are equal to the original ``DNDarray`` within the given
        tolerance.

        Parameters
        -----------
        other: DNDarray
            Input DNDarray to compare.
        rtol : float
            The relative tolerance parameter.
        atol : float
            The absolute tolerance parameter.
        equal_nan : bool
            Whether to compare NaN’s as equal. If ``True``, NaN’s in x will be considered equal to NaN’s in y in the output array.

        """
        return logical.isclose(self, other, rtol, atol, equal_nan)

    def exp(self, out=None) -> DNDarray:
        """
        Calculate the exponential of all elements in ``self``.

        Parameters
        ----------
        out : DNDarray, optional
            A location in which to store the results. If provided, it must have a broadcastable shape. If not provided
            or set to ``None``, the array is modified in-place.

        Examples
        --------
        >>> ht.arange(5).exp()
        tensor([ 1.0000,  2.7183,  7.3891, 20.0855, 54.5981])
        """
        return exponential.exp(self, out)

    def expm1(self, out=None) -> DNDarray:
        """
        Calculate ``exp(x)-1`` for all elements in the array.

        Parameters
        ----------
        out : DNDarray, optional
            A location in which to store the results. If provided, it must have a broadcastable shape. If not provided
            or set to ``None``, the array is modified in-place.

        Examples
        --------
        >>> ht.arange(5).exp() + 1.
        tensor([ 1.0000,  2.7183,  7.3891, 20.0855, 54.5981])
        """
        return exponential.expm1(self, out)

    def exp2(self, out=None) -> DNDarray:
        """
        Calculate the exponential of all elements in ``self``.

        Parameters
        ----------
        out : DNDarray, optional
            A location in which to store the results. If provided, it must have a broadcastable shape. If not provided
            or set to ``None``, the array is modified in-place.

        Examples
        --------
        >>> ht.exp2(ht.arange(5))
        tensor([ 1.,  2.,  4.,  8., 16.], dtype=torch.float64)
        """
        return exponential.exp2(self, out)

    def expand_dims(self, axis) -> DNDarray:
        """
        Expand the shape of an array.
        Insert a new axis that will appear at the axis position in the expanded array shape. The number of dimensions
        of the output array is one greater than that of the input array.

        Parameters
        ----------
        axis : int
            Position in the expanded axes where the new axis is placed.

        Raises
        ------
        ValueError
            If the axis is not in range of the axes.

        Examples
        --------
        >>> x = ht.array([1,2])
        >>> x.shape
        (2,)
        >>> y = ht.expand_dims(x, axis=0)
        >>> y
        array([[1, 2]])
        >>> y.shape
        (1, 2)
        >>>y = ht.expand_dims(x, axis=1)
        >>> y
        array([[1],
               [2]])
        >>> y.shape
        (2, 1)
        """
        return manipulations.expand_dims(self, axis)

    def flatten(self) -> DNDarray:
        """
        Return a flat array (1D).

        Examples
        --------
        >>> x = ht.array([[1,2],[3,4]])
        >>> x.flatten()
        tensor([1,2,3,4])
        """
        return manipulations.flatten(self)

    def __float__(self) -> float:
        """
        Float scalar casting.
        """
        return self.__cast(float)

    def floor(self, out=None) -> DNDarray:
        """
        Return the floor of the input, element-wise.
        The floor of the scalar ``x`` is the largest integer i, such that ``i<=x``. It is often denoted as :math:`\\lfloor x
        \\rfloor`.

        Parameters
        ----------
        out : DNDarray, optional
            A location in which to store the results. If provided, it must have a broadcastable shape. If not provided
            or set to ``None``, the array is modified in-place.

        Examples
        --------
        >>> ht.floor(ht.arange(-2.0, 2.0, 0.4))
        tensor([-2., -2., -2., -1., -1.,  0.,  0.,  0.,  1.,  1.])
        """
        return rounding.floor(self, out)

    def __floordiv__(self, other) -> DNDarray:
        """
        Element-wise floor division (i.e. result is rounded int (floor)).
        Takes the first tensor by which it divides the second not-heat-typed-parameter.

        Parameters
        ----------
        other: DNDarray or scalar
            The second operand by whose values is divided

        Examples
        ---------
        >>> import heat as ht
        >>> T1 = ht.float32([[1.7, 2.0], [1.9, 4.2]])
        >>> T1 // 1
        tensor([[1., 2.],
                [1., 4.]])
        >>> T2 = ht.float32([1.5, 2.5])
        >>> T1 // T2
        tensor([[1., 0.],
                [1., 1.]])
        """
        return arithmetics.floordiv(self, other)

    def fabs(self, out=None) -> DNDarray:
        """
        Calculate the absolute value element-wise and return floating-point array.
        This function exists besides ``abs==absolute`` since it will be needed in case complex numbers will be introduced in the future.

        Parameters
        ----------
        out : DNDarray, optional
            A location into which the result is stored. If provided, it must have a shape that the inputs broadcast to.
            If not provided or ``None``, the array is modified in-place.
        """
        return rounding.fabs(self, out)

    def fill_diagonal(self, value) -> DNDarray:
        """
        Fill the main diagonal of a 2D :class:`DNDarray`.
        This function modifies the input tensor in-place, and returns the input array.

        Parameters
        ----------
        value : float
            The value to be placed in the ``DNDarrays`` main diagonal
        """
        # Todo: make this 3D/nD
        if len(self.shape) != 2:
            raise ValueError("Only 2D tensors supported at the moment")

        if self.split is not None and self.comm.is_distributed:
            counts, displ, _ = self.comm.counts_displs_shape(self.shape, self.split)
            k = min(self.shape[0], self.shape[1])
            for p in range(self.comm.size):
                if displ[p] > k:
                    break
                proc = p
            if self.comm.rank <= proc:
                indices = (
                    displ[self.comm.rank],
                    displ[self.comm.rank + 1] if (self.comm.rank + 1) != self.comm.size else k,
                )
                if self.split == 0:
                    self._DNDarray__array[:, indices[0] : indices[1]] = self._DNDarray__array[
                        :, indices[0] : indices[1]
                    ].fill_diagonal_(value)
                elif self.split == 1:
                    self._DNDarray__array[indices[0] : indices[1], :] = self._DNDarray__array[
                        indices[0] : indices[1], :
                    ].fill_diagonal_(value)

        else:
            self._DNDarray__array = self._DNDarray__array.fill_diagonal_(value)

        return self

    def __ge__(self, other) -> DNDarray:
        """
        Element-wise rich comparison of relation "greater than or equal" with values from second operand (scalar or
        tensor).
        Takes the second operand (scalar or tensor) to which to compare the first tensor as argument. Returns a DNDarray
        holding 1 for all elements in which values in self are greater than or equal to values of other
        (x1 >= x2), 0 for all other elements

        Parameters
        ----------
        other: DNDarray or scalar
            The value(s) to which to compare elements from tensor

        Examples
        -------
        >>> import heat as ht
        >>> T1 = ht.float32([[1, 2],[3, 4]])
        >>> T1.__ge__(3.0)
        tensor([[0, 0],
                [1, 1]], dtype=torch.uint8)
        >>> T2 = ht.float32([[2, 2], [2, 2]])
        >>> T1.__ge__(T2)
        tensor([[0, 1],
                [1, 1]], dtype=torch.uint8)
        """
        return relational.ge(self, other)

    def __getitem__(self, key) -> DNDarray:
        """
        Global getter function for DNDarrays.
        Returns a new DNDarray composed of the elements of the original tensor selected by the indices
        given. This does *NOT* redistribute or rebalance the resulting tensor. If the selection of values is
        unbalanced then the resultant tensor is also unbalanced!
        To redistributed the tensor use balance() (issue #187)

        Parameters
        ----------
        key : int, slice, Tuple[int,...], List[int,...]
            Indices to get from the tensor.

        Examples
        --------
        >>> a = ht.arange(10, split=0)
        (1/2) >>> tensor([0, 1, 2, 3, 4], dtype=torch.int32)
        (2/2) >>> tensor([5, 6, 7, 8, 9], dtype=torch.int32)
        >>> a[1:6]
        (1/2) >>> tensor([1, 2, 3, 4], dtype=torch.int32)
        (2/2) >>> tensor([5], dtype=torch.int32)
        >>> a = ht.zeros((4,5), split=0)
        (1/2) >>> tensor([[0., 0., 0., 0., 0.],
                          [0., 0., 0., 0., 0.]])
        (2/2) >>> tensor([[0., 0., 0., 0., 0.],
                          [0., 0., 0., 0., 0.]])
        >>> a[1:4, 1]
        (1/2) >>> tensor([0.])
        (2/2) >>> tensor([0., 0.])
        """

        l_dtype = self.dtype.torch_type()
        if isinstance(key, DNDarray) and key.gshape[-1] != len(self.gshape):
            key = tuple(x.item() for x in key)

        if not self.is_distributed():
            if not self.comm.size == 1:
                if isinstance(key, DNDarray) and key.gshape[-1] == len(self.gshape):
                    # this will return a 1D array as the shape cannot be determined automatically
                    arr = self.__array[key._DNDarray__array[..., 0], key._DNDarray__array[..., 1]]
                    return DNDarray(
                        arr, tuple(arr.shape), self.dtype, self.split, self.device, self.comm
                    )
                else:
                    return DNDarray(
                        self.__array[key],
                        tuple(self.__array[key].shape),
                        self.dtype,
                        self.split,
                        self.device,
                        self.comm,
                    )
            else:
                if isinstance(key, DNDarray) and key.gshape[-1] == len(self.gshape):
                    # this will return a 1D array as the shape cannot be determined automatically
                    arr = self.__array[key._DNDarray__array[..., 0], key._DNDarray__array[..., 1]]
                    return DNDarray(arr, tuple(arr.shape), self.dtype, 0, self.device, self.comm)

                else:
                    gout = tuple(self.__array[key].shape)
                    if self.split is not None and self.split >= len(gout):
                        new_split = len(gout) - 1 if len(gout) - 1 >= 0 else None
                    else:
                        new_split = self.split

                    return DNDarray(
                        self.__array[key], gout, self.dtype, new_split, self.device, self.comm
                    )

        else:
            _, _, chunk_slice = self.comm.chunk(self.shape, self.split)
            chunk_start = chunk_slice[self.split].start
            chunk_end = chunk_slice[self.split].stop
            chunk_set = set(range(chunk_start, chunk_end))

            arr = torch.Tensor()

            # if a singular index is given and the tensor is split
            if isinstance(key, int):
                gout = [0] * (len(self.gshape) - 1)
                if key < 0:
                    key += self.ndim
                # handle the reduction of the split to accommodate for the reduced dimension
                if self.split >= len(gout):
                    new_split = len(gout) - 1 if len(gout) - 1 > 0 else 0
                elif self.split > 0:
                    new_split = self.split - 1
                else:
                    new_split = self.split

                # only need to adjust the key if split==0
                if key in range(chunk_start, chunk_end) and self.split == 0:
                    gout = list(self.__array[key - chunk_start].shape)
                    arr = self.__array[key - chunk_start]
                elif self.split != 0:
                    _, _, chunk_slice2 = self.comm.chunk(self.shape, self.split)
                    # need to test if the given axis is on the node and then get the shape
                    if key in range(chunk_slice2[0].start, chunk_slice2[0].stop):
                        arr = self.__array[key]
                        gout = list(arr.shape)
                else:  # arr is empty and gout is zeros
                    warnings.warn(
                        "This process (rank: {}) is without data after slicing, running the .balance_() function is recommended".format(
                            self.comm.rank
                        ),
                        ResourceWarning,
                    )

            # multi-argument gets are passed as tuples by python
            elif isinstance(key, (tuple, list)):
                gout = [0] * len(self.gshape)
                # handle the dimensional reduction for integers
                ints = sum([isinstance(it, int) for it in key])
                gout = gout[: len(gout) - ints]
                if self.split >= len(gout):
                    new_split = len(gout) - 1 if len(gout) - 1 > 0 else 0
                else:
                    new_split = self.split

                # handle empty list
                if len(key) == 0:
                    arr = self.__array[key]
                    gout = list(arr.shape)
                # if a slice is given in the split direction
                # below allows for the split given to contain Nones
                elif isinstance(key[self.split], slice):
                    key_stop = key[self.split].stop
                    if key_stop is not None and key_stop < 0:
                        key_stop = self.gshape[self.split] + key[self.split].stop
                    key_set = set(
                        range(
                            key[self.split].start if key[self.split].start is not None else 0,
                            key_stop if key_stop is not None else self.gshape[self.split],
                            key[self.split].step if key[self.split].step else 1,
                        )
                    )
                    key = list(key)
                    overlap = list(key_set & chunk_set)
                    if overlap:  # if the slice is requesting data on the nodes
                        overlap.sort()
                        hold = [x - chunk_start for x in overlap]
                        key[self.split] = slice(min(hold), max(hold) + 1, key[self.split].step)
                        arr = self.__array[tuple(key)]
                        gout = list(arr.shape)
                else:
                    # if the given axes are not splits (must be ints OR LISTS for python)
                    # this means the whole slice is on one node
                    if isinstance(key, list):
                        indices = key
                    else:
                        indices = key[self.split]
                    key = list(key)
                    if isinstance(indices, list):
                        if len(indices) == 0:
                            arr = self.__array[key]
                            gout = list(arr.shape)
                        else:
                            indices = [
                                index + self.gshape[self.split] if index < 0 else index
                                for index in indices
                            ]
                            sorted_key_along_split = sorted(indices)
                            if sorted_key_along_split[0] in range(
                                chunk_start, chunk_end
                            ) and sorted_key_along_split[-1] in range(chunk_start, chunk_end):
                                indices = [index - chunk_start for index in indices]
                                arr = self.__array[indices]
                                gout = list(arr.shape)

                    elif isinstance(key[self.split], int):
                        key[self.split] = (
                            key[self.split] + self.gshape[self.split]
                            if key[self.split] < 0
                            else key[self.split]
                        )
                        if key[self.split] in range(chunk_start, chunk_end):
                            key[self.split] = key[self.split] - chunk_start
                            arr = self.__array[tuple(key)]
                            gout = list(arr.shape)
                    if 0 in arr.shape:
                        # arr is empty
                        # gout is all 0s and is the proper shape
                        warnings.warn(
                            "This process (rank: {}) is without data after slicing, running the .balance_() function is recommended".format(
                                self.comm.rank
                            ),
                            ResourceWarning,
                        )

            # if the given axes are only a slice
            elif isinstance(key, slice) and self.split == 0:
                gout = [0] * len(self.gshape)
                # reduce the dims if the slices are only one element in length
                start = key.start if key.start is not None else 0
                stop = key.stop if key.stop is not None else self.gshape[0]
                step = key.step if key.step is not None else 1

                if self.split >= len(gout):
                    new_split = len(gout) - 1 if len(gout) - 1 > 0 else 0
                else:
                    new_split = self.split
                key_set = set(range(start, stop, step))
                overlap = list(key_set & chunk_set)
                if overlap:
                    overlap.sort()
                    hold = [x - chunk_start for x in overlap]
                    key = slice(min(hold), max(hold) + 1, step)
                    arr = self.__array[key]
                    gout = list(arr.shape)
                else:
                    warnings.warn(
                        "This process (rank: {}) is without data after slicing, "
                        "running the .balance_() function is recommended".format(self.comm.rank),
                        ResourceWarning,
                    )
                    # arr is empty
                    # gout is all 0s and is the proper shape

            elif isinstance(key, DNDarray) and key.gshape[-1] == len(self.gshape):
                # this is for a list of values
                # it will return a 1D DNDarray of the elements on each node which are in the key (will be split in the 0th dimension
                key.lloc[..., self.split] -= chunk_start
                key_new = [key._DNDarray__array[..., i] for i in range(len(self.gshape))]
                arr = self.__array[tuple(key_new)]
                gout = list(arr.shape)
                new_split = 0

            else:  # handle other cases not accounted for (one is a slice is given and the split != 0)
                gout = [0] * len(self.gshape)

                if self.split >= len(gout):
                    new_split = len(gout) - 1 if len(gout) - 1 > 0 else 0
                else:
                    new_split = self.split

                gout = list(self.__array[key].shape)
                arr = self.__array[key]

            for e, _ in enumerate(gout):
                if e == new_split:
                    gout[e] = self.comm.allreduce(gout[e], MPI.SUM)
                else:
                    gout[e] = self.comm.allreduce(gout[e], MPI.MAX)
            return DNDarray(
                arr.type(l_dtype),
                gout if isinstance(gout, tuple) else tuple(gout),
                self.dtype,
                new_split,
                self.device,
                self.comm,
            )

    if torch.cuda.device_count() > 0:

        def gpu(self) -> DNDarray:
            """
            Returns a copy of this object in GPU memory. If this object is already in GPU memory, then no copy is
            performed and the original object is returned.

            """
            self.__array = self.__array.cuda(devices.gpu.torch_device)
            self.__device = devices.gpu
            return self

    def __gt__(self, other) -> DNDarray:
        """
        Element-wise rich comparison of relation "greater than" with values from second operand (scalar or tensor)
        Takes the second operand (scalar or tensor) to which to compare the first tensor as argument.
        Returns aDNDarray holding 1 for all elements in which values in self are greater than values of other (x1 > x2),
        0 for all other elements

        Parameters
        ----------
        other: DNDarray or scalar
            The value(s) to which to compare elements from ``self``

         Examples
         -------
         >>> import heat as ht
         >>> T1 = ht.float32([[1, 2],[3, 4]])
         >>> T1.__gt__(3.0)
         tensor([[0, 0],
                 [0, 1]], dtype=torch.uint8)
         >>> T2 = ht.float32([[2, 2], [2, 2]])
         >>> T1.__gt__(T2)
         tensor([[0, 0],
                 [1, 1]], dtype=torch.uint8)

        """
        return relational.gt(self, other)

    def __int__(self) -> int:
        """
        Integer scalar casting.
        """
        return self.__cast(int)

    def __invert__(self) -> DNDarray:
        """
        Bit-wise inversion, or bit-wise NOT, element-wise.
        """
        return arithmetics.invert(self)

    def is_balanced(self) -> bool:
        """
        Determine if ``self`` is balanced evenly (or as evenly as possible) across all nodes
        """
        _, _, chk = self.comm.chunk(self.shape, self.split)
        test_lshape = tuple([x.stop - x.start for x in chk])
        balanced = 1 if test_lshape == self.lshape else 0

        out = self.comm.allreduce(balanced, MPI.SUM)
        return True if out == self.comm.size else False

    def is_distributed(self) -> bool:
        """
        Determines whether the data of this array is distributed across multiple processes.
        """
        return self.split is not None and self.comm.is_distributed()

    def item(self):
        """
        Returns the only element of a 1-element :class:`DNDarray`.
        Mirror of the pytorch command by the same name. If size of array is >1 element, then a ``ValueError`` is
        raised (by pytorch)

        Examples
        -------
        >>> import heat as ht
        >>> x = ht.zeros((1))
        >>> x.item()
        0.0
        """
        return self.__array.item()

    def __le__(self, other) -> DNDarray:
        """
        Element-wise rich comparison of relation "less than or equal" with values from second operand (scalar or tensor)
        Takes the second operand (scalar or tensor) to which to compare the first tensor as argument.
        Returns a ``DNDarray`` holding 1 for all elements in which values in self are less than or equal to values of other (``x1 <= x2``),
        0 for all other elements

        Parameters
        ----------
        other: tensor or scalar
            The value(s) to which to compare elements from tensor

        Examples
        -------
        >>> import heat as ht
        >>> T1 = ht.float32([[1, 2],[3, 4]])
        >>> T1.__le__(3.0)
        tensor([[1, 1],
                [1, 0]], dtype=torch.uint8)
        >>> T2 = ht.float32([[2, 2], [2, 2]])
        >>> T1.__le__(T2)
        tensor([[1, 1],
                [0, 0]], dtype=torch.uint8)
        """
        return relational.le(self, other)

    def __len__(self) -> int:
        """
        The length of the DNDarray, i.e. the number of items in the first dimension.
        """
        return self.shape[0]

    def log(self, out=None) -> DNDarray:
        """
        Natural logarithm, element-wise.
        The natural logarithm log is the inverse of the exponential function, so that ``log(exp(x))=x``. The natural
        logarithm is logarithm in base e. Negative input elements are returned as ``NaN``.
        If ``out`` was provided, logarithms is a reference to it.

        Parameters
        ----------
        out : DNDarray, optional
            A location in which to store the results. If provided, it must have a broadcastable shape. If not provided
            or set to ``None``, the array is modified in-place.

        Examples
        --------
        >>> ht.arange(5).log()
        tensor([  -inf, 0.0000, 0.6931, 1.0986, 1.3863])
        """
        return exponential.log(self, out)

    def log2(self, out=None) -> DNDarray:
        """
        Log base 2, element-wise.
        Negative input elements are returned as ``NaN``. If ``out`` was provided, logarithms is a reference to it.

        Parameters
        ----------
        out : DNDarray or None, optional
            A location in which to store the results. If provided, it must have a broadcastable shape. If not provided
            or set to ``None``, the array is modified in-place.

        Examples
        --------
        >>> ht.log2(ht.arange(5))
        tensor([  -inf, 0.0000, 1.0000, 1.5850, 2.0000])
        """
        return exponential.log2(self, out)

    def log10(self, out=None) -> DNDarray:
        """
        Log base 10, element-wise.
        Negative input elements are returned as ``NaN``. If ``out`` was provided, logarithms is a reference to it.

        Parameters
        ----------
        out : DNDarray, optional
            A location in which to store the results. If provided, it must have a broadcastable shape. If not provided
            or set to ``None``, the array is modified in-place.

        Examples
        --------
        >>> ht.log10(ht.arange(5))
        tensor([-inf, 0.0000, 1.0000, 1.5850, 2.0000])
        """
        return exponential.log10(self, out)

    def log1p(self, out=None) -> DNDarray:
        """
        Return the natural logarithm of one plus ``self``, element-wise.
        Negative input elements are returned as nan. If ``out`` was provided, logarithms is a reference to it.

        Parameters
        ----------
        out : DNDarray or None, optional
            A location in which to store the results. If provided, it must have a broadcastable shape. If not provided
            or set to ``None``, the array is modified in-place.

        Examples
        --------
        >>> ht.log1p(ht.arange(5))
        array([0., 0.69314718, 1.09861229, 1.38629436, 1.60943791])
        """
        return exponential.log1p(self, out)

    def __lshift__(self, other) -> DNDarray:
        """
        Shift the bits of an integer to the left.

        Parameters
        ----------
        other: DNDarray or scalar
           number of zero bits to add

        Examples
        ---------
        >>> ht.array([1, 2, 4]) << 1
        tensor([2, 4, 8])
        """
        return arithmetics.left_shift(self, other)

    def __lt__(self, other) -> DNDarray:
        """
        Element-wise rich comparison of relation "less than" with values from second operand (scalar or tensor)
        Takes the second operand (scalar or tensor) to which to compare the first tensor as argument.
        Result is ``DNDarray`` holding 1 for all elements in which values in self are less than values of other (x1 < x2),
        0 for all other elements

        Parameters
        ----------
        other: DNDarray or scalar
            The value(s) to which to compare elements from tensor

        Examples
        -------
        >>> import heat as ht
        >>> T1 = ht.float32([[1, 2],[3, 4]])
        >>> T1.__lt__(3.0)
        tensor([[1, 1],
               [0, 0]], dtype=torch.uint8)
        >>> T2 = ht.float32([[2, 2], [2, 2]])
        >>> T1.__lt__(T2)
        tensor([[1, 0],
               [0, 0]], dtype=torch.uint8)
        """
        return relational.lt(self, other)

    def __matmul__(self, other) -> DNDarray:
        """
        Matrix multiplication of two DNDarrays

        For comment context -> a @ b = c or A @ B = c
        Returns a tensor with the result of a @ b. The split dimension of the returned array is typically the split dimension of a.
        However, if a.split = None then the the c.split will be set as the split dimension of b. If both are None then c.split is also None.

        Parameters
        ----------
        a : DNDarray
            2 dimensional: L x P
        b : DNDarray
            2 dimensional: P x Q

        Notes
        -------
        If a is a split vector, then the returned vector will be of shape (1xQ) and will be split in the 1st dimension
        If b is a vector and either a or b is split, then the returned vector will be of shape (Lx1) and will be split
        in the 0th dimension

        References
        ----------
        [1] R. Gu, et al., "Improving Execution Concurrency of Large-scale Matrix Multiplication on Distributed Data-parallel Platforms,"
        IEEE Transactions on Parallel and Distributed Systems, vol 28, no. 9. 2017.
        [2] S. Ryu and D. Kim, "Parallel Huge Matrix Multiplication on a Cluster with GPGPU Accelerators,"
        2018 IEEE International Parallel and Distributed Processing Symposium Workshops (IPDPSW), Vancouver, BC, 2018, pp. 877-882.

        Example
        -------
        >>> a = ht.ones((n, m), split=1)
        >>> a[0] = ht.arange(1, m + 1)
        >>> a[:, -1] = ht.arange(1, n + 1)
        (0/1) tensor([[1., 2.],
                      [1., 1.],
                      [1., 1.],
                      [1., 1.],
                      [1., 1.]])
        (1/1) tensor([[3., 1.],
                      [1., 2.],
                      [1., 3.],
                      [1., 4.],
                      [1., 5.]])
        >>> b = ht.ones((j, k), split=0)
        >>> b[0] = ht.arange(1, k + 1)
        >>> b[:, 0] = ht.arange(1, j + 1)
        (0/1) tensor([[1., 2., 3., 4., 5., 6., 7.],
                      [2., 1., 1., 1., 1., 1., 1.]])
        (1/1) tensor([[3., 1., 1., 1., 1., 1., 1.],
                      [4., 1., 1., 1., 1., 1., 1.]])
        >>> linalg.matmul(a, b)
        (0/1) tensor([[18.,  8.,  9., 10.],
                      [14.,  6.,  7.,  8.],
                      [18.,  7.,  8.,  9.],
                      [22.,  8.,  9., 10.],
                      [26.,  9., 10., 11.]])
        (1/1) tensor([[11., 12., 13.],
                      [ 9., 10., 11.],
                      [10., 11., 12.],
                      [11., 12., 13.],
                      [12., 13., 14.]])
        """
        return linalg.matmul(self, other)

    def max(self, axis=None, out=None, keepdim=None) -> DNDarray:
        """
        Return the maximum of an array or maximum along an axis.

        Parameters
        ----------
        self : DNDarray
            Input array.
        axis : None or int
            Axis or axes along which to operate. By default, flattened input is used.
        #TODO: out : DNDarray, optional
            Alternative output array in which to place the result. Must be of the same shape and buffer length as the
            expected output.
        #TODO: initial : scalar, optional
            The minimum value of an output element. Must be present to allow computation on empty slice.
        """
        return statistics.max(self, axis=axis, out=out, keepdim=keepdim)

    def mean(self, axis=None) -> DNDarray:
        """
        Calculates and returns the mean of ``self``.
        If an axis is given, the mean will be taken in that direction.

        Parameters
        ----------
        self : DNDarray
            Values for which the mean is calculated.
        axis : int or Iterable, optional
            Axis which the mean is taken in.
            Default ``None`` yields mean of all data.

        Examples
        --------
        >>> a = ht.random.randn(1,3)
        >>> a
        tensor([[-1.2435,  1.1813,  0.3509]])
        >>> ht.mean(a)
        tensor(0.0962)
        >>> a = ht.random.randn(4,4)
        >>> a
        tensor([[ 0.0518,  0.9550,  0.3755,  0.3564],
                [ 0.8182,  1.2425,  1.0549, -0.1926],
                [-0.4997, -1.1940, -0.2812,  0.4060],
                [-1.5043,  1.4069,  0.7493, -0.9384]])
        >>> ht.mean(a, 1)
        tensor([ 0.4347,  0.7307, -0.3922, -0.0716])
        >>> ht.mean(a, 0)
        tensor([-0.2835,  0.6026,  0.4746, -0.0921])
        >>> a = ht.random.randn(4,4)
        >>> a
        tensor([[ 2.5893,  1.5934, -0.2870, -0.6637],
                [-0.0344,  0.6412, -0.3619,  0.6516],
                [ 0.2801,  0.6798,  0.3004,  0.3018],
                [ 2.0528, -0.1121, -0.8847,  0.8214]])
        >>> ht.mean(a, (0,1))
        tensor(0.4730)
        """
        return statistics.mean(self, axis)

    def min(self, axis=None, out=None, keepdim=None):
        """
        Return the minimum of an array or minimum along an axis.

        Parameters
        ----------
        axis : None or int
            Axis or axes along which to operate. By default, flattened input is used.
        #TODO: out : DNDarray, optional
            Alternative output array in which to place the result. Must be of the same shape and buffer length as the
            expected output.
        #TODO: initial : scalar, optional
            The maximum value of an output element. Must be present to allow computation on empty slice.
        """
        return statistics.min(self, axis=axis, out=out, keepdim=keepdim)

    def __mod__(self, other) -> DNDarray:
        """
        Element-wise division remainder of values of self by values of operand other (i.e. self % other), not commutative.

        Parameters
        ----------
        other: DNDarray or scalar
            The second operand by whose values ``self`` is to be divided.

        Examples
        ---------
        >>> import heat as ht
        >>> ht.mod(2, 2)
        tensor([0])
        >>> T1 = ht.int32([[1, 2], [3, 4]])
        >>> T2 = ht.int32([[2, 2], [2, 2]])
        >>> T1 % T2
        tensor([[1, 0],
                [1, 0]], dtype=torch.int32)
        >>> s = ht.int32([2])
        >>> s % T1
        tensor([[0, 0]
                [2, 2]], dtype=torch.int32)
        """
        return arithmetics.mod(self, other)

    def modf(self, out=None) -> Tuple[DNDarray, DNDarray]:
        """
        Return the fractional and integral parts of an array, element-wise.
        The fractional and integral parts are negative if the given number is negative.

        Parameters
        ----------
        out : DNDarray, optional
            A location into which the result is stored. If provided, it must have a shape that the inputs broadcast to.
            If not provided or ``None``, the array is modified in-place.
        """

        return rounding.modf(self, out)

    def __mul__(self, other) -> DNDarray:
        """
        Element-wise multiplication (not matrix multiplication) with values from second operand (scalar or tensor)
        Takes the second operand (scalar or tensor) whose values to multiply to the first tensor as argument.

        Parameters
        ----------
        other: DNDarray or scalar
           The value(s) to multiply to the tensor (element-wise)

        Examples
        ---------
        >>> import heat as ht
        >>> T1 = ht.float32([[1, 2], [3, 4]])
        >>> T1.__mul__(3.0)
        tensor([[3., 6.],
            [9., 12.]])
        >>> T2 = ht.float32([[2, 2], [2, 2]])
        >>> T1.__mul__(T2)
        tensor([[2., 4.],
            [6., 8.]])
        """
        return arithmetics.mul(self, other)

    def __ne__(self, other) -> DNDarray:
        """
        Element-wise rich comparison of non-equality with values from second operand (scalar or DNDarray)
        Takes the second operand (scalar or tensor) to which to compare the first tensor as argument.
        Result is a DNDarray holding 1 for all elements in which values of self are equal to values of other,
        0 for all other elements
        Parameters
        ----------
        other: DNDarray or scalar
            The value(s) to which to compare equality

        Examples
        ---------
        >>> import heat as ht
        >>> T1 = ht.float32([[1, 2],[3, 4]])
        >>> T1.__ne__(3.0)
        tensor([[1, 1],
                [0, 1]])
        >>> T2 = ht.float32([[2, 2], [2, 2]])
        >>> T1.__ne__(T2)
        tensor([[1, 0],
                [1, 1]])
        """
        return relational.ne(self, other)

    def nonzero(self) -> DNDarray:
        """
        Return the indices of the elements that are non-zero. (using ``torch.nonzero``)
        Result is 1D :class`DNDarray`, one entry for each dimension of self, containing the indices of the non-zero elements in that dimension.
        The values in a are always tested and returned in row-major, C-style order. The corresponding non-zero values can be obtained with: ``a[nonzero(a)]``.
        If self is split then the result is split in the 0th dimension. However, this ``DNDarray`` can be UNBALANCED
        as it contains the indices of the non-zero elements on each node.

        Examples
        --------
        >>> x = ht.array([[3, 0, 0], [0, 4, 1], [0, 6, 0]], split=0)
        [0/2] tensor([[3, 0, 0]])
        [1/2] tensor([[0, 4, 1]])
        [2/2] tensor([[0, 6, 0]])
        >>> ht.nonzero(x)
        [0/2] tensor([[0, 0]])
        [1/2] tensor([[1, 1],
        [1/2]         [1, 2]])
        [2/2] tensor([[2, 1]])
        >>> a = ht.array([[1, 2, 3], [4, 5, 6], [7, 8, 9]], split=0)
        [0/1] tensor([[1, 2, 3],
        [0/1]         [4, 5, 6]])
        [1/1] tensor([[7, 8, 9]])
        >>> a > 3
        [0/1] tensor([[0, 0, 0],
        [0/1]         [1, 1, 1]], dtype=torch.uint8)
        [1/1] tensor([[1, 1, 1]], dtype=torch.uint8)
        >>> ht.nonzero(a > 3)
        [0/1] tensor([[1, 0],
        [0/1]         [1, 1],
        [0/1]         [1, 2]])
        [1/1] tensor([[2, 0],
        [1/1]         [2, 1],
        [1/1]         [2, 2]])
        >>> a[ht.nonzero(a > 3)]
        [0/1] tensor([[4, 5, 6]])
        [1/1] tensor([[7, 8, 9]])
        """
        return indexing.nonzero(self)

    def numpy(self) -> np.array:
        """
        Convert :class:`DNDarray` to numpy array. If the tensor is distributed it will be merged beforehand. If the array
        resides on the GPU, it will be copied to the CPU first.

        Examples
        --------
        >>> import heat as ht
        T1 = ht.random.randn((10,8))
        T1.numpy()
        """
        dist = manipulations.resplit(self, axis=None)
        return dist._DNDarray__array.cpu().numpy()

    def __or__(self, other) -> DNDarray:
        """
        Compute the bit-wise OR of two arrays element-wise.

        Parameters
        ----------
        other: DNDarray or scalar
            Only integer and boolean types are handled. If ``self.shape!=other.shape``, they must be broadcastable to a
            common shape (which becomes the shape of the output).

        Examples
        ---------
        >>> import heat as ht
        >>> ht.array([13]) | 16
        tensor([29])
        >>> ht.array([32]) | ht.array([2])
        tensor([34])
        >>> ht.array([33, 4]) | 1
        tensor([33,  5])
        >>> ht.array([33, 4]) | ht.array([1, 2])
        tensor([33,  6])
        >>> ht.array([2, 5, 255]) | ht.array([4, 4, 4])
        tensor([  6,   5, 255])
        >>> ht.array([2, 5, 255, 2147483647], dtype=ht.int32) | ht.array([4, 4, 4, 2147483647], dtype=ht.int32)
        tensor([         6,          5,        255, 2147483647])
        >>> ht.array([True, True]) | ht.array([False, True])
        tensor([ True,  True])
        """
        return arithmetics.bitwise_or(self, other)

    def __pow__(self, other) -> DNDarray:
        """
        Element-wise exponential function with values from second operand (scalar or tensor)
        Takes the second operand (scalar or tensor) whose values are the exponent to be applied to the first
        tensor as argument.

        Parameters
        ----------
        other: DNDarray or scalar
           The value(s) in the exponent (element-wise)

        Examples
        ---------
        >>> import heat as ht
        >>> T1 = ht.float32([[1, 2], [3, 4]])
        >>> T1.__pow__(3.0)
        tensor([[1., 8.],
                [27., 64.]])
        >>> T2 = ht.float32([[3, 3], [2, 2]])
        >>> T1.__pow__(T2)
        tensor([[1., 8.],
                [9., 16.]])
        """
        return arithmetics.pow(self, other)

    def prod(self, axis=None, out=None, keepdim=None) -> DNDarray:
        """
        Return the product of array elements over a given axis.

        Parameters
        ----------
        axis : None or int or tuple of ints, optional
            Axis or axes along which a product is performed. The default, ``axis=None``, will calculate the product of all
            the elements in the input array. If axis is negative it counts from the last to the first axis.
            If axis is a tuple of ints, a product is performed on all of the axes specified in the tuple instead of a
            single axis or all the axes as before.
        out : DNDarray, optional
            Alternative output array in which to place the result. It must have the same shape as the expected output,
            but the type of the output values will be cast if necessary.
        keepdims : bool, optional
            If this is set to ``True``, the axes which are reduced are left in the result as dimensions with size one. With
            this option, the result will broadcast correctly against the input array.

        Examples
        --------
        >>> import heat as ht
        >>> ht.array([1.,2.]).prod()
        ht.tensor([2.0])
        >>> ht.tensor([
            [1.,2.],
            [3.,4.]
        ]).prod()
        ht.tensor([24.0])
        >>> ht.array([
            [1.,2.],
            [3.,4.]
        ]).prod(axis=1)
        ht.tensor([  2.,  12.])
        """
        return arithmetics.prod(self, axis, out, keepdim)

    def qr(self, tiles_per_proc=1, calc_q=True, overwrite_a=False) -> Tuple[DNDarray, DNDarray]:
        """
        Calculates the QR decomposition of a 2D :class:`DNDarray`.
        Returns a Tuple of Q and R
        The algorithms are based on the CAQR and TSQR algorithms. For more information see the references.

        Parameters
        ----------
        a : DNDarray
            DNDarray which will be decomposed
        tiles_per_proc : int or torch.Tensor, optional
            Number of tiles per process to operate on
        calc_q : bool, optional
            whether or not to calculate Q.
            If ``True``, function returns ``(Q, R)``.
            If ``False``, function returns ``(None, R)``.
        overwrite_a : bool, optional
            If ``True``, function overwrites the DNDarray a, with R.
            If ``False``, a new array will be created for R

        References
        ----------
        [0] W. Zheng, F. Song, L. Lin, and Z. Chen, “Scaling Up Parallel Computation of Tiled QR
        Factorizations by a Distributed Scheduling Runtime System and Analytical Modeling,”
        Parallel Processing Letters, vol. 28, no. 01, p. 1850004, 2018.

        [1] Bilel Hadri, Hatem Ltaief, Emmanuel Agullo, Jack Dongarra. Tile QR Factorization with
        Parallel Panel Processing for Multicore Architectures. 24th IEEE International Parallel
        and DistributedProcessing Symposium (IPDPS 2010), Apr 2010, Atlanta, United States.
        inria-00548899

        [2] Gene H. Golub and Charles F. Van Loan. 1996. Matrix Computations (3rd Ed.).
        """
        return linalg.qr(
            self, tiles_per_proc=tiles_per_proc, calc_q=calc_q, overwrite_a=overwrite_a
        )

    def __repr__(self, *args):
        # TODO: document me
        # TODO: generate none-PyTorch repr
        return self.__array.__repr__(*args)

    def redistribute_(self, lshape_map=None, target_map=None):
        """
        Redistributes the data of the :class:`DNDarray` *along the split axis* to match the given target map.
        This function does not modify the non-split dimensions of the ``DNDarray``.
        This is an abstraction and extension of the balance function.

        Parameters
        ----------
        lshape_map : torch.Tensor, optional
            The current lshape of processes.
            Units are ``[rank, lshape]``.
        target_map : torch.Tensor, optional
            The desired distribution across the processes.
            Units are ``[rank, target lshape]``.
            Note: the only important parts of the target map are the values along the split axis,
            values which are not along this axis are there to mimic the shape of the ``lshape_map``.

        Examples
        --------
        >>> st = ht.ones((50, 81, 67), split=2)
        >>> target_map = torch.zeros((st.comm.size, 3), dtype=torch.int)
        >>> target_map[0, 2] = 67
        >>> print(target_map)
        [0/2] tensor([[ 0,  0, 67],
        [0/2]         [ 0,  0,  0],
        [0/2]         [ 0,  0,  0]], dtype=torch.int32)
        [1/2] tensor([[ 0,  0, 67],
        [1/2]         [ 0,  0,  0],
        [1/2]         [ 0,  0,  0]], dtype=torch.int32)
        [2/2] tensor([[ 0,  0, 67],
        [2/2]         [ 0,  0,  0],
        [2/2]         [ 0,  0,  0]], dtype=torch.int32)
        >>> print(st.lshape)
        [0/2] (50, 81, 23)
        [1/2] (50, 81, 22)
        [2/2] (50, 81, 22)
        >>> st.redistribute_(target_map=target_map)
        >>> print(st.lshape)
        [0/2] (50, 81, 67)
        [1/2] (50, 81, 0)
        [2/2] (50, 81, 0)
        """
        if not self.is_distributed():
            return
        snd_dtype = self.dtype.torch_type()
        # units -> {pr, 1st index, 2nd index}
        if lshape_map is None:
            # NOTE: giving an lshape map which is incorrect will result in an incorrect distribution
            lshape_map = self.create_lshape_map()
        else:
            if not isinstance(lshape_map, torch.Tensor):
                raise TypeError(
                    "lshape_map must be a torch.Tensor, currently {}".format(type(lshape_map))
                )
            if lshape_map.shape != (self.comm.size, len(self.gshape)):
                raise ValueError(
                    "lshape_map must have the shape ({}, {}), currently {}".format(
                        self.comm.size, len(self.gshape), lshape_map.shape
                    )
                )

        if target_map is None:  # if no target map is given then it will balance the tensor
            target_map = torch.zeros(
                (self.comm.size, len(self.gshape)), dtype=int, device=self.device.torch_device
            )
            _, _, chk = self.comm.chunk(self.shape, self.split)
            for i in range(len(self.gshape)):
                target_map[self.comm.rank, i] = chk[i].stop - chk[i].start
            self.comm.Allreduce(MPI.IN_PLACE, target_map, MPI.SUM)
        else:
            if not isinstance(target_map, torch.Tensor):
                raise TypeError(
                    "target_map must be a torch.Tensor, currently {}".format(type(target_map))
                )
            if target_map[..., self.split].sum() != self.shape[self.split]:
                raise ValueError(
                    "Sum along the split axis of the target map must be equal to the "
                    "shape in that dimension, currently {}".format(target_map[..., self.split])
                )
            if target_map.shape != (self.comm.size, len(self.gshape)):
                raise ValueError(
                    "target_map must have the shape {}, currently {}".format(
                        (self.comm.size, len(self.gshape)), target_map.shape
                    )
                )

        lshape_cumsum = torch.cumsum(lshape_map[..., self.split], dim=0)
        chunk_cumsum = torch.cat(
            (
                torch.tensor([0], device=self.device.torch_device),
                torch.cumsum(target_map[..., self.split], dim=0),
            ),
            dim=0,
        )
        # need the data start as well for process 0
        for rcv_pr in range(self.comm.size - 1):
            st = chunk_cumsum[rcv_pr].item()
            sp = chunk_cumsum[rcv_pr + 1].item()
            # start pr should be the next process with data
            if lshape_map[rcv_pr, self.split] >= target_map[rcv_pr, self.split]:
                # if there is more data on the process than the start process than start == stop
                st_pr = rcv_pr
                sp_pr = rcv_pr
            else:
                # if there is less data on the process than need to get the data from the next data
                # with data
                # need processes > rcv_pr with lshape > 0
                st_pr = (
                    torch.nonzero(input=lshape_map[rcv_pr:, self.split] > 0, as_tuple=False)[
                        0
                    ].item()
                    + rcv_pr
                )
                hld = (
                    torch.nonzero(input=sp <= lshape_cumsum[rcv_pr:], as_tuple=False).flatten()
                    + rcv_pr
                )
                sp_pr = hld[0].item() if hld.numel() > 0 else self.comm.size

            # st_pr and sp_pr are the processes on which the data sits at the beginning
            # need to loop from st_pr to sp_pr + 1 and send the pr
            for snd_pr in range(st_pr, sp_pr + 1):
                if snd_pr == self.comm.size:
                    break
                data_required = abs(sp - st - lshape_map[rcv_pr, self.split].item())
                send_amt = (
                    data_required
                    if data_required <= lshape_map[snd_pr, self.split]
                    else lshape_map[snd_pr, self.split]
                )
                if (sp - st) <= lshape_map[rcv_pr, self.split].item() or snd_pr == rcv_pr:
                    send_amt = 0
                # send amount is the data still needed by recv if that is available on the snd
                if send_amt != 0:
                    self.__redistribute_shuffle(
                        snd_pr=snd_pr, send_amt=send_amt, rcv_pr=rcv_pr, snd_dtype=snd_dtype
                    )
                lshape_cumsum[snd_pr] -= send_amt
                lshape_cumsum[rcv_pr] += send_amt
                lshape_map[rcv_pr, self.split] += send_amt
                lshape_map[snd_pr, self.split] -= send_amt
            if lshape_map[rcv_pr, self.split] > target_map[rcv_pr, self.split]:
                # if there is any data left on the process then send it to the next one
                send_amt = lshape_map[rcv_pr, self.split] - target_map[rcv_pr, self.split]
                self.__redistribute_shuffle(
                    snd_pr=rcv_pr, send_amt=send_amt.item(), rcv_pr=rcv_pr + 1, snd_dtype=snd_dtype
                )
                lshape_cumsum[rcv_pr] -= send_amt
                lshape_cumsum[rcv_pr + 1] += send_amt
                lshape_map[rcv_pr, self.split] -= send_amt
                lshape_map[rcv_pr + 1, self.split] += send_amt

        if any(lshape_map[..., self.split] != target_map[..., self.split]):
            # sometimes need to call the redistribute once more,
            # (in the case that the second to last processes needs to get data from +1 and -1)
            self.redistribute_(lshape_map=lshape_map, target_map=target_map)

    def __redistribute_shuffle(self, snd_pr, send_amt, rcv_pr, snd_dtype):
        """
        Function to abstract the function used during redistribute for shuffling data between
        processes along the split axis

        Parameters
        ----------
        snd_pr : int or torch.Tensor
            Sending process
        send_amt : int or torch.Tensor
            Amount of data to be sent by the sending process
        rcv_pr : int or torch.Tensor
            Recieving process
        snd_dtype : torch.dtype
            Torch type of the data in question
        """
        rank = self.comm.rank
        send_slice = [slice(None)] * self.ndim
        keep_slice = [slice(None)] * self.ndim
        if rank == snd_pr:
            if snd_pr < rcv_pr:  # data passed to a higher rank (off the bottom)
                send_slice[self.split] = slice(
                    self.lshape[self.split] - send_amt, self.lshape[self.split]
                )
                keep_slice[self.split] = slice(0, self.lshape[self.split] - send_amt)
            if snd_pr > rcv_pr:  # data passed to a lower rank (off the top)
                send_slice[self.split] = slice(0, send_amt)
                keep_slice[self.split] = slice(send_amt, self.lshape[self.split])
            data = self.__array[send_slice].clone()
            self.comm.Send(data, dest=rcv_pr, tag=685)
            self.__array = self.__array[keep_slice]
        if rank == rcv_pr:
            shp = list(self.gshape)
            shp[self.split] = send_amt
            data = torch.zeros(shp, dtype=snd_dtype, device=self.device.torch_device)
            self.comm.Recv(data, source=snd_pr, tag=685)
            if snd_pr < rcv_pr:  # data passed from a lower rank (append to top)
                self.__array = torch.cat((data, self.__array), dim=self.split)
            if snd_pr > rcv_pr:  # data passed from a higher rank (append to bottom)
                self.__array = torch.cat((self.__array, data), dim=self.split)

    def reshape(self, shape, axis=None) -> DNDarray:
        """
        Rearranges ``self`` to a specified shape.

        Parameters
        ----------
        shape : Tuple[int,...] or List[int,...]
            The new shape of the array
        axis : int, optional
            The new split axis. ``None`` denotes same axis

        Raises
        ------
        ValueError
            If the number of elements changes in the new shape.

        Examples
        --------
        >>> a = ht.arange(16, split=0)
        >>> a.reshape((4,4))
        (1/2) tensor([[0, 1, 2, 3],
                    [4, 5, 6, 7]], dtype=torch.int32)
        (2/2) tensor([[ 8,  9, 10, 11],
                    [12, 13, 14, 15]], dtype=torch.int32)
        """
        return manipulations.reshape(self, shape, axis)

    def resplit_(self, axis=None):
        """
        In-place option for resplitting a :class:`DNDarray`.

        Parameters
        ----------
        axis : int
            The new split axis, ``None`` denotes gathering, an int will set the new split axis

        Examples
        --------
        >>> a = ht.zeros((4, 5,), split=0)
        >>> a.lshape
        (0/2) (2, 5)
        (1/2) (2, 5)
        >>> ht.resplit_(a, None)
        >>> a.split
        None
        >>> a.lshape
        (0/2) (4, 5)
        (1/2) (4, 5)
        >>> a = ht.zeros((4, 5,), split=0)
        >>> a.lshape
        (0/2) (2, 5)
        (1/2) (2, 5)
        >>> ht.resplit_(a, 1)
        >>> a.split
        1
        >>> a.lshape
        (0/2) (4, 3)
        (1/2) (4, 2)
        """
        # sanitize the axis to check whether it is in range
        axis = sanitize_axis(self.shape, axis)

        # early out for unchanged content
        if axis == self.split:
            return self
        if axis is None:
            gathered = torch.empty(
                self.shape, dtype=self.dtype.torch_type(), device=self.device.torch_device
            )
            counts, displs, _ = self.comm.counts_displs_shape(self.shape, self.split)
            self.comm.Allgatherv(self.__array, (gathered, counts, displs), recv_axis=self.split)
            self.__array = gathered
            self.__split = axis
            return self
        # tensor needs be split/sliced locally
        if self.split is None:
            # new_arr = self
            _, _, slices = self.comm.chunk(self.shape, axis)
            temp = self.__array[slices]
            self.__array = torch.empty((1,), device=self.device.torch_device)
            # necessary to clear storage of local __array
            self.__array = temp.clone().detach()
            self.__split = axis
            return self

        tiles = tiling.SplitTiles(self)
        new_tile_locs = tiles.set_tile_locations(
            split=axis, tile_dims=tiles.tile_dimensions, arr=self
        )
        rank = self.comm.rank
        # receive the data with non-blocking, save which process its from
        rcv = {}
        for rpr in range(self.comm.size):
            # need to get where the tiles are on the new one first
            # rpr is the destination
            new_locs = torch.where(new_tile_locs == rpr)
            new_locs = torch.stack([new_locs[i] for i in range(self.ndim)], dim=1)
            for i in range(new_locs.shape[0]):
                key = tuple(new_locs[i].tolist())
                spr = tiles.tile_locations[key].item()
                to_send = tiles[key]
                if spr == rank and spr != rpr:
                    self.comm.Send(to_send.clone(), dest=rpr, tag=rank)
                    del to_send
                elif spr == rpr and rpr == rank:
                    rcv[key] = [None, to_send]
                elif rank == rpr:
                    sz = tiles.get_tile_size(key)
                    buf = torch.zeros(
                        sz, dtype=self.dtype.torch_type(), device=self.device.torch_device
                    )
                    w = self.comm.Irecv(buf=buf, source=spr, tag=spr)
                    rcv[key] = [w, buf]
        dims = list(range(self.ndim))
        del dims[axis]
        sorted_keys = sorted(rcv.keys())
        # todo: reduce the problem to 1D cats for each dimension, then work up
        sz = self.comm.size
        arrays = []
        for prs in range(int(len(sorted_keys) / sz)):
            lp_keys = sorted_keys[prs * sz : (prs + 1) * sz]
            lp_arr = None
            for k in lp_keys:
                if rcv[k][0] is not None:
                    rcv[k][0].wait()
                if lp_arr is None:
                    lp_arr = rcv[k][1]
                else:
                    lp_arr = torch.cat((lp_arr, rcv[k][1]), dim=dims[-1])
                del rcv[k]
            if lp_arr is not None:
                arrays.append(lp_arr)
        del dims[-1]
        # for 4 prs and 4 dims, arrays is now 16 elements long,
        # next need to group the each 4 (sz) and cat in the next dim
        for d in reversed(dims):
            new_arrays = []
            for prs in range(int(len(arrays) / sz)):
                new_arrays.append(torch.cat(arrays[prs * sz : (prs + 1) * sz], dim=d))
            arrays = new_arrays
            del d
        if len(arrays) == 1:
            arrays = arrays[0]

        self.__array = arrays
        self.__split = axis
        return self

    def __rfloordiv__(self, other) -> DNDarray:
        """
        Element-wise floor division (i.e. result is rounded int (floor))
        Takes the first operand (scalar or ``DNDarray``) by which to divide as argument.

        Parameters
        ----------
        other: scalar
            This will be divided by the self-tensor

        Examples
        ---------
        >>> import heat as ht
        >>> T = ht.float32([[1.7, 2.0], [1.9, 4.2]])
        >>> 5 // T
        tensor([[2., 2.],
                [2., 1.]])
        """
        return arithmetics.floordiv(other, self)

    def __rmod__(self, other) -> DNDarray:
        """
        Element-wise division remainder of values of other by values of operand self (i.e. other % self),
        not commutative.
        Takes the two operands (scalar or tensor) whose elements are to be divided (operand 2 by operand 1)
        as arguments.

        Parameters
        ----------
        other: scalar
            The second operand which values will be divided by self.

        Examples
        ---------
        >>> import heat as ht
        >>> T = ht.int32([1, 3])
        >>> 2 % T
        tensor([0, 2], dtype=torch.int32)
        """
        return arithmetics.mod(other, self)

    def round(self, decimals=0, out=None, dtype=None) -> DNDarray:
        """
        Calculate the rounded value element-wise.

        Parameters
        ----------
        out : DNDarray, optional
            A location into which the result is stored. If provided, it must have a shape that the inputs broadcast to.
            If not provided or ``None``, the array is modified in-place.
        dtype : datatype, optional
            Determines the data type of the output array. The values are cast to this type with potential loss of
            precision.
        decimals: int, optional
            Number of decimal places to round to.
            If decimals is negative, it specifies the number of positions to the left of the decimal point.
        """
        return rounding.round(self, decimals, out, dtype)

    def __rpow__(self, other) -> DNDarray:
        """
        Element-wise exponential function of second operand (not-heat-typed) with values from first operand (tensor).
        Takes the first operand (tensor) whose values are the exponent to be applied to the second
        scalar or unknown data-type as argument.

        Parameters
        ----------
        other: scalar
           The value(s) in the base (element-wise)

        Examples
        ---------
        >>> import heat as ht
        >>> T = ht.float32([[1, 2], [3, 4]])
        >>> 3 ** T
        tensor([[ 3., 9.],
                [27., 81.]])
        """
        return arithmetics.pow(other, self)

    def __rshift__(self, other) -> DNDarray:
        """
        Shift the bits of an integer to the right.

        Parameters
        ----------
        other: DNDarray or scalar
           Number of bits to remove

        Examples
        ---------
        >>> ht.array([1, 2, 4]) >> 1
        tensor([0, 1, 2])
        """
        return arithmetics.right_shift(self, other)

    def __rsub__(self, other) -> DNDarray:
        """
        Element-wise subtraction of the array from another array or a scalar .
        Subtracts the elements in ``self`` from ``other`` (scalar or unknown data-type).

        Parameters
        ----------
        other: scalar
            The value(s) from which the self-tensor will be element wise subtracted.

        Examples
        ---------
        >>> import heat as ht
        >>> T = ht.float32([[1, 2], [3, 4]])
        >>> 5 - T
        tensor([[4., 3.],
                [2., 1.]])
        """
        return arithmetics.sub(other, self)

    def __rtruediv__(self, other) -> DNDarray:
        """
        Element-wise true division (i.e. result is floating point value rather than rounded int (floor))
        Divides the not-heat-typed-parameter ``other`` by the elements in ``self``.

        Parameters
        ----------
        other: scalar
            This will be divided by the self-array

        Examples
        ---------
        >>> import heat as ht
        >>> T = ht.float32([2,3])
        >>> 2 / T
        tensor([1.0000, 0.6667])
        """
        return arithmetics.div(other, self)

    def save(self, path, *args, **kwargs):
        """
        Save the array's data to disk. Attempts to auto-detect the file format by determining the extension.

        Parameters
        ----------
        self : DNDarray
            The array holding the data to be stored
        path : str
            Path to the file to be stored.
        args/kwargs : list/dict
            Additional options passed to the particular functions.

        Raises
        -------
        ValueError
            If the file extension is not understood or known.

        Examples
        --------
        >>> a = ht.arange(100, split=0)
        >>> a.save('data.h5', 'DATA', mode='a')
        >>> a.save('data.nc', 'DATA', mode='w')
        """
        return io.save(self, path, *args, **kwargs)

    if io.supports_hdf5():

        def save_hdf5(self, path, dataset, mode="w", **kwargs):
            """
            Saves data to an HDF5 file. Attempts to utilize parallel I/O if possible.

            Parameters
            ----------
            path : str
                Path to the HDF5 file to be written.
            dataset : str
                Name of the dataset the data is saved to.
            mode : str,
                File access mode, one of ``'w', 'a', 'r+'``
            kwargs : dict
                Additional arguments passed to the created dataset.

            Raises
            -------
            TypeError
                If any of the input parameters are not of correct type.
            ValueError
                If the access mode is not understood.

            Examples
            --------
            >>> ht.arange(100, split=0).save_hdf5('data.h5', dataset='DATA')
            """
            return io.save_hdf5(self, path, dataset, mode, **kwargs)

    if io.supports_netcdf():

        def save_netcdf(self, path, variable, mode="w", **kwargs):
            """
            Saves data to a netCDF4 file. Attempts to utilize parallel I/O if possible.

            Parameters
            ----------
            path : str
                Path to the netCDF4 file to be written.
            variable : str
                Name of the variable the data is saved to.
            mode : str
                File access mode, one of ``'w', 'a', 'r+'``
            kwargs : dict
                Additional arguments passed to the created dataset.

            Raises
            -------
            TypeError
                If any of the input parameters are not of correct type.
            ValueError
                If the access mode is not understood.

            Examples
            --------
            >>> ht.arange(100, split=0).save_netcdf('data.nc', dataset='DATA')
            """
            return io.save_netcdf(self, path, variable, mode, **kwargs)

    def __setitem__(self, key, value):
        """
        Global item setter

        Parameters
        ----------
        key : int or Tuple or List or Slice
            Index/indices to be set
        value: np.scalar or tensor or torch.Tensor
            value to be set to the specified positions in the DNDarray (self)
        Notes
        -----
        If a DNDarray is given as the value to be set then the split axes are assumed to be equal.
        If they are not, PyTorch will raise an error when the values are attempted to be set on the local array

        Examples
        --------
        >>> a = ht.zeros((4,5), split=0)
        (1/2) >>> tensor([[0., 0., 0., 0., 0.],
                          [0., 0., 0., 0., 0.]])
        (2/2) >>> tensor([[0., 0., 0., 0., 0.],
                          [0., 0., 0., 0., 0.]])
        >>> a[1:4, 1] = 1
        >>> a
        (1/2) >>> tensor([[0., 0., 0., 0., 0.],
                          [0., 1., 0., 0., 0.]])
        (2/2) >>> tensor([[0., 1., 0., 0., 0.],
                          [0., 1., 0., 0., 0.]])
        """
        if isinstance(key, DNDarray) and key.gshape[-1] != len(self.gshape):
            key = tuple(x.item() for x in key)
        if not self.is_distributed():
            if isinstance(key, DNDarray) and key.gshape[-1] == len(self.gshape):
                # this is for a list of values
                for i in range(key.gshape[0]):
                    self.__setter((key[i, 0].item(), key[i, 1].item()), value)
            else:
                self.__setter(key, value)
        else:
            # raise RuntimeError("split axis of array and the target value are not equal") removed
            # this will occur if the local shapes do not match
            _, _, chunk_slice = self.comm.chunk(self.shape, self.split)
            chunk_start = chunk_slice[self.split].start
            chunk_end = chunk_slice[self.split].stop

            if isinstance(key, int):
                if key < 0:
                    key += self.ndim
                if self.split == 0:
                    if key in range(chunk_start, chunk_end):
                        self.__setter(key - chunk_start, value)
                if self.split > 0:
                    if (
                        self[key].split is not None
                        and isinstance(value, DNDarray)
                        and value.split is None
                    ):
                        value = factories.array(value, split=self[key].split)
                    self.__setter(key, value)
            elif isinstance(key, (tuple, torch.Tensor)):
                if isinstance(key[self.split], slice):
                    key = list(key)
                    overlap = list(
                        set(
                            range(
                                key[self.split].start if key[self.split].start is not None else 0,
                                key[self.split].stop
                                if key[self.split].stop is not None
                                else self.gshape[self.split],
                                key[self.split].step if key[self.split].step is not None else 1,
                            )
                        )
                        & set(range(chunk_start, chunk_end))
                    )
                    if overlap:
                        overlap.sort()
                        hold = [x - chunk_start for x in overlap]
                        key[self.split] = slice(min(hold), max(hold) + 1, key[self.split].step)
                        try:
                            self.__setter(tuple(key), value[overlap])
                        except TypeError as te:
                            if str(te) != "'int' object is not subscriptable":
                                raise TypeError(te)
                            self.__setter(tuple(key), value)
                        except IndexError:
                            self.__setter(tuple(key), value)

                elif key[self.split] in range(chunk_start, chunk_end):
                    key = list(key)
                    key[self.split] = key[self.split] - chunk_start
                    self.__setter(tuple(key), value)

                elif key[self.split] < 0:
                    key = list(key)
                    if self.gshape[self.split] + key[self.split] in range(chunk_start, chunk_end):
                        key[self.split] = key[self.split] + chunk_end - chunk_start
                        self.__setter(tuple(key), value)

            elif isinstance(key, slice) and self.split == 0:
                overlap = list(set(range(key.start, key.stop)) & set(range(chunk_start, chunk_end)))
                if overlap:
                    overlap.sort()
                    hold = [x - chunk_start for x in overlap]
                    key = slice(min(hold), max(hold) + 1, key.step)
                    self.__setter(key, value)

            elif isinstance(key, DNDarray) and key.gshape[-1] == len(self.gshape):
                # this is the case with a list of indices to set
                key = key.copy()
                key.lloc[..., self.split] -= chunk_start
                key_new = [key._DNDarray__array[..., i] for i in range(len(self.gshape))]
                self.__setter(tuple(key_new), value)
            else:
                self.__setter(key, value)

    def __setter(self, key, value):
        if np.isscalar(value):
            self.__array.__setitem__(key, value)
        elif isinstance(value, DNDarray):
            self.__array.__setitem__(key, value.__array)
        elif isinstance(value, torch.Tensor):
            self.__array.__setitem__(key, value.data)
        elif isinstance(value, (list, tuple)):
            value = torch.tensor(value, device=self.device.torch_device)
            self.__array.__setitem__(key, value.data)
        elif isinstance(value, np.ndarray):
            value = torch.from_numpy(value)
            self.__array.__setitem__(key, value.data)
        else:
            raise NotImplementedError("Not implemented for {}".format(value.__class__.__name__))

    def sin(self, out=None) -> DNDarray:
        """
        Trigonometric sine, element-wise.
        Returns array of the same shape as ``self``, containing the trigonometric sine of each element in this array.
        Negative input elements are returned as ``NaN``.

        Parameters
        ----------
        out : DNDarray, optional
            A location in which to store the results. If provided, it must have a broadcastable shape. If not provided
            or set to ``None``, the array is modified in-place.

        Examples
        --------
        >>> ht.arange(-6, 7, 2).sin()
        tensor([ 0.2794,  0.7568, -0.9093,  0.0000,  0.9093, -0.7568, -0.2794])
        """
        return trigonometrics.sin(self, out)

    def sinh(self, out=None) -> DNDarray:
        """
        Hyperbolic sine, element-wise.
        Returns an array of the same shape as ``self``, containing the trigonometric sine of each element in this array.
        Negative input elements are returned as ``NaN``.

        Parameters
        ----------
        out : DNDarray, optional
            A location in which to store the results. If provided, it must have a broadcastable shape. If not provided
            or set to ``None``, the array is modified in-place.

        Examples
        --------
        >>> ht.sinh(ht.arange(-6, 7, 2))
        tensor([[-201.7132,  -27.2899,   -3.6269,    0.0000,    3.6269,   27.2899,  201.7132])
        """
        return trigonometrics.sinh(self, out)

    def sqrt(self, out=None) -> DNDarray:
        """
        Non-negative square-root of the array element-wise.
        Result is an array of the same shape as ``self``, containing the positive square-root of each element in this array.
        Negative input elements are returned as ``NaN``.

        Parameters
        ----------
        out : DNDarray, optional
            A location in which to store the results. If provided, it must have a broadcastable shape. If not provided
            or set to ``None``, the array is modified in-place.

        Examples
        --------
        >>> ht.arange(5).sqrt()
        tensor([0.0000, 1.0000, 1.4142, 1.7321, 2.0000])
        >>> ht.arange(-5, 0).sqrt()
        tensor([nan, nan, nan, nan, nan])
        """
        return exponential.sqrt(self, out)

    def squeeze(self, axis=None) -> DNDarray:
        """
        Remove single-dimensional entries from the shape of the array.

        Parameters
        -----------
        axis : None or int or tuple of ints, optional
               Selects a subset of the single-dimensional entries in the shape.
               If ``None``, all single-dimensional entries will be removed from the shape.
               If an axis is selected with shape entry greater than one, a ``ValueError`` is raised.

        Examples
        -----------
        >>> import heat as ht
        >>> import torch
        >>> torch.manual_seed(1)
        <torch._C.Generator object at 0x115704ad0>
        >>> a = ht.random.randn(1,3,1,5)
        >>> a
        tensor([[[[ 0.2673, -0.4212, -0.5107, -1.5727, -0.1232]],
                [[ 3.5870, -1.8313,  1.5987, -1.2770,  0.3255]],
                [[-0.4791,  1.3790,  2.5286,  0.4107, -0.9880]]]])
        >>> a.shape
        (1, 3, 1, 5)
        >>> a.squeeze().shape
        (3, 5)
        >>> a.squeeze
        tensor([[ 0.2673, -0.4212, -0.5107, -1.5727, -0.1232],
                [ 3.5870, -1.8313,  1.5987, -1.2770,  0.3255],
                [-0.4791,  1.3790,  2.5286,  0.4107, -0.9880]])
        >>> a.squeeze(axis=0).shape
        (3, 1, 5)
        >>> a.squeeze(axis=-2).shape
        (1, 3, 5)
        >>> a.squeeze(axis=1).shape
        Traceback (most recent call last):
        ...
        ValueError: Dimension along axis 1 is not 1 for shape (1, 3, 1, 5)
        """
        return manipulations.squeeze(self, axis)

    def std(self, axis=None, ddof=0, **kwargs) -> DNDarray:
        """
        Calculates and returns the standard deviation of the array with the bessel correction.
        If an axis is given, the variance will be taken in that direction.

        Parameters
        ----------
        axis : int, optional
            axis which the mean is taken in.
            If ``None`` the standarddeviation of all data is calculated
        ddof : int, optional
            Delta Degrees of Freedom: the denominator implicitely used in the calculation is N - ddof, where N
            represents the number of elements. If ``ddof=1``, the Bessel correction will be applied.
            Setting ``ddof>1`` raises a NotImplementedError.

        Notes
        --------
        If multidemensional ``var`` is implemented in pytorch, this can be an iterable.
        Only thing which muse be changed is the raise

        Examples
        --------
        >>> a = ht.random.randn(1,3)
        >>> a
        tensor([[ 0.3421,  0.5736, -2.2377]])
        >>> a.std()
        tensor(1.2742)
        >>> a = ht.random.randn(4,4)
        >>> a
        tensor([[-1.0206,  0.3229,  1.1800,  1.5471],
                [ 0.2732, -0.0965, -0.1087, -1.3805],
                [ 0.2647,  0.5998, -0.1635, -0.0848],
                [ 0.0343,  0.1618, -0.8064, -0.1031]])
        >>> ht.std(a, 0, ddof=1)
        tensor([0.6157, 0.2918, 0.8324, 1.1996])
        >>> ht.std(a, 1, ddof=1)
        tensor([1.1405, 0.7236, 0.3506, 0.4324])
        >>> ht.std(a, 1)
        tensor([0.9877, 0.6267, 0.3037, 0.3745])

        """
        return statistics.std(self, axis, ddof=ddof, **kwargs)

    def __str__(self, *args):
        """
        String representation of the array
        """
        # TODO: generate none-PyTorch str
        return self.__array.__str__(*args)

    def __sub__(self, other) -> DNDarray:
        """
        Element-wise subtraction of another tensor or a scalar from the array.
        Takes ``other`` (scalar or :class:`DNDarray`) whose elements are to be subtracted as argument.

        Parameters
        ----------
        other: DNDarray or scalar
            The value(s) to be subtracted element-wise from the array

        Examples
        ---------
        >>> import heat as ht
        >>> T1 = ht.float32([[1, 2], [3, 4]])
        >>> T1.__sub__(2.0)
        tensor([[ 1.,  0.],
                [-1., -2.]])
        >>> T2 = ht.float32([[2, 2], [2, 2]])
        >>> T1.__sub__(T2)
        tensor([[-1., 0.],
                [1., 2.]])
        """
        return arithmetics.sub(self, other)

    def sum(self, axis=None, out=None, keepdim=None) -> DNDarray:
        """
        Sum of array elements over a given axis.
        Returns an array with the same shape as ``self.__array`` except for the specified axis which
        becomes one, e.g. for ``a.shape = (1,2,3)`` the result yields ``ht.ones((1,2,3)).sum(axis=1).shape = (1,1,3)``

        Parameters
        ----------
        axis : None or int or tuple of ints, optional
            Axis along which a sum is performed.
            The default, ``axis=None``, will sum all of the elements of the input array. If axis is negative it counts
            from the last to the first axis. If ``axis`` is a tuple of ints, a sum is performed on all of the axes specified
            in the tuple instead of a single axis or all the axes as before.

        Examples
        --------
        >>> ht.ones(2).sum()
        tensor([2.])
        >>> ht.ones((3,3)).sum()
        tensor([9.])
        >>> ht.ones((3,3)).astype(ht.int).sum()
        tensor([9])
        >>> ht.ones((3,2,1)).sum(axis=-3)
        tensor([[[3.],
                 [3.]]])
        """
        return arithmetics.sum(self, axis=axis, out=out, keepdim=keepdim)

    def tan(self, out=None) -> DNDarray:
        """
        Compute tangent element-wise.
        Equivalent to :func:`~heat.core.trigonometrics.sin` / func:`~heat.core.trigonometrics.cos` element-wise.
        Result is an array of the same shape as ``self``, containing the trigonometric tangent of each element in this array.

        Parameters
        ----------
        out : DNDarray, optional
            A location in which to store the results. If provided, it must have a broadcastable shape. If not provided
            or set to ``None``, the array is modified in-place.

        Examples
        --------
        >>> ht.arange(-6, 7, 2).tan()
        tensor([ 0.29100619, -1.15782128,  2.18503986,  0., -2.18503986, 1.15782128, -0.29100619])
        """
        return trigonometrics.tan(self, out)

    def tanh(self, out=None) -> DNDarray:
        """
        Return the hyperbolic tangent, element-wise.
        Result is an array of the same shape as ``self``, containing the hyperbolic tangent of each element in this array.

        Parameters
        ----------
        out : DNDarray, optional
            A location in which to store the results. If provided, it must have a broadcastable shape. If not provided
            or set to ``None``, a the array is modified in-place.

        Examples
        --------
        >>> ht.tanh(ht.arange(-6, 7, 2))
        tensor([-1.0000, -0.9993, -0.9640,  0.0000,  0.9640,  0.9993,  1.0000])
        """
        return trigonometrics.tanh(self, out)

    def transpose(self, axes=None) -> DNDarray:
        """
        Permute the dimensions of an array.

        Parameters
        ----------
        axes : None or List[int,...], optional
            By default, reverse the dimensions, otherwise permute the axes according to the values given.

        Examples
        --------
        >>> a = ht.array([[1, 2], [3, 4]])
        >>> a
        tensor([[1, 2],
                [3, 4]])
        >>> a.transpose()
        tensor([[1, 3],
                [2, 4]])
        >>> a.transpose((1, 0))
        tensor([[1, 3],
                [2, 4]])
        >>> a.transpose(1, 0)
        tensor([[1, 3],
                [2, 4]])
        >>> x = ht.ones((1, 2, 3))
        >>> ht.transpose(x, (1, 0, 2)).shape
        (2, 1, 3)
        """
        return linalg.transpose(self, axes)

    def tril(self, k=0) -> DNDarray:
        """
        Returns the lower triangular part of the array, the other elements of the result array are set to 0.
        The lower triangular part of the array is defined as the elements on and below the diagonal.
        The argument ``k`` controls which diagonal to consider. If ``k=0``, all elements on and below the main diagonal are
        retained. A positive value includes just as many diagonals above the main diagonal, and similarly a negative
        value excludes just as many diagonals below the main diagonal.

        Parameters
        ----------
        k : int, optional
            Diagonal above which to zero elements. ``k=0`` (default) is the main diagonal, ``k<0`` is below and ``k>0`` is above.
        """
        return linalg.tril(self, k)

    def triu(self, k=0) -> DNDarray:
        """
        Returns the upper triangular part of the array, the other elements of the result array are set to 0.
        The upper triangular part of the array is defined as the elements on and below the diagonal.
        The argument ``k`` controls which diagonal to consider. If ``k=0``, all elements on and below the main diagonal are
        retained. A positive value includes just as many diagonals above the main diagonal, and similarly a negative
        value excludes just as many diagonals below the main diagonal.

        Parameters
        ----------
        k : int, optional
            Diagonal above which to zero elements. ``k=0`` (default) is the main diagonal, ``k<0`` is below and ``k>0`` is above.
        """
        return linalg.triu(self, k)

    def __truediv__(self, other) -> DNDarray:
        """
        Element-wise true division (i.e. result is floating point value rather than rounded int (floor))
        of the array by another array or scalar. Takes the second operand (scalar or DNDarray) by which to divide
        as argument.

        Parameters
        ----------
        other: DNDarray or scalar
           The value(s) by which to divide the array (element-wise)

        Examples
        ---------
        >>> import heat as ht
        >>> ht.div(2.0, 2.0)
        tensor([1.])
        >>> T1 = ht.float32([[1, 2],[3, 4]])
        >>> T2 = ht.float32([[2, 2], [2, 2]])
        >>> T1 / T2
        tensor([[0.5000, 1.0000],
                [1.5000, 2.0000]])
        >>> s = 2.0
        >>> ht.div(T1, s)
        tensor([[0.5000, 1.0000],
                [1.5, 2.0000]])
        """
        return arithmetics.div(self, other)

    def trunc(self, out=None) -> DNDarray:
        """
        Return the trunc of the input, element-wise.
        The truncated value of the scalar x is the nearest integer i which is closer to zero than x is. In short, the
        fractional part of the signed number x is discarded. Result is an array of the same shape as ``self``, containing the
        trunced valued of each element in this array. If ``out`` was provided, trunced is a reference to it.

        Parameters
        ----------
        out : DNDarray, optional
            A location in which to store the results. If provided, it must have a broadcastable shape. If not provided
            or set to ``None``, a fresh tensor is allocated.

        Examples
        --------
        >>> ht.trunc(ht.arange(-2.0, 2.0, 0.4))
        tensor([-2., -1., -1., -0., -0.,  0.,  0.,  0.,  1.,  1.])
        """
        return rounding.trunc(self, out)

    def unique(
        self, sorted=False, return_inverse=False, axis=None
    ) -> Tuple[DNDarray, torch.Tensor]:
        """
        Finds and returns the unique elements of the array.
        If ``return_inverse`` is ``True``, a ``torch.Tensor`` will be returned as well whcih holds the list of inverse indices.
        Works most effective if ``axis!=self.split``s.


        Parameters
        ----------
        sorted : bool
            Whether the found elements should be sorted before returning as output.
        return_inverse: bool
            Whether to also return the indices for where elements in the original input ended up in the returned
            unique list.
        axis : int
            Axis along which unique elements should be found. Defaults to ``None``, which will return a one dimensional list of
            unique values.

        Examples
        --------
        >>> x = ht.array([[3, 2], [1, 3]])
        >>> x.unique(x, sorted=True)
        array([1, 2, 3])
        >>> x.unique(x, sorted=True, axis=0)
        array([[1, 3],
               [2, 3]])
        >>> x.unique(x, sorted=True, axis=1)
        array([[2, 3],
               [3, 1]])
        """
        return manipulations.unique(self, sorted, return_inverse, axis)

    def var(self, axis=None, ddof=0, **kwargs) -> DNDarray:
        """
        Calculates and returns the variance of a :class:`DNDarray`.
        If an axis is given, the variance will be taken in that direction.

        Parameters
        ----------
        axis : int
            axis which the variance is taken in.
            If ``None``, the variance of all elements is calculated.
        ddof : int, optional
            Delta Degrees of Freedom: the denominator implicitely used in the calculation is N-ddof, where N
            represents the number of elements. If ``ddof=1``, the Bessel correction will be applied.
            Setting ``ddof>1`` raises a ``NotImplementedError``.

        Notes
        --------
        - If multidemensional ``var`` is implemented in pytorch, this can be an iterable. Only thing which muse be changed is the raise

        - The variance is the average of the squared deviations from the mean, i.e., ``var=mean(abs(x-x.mean())**2)``.

        - The mean is normally calculated as ``x.sum()/N``, where ``N=len(x)``. If, however, ``ddof`` is specified, the divisor
        ``N-ddof`` is used instead. In standard statistical practice, ``ddof=1`` provides an unbiased estimator of the
        variance of a hypothetical infinite population. ``ddof=0`` provides a maximum likelihood estimate of the variance
        for normally distributed variables.

        Examples
        --------
        >>> a = ht.random.randn(1,3)
        >>> a
        tensor([[-1.9755,  0.3522,  0.4751]])
        >>> a.var()
        tensor(1.2710)
        >>> a = ht.random.randn(4,4)
        >>> a
        tensor([[-0.8665, -2.6848, -0.0215, -1.7363],
                [ 0.5886,  0.5712,  0.4582,  0.5323],
                [ 1.9754,  1.2958,  0.5957,  0.0418],
                [ 0.8196, -1.2911, -0.2026,  0.6212]])
        >>> ht.var(a, 1, ddof=1)
        tensor([1.3092, 0.0034, 0.7061, 0.9217])
        >>> ht.var(a, 0, ddof=1)
        tensor([1.3624, 3.2563, 0.1447, 1.2042])
        >>> ht.var(a, 0)
        tensor([1.0218, 2.4422, 0.1085, 0.9032])
        """
        return statistics.var(self, axis, ddof=ddof, **kwargs)

    def __xor__(self, other) -> DNDarray:
        """
        Compute the bit-wise XOR of two arrays element-wise.

        Parameters
        ----------
        other: DNDarray or scalar
        Only integer and boolean types are handled. If ``self.shape!=other.shape``, they must be broadcastable to a
        common shape (which becomes the shape of the output).

        Examples
        ---------
        >>> import heat as ht
        >>> ht.array([13]) ^ 17
        tensor([28])
        >>> ht.array([31]) ^ ht.array([5])
        tensor([26])
        >>> ht.array[31,3] ^ 5
        tensor([26,  6])
        >>> ht.array([31,3]) ^ ht.array([5,6])
        tensor([26,  5])
        >>> ht.array([True, True]) ^ ht.array([False, True])
        tensor([ True, False])
        """
        return arithmetics.bitwise_xor(self, other)

    """
    This ensures that commutative arithmetic operations work no matter on which side the heat-tensor is placed.

    Examples
    --------
    >>> import heat as ht
    >>> T = ht.float32([[1., 2.], [3., 4.,]])
    >>> T + 1
    tensor([[2., 3.],
            [4., 5.]])
    >>> 1 + T
    tensor([[2., 3.],
        [4., 5.]])
    """
    __radd__ = __add__
    __rmul__ = __mul__<|MERGE_RESOLUTION|>--- conflicted
+++ resolved
@@ -124,28 +124,24 @@
     @property
     def numdims(self) -> int:
         """
-<<<<<<< HEAD
         Number of dimensions of the ``DNDarray``
-=======
+
         Returns
         -------
         number_of_dimensions : int
-            the number of dimensions of the DNDarray
+            The number of dimensions of the DNDarray
 
         .. deprecated:: 0.5.0
-          `numdims` will be removed in HeAT 1.0.0, it is replaced by `ndim` because the latter is numpy API compliant.
+          ``numdims`` will be removed in HeAT 1.0.0, it is replaced by ``ndim`` because the latter is numpy API compliant.
         """
         warnings.warn("numdims is deprecated, use ndim instead", DeprecationWarning)
         return len(self.__gshape)
 
     @property
-    def ndim(self):
-        """
-        Returns
-        -------
-        number_of_dimensions : int
-            the number of dimensions of the DNDarray
->>>>>>> 7ed9e587
+    def ndim(self) -> int:
+        """
+        Number of dimensions of the ``DNDarray``
+
         """
         return len(self.__gshape)
 
