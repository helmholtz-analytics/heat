--- conflicted
+++ resolved
@@ -465,15 +465,9 @@
 
     def __array__(self) -> np.ndarray:
         """
-<<<<<<< HEAD
-        Returns a view of the process-local array as a numpy ndarray.
-        """
-        return self.larray.__array__()
-=======
         Returns a view of the process-local slice of the :class:`DNDarray` as a numpy ndarray, if the ``DNDarray`` resides on CPU. Otherwise, it returns a copy, on CPU, of the process-local slice of ``DNDarray`` as numpy ndarray.
         """
         return self.larray.cpu().__array__()
->>>>>>> 90166e49
 
     def astype(self, dtype, copy=True) -> DNDarray:
         """
