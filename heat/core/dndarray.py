"""Provides HeAT's core data structure, the DNDarray, a distributed n-dimensional array"""

from __future__ import annotations

import math
import numpy as np
import torch
import warnings

from inspect import stack
from mpi4py import MPI
from pathlib import Path
from typing import List, Union, Tuple, TypeVar, Optional, Iterable

warnings.simplefilter("always", ResourceWarning)

# NOTE: heat module imports need to be placed at the very end of the file to avoid cyclic dependencies
__all__ = ["DNDarray"]

Communication = TypeVar("Communication")


class LocalIndex:
    """
    Indexing class for local operations (primarily for :func:`lloc` function)
    For docs on ``__getitem__`` and ``__setitem__`` see :func:`lloc`
    """

    def __init__(self, obj):
        self.obj = obj

    def __getitem__(self, key):
        return self.obj[key]

    def __setitem__(self, key, value):
        self.obj[key] = value


class DNDarray:
    """
    Distributed N-Dimensional array. The core element of HeAT. It is composed of
    PyTorch tensors local to each process.

    Parameters
    ----------
    array : torch.Tensor
        Local array elements
    gshape : Tuple[int,...]
        The global shape of the array
    dtype : datatype
        The datatype of the array
    split : int or None
        The axis on which the array is divided between processes
    device : Device
        The device on which the local arrays are using (cpu or gpu)
    comm : Communication
        The communications object for sending and receiving data
    balanced: bool or None
        Describes whether the data are evenly distributed across processes.
        If this information is not available (``self.balanced is None``), it
        can be gathered via the :func:`is_balanced()` method (requires communication).
    """

    def __init__(
        self,
        array: torch.Tensor,
        gshape: Tuple[int, ...],
        dtype: datatype,
        split: Union[int, None],
        device: Device,
        comm: Communication,
        balanced: bool,
    ):
        self.__array = array
        self.__gshape = gshape
        self.__dtype = dtype
        self.__split = split
        self.__device = device
        self.__comm = comm
        self.__balanced = balanced
        self.__ishalo = False
        self.__halo_next = None
        self.__halo_prev = None
        self.__partitions_dict__ = None
        self.__lshape_map = None

        # check for inconsistencies between torch and heat devices
        assert str(array.device) == device.torch_device

    @property
    def balanced(self) -> bool:
        """
        Boolean value indicating if the DNDarray is balanced between the MPI processes
        """
        return self.__balanced

    @property
    def comm(self) -> Communication:
        """
        The :class:`~heat.core.communication.Communication` of the ``DNDarray``
        """
        return self.__comm

    @property
    def device(self) -> Device:
        """
        The :class:`~heat.core.devices.Device` of the ``DNDarray``
        """
        return self.__device

    @property
    def dtype(self) -> datatype:
        """
        The :class:`~heat.core.types.datatype` of the ``DNDarray``
        """
        return self.__dtype

    @property
    def gshape(self) -> Tuple:
        """
        Returns the global shape of the ``DNDarray`` across all processes
        """
        return self.__gshape

    @property
    def halo_next(self) -> torch.Tensor:
        """
        Returns the halo of the next process
        """
        return self.__halo_next

    @property
    def halo_prev(self) -> torch.Tensor:
        """
        Returns the halo of the previous process
        """
        return self.__halo_prev

    @property
    def larray(self) -> torch.Tensor:
        """
        Returns the underlying process-local ``torch.Tensor`` of the ``DNDarray``
        """
        return self.__array

    @larray.setter
    def larray(self, array: torch.Tensor):
        """
        Setter for ``self.larray``, the underlying local ``torch.Tensor`` of the ``DNDarray``.

        Parameters
        ----------
        array : torch.Tensor
            The new underlying local ``torch.tensor`` of the ``DNDarray``

        Warning
        -----------
        Please use this function with care, as it might corrupt/invalidate the metadata in the ``DNDarray`` instance.
        """
        # sanitize tensor input
        sanitation.sanitize_in_tensor(array)
        # verify consistency of tensor shape with global DNDarray
        sanitation.sanitize_lshape(self, array)
        # set balanced status
        split = self.split
        if split is not None and array.shape[split] != self.lshape[split]:
            self.__balanced = None
        self.__array = array

    @property
    def nbytes(self) -> int:
        """
        Returns the number of bytes consumed by the global tensor. Equivalent to property gnbytes.

        Note
        ------------
            Does not include memory consumed by non-element attributes of the ``DNDarray`` object.
        """
        return self.__array.element_size() * self.size

    @property
    def ndim(self) -> int:
        """
        Number of dimensions of the ``DNDarray``
        """
        return len(self.__gshape)

    @property
    def __partitioned__(self) -> dict:
        """
        Return a dictionary containing information useful for working with the partitioned
        data. These items include the shape of the data on each process, the starting index of the data
        that a process has, the datatype of the data, the local devices, as well as the global
        partitioning scheme.

        An example of the output and shape is shown in :func:`ht.core.DNDarray.create_partition_interface <ht.core.DNDarray.create_partition_interface>`.

        Returns
        -------
        dictionary with the partition interface
        """
        if self.__partitions_dict__ is None:
            self.__partitions_dict__ = self.create_partition_interface()
        return self.__partitions_dict__

    @property
    def size(self) -> int:
        """
        Number of total elements of the ``DNDarray``
        """
        if self.larray.is_mps:
            # MPS does not support double precision
            size = torch.prod(
                torch.tensor(self.gshape, dtype=torch.float32, device=self.device.torch_device)
            )
        else:
            size = torch.prod(
                torch.tensor(self.gshape, dtype=torch.float64, device=self.device.torch_device)
            )
        return size.long().item()

    @property
    def gnbytes(self) -> int:
        """
        Returns the number of bytes consumed by the global ``DNDarray``

        Note
        -----------
            Does not include memory consumed by non-element attributes of the ``DNDarray`` object.
        """
        return self.nbytes

    @property
    def gnumel(self) -> int:
        """
        Returns the number of total elements of the ``DNDarray``
        """
        return self.size

    @property
    def imag(self) -> DNDarray:
        """
        Return the imaginary part of the ``DNDarray``.
        """
        return complex_math.imag(self)

    @property
    def lnbytes(self) -> int:
        """
        Returns the number of bytes consumed by the local ``torch.Tensor``

        Note
        -------------------
            Does not include memory consumed by non-element attributes of the ``DNDarray`` object.
        """
        return self.__array.element_size() * self.__array.nelement()

    @property
    def lnumel(self) -> int:
        """
        Number of elements of the ``DNDarray`` on each process
        """
        return np.prod(self.__array.shape)

    @property
    def lloc(self) -> Union[DNDarray, None]:
        """
        Local item setter and getter. i.e. this function operates on a local
        level and only on the PyTorch tensors composing the :class:`DNDarray`.
        This function uses the LocalIndex class. As getter, it returns a ``DNDarray``
        with the indices selected at a *local* level

        Parameters
        ----------
        key : int or slice or Tuple[int,...]
            Indices of the desired data.
        value : scalar, optional
            All types compatible with pytorch tensors, if none given then this is a getter function

        Examples
        --------
        >>> a = ht.zeros((4, 5), split=0)
        DNDarray([[0., 0., 0., 0., 0.],
                  [0., 0., 0., 0., 0.],
                  [0., 0., 0., 0., 0.],
                  [0., 0., 0., 0., 0.]], dtype=ht.float32, device=cpu:0, split=0)
        >>> a.lloc[1, 0:4]
        (1/2) tensor([0., 0., 0., 0.])
        (2/2) tensor([0., 0., 0., 0.])
        >>> a.lloc[1, 0:4] = torch.arange(1, 5)
        >>> a
        DNDarray([[0., 0., 0., 0., 0.],
                  [1., 2., 3., 4., 0.],
                  [0., 0., 0., 0., 0.],
                  [1., 2., 3., 4., 0.]], dtype=ht.float32, device=cpu:0, split=0)
        """
        return LocalIndex(self.__array)

    @property
    def lshape(self) -> Tuple[int]:
        """
        Returns the shape of the ``DNDarray`` on each node
        """
        return tuple(self.__array.shape)

    @property
    def lshape_map(self) -> torch.Tensor:
        """
        Returns the lshape map. If it hasn't been previously created then it will be created here.
        """
        return self.create_lshape_map()

    @property
    def real(self) -> DNDarray:
        """
        Return the real part of the ``DNDarray``.
        """
        return complex_math.real(self)

    @property
    def shape(self) -> Tuple[int]:
        """
        Returns the shape of the ``DNDarray`` as a whole
        """
        return self.__gshape

    @property
    def split(self) -> int:
        """
        Returns the axis on which the ``DNDarray`` is split
        """
        return self.__split

    @property
    def stride(self) -> Tuple[int]:
        """
        Returns the steps in each dimension when traversing a ``DNDarray``. torch-like usage: ``self.stride()``
        """
        return self.__array.stride

    @property
    def strides(self) -> Tuple[int]:
        """
        Returns bytes to step in each dimension when traversing a ``DNDarray``. numpy-like usage: ``self.strides()``
        """
        steps = list(self.larray.stride())
        try:
            itemsize = self.larray.untyped_storage().element_size()
        except AttributeError:
            itemsize = self.larray.storage().element_size()
        strides = tuple(step * itemsize for step in steps)
        return strides

    @property
    def T(self):
        """
        Reverse the dimensions of a DNDarray.
        """
        # specialty docs for this version of transpose. The transpose function is in heat/core/linalg/basics
        return linalg.transpose(self, axes=None)

    @property
    def array_with_halos(self) -> torch.Tensor:
        """
        Fetch halos of size ``halo_size`` from neighboring ranks and save them in ``self.halo_next``/``self.halo_prev``
        in case they are not already stored. If ``halo_size`` differs from the size of already stored halos,
        the are overwritten.
        """
        return self.__cat_halo()

    def __prephalo(self, start, end) -> torch.Tensor:
        """
        Extracts the halo indexed by start, end from ``self.array`` in the direction of ``self.split``

        Parameters
        ----------
        start : int
            Start index of the halo extracted from ``self.array``
        end : int
            End index of the halo extracted from ``self.array``
        """
        ix = [slice(None, None, None)] * len(self.shape)
        try:
            ix[self.split] = slice(start, end)
        except IndexError:
            print("Indices out of bound")

        return self.__array[ix].clone()

    def get_halo(self, halo_size: int, prev: bool = True, next: bool = True) -> torch.Tensor:
        """
        Fetch halos of size ``halo_size`` from neighboring ranks and save them in ``self.halo_next/self.halo_prev``.

        Parameters
        ----------
        halo_size : int
            Size of the halo.
        prev : bool, optional
            If True, fetch the halo from the previous rank. Default: True.
        next : bool, optional
            If True, fetch the halo from the next rank. Default: True.
        """
        if not isinstance(halo_size, int):
            raise TypeError(
                f"halo_size needs to be of Python type integer, {type(halo_size)} given"
            )
        if halo_size < 0:
            raise ValueError(
                f"halo_size needs to be a positive Python integer, {type(halo_size)} given"
            )

        if self.is_distributed() and halo_size > 0:
            # gather lshapes
            lshape_map = self.lshape_map
            rank = self.comm.rank

            populated_ranks = torch.nonzero(lshape_map[:, self.split]).squeeze().tolist()
            if rank in populated_ranks:
                first_rank = populated_ranks[0]
                last_rank = populated_ranks[-1]
                if rank != last_rank:
                    next_rank = populated_ranks[populated_ranks.index(rank) + 1]
                if rank != first_rank:
                    prev_rank = populated_ranks[populated_ranks.index(rank) - 1]
            else:
                # if process has no data we ignore it
                return

            if (halo_size > self.lshape_map[:, self.split][populated_ranks]).any():
                # halo_size is larger than the local size on at least one process
                raise ValueError(
                    f"halo_size {halo_size} needs to be smaller than chunk-size {self.lshape[self.split]} )"
                )

            a_prev = self.__prephalo(0, halo_size)
            a_next = self.__prephalo(-halo_size, None)
            res_prev = None
            res_next = None

            req_list = []

            # exchange data with next populated process
            if prev:
                if rank != last_rank:
                    self.comm.Isend(a_next, next_rank)
                if rank != first_rank:
                    res_prev = torch.zeros(
                        a_prev.size(), dtype=a_prev.dtype, device=self.device.torch_device
                    )
                    req_list.append(self.comm.Irecv(res_prev, source=prev_rank))

            if next:
                if rank != first_rank:
                    req_list.append(self.comm.Isend(a_prev, prev_rank))
                if rank != last_rank:
                    res_next = torch.zeros(
                        a_next.size(), dtype=a_next.dtype, device=self.device.torch_device
                    )
                    req_list.append(self.comm.Irecv(res_next, source=next_rank))

            for req in req_list:
                req.Wait()

            self.__halo_next = res_next
            self.__halo_prev = res_prev
            self.__ishalo = True

    def __cat_halo(self) -> torch.Tensor:
        """
        Return local array concatenated to halos if they are available.
        """
        if not self.is_distributed():
            return self.__array
        return torch.cat(
            [_ for _ in (self.__halo_prev, self.__array, self.__halo_next) if _ is not None],
            dim=self.split,
        )

    def __array__(self) -> np.ndarray:
        """
        Returns a view of the process-local slice of the :class:`DNDarray` as a numpy ndarray, if the ``DNDarray`` resides on CPU. Otherwise, it returns a copy, on CPU, of the process-local slice of ``DNDarray`` as numpy ndarray.
        """
        return self.larray.cpu().__array__()

    def __array_ufunc__(self, ufunc, method, *inputs, **kwargs):
        """
        Override NumPy's universal functions.
        """
        import heat

        # TODO support ufunc method variants
        if method == "__call__":
            try:
                func = getattr(heat, ufunc.__name__)
            except AttributeError:
                return NotImplemented
            return func(*inputs, **kwargs)
        else:
            return NotImplemented

    def __array_function__(self, func, types, args, kwargs):
        """
        Augments NumPy's functions.
        """
        import heat

        try:
            ht_func = getattr(heat, func.__name__)
        except AttributeError:
            return NotImplemented
        return ht_func(*args, **kwargs)

    def astype(self, dtype, copy=True) -> DNDarray:
        """
        Returns a casted version of this array.
        Casted array is a new array of the same shape but with given type of this array. If copy is ``True``, the
        same array is returned instead.

        Parameters
        ----------
        dtype : datatype
            Heat type to which the array is cast
        copy : bool, optional
            By default the operation returns a copy of this array. If copy is set to ``False`` the cast is performed
            in-place and this array is returned

        """
        dtype = canonical_heat_type(dtype)
        if self.__array.is_mps:
            if dtype == types.float64:
                # print warning
                warnings.warn(
                    "MPS does not support float64. Casting to float32 instead.",
                    ResourceWarning,
                )
                dtype = types.float32
            elif dtype == types.complex128:
                # print warning
                warnings.warn(
                    "MPS does not support complex128. Casting to complex64 instead.",
                    ResourceWarning,
                )
                dtype = types.complex64
        casted_array = self.__array.type(dtype.torch_type())
        if copy:
            return DNDarray(
                casted_array, self.shape, dtype, self.split, self.device, self.comm, self.balanced
            )

        self.__array = casted_array
        self.__dtype = dtype

        return self

    def balance_(self) -> DNDarray:
        """
        Function for balancing a :class:`DNDarray` between all nodes. To determine if this is needed use the :func:`is_balanced()` function.
        If the ``DNDarray`` is already balanced this function will do nothing. This function modifies the ``DNDarray``
        itself and will not return anything.

        Examples
        --------
        >>> a = ht.zeros((10, 2), split=0)
        >>> a[:, 0] = ht.arange(10)
        >>> b = a[3:]
        [0/2] tensor([[3., 0.],
        [1/2] tensor([[4., 0.],
                      [5., 0.],
                      [6., 0.]])
        [2/2] tensor([[7., 0.],
                      [8., 0.],
                      [9., 0.]])
        >>> b.balance_()
        >>> print(b.gshape, b.lshape)
        [0/2] (7, 2) (1, 2)
        [1/2] (7, 2) (3, 2)
        [2/2] (7, 2) (3, 2)
        >>> b
        [0/2] tensor([[3., 0.],
                     [4., 0.],
                     [5., 0.]])
        [1/2] tensor([[6., 0.],
                      [7., 0.]])
        [2/2] tensor([[8., 0.],
                      [9., 0.]])
        >>> print(b.gshape, b.lshape)
        [0/2] (7, 2) (3, 2)
        [1/2] (7, 2) (2, 2)
        [2/2] (7, 2) (2, 2)
        """
        if not self.is_distributed():
            self.__balanced = True
        if self.is_balanced(force_check=True):
            return
        self.redistribute_()

    def __bool__(self) -> bool:
        """
        Boolean scalar casting.
        """
        return self.__cast(bool)

    def __cast(self, cast_function) -> Union[float, int]:
        """
        Implements a generic cast function for ``DNDarray`` objects.

        Parameters
        ----------
        cast_function : function
            The actual cast function, e.g. ``float`` or ``int``

        Raises
        ------
        TypeError
            If the ``DNDarray`` object cannot be converted into a scalar.

        """
        if np.prod(self.shape) == 1:
            if self.split is None:
                return cast_function(self.__array)

            is_empty = np.prod(self.__array.shape) == 0
            root = self.comm.allreduce(0 if is_empty else self.comm.rank, op=MPI.SUM)

            return self.comm.bcast(None if is_empty else cast_function(self.__array), root=root)

        raise TypeError("only size-1 arrays can be converted to Python scalars")

    def collect_(self, target_rank: Optional[int] = 0) -> None:
        """
        A method collecting a distributed DNDarray to one MPI rank, chosen by the `target_rank` variable.
        It is a specific case of the ``redistribute_`` method.

        Parameters
        ----------
        target_rank : int, optional
            The rank to which the DNDarray will be collected. Default: 0.

        Raises
        ------
        TypeError
            If the target rank is not an integer.
        ValueError
            If the target rank is out of bounds.

        Examples
        --------
        >>> st = ht.ones((50, 81, 67), split=2)
        >>> print(st.lshape)
        [0/2] (50, 81, 23)
        [1/2] (50, 81, 22)
        [2/2] (50, 81, 22)
        >>> st.collect_()
        >>> print(st.lshape)
        [0/2] (50, 81, 67)
        [1/2] (50, 81, 0)
        [2/2] (50, 81, 0)
        >>> st.collect_(1)
        >>> print(st.lshape)
        [0/2] (50, 81, 0)
        [1/2] (50, 81, 67)
        [2/2] (50, 81, 0)
        """
        if not isinstance(target_rank, int):
            raise TypeError(f"target rank must be of type int , but was {type(target_rank)}")
        if target_rank >= self.comm.size:
            raise ValueError("target rank is out of bounds")
        if not self.is_distributed():
            return

        target_map = self.lshape_map.clone()
        target_map[:, self.split] = 0
        target_map[target_rank, self.split] = self.gshape[self.split]
        self.redistribute_(target_map=target_map)

    def __complex__(self) -> DNDarray:
        """
        Complex scalar casting.
        """
        return self.__cast(complex)

    def counts_displs(self) -> Tuple[Tuple[int], Tuple[int]]:
        """
        Returns actual counts (number of items per process) and displacements (offsets) of the DNDarray.
        Does not assume load balance.
        """
        if self.split is not None:
            counts = self.lshape_map[:, self.split]
            displs = [0] + torch.cumsum(counts, dim=0)[:-1].tolist()
            return tuple(counts.tolist()), tuple(displs)

        raise ValueError("Non-distributed DNDarray. Cannot calculate counts and displacements.")

    def cpu(self) -> DNDarray:
        """
        Returns a copy of this object in main memory. If this object is already in main memory, then no copy is
        performed and the original object is returned.
        """
        self.__array = self.__array.cpu()
        self.__device = devices.cpu
        return self

    def create_lshape_map(self, force_check: bool = False) -> torch.Tensor:
        """
        Generate a 'map' of the lshapes of the data on all processes.
        Units are ``(process rank, lshape)``

        Parameters
        ----------
        force_check : bool, optional
            if False (default) and the lshape map has already been created, use the previous
            result. Otherwise, create the lshape_map
        """
        if not force_check and self.__lshape_map is not None:
            return self.__lshape_map.clone()

        lshape_map = torch.zeros(
            (self.comm.size, self.ndim), dtype=torch.int64, device=self.device.torch_device
        )
        if not self.is_distributed():
            lshape_map[:] = torch.tensor(self.gshape, device=self.device.torch_device)
            self.__lshape_map = lshape_map
            return lshape_map.clone()
        if self.is_balanced(force_check=True):
            for i in range(self.comm.size):
                _, lshape, _ = self.comm.chunk(self.gshape, self.split, rank=i)
                lshape_map[i, :] = torch.tensor(lshape, device=self.device.torch_device)
        else:
            lshape_map[self.comm.rank, :] = torch.tensor(
                self.lshape, device=self.device.torch_device
            )
            self.comm.Allreduce(MPI.IN_PLACE, lshape_map, MPI.SUM)

        self.__lshape_map = lshape_map
        return lshape_map.clone()

    def create_partition_interface(self):
        """
        Create a partition interface in line with the DPPY proposal. This is subject to change.
        The intention of this to facilitate the usage of a general format for the referencing of
        distributed datasets.

        An example of the output and shape is shown below.

        __partitioned__ = {
            'shape': (27, 3, 2),
            'partition_tiling': (4, 1, 1),
            'partitions': {
                (0, 0, 0): {
                    'start': (0, 0, 0),
                    'shape': (7, 3, 2),
                    'data': tensor([...], dtype=torch.int32),
                    'location': [0],
                    'dtype': torch.int32,
                    'device': 'cpu'
                },
                (1, 0, 0): {
                    'start': (7, 0, 0),
                    'shape': (7, 3, 2),
                    'data': None,
                    'location': [1],
                    'dtype': torch.int32,
                    'device': 'cpu'
                },
                (2, 0, 0): {
                    'start': (14,  0,  0),
                    'shape': (7, 3, 2),
                    'data': None,
                    'location': [2],
                    'dtype': torch.int32,
                    'device': 'cpu'
                },
                (3, 0, 0): {
                    'start': (21,  0,  0),
                    'shape': (6, 3, 2),
                    'data': None,
                    'location': [3],
                    'dtype': torch.int32,
                    'device': 'cpu'
                }
            },
            'locals': [(rank, 0, 0)],
            'get': lambda x: x,
        }

        Returns
        -------
        dictionary containing the partition interface as shown above.
        """
        lshape_map = self.create_lshape_map()
        start_idx_map = torch.zeros_like(lshape_map)

        part_tiling = [1] * self.ndim
        lcls = [0] * self.ndim

        z = torch.tensor([0], device=self.device.torch_device, dtype=torch.int64)

        if self.split is not None:
            starts = torch.cat((z, torch.cumsum(lshape_map[:, self.split], dim=0)[:-1]), dim=0)
            lcls[self.split] = self.comm.rank
            part_tiling[self.split] = self.comm.size
            start_idx_map[:, self.split] = starts
        else:
            start_idx_map[:] = 0

        partitions = {}
        base_key = [0] * self.ndim
        for r in range(self.comm.size):
            if self.split is not None:
                base_key[self.split] = r
                dat = None if r != self.comm.rank else self.larray
            else:
                dat = self.larray
            partitions[tuple(base_key)] = {
                "start": tuple(start_idx_map[r].tolist()),
                "shape": tuple(lshape_map[r].tolist()),
                "data": dat,
                "location": [r],
                "dtype": self.dtype.torch_type(),
                "device": self.device.torch_device,
            }

        partition_dict = {
            "shape": self.gshape,
            "partition_tiling": tuple(part_tiling),
            "partitions": partitions,
            "locals": [tuple(lcls)],
            "get": lambda x: x,
        }

        self.__partitions_dict__ = partition_dict

        return partition_dict

    def __float__(self) -> DNDarray:
        """
        Float scalar casting.

        See Also
        --------
        :func:`~heat.core.manipulations.flatten`
        """
        return self.__cast(float)

    def fill_diagonal(self, value: float) -> DNDarray:
        """
        Fill the main diagonal of a 2D :class:`DNDarray`.
        This function modifies the input tensor in-place, and returns the input array.

        Parameters
        ----------
        value : float
            The value to be placed in the ``DNDarrays`` main diagonal
        """
        # Todo: make this 3D/nD
        if len(self.shape) != 2:
            raise ValueError("Only 2D tensors supported at the moment")

        if self.split is not None and self.comm.is_distributed:
            counts, displ, _ = self.comm.counts_displs_shape(self.shape, self.split)
            k = min(self.shape[0], self.shape[1])
            for p in range(self.comm.size):
                if displ[p] > k:
                    break
                proc = p
            if self.comm.rank <= proc:
                indices = (
                    displ[self.comm.rank],
                    displ[self.comm.rank + 1] if (self.comm.rank + 1) != self.comm.size else k,
                )
                if self.split == 0:
                    self.larray[:, indices[0] : indices[1]] = self.larray[
                        :, indices[0] : indices[1]
                    ].fill_diagonal_(value)
                elif self.split == 1:
                    self.larray[indices[0] : indices[1], :] = self.larray[
                        indices[0] : indices[1], :
                    ].fill_diagonal_(value)

        else:
            self.larray = self.larray.fill_diagonal_(value)

        return self

    def __process_key(
        arr: DNDarray,
        key: Union[Tuple[int, ...], List[int, ...]],
        return_local_indices: Optional[bool] = False,
        op: Optional[str] = None,
    ) -> Tuple:
        """
        Private method to process the key used for indexing a ``DNDarray`` so that it can be applied to the process-local data, i.e. `key` must be "torch-proof".
        In a processed key:
        - any ellipses or newaxis have been replaced with the appropriate number of slice objects
        - ndarrays and DNDarrays have been converted to torch tensors
        - the dimensionality is the same as the ``DNDarray`` it indexes
        This function also manipulates `arr` if necessary, inserting and/or transposing dimensions as indicated by `key`. It calculates the output shape, split axis and balanced status of the indexed array.

        Parameters
        ----------
        arr : DNDarray
            The ``DNDarray`` to be indexed
        key : int, Tuple[int, ...], List[int, ...]
            The key used for indexing
        return_local_indices : bool, optional
            Whether to return the process-local indices of the key in the split dimension. This is only possible when the indexing key in the split dimension is ordered e.g. `split_key_is_ordered == 1`. Default: False
        op : str, optional
            The indexing operation that the key is being processed for. Get be "get" for `__getitem__` or "set" for `__setitem__`. Default: "get".

        Returns
        -------
        arr : DNDarray
            The ``DNDarray`` to be indexed. Its dimensions might have been modified if advanced, dimensional, broadcasted indexing is used.
        key : Union(Tuple[Any, ...], DNDarray, np.ndarray, torch.Tensor, slice, int, List[int, ...])
            The processed key ready for indexing ``arr``. Its dimensions match the (potentially modified) dimensions of ``arr``.
            Note: the key indices along the split axis are LOCAL indices, i.e. refer to the process-local data, if ordered indexing is used. Otherwise, they are GLOBAL indices, referring to the global memory-distributed DNDarray. Communication to extract the non-ordered elements of the input ``DNDarray`` is handled by the ``__getitem__`` function.
        output_shape : Tuple[int, ...]
            The shape of the output ``DNDarray``
        new_split : int
            The new split axis
        split_key_is_ordered : int
            Whether the split key is sorted or ordered. Can be 1: ascending, 0: not ordered, -1: descending order.
        out_is_balanced : bool
            Whether the output ``DNDarray`` is balanced
        root : int
            The root process for the ``MPI.Bcast`` call when single-element indexing along the split axis is used
        backwards_transpose_axes : Tuple[int, ...]
            The axes to transpose the input ``DNDarray`` back to its original shape if it has been transposed for advanced indexing
        """
        output_shape = list(arr.gshape)
        split_bookkeeping = [None] * arr.ndim
        new_split = arr.split
        arr_is_distributed = False
        if arr.split is not None:
            split_bookkeeping[arr.split] = "split"
            if arr.is_distributed():
                counts, displs = arr.counts_displs()
                arr_is_distributed = True

        advanced_indexing = False
        split_key_is_ordered = 1
        key_is_mask_like = False
        out_is_balanced = True if not arr.is_distributed() else arr.balanced
        root = None
        backwards_transpose_axes = tuple(range(arr.ndim))

        if isinstance(key, list):
            try:
                key = torch.tensor(key, device=arr.larray.device)
            except RuntimeError:
                raise IndexError("Invalid indices: expected a list of integers, got {}".format(key))
        if isinstance(key, (DNDarray, torch.Tensor, np.ndarray)):
            if key.dtype in (ht_bool, ht_uint8, torch.bool, torch.uint8, np.bool_, np.uint8):
                # boolean indexing: shape must be consistent with arr.shape
                key_ndim = key.ndim
                if not tuple(key.shape) == arr.shape[:key_ndim]:
                    raise IndexError(
                        "Boolean index of shape {} does not match indexed array of shape {}".format(
                            tuple(key.shape), arr.shape
                        )
                    )
                # extract non-zero elements
                try:
                    # key is torch tensor
                    key = key.nonzero(as_tuple=True)
                except TypeError:
                    # key is np.ndarray or DNDarray
                    key = key.nonzero()
                key_is_mask_like = True
            else:
                # advanced indexing on first dimension: first dim will expand to shape of key
                output_shape = tuple(list(key.shape) + output_shape[1:])
                # adjust split axis accordingly
                if arr_is_distributed:
                    if arr.split != 0:
                        # split axis is not affected
                        split_bookkeeping = [None] * key.ndim + split_bookkeeping[1:]
                        new_split = (
                            split_bookkeeping.index("split")
                            if "split" in split_bookkeeping
                            else None
                        )
                        out_is_balanced = arr.balanced
                    else:
                        # split axis is affected
                        if key.ndim > 1:
                            try:
                                key_numel = key.numel()
                            except AttributeError:
                                key_numel = key.size
                            if key_numel == arr.shape[0]:
                                new_split = tuple(key.shape).index(arr.shape[0])
                            else:
                                new_split = key.ndim - 1
                            try:
                                key_split = key[new_split].larray
                                sorted, _ = key_split.sort(stable=True)
                            except AttributeError:
                                key_split = key[new_split]
                                sorted = key_split.sort()
                        else:
                            new_split = 0
                            # assess if key is sorted along split axis
                            try:
                                # DNDarray key
                                sorted, _ = torch.sort(key.larray, stable=True)
                                split_key_is_ordered = torch.tensor(
                                    (key.larray == sorted).all(),
                                    dtype=torch.uint8,
                                    device=key.larray.device,
                                )
                                if key.split is not None:
                                    out_is_balanced = key.balanced
                                    split_key_is_ordered = (
                                        factories.array(
                                            [split_key_is_ordered],
                                            is_split=0,
                                            device=arr.device,
                                            copy=False,
                                        )
                                        .all()
                                        .astype(types.canonical_heat_types.uint8)
                                        .item()
                                    )
                                else:
                                    split_key_is_ordered = split_key_is_ordered.item()
                                key = key.larray
                            except AttributeError:
                                try:
                                    sorted, _ = torch.sort(key, stable=True)
                                except TypeError:
                                    # ndarray key -> move key to same device as arr before any torch ops / comparisons
                                    key = torch.as_tensor(key, device=arr.larray.device)
                                    try:
                                        sorted, _ = torch.sort(key, stable=True)
                                    except TypeError:
                                        # fallback for older torch without stable=
                                        sorted, _ = torch.sort(key)

                                split_key_is_ordered = (key == sorted).all().item()
                                if not split_key_is_ordered:
                                    # prepare for distributed non-ordered indexing: distribute torch/numpy key
                                    key = factories.array(key, split=0, device=arr.device).larray
                                    out_is_balanced = True
                            if split_key_is_ordered:
                                # extract local key
                                cond1 = key >= displs[arr.comm.rank]
                                cond2 = key < displs[arr.comm.rank] + counts[arr.comm.rank]
                                key = key[cond1 & cond2]
                                if return_local_indices:
                                    key -= displs[arr.comm.rank]
                                out_is_balanced = False
                else:
                    try:
                        out_is_balanced = key.balanced
                        new_split = key.split
                        key = key.larray
                    except AttributeError:
                        # torch or numpy key, non-distributed indexed array
                        out_is_balanced = True
                        new_split = None
                return (
                    arr,
                    key,
                    output_shape,
                    new_split,
                    split_key_is_ordered,
                    key_is_mask_like,
                    out_is_balanced,
                    root,
                    backwards_transpose_axes,
                )

        key = list(key) if isinstance(key, Iterable) else [key]

        # check for ellipsis, newaxis. NB: (np.newaxis is None)==True
        add_dims = sum(k is None for k in key)
        ellipsis = sum(isinstance(k, type(...)) for k in key)
        if ellipsis > 1:
            raise ValueError("indexing key can only contain 1 Ellipsis (...)")
        if ellipsis:
            # key contains exactly 1 ellipsis
            # replace with explicit `slice(None)` for affected dimensions
            # output_shape, split_bookkeeping not affected
            expand_key = [slice(None)] * (arr.ndim + add_dims)
            ellipsis_index = key.index(...)
            ellipsis_dims = arr.ndim - (len(key) - ellipsis - add_dims)
            expand_key[:ellipsis_index] = key[:ellipsis_index]
            expand_key[ellipsis_index + ellipsis_dims :] = key[ellipsis_index + 1 :]
            key = expand_key
        while add_dims > 0:
            # expand array dims: output_shape, split_bookkeeping to reflect newaxis
            # replace newaxis with slice(None) in key
            for i, k in reversed(list(enumerate(key))):
                if k is None:
                    key[i] = slice(None)
                    arr = arr.expand_dims(i - add_dims + 1)
                    output_shape = (
                        output_shape[: i - add_dims + 1] + [1] + output_shape[i - add_dims + 1 :]
                    )
                    split_bookkeeping = (
                        split_bookkeeping[: i - add_dims + 1]
                        + [None]
                        + split_bookkeeping[i - add_dims + 1 :]
                    )
                    add_dims -= 1

        # recalculate new_split, transpose_axes after dimensions manipulation
        new_split = split_bookkeeping.index("split") if "split" in split_bookkeeping else None
        transpose_axes, backwards_transpose_axes = tuple(range(arr.ndim)), tuple(range(arr.ndim))
        # check for advanced indexing and slices
        advanced_indexing_dims = []
        advanced_indexing_shapes = []
        lose_dims = 0
        for i, k in enumerate(key):
            if isinstance(k, DNDarray) and k.ndim == 0:
                k = k.larray.item()
                key[i] = k
            # for robustness: handle list/tuple keys that contain DNDarrays
            elif isinstance(k, (list, tuple)) and any(isinstance(kk, DNDarray) for kk in k):
                # Case 1: singleton container (common from where/nonzero): (idx,) -> idx
                if len(k) == 1 and isinstance(k[0], DNDarray):
                    k = k[0]
                    key[i] = k

                else:
                    # Case 2: sequence of scalar DNDarrays -> unwrap to python scalars
                    new_k = []
                    all_scalar = True
                    for kk in k:
                        if isinstance(kk, DNDarray):
                            if kk.ndim != 0:
                                all_scalar = False
                                break
                            new_k.append(kk.larray.item())
                        else:
                            new_k.append(kk)

                    if all_scalar:
                        k = new_k
                        key[i] = k
                    else:
                        # This is an ambiguous nested "tuple of index arrays" inside a single axis.
                        # In NumPy semantics such tuples belong at TOP LEVEL (arr[idx0, idx1, ...]),
                        # not nested as one axis key.
                        raise TypeError(
                            "Nested tuple/list of non-scalar DNDarray indices is not supported. "
                            "Pass them as separate indices (e.g. arr[idx0, idx1, ...]) or unwrap "
                            "singleton tuples (e.g. idx = idx[0])."
                        )

            if np.isscalar(k) or getattr(k, "ndim", 1) == 0:
                # single-element indexing along axis i
                try:
                    output_shape[i], split_bookkeeping[i] = None, None
                except IndexError:
                    raise IndexError(
                        f"Too many indices for DNDarray: DNDarray is {arr.ndim}-dimensional, but {len(key)} dimensions were indexed"
                    )
                lose_dims += 1
                if i == arr.split:
                    key[i], root = arr.__process_scalar_key(
                        k, indexed_axis=i, return_local_indices=return_local_indices
                    )
                else:
                    key[i], _ = arr.__process_scalar_key(
                        k, indexed_axis=i, return_local_indices=False
                    )
            elif isinstance(k, Iterable) or isinstance(k, DNDarray):
                advanced_indexing = True
                advanced_indexing_dims.append(i)

                if not isinstance(k, DNDarray):
                    k = factories.array(k, device=arr.device, comm=arr.comm, copy=None)

<<<<<<< HEAD
=======
                # Normalize negative integer indices (NumPy/PyTorch semantics) and validate bounds
                if k.dtype in (types.int32, types.int64) and k.ndim >= 1:
                    dim = arr.gshape[i]

                    # compute local flags even if k.larray is empty (any() on empty -> False)
                    invalid_local = ((k.larray < -dim) | (k.larray >= dim)).any().item()
                    has_neg_local = (k.larray < 0).any().item()

                    # Decide once, then ALL ranks take the same path for collectives
                    do_reduce = (
                        arr.comm is not None
                        and getattr(arr.comm, "size", 1) > 1
                        and k.is_distributed()
                    )

                    if do_reduce:
                        invalid_sum = arr.comm.allreduce(int(invalid_local), op=MPI.SUM)
                        has_neg_sum = arr.comm.allreduce(int(has_neg_local), op=MPI.SUM)
                    else:
                        invalid_sum = int(invalid_local)
                        has_neg_sum = int(has_neg_local)

                    if invalid_sum > 0:
                        raise IndexError(f"index out of bounds for axis {i} with size {dim}")

                    if has_neg_sum > 0:
                        k_l = k.larray.clone()
                        k_l[k_l < 0] += dim
                        k = factories.array(
                            k_l,
                            dtype=k.dtype,
                            split=k.split,
                            device=arr.device,
                            comm=arr.comm,
                            copy=False,
                        )

>>>>>>> 9aa581ee
                advanced_indexing_shapes.append(k.gshape)
                if arr_is_distributed and i == arr.split:
                    if (
                        not k.is_distributed()
                        and k.ndim == 1
                        and (k.larray == torch.sort(k.larray, stable=True)[0]).all()
                    ):
                        split_key_is_ordered = 1
<<<<<<< HEAD
                        out_is_balanced = None
=======
                        out_is_balanced = False
>>>>>>> 9aa581ee
                    else:
                        split_key_is_ordered = 0

                        # redistribute key along last axis to match split axis of indexed array
                        k = k.resplit(-1)
                        out_is_balanced = True
                key[i] = k

            elif isinstance(k, slice) and k != slice(None):
<<<<<<< HEAD
                start, stop, step = k.start, k.stop, k.step
                if start is None:
                    start = 0
                elif start < 0:
                    start += arr.gshape[i]
                if stop is None:
                    stop = arr.gshape[i]
                elif stop < 0:
                    stop += arr.gshape[i]
                if step is None:
                    step = 1
=======
                if k.step == 0:
                    raise ValueError("Slice step cannot be zero")
                start, stop, step = slice(k.start, k.stop, k.step).indices(arr.gshape[i])

>>>>>>> 9aa581ee
                if step < 0 and start > stop:
                    # PyTorch doesn't support negative step as of 1.13
                    # Lazy solution, potentially large memory footprint
                    # TODO: implement ht.fromiter (implemented in ASSET_ht)
<<<<<<< HEAD
                    key[i] = torch.tensor(list(range(start, stop, step)), device=arr.larray.device)
=======
                    key[i] = torch.arange(
                        start, stop, step, device=arr.larray.device, dtype=torch.int64
                    )
>>>>>>> 9aa581ee
                    output_shape[i] = len(key[i])
                    split_key_is_ordered = -1
                    if arr_is_distributed and new_split == i:
                        if op == "set":
                            # setitem: flip key and keep process-local indices
                            key[i] = key[i].flip(0)
                            cond1 = key[i] >= displs[arr.comm.rank]
                            cond2 = key[i] < displs[arr.comm.rank] + counts[arr.comm.rank]
                            key[i] = key[i][cond1 & cond2]
                            if return_local_indices:
                                key[i] -= displs[arr.comm.rank]
                        else:
                            # getitem: distribute key and proceed with non-ordered indexing
                            key[i] = factories.array(
                                key[i], split=0, device=arr.device, copy=False
                            ).larray
                            out_is_balanced = True
                elif step > 0 and start < stop:
<<<<<<< HEAD
                    output_shape[i] = int(torch.tensor((stop - start) / step).ceil().item())
=======
                    # output_shape[i] = int(torch.tensor((stop - start) / step).ceil().item())
                    output_shape[i] = len(range(start, stop, step))

>>>>>>> 9aa581ee
                    if arr_is_distributed and new_split == i:
                        split_key_is_ordered = 1
                        out_is_balanced = False
                        local_arr_end = displs[arr.comm.rank] + counts[arr.comm.rank]
                        if stop > displs[arr.comm.rank] and start < local_arr_end:
                            index_in_cycle = (displs[arr.comm.rank] - start) % step
                            if start >= displs[arr.comm.rank]:
                                # slice begins on current rank
                                local_start = start - displs[arr.comm.rank]
                            else:
                                local_start = 0 if index_in_cycle == 0 else step - index_in_cycle
                            if stop <= local_arr_end:
                                # slice ends on current rank
                                local_stop = stop - displs[arr.comm.rank]
                            else:
<<<<<<< HEAD
                                local_stop = local_arr_end
=======
                                local_stop = counts[arr.comm.rank]

>>>>>>> 9aa581ee
                            key[i] = slice(local_start, local_stop, step)
                        else:
                            key[i] = slice(0, 0)
                elif step == 0:
                    raise ValueError("Slice step cannot be zero")
                else:
                    key[i] = slice(0, 0)
                    output_shape[i] = 0

        if advanced_indexing:
            # adv indexing key elements are DNDarrays: extract torch tensors
            # options: 1. key is mask-like (covers boolean mask as well), 2. adv indexing along split axis, 3. everything else
            # 1. define key as mask-like if each element of key is a DNDarray, and all elements of key are of the same shape, and the advanced-indexing dimensions are consecutive
            key_is_mask_like = (
                all(isinstance(k, DNDarray) for k in key)
                and len(set(k.shape for k in key)) == 1
                and torch.tensor(advanced_indexing_dims).diff().eq(1).all()
            )
            # if split axis is affected by advanced indexing, keep track of non-split dimensions for later
            if arr.is_distributed() and arr.split in advanced_indexing_dims:
                non_split_dims = list(advanced_indexing_dims).copy()
                if arr.split is not None:
                    non_split_dims.remove(arr.split)
            # 1. key is mask-like
            if key_is_mask_like:
                key = list(key)
                key_splits = [k.split for k in key]
                if arr.split is not None and arr.split in advanced_indexing_dims:
                    split_key_pos = advanced_indexing_dims.index(arr.split)

                    if not key_splits.count(key_splits[split_key_pos]) == len(key_splits):
                        if (
                            key_splits[arr.split] is not None
                            and key_splits.count(None) == len(key_splits) - 1
                        ):
                            for i in non_split_dims:
                                key[i] = factories.array(
                                    key[i],
                                    split=key_splits[arr.split],
                                    device=arr.device,
                                    comm=arr.comm,
                                    copy=None,
                                )
                        else:
                            raise IndexError(
                                f"Indexing arrays must be distributed along the same dimension, got splits {key_splits}."
                            )
                    else:
                        # all key_splits must be the same, otherwise raise IndexError
                        if not key_splits.count(key_splits[0]) == len(key_splits):
                            raise IndexError(
                                f"Indexing arrays must be distributed along the same dimension, got splits {key_splits}."
                            )
                # all key elements are now DNDarrays of the same shape, same split axis
            # 2. advanced indexing along split axis
            if arr.is_distributed() and arr.split in advanced_indexing_dims:
                if split_key_is_ordered == 1:
                    # extract torch tensors, keep process-local indices only
                    k = key[arr.split].larray
                    cond1 = k >= displs[arr.comm.rank]
                    cond2 = k < displs[arr.comm.rank] + counts[arr.comm.rank]
                    k = k[cond1 & cond2]
                    if return_local_indices:
                        k -= displs[arr.comm.rank]
                    key[arr.split] = k
                    for i in non_split_dims:
                        if key_is_mask_like:
                            # select the same elements along non-split dimensions
                            key[i] = key[i].larray[cond1 & cond2]
                        else:
                            key[i] = key[i].larray
                elif split_key_is_ordered == 0:
                    # extract torch tensors, any other communication + mask-like case are handled in __getitem__ or __setitem__
                    for i in advanced_indexing_dims:
                        key[i] = key[i].larray
                # split_key_is_ordered == -1 not treated here as it is slicing, not advanced indexing
            else:
                # advanced indexing does not affect split axis, return torch tensors
                for i in advanced_indexing_dims:
                    key[i] = key[i].larray
            # all adv indexing keys are now torch tensors

            # shapes of adv indexing arrays must be broadcastable
            try:
                broadcasted_shape = torch.broadcast_shapes(*advanced_indexing_shapes)
            except RuntimeError:
                raise IndexError(
                    "Shape mismatch: indexing arrays could not be broadcast together with shapes: {}".format(
                        advanced_indexing_shapes
                    )
                )
            add_dims = len(broadcasted_shape) - len(advanced_indexing_dims)
            if (
                len(advanced_indexing_dims) == 1
                or list(range(advanced_indexing_dims[0], advanced_indexing_dims[-1] + 1))
                == advanced_indexing_dims
            ):
                # dimensions affected by advanced indexing are consecutive:
                output_shape[
                    advanced_indexing_dims[0] : advanced_indexing_dims[0]
                    + len(advanced_indexing_dims)
                ] = broadcasted_shape
                if key_is_mask_like:
                    # advanced indexing dimensions will be collapsed into one dimension
                    if (
                        "split" in split_bookkeeping
                        and split_bookkeeping.index("split") in advanced_indexing_dims
                    ):
                        split_bookkeeping[
                            advanced_indexing_dims[0] : advanced_indexing_dims[0]
                            + len(advanced_indexing_dims)
                        ] = ["split"]
                    else:
                        split_bookkeeping[
                            advanced_indexing_dims[0] : advanced_indexing_dims[0]
                            + len(advanced_indexing_dims)
                        ] = [None]
                else:
                    split_bookkeeping = (
                        split_bookkeeping[: advanced_indexing_dims[0]]
                        + [None] * add_dims
                        + split_bookkeeping[advanced_indexing_dims[0] :]
                    )
            else:
                # advanced-indexing dimensions are not consecutive:
                # transpose array to make the advanced-indexing dimensions consecutive as the first dimensions
                non_adv_ind_dims = list(
                    i for i in range(arr.ndim) if i not in advanced_indexing_dims
                )
                # keep track of transpose axes order, to be able to transpose back later
                transpose_axes = tuple(advanced_indexing_dims + non_adv_ind_dims)
                arr = arr.transpose(transpose_axes)
                backwards_transpose_axes = tuple(
                    torch.tensor(transpose_axes, device=arr.larray.device)
                    .argsort(stable=True)
                    .tolist()
                )
                # output shape and split bookkeeping
                output_shape = list(output_shape[i] for i in transpose_axes)
                output_shape[: len(advanced_indexing_dims)] = broadcasted_shape
                split_bookkeeping = list(split_bookkeeping[i] for i in transpose_axes)
                split_bookkeeping = [None] * add_dims + split_bookkeeping
                # modify key to match the new dimension order
                key = [key[i] for i in advanced_indexing_dims] + [key[i] for i in non_adv_ind_dims]
                # update advanced-indexing dims
                advanced_indexing_dims = list(range(len(advanced_indexing_dims)))

        # expand key to match the number of dimensions of the DNDarray
        if arr.ndim > len(key):
            key += [slice(None)] * (arr.ndim - len(key))

        key = tuple(key)
        for i in range(output_shape.count(None)):
            lost_dim = output_shape.index(None)
            output_shape.remove(None)
            split_bookkeeping = split_bookkeeping[:lost_dim] + split_bookkeeping[lost_dim + 1 :]
        output_shape = tuple(output_shape)
        new_split = split_bookkeeping.index("split") if "split" in split_bookkeeping else None
        return (
            arr,
            key,
            output_shape,
            new_split,
            split_key_is_ordered,
            key_is_mask_like,
            out_is_balanced,
            root,
            backwards_transpose_axes,
        )

    def __process_scalar_key(
        arr: DNDarray,
        key: Union[int, DNDarray, torch.Tensor, np.ndarray],
        indexed_axis: int,
        return_local_indices: Optional[bool] = False,
    ) -> Tuple(int, int):
        """
        Private method to process a single-item scalar key used for indexing a ``DNDarray``.

        """
        device = arr.larray.device
        try:
            # is key an ndarray or DNDarray or torch.Tensor?
            key = key.item()
        except AttributeError:
            # key is already an integer, do nothing
            pass
        if not arr.is_distributed():
            root = None
            return key, root
        if arr.split == indexed_axis:
            # adjust negative key
            if key < 0:
                key += arr.shape[0]
            # work out active process
            _, displs = arr.counts_displs()
            if key in displs:
                root = displs.index(key)
            else:
                displs = torch.cat(
                    (
                        torch.tensor(displs, device=device),
                        torch.tensor(key, device=device).reshape(-1),
                    ),
                    dim=0,
                )
                _, sorted_indices = displs.unique(sorted=True, return_inverse=True)
                root = sorted_indices[-1].item() - 1
                displs = displs.tolist()
            # correct key for rank-specific displacement
            if return_local_indices:
                if arr.comm.rank == root:
                    key -= displs[root]
        else:
            root = None
        return key, root

    def __get_local_slice(self, key: slice):
        split = self.split
        if split is None:
            return key
        key = stride_tricks.sanitize_slice(key, self.shape[split])
        start, stop, step = key.start, key.stop, key.step
        if step < 0:  # NOT supported by torch, should be filtered by torch_proxy
            key = self.__get_local_slice(slice(stop + 1, start + 1, abs(step)))
            if key is None:
                return None
            start, stop, step = key.start, key.stop, key.step
            return slice(key.stop - 1, key.start - 1, -1 * key.step)

        _, offsets = self.counts_displs()
        offset = offsets[self.comm.rank]
        range_proxy = range(self.lshape[split])
        local_inds = range_proxy[start - offset : stop - offset]  # only works if stop - offset > 0
        local_inds = local_inds[max(offset - start, 0) % step :: step]
        if len(local_inds) and stop > offset:
            # otherwise if (stop-offset) > -self.lshape[split] this can index into the local chunk despite ending before it
            return slice(local_inds.start, local_inds.stop, local_inds.step)
        return None

    def __getitem__(self, key: Union[int, Tuple[int, ...], List[int, ...]]) -> DNDarray:
        """
        Global getter function for DNDarrays.
        Returns a new DNDarray composed of the elements of the original tensor selected by the indices
        given. This does *NOT* redistribute or rebalance the resulting tensor. If the selection of values is
        unbalanced then the resultant tensor is also unbalanced!
        To redistributed the ``DNDarray`` use :func:`balance()` (issue #187)

        Parameters
        ----------
        key : int, slice, Tuple[int,...], List[int,...]
            Indices to get from the tensor.

        Examples
        --------
        >>> a = ht.arange(10, split=0)
        (1/2) >>> tensor([0, 1, 2, 3, 4], dtype=torch.int32)
        (2/2) >>> tensor([5, 6, 7, 8, 9], dtype=torch.int32)
        >>> a[1:6]
        (1/2) >>> tensor([1, 2, 3, 4], dtype=torch.int32)
        (2/2) >>> tensor([5], dtype=torch.int32)
        >>> a = ht.zeros((4, 5), split=0)
        (1/2) >>> tensor([[0., 0., 0., 0., 0.],
                          [0., 0., 0., 0., 0.]])
        (2/2) >>> tensor([[0., 0., 0., 0., 0.],
                          [0., 0., 0., 0., 0.]])
        >>> a[1:4, 1]
        (1/2) >>> tensor([0.])
        (2/2) >>> tensor([0., 0.])
        """
        # key can be: int, tuple, list, slice, DNDarray, torch tensor, numpy array, or sequence thereof

        if key is None:
            return self.expand_dims(0)
        if (
            key is ...
            or (isinstance(key, slice) and key == slice(None))
            or (isinstance(key, tuple) and key == ())
        ):
            return self

        from .types import bool as ht_bool, uint8 as ht_uint8  # avoid circulars

        original_split = self.split

        def _normalize_index_component(comp):
            if isinstance(comp, DNDarray):
                if comp.dtype in (ht_bool, ht_uint8):
                    return comp

                if comp.split is not None:
                    return comp

                return comp.larray.to(torch.int64)

            return comp

        if isinstance(key, DNDarray):
            key = _normalize_index_component(key)
        elif isinstance(key, (list, tuple)):
            key = type(key)(_normalize_index_component(k) for k in key)

        if isinstance(key, tuple) and len(key) >= 1 and self.ndim >= 1:
            first = key[0]

            # Case 1: DNDarray boolean mask
            if (
                isinstance(first, DNDarray)
                and first.dtype in (ht_bool, ht_uint8)
                and first.ndim == 1
                and first.gshape == (self.gshape[0],)
            ):
                nz = first.nonzero()
                if isinstance(nz, tuple):
                    nz = nz[0]
                if getattr(nz, "ndim", 1) > 1 and nz.shape[-1] == 1:
                    nz = nz.squeeze(-1)
                idx0 = nz
                key = (idx0,) + key[1:]

            # Case 2: torch.Tensor boolean mask
            elif (
                isinstance(first, torch.Tensor)
                and first.ndim == 1
                and first.shape[0] == self.gshape[0]
                and first.dtype in (torch.bool, torch.uint8)
            ):
                idx0 = torch.nonzero(first, as_tuple=False).flatten()
                key = (idx0,) + key[1:]

            # Case 3: numpy.ndarray boolean mask
            elif (
                isinstance(first, np.ndarray)
                and first.ndim == 1
                and first.shape[0] == self.gshape[0]
                and first.dtype in (np.bool_, np.uint8)
            ):
                idx0 = np.nonzero(first)[0].astype(np.int64)
                key = (idx0,) + key[1:]

        if isinstance(key, DNDarray):
            # Exclude boolean masks; they have their own dedicated handling.
            if key.ndim == 1 and key.dtype not in (ht_bool, ht_uint8):
                key = key.larray.to(torch.int64)

        # Single-element indexing
        scalar = np.isscalar(key) or getattr(key, "ndim", 1) == 0
        if scalar:
            # single-element indexing on axis 0
            if self.ndim == 0:
                raise IndexError(
                    "Too many indices for DNDarray: DNDarray is 0-dimensional, but 1 were indexed"
                )
            output_shape = self.gshape[1:]
            if original_split is None or original_split == 0:
                output_split = None
            else:
                output_split = original_split - 1
            split_key_is_ordered = 1
            out_is_balanced = True
            backwards_transpose_axes = tuple(range(self.ndim))
            key, root = self.__process_scalar_key(key, indexed_axis=0, return_local_indices=True)
            if root is None:
                # early out for single-element indexing not affecting split axis
                indexed_arr = self.larray[key]
                indexed_arr = DNDarray(
                    indexed_arr,
                    gshape=output_shape,
                    dtype=self.dtype,
                    split=output_split,
                    device=self.device,
                    comm=self.comm,
                    balanced=out_is_balanced,
                )
                return indexed_arr
        else:
            # ------------------------------------------------------------------
            # Special case: 2D array with 1D boolean mask along split axis 0
            # Pattern: x[mask_1d]  with
            #   - self.ndim == 2
            #   - self.split == 0
            #   - key is DNDarray, bool, 1D, same split and length as axis 0
            # This corresponds to NumPy's "select rows by mask" semantics.
            # ------------------------------------------------------------------
            if (
                isinstance(key, DNDarray)
                and key.dtype in (ht_bool, ht_uint8)
                and key.ndim == 1
                and self.ndim == 2
                and self.split == 0
                and key.split == 0
                and key.gshape == (self.gshape[0],)
            ):
                # Local boolean mask on this rank
                local_mask = key.larray  # torch.bool, shape (local_rows,)
                local_result = self.larray[local_mask, :]  # shape (n_local_true, 2)

                # Compute global number of selected rows (sum over ranks)
                local_rows = torch.tensor(
                    [local_result.shape[0]],
                    device=self.larray.device,
                    dtype=torch.int64,
                )
                rows_buffer = torch.zeros(
                    (self.comm.size,),
                    device=self.larray.device,
                    dtype=torch.int64,
<<<<<<< HEAD
                )
                self.comm.Allgather(local_rows, rows_buffer)
                total_rows = int(rows_buffer.sum().item())

                # Global output shape: (total_rows, n_cols)
                output_shape = (total_rows, self.gshape[1])

                # Result remains split along axis 0, generally unbalanced.
                result = DNDarray(
                    local_result,
                    gshape=output_shape,
                    dtype=self.dtype,
                    split=0,
                    device=self.device,
                    comm=self.comm,
                    balanced=False,
                )
                return result

            # process multi-element key
            (
                self,
                key,
                output_shape,
                output_split,
                split_key_is_ordered,
                key_is_mask_like,
                out_is_balanced,
                root,
                backwards_transpose_axes,
            ) = self.__process_key(key, return_local_indices=True)
            # Do not treat keys that contain slices as "mask-like".
            # For such keys, we fall back to the simpler non-mask-like
            # path below, which only treats the split axis as globally indexed.
            if key_is_mask_like and isinstance(key, (tuple, list)):
                if any(isinstance(k, slice) for k in key):
                    key_is_mask_like = False

        if not self.is_distributed():
            # key is torch-proof, index underlying torch tensor
            indexed_arr = self.larray[key]
            # transpose array back if needed
            if self.ndim > 0:
                self = self.transpose(backwards_transpose_axes)
            return DNDarray(
                indexed_arr,
                gshape=output_shape,
                dtype=self.dtype,
                split=output_split,
                device=self.device,
                comm=self.comm,
                balanced=out_is_balanced,
            )

        if split_key_is_ordered == 1:
            if root is not None:
                # single-element indexing along split axis
                # prepare for Bcast: allocate buffer on all processes
                if self.comm.rank == root:
                    indexed_arr = self.larray[key]
                else:
                    indexed_arr = torch.zeros(
                        output_shape, dtype=self.larray.dtype, device=self.larray.device
                    )
                # broadcast result to all processes
                self.comm.Bcast(indexed_arr, root=root)
                indexed_arr = DNDarray(
                    indexed_arr,
                    gshape=output_shape,
                    dtype=self.dtype,
                    split=output_split,
                    device=self.device,
                    comm=self.comm,
                    balanced=out_is_balanced,
                )
                # transpose array back if needed
                if self.ndim > 0:
                    self = self.transpose(backwards_transpose_axes)
                return indexed_arr
            # This covers patterns like A[idx] where A is distributed (split=0) and idx has global indices (e.g. (N,k)).
            if self.is_distributed() and self.split == 0 and self.ndim == 1:
                k0 = key
                # key may be wrapped as a singleton tuple
                if isinstance(k0, tuple) and len(k0) == 1:
                    k0 = k0[0]

                # tolerate DNDarray key (can still happen depending on __process_key path)
                if isinstance(k0, DNDarray):
                    idx_t = k0.larray
                else:
                    idx_t = k0

                if isinstance(idx_t, torch.Tensor) and idx_t.dtype in (
                    torch.int8,
                    torch.int16,
                    torch.int32,
                    torch.int64,
                    torch.uint8,
                ):
                    return self.__take_split0_global_1d(
                        idx_t,
                        out_gshape=output_shape,
                        out_split=0,
                        out_is_balanced=out_is_balanced,
                    )
            # root is None, i.e. indexing does not affect split axis, apply as is
            indexed_arr = self.larray[key]
            # transpose array back if needed
            if self.ndim > 0:
                self = self.transpose(backwards_transpose_axes)
            return DNDarray(
                indexed_arr,
                gshape=output_shape,
                dtype=self.dtype,
                split=output_split,
                device=self.device,
                balanced=out_is_balanced,
                comm=self.comm,
            )

        # key along split axis is not ordered, indices are GLOBAL
        # prepare for communication of indices and data
        counts, displs = self.counts_displs()
        rank, size = self.comm.rank, self.comm.size

=======
                )
                self.comm.Allgather(local_rows, rows_buffer)
                total_rows = int(rows_buffer.sum().item())

                # Global output shape: (total_rows, n_cols)
                output_shape = (total_rows, self.gshape[1])

                # Result remains split along axis 0, generally unbalanced.
                result = DNDarray(
                    local_result,
                    gshape=output_shape,
                    dtype=self.dtype,
                    split=0,
                    device=self.device,
                    comm=self.comm,
                    balanced=False,
                )
                return result

            # process multi-element key
            (
                self,
                key,
                output_shape,
                output_split,
                split_key_is_ordered,
                key_is_mask_like,
                out_is_balanced,
                root,
                backwards_transpose_axes,
            ) = self.__process_key(key, return_local_indices=True)

            # Do not treat keys that contain slices as "mask-like".
            # For such keys, we fall back to the simpler non-mask-like
            # path below, which only treats the split axis as globally indexed.
            if key_is_mask_like and isinstance(key, (tuple, list)):
                if any(isinstance(k, slice) for k in key):
                    key_is_mask_like = False

            # ------------------------------------------------------------
            # Fast path: pure BASIC slicing/indexing must never trigger any
            # cross-rank reductions or communication.
            # Example: X[:, 1:], X[5:10], X[:, :-1], ...
            # ------------------------------------------------------------
            def _is_basic_component(k):
                return k is ... or k is None or isinstance(k, (slice, int, np.integer))

            _basic_index = isinstance(key, (tuple, list)) and all(
                _is_basic_component(k) for k in key
            )

            if _basic_index:
                # Slices are ordered by definition; also not mask-like.
                split_key_is_ordered = 1
                key_is_mask_like = False
            else:
                if self.is_distributed():
                    # branch_code: 2 => ordered (1), 1 => descending slice (-1), 0 => unordered (0)
                    # Use MIN so unordered dominates, then descending, then ordered.
                    local_code = (
                        2 if split_key_is_ordered == 1 else (1 if split_key_is_ordered == -1 else 0)
                    )
                    global_code = self.comm.allreduce(local_code, op=MPI.MIN)
                    split_key_is_ordered = (
                        1 if global_code == 2 else (-1 if global_code == 1 else 0)
                    )

                    # key_is_mask_like must also be consistent across ranks (False dominates)
                    km_local = 1 if key_is_mask_like else 0
                    km_global = self.comm.allreduce(km_local, op=MPI.MIN)
                    key_is_mask_like = bool(km_global)

        if not self.is_distributed():
            # key is torch-proof, index underlying torch tensor
            indexed_arr = self.larray[key]
            # transpose array back if needed
            if self.ndim > 0:
                self = self.transpose(backwards_transpose_axes)
            return DNDarray(
                indexed_arr,
                gshape=output_shape,
                dtype=self.dtype,
                split=output_split,
                device=self.device,
                comm=self.comm,
                balanced=out_is_balanced,
            )

        if split_key_is_ordered == 1:
            if root is not None:
                # single-element indexing along split axis
                # prepare for Bcast: allocate buffer on all processes
                if self.comm.rank == root:
                    indexed_arr = self.larray[key]
                else:
                    indexed_arr = torch.zeros(
                        output_shape, dtype=self.larray.dtype, device=self.larray.device
                    )
                # broadcast result to all processes
                self.comm.Bcast(indexed_arr, root=root)
                indexed_arr = DNDarray(
                    indexed_arr,
                    gshape=output_shape,
                    dtype=self.dtype,
                    split=output_split,
                    device=self.device,
                    comm=self.comm,
                    balanced=out_is_balanced,
                )
                # transpose array back if needed
                if self.ndim > 0:
                    self = self.transpose(backwards_transpose_axes)
                return indexed_arr
            # This covers patterns like A[idx] where A is distributed (split=0) and idx has global indices (e.g. (N,k)).
            if self.is_distributed() and self.split == 0 and self.ndim == 1:
                k0 = key
                # key may be wrapped as a singleton tuple
                if isinstance(k0, tuple) and len(k0) == 1:
                    k0 = k0[0]

                # tolerate DNDarray key (can still happen depending on __process_key path)
                if isinstance(k0, DNDarray):
                    idx_t = k0.larray
                else:
                    idx_t = k0

                if isinstance(idx_t, torch.Tensor) and idx_t.dtype in (
                    torch.int8,
                    torch.int16,
                    torch.int32,
                    torch.int64,
                    torch.uint8,
                ):
                    return self.__take_split0_global_1d(
                        idx_t,
                        out_gshape=output_shape,
                        out_split=0,
                        out_is_balanced=out_is_balanced,
                    )
            # root is None, i.e. indexing does not affect split axis, apply as is
            indexed_arr = self.larray[key]
            # transpose array back if needed
            if self.ndim > 0:
                self = self.transpose(backwards_transpose_axes)

            return DNDarray(
                indexed_arr,
                gshape=output_shape,
                dtype=self.dtype,
                split=output_split,
                device=self.device,
                balanced=out_is_balanced,
                comm=self.comm,
            )
        # key along split axis is not ordered, indices are GLOBAL
        # prepare for communication of indices and data
        counts, displs = self.counts_displs()
        rank, size = self.comm.rank, self.comm.size

>>>>>>> 9aa581ee
        key_is_single_tensor = isinstance(key, torch.Tensor)
        if key_is_single_tensor:
            split_key = key
        else:
            split_key = key[self.split]
        # split_key might be multi-dimensional, flatten it for communication
        if split_key.ndim > 1:
            original_split_key_shape = split_key.shape
            communication_split = output_split - (split_key.ndim - 1)
            split_key = split_key.flatten()
        else:
            communication_split = output_split

        # determine the number of elements to be received from each process
<<<<<<< HEAD
        recv_counts = torch.zeros((size, 1), dtype=torch.int64, device=self.larray.device)
=======
        recv_counts = torch.zeros((size,), dtype=torch.int64, device=self.larray.device)
>>>>>>> 9aa581ee
        if key_is_mask_like:
            recv_indices = torch.zeros(
                (len(split_key), len(key)), dtype=split_key.dtype, device=self.larray.device
            )
        else:
            recv_indices = torch.zeros(
                (split_key.shape), dtype=split_key.dtype, device=self.larray.device
            )
        for p in range(size):
            cond1 = split_key >= displs[p]
            cond2 = split_key < displs[p] + counts[p]
            indices_from_p = torch.nonzero(cond1 & cond2, as_tuple=False)
            incoming_indices = split_key[indices_from_p].flatten()
<<<<<<< HEAD
            recv_counts[p, 0] = incoming_indices.numel()
            # store incoming indices in appropiate slice of recv_indices
            start = recv_counts[:p].sum().item()
            stop = start + recv_counts[p].item()
=======
            recv_counts[p] = incoming_indices.numel()
            start = int(recv_counts[:p].sum().item())
            stop = start + int(recv_counts[p].item())
>>>>>>> 9aa581ee
            if incoming_indices.numel() > 0:
                if key_is_mask_like:
                    # apply selection to all dimensions
                    for i in range(len(key)):
                        recv_indices[start:stop, i] = key[i][indices_from_p].flatten()
                    recv_indices[start:stop, self.split] -= displs[p]
                else:
                    recv_indices[start:stop] = incoming_indices - displs[p]
        # build communication matrix by sharing recv_counts with all processes
        # comm_matrix rows contain the send_counts for each process, columns contain the recv_counts
        comm_matrix = torch.zeros((size, size), dtype=torch.int64, device=self.larray.device)
        self.comm.Allgather(recv_counts, comm_matrix)
        send_counts = comm_matrix[:, rank]

<<<<<<< HEAD
        # active rank pairs:
        active_rank_pairs = torch.nonzero(comm_matrix, as_tuple=False)

        # Communication build-up:
        active_recv_indices_from = active_rank_pairs[torch.where(active_rank_pairs[:, 1] == rank)][
            :, 0
        ]
        active_send_indices_to = active_rank_pairs[torch.where(active_rank_pairs[:, 0] == rank)][
            :, 1
        ]
        rank_is_active = active_recv_indices_from.numel() > 0 or active_send_indices_to.numel() > 0
=======
        active_rank_pairs = torch.nonzero(comm_matrix, as_tuple=False)

        # rank sicher als Python-int
        rank = int(rank)

        mask_recv = active_rank_pairs[:, 1].eq(rank)
        mask_send = active_rank_pairs[:, 0].eq(rank)

        active_recv_indices_from = [int(x.item()) for x in active_rank_pairs[mask_recv, 0]]
        active_send_indices_to = [int(x.item()) for x in active_rank_pairs[mask_send, 1]]
        rank_is_active = (len(active_recv_indices_from) > 0) or (len(active_send_indices_to) > 0)
>>>>>>> 9aa581ee

        # allocate recv_buf for incoming data
        recv_buf_shape = list(output_shape)
        if communication_split != output_split:
            # split key was flattened, flatten corresponding dims in recv_buf accordingly
            recv_buf_shape = (
                recv_buf_shape[:communication_split]
                + [recv_counts.sum().item()]
                + recv_buf_shape[output_split + 1 :]
            )
        else:
            recv_buf_shape[communication_split] = recv_counts.sum().item()
        recv_buf = torch.zeros(
            tuple(recv_buf_shape), dtype=self.larray.dtype, device=self.larray.device
        )
        if rank_is_active:
            # non-blocking send indices to `active_send_indices_to`
            send_requests = []
            for i in active_send_indices_to:
                start = recv_counts[:i].sum().item()
                stop = start + recv_counts[i].item()
                outgoing_indices = recv_indices[start:stop]
                send_requests.append(self.comm.Isend(outgoing_indices, dest=i))
                del outgoing_indices
            del recv_indices
            for i in active_recv_indices_from:
                # receive indices from `active_recv_indices_from`
                if key_is_mask_like:
                    incoming_indices = torch.zeros(
                        (send_counts[i].item(), len(key)),
                        dtype=torch.int64,
                        device=self.larray.device,
                    )
                else:
                    incoming_indices = torch.zeros(
                        send_counts[i].item(), dtype=torch.int64, device=self.larray.device
                    )
                self.comm.Recv(incoming_indices, source=i)
                # prepare send_buf for outgoing data
                if key_is_single_tensor:
                    send_buf = self.larray[incoming_indices]
                else:
                    if key_is_mask_like:
                        send_key = tuple(
                            incoming_indices[:, i].reshape(-1)
                            for i in range(incoming_indices.shape[1])
                        )
                        send_buf = self.larray[send_key]
                    else:
                        send_key = list(key)
                        send_key[self.split] = incoming_indices
                        send_buf = self.larray[tuple(send_key)]
                # non-blocking send requested data to i
                send_requests.append(self.comm.Isend(send_buf, dest=i))
                del send_buf
            # allocate temporary recv_buf to receive data from all active processes
            tmp_recv_buf_shape = recv_buf_shape.copy()
            tmp_recv_buf_shape[communication_split] = recv_counts.max().item()
            tmp_recv_buf = torch.zeros(
                tuple(tmp_recv_buf_shape), dtype=self.larray.dtype, device=self.larray.device
            )
            for i in active_send_indices_to:
                # receive data from i
                tmp_recv_slice = [slice(None)] * tmp_recv_buf.ndim
                tmp_recv_slice[communication_split] = slice(0, recv_counts[i].item())
                self.comm.Recv(tmp_recv_buf[tmp_recv_slice], source=i)
                # write received data to appropriate portion of recv_buf
                cond1 = split_key >= displs[i]
                cond2 = split_key < displs[i] + counts[i]
                recv_buf_indices = torch.nonzero(cond1 & cond2, as_tuple=False).flatten()
                recv_buf_key = [slice(None)] * recv_buf.ndim
                recv_buf_key[communication_split] = recv_buf_indices
                recv_buf[recv_buf_key] = tmp_recv_buf[tmp_recv_slice]
            del tmp_recv_buf
            # wait for all non-blocking communication to finish
            for req in send_requests:
                req.Wait()
        if communication_split != output_split:
            # split_key has been flattened, bring back recv_buf to intended shape
            original_local_shape = (
                output_shape[:communication_split]
                + original_split_key_shape
                + output_shape[output_split + 1 :]
            )
            recv_buf = recv_buf.reshape(original_local_shape)

        # construct indexed array from recv_buf
        indexed_arr = DNDarray(
            recv_buf,
            gshape=output_shape,
            dtype=self.dtype,
            split=output_split,
            device=self.device,
            comm=self.comm,
            balanced=out_is_balanced,
        )
        # transpose array back if needed
        if self.ndim > 0:
            self = self.transpose(backwards_transpose_axes)
        return indexed_arr

    if torch.cuda.device_count() > 0:

        def gpu(self) -> DNDarray:
            """
            Returns a copy of this object in GPU memory. If this object is already in GPU memory, then no copy is
            performed and the original object is returned.

            """
            self.__array = self.__array.cuda(devices.gpu.torch_device)
            self.__device = devices.gpu
            return self

    def __int__(self) -> DNDarray:
        """
        Integer scalar casting.
        """
        return self.__cast(int)

    def is_balanced(self, force_check: bool = False) -> bool:
        """
        Determine if ``self`` is balanced evenly (or as evenly as possible) across all nodes
        distributed evenly (or as evenly as possible) across all processes.
        This is equivalent to returning ``self.balanced``. If no information
        is available (``self.balanced = None``), the balanced status will be
        assessed via collective communication.

        Parameters
        ----------
        force_check : bool, optional
            If True, the balanced status of the ``DNDarray`` will be assessed via
            collective communication in any case.
        """
        if not force_check and self.balanced is not None:
            return self.balanced

        _, _, chk = self.comm.chunk(self.shape, self.split)
        test_lshape = tuple([x.stop - x.start for x in chk])
        balanced = 1 if test_lshape == self.lshape else 0

        out = self.comm.allreduce(balanced, MPI.SUM)
        balanced = True if out == self.comm.size else False
        return balanced

    def is_distributed(self) -> bool:
        """
        Determines whether the data of this ``DNDarray`` is distributed across multiple processes.
        """
        return self.split is not None and self.comm.is_distributed()

    @staticmethod
    def __key_is_singular(key: any, axis: int, self_proxy: torch.Tensor) -> bool:
        # determine if the key gets a singular item
        zeros = (0,) * (self_proxy.ndim - 1)
        return self_proxy[(*zeros[:axis], key[axis], *zeros[axis:])].ndim == 0

    @staticmethod
    def __key_adds_dimension(key: any, axis: int, self_proxy: torch.Tensor) -> bool:
        # determine if the key adds a new dimension
        zeros = (0,) * (self_proxy.ndim - 1)
        return self_proxy[(*zeros[:axis], key[axis], *zeros[axis:])].ndim == 2

    def item(self):
        """
        Returns the only element of a 1-element :class:`DNDarray`.
        Mirror of the pytorch command by the same name. If size of ``DNDarray`` is >1 element, then a ``ValueError`` is
        raised (by pytorch)

        Examples
        --------
        >>> import heat as ht
        >>> x = ht.zeros((1))
        >>> x.item()
        0.0
        """
        if self.size > 1:
            raise ValueError("only one-element DNDarrays can be converted to Python scalars")
        # make sure the element is on every process
        self.resplit_(None)
        return self.__array.item()

    def __len__(self) -> int:
        """
        The length of the ``DNDarray``, i.e. the number of items in the first dimension.
        """
        try:
            len = self.shape[0]
            return len
        except IndexError:
            raise TypeError("len() of unsized DNDarray")

    def numpy(self) -> np.array:
        """
        Returns a copy of the :class:`DNDarray` as numpy ndarray. If the ``DNDarray`` resides on the GPU, the underlying data will be copied to the CPU first.

        If the ``DNDarray`` is distributed, an MPI Allgather operation will be performed before converting to np.ndarray, i.e. each MPI process will end up holding a copy of the entire array in memory.  Make sure process memory is sufficient!

        Examples
        --------
        >>> import heat as ht
        T1 = ht.random.randn((10,8))
        T1.numpy()
        """
        dist = self.copy().resplit_(axis=None)
        return dist.larray.cpu().numpy()

    def _repr_pretty_(self, p, cycle):
        """
        Pretty print for IPython.
        """
        if cycle:
            p.text(printing.__str__(self))
        else:
            p.text(printing.__str__(self))

    def __repr__(self) -> str:
        """
        Returns a printable representation of the passed DNDarray, targeting developers.
        """
        return printing.__repr__(self)

    def ravel(self):
        """
        Flattens the ``DNDarray``.

        See Also
        --------
        :func:`~heat.core.manipulations.ravel`

        Examples
        --------
        >>> a = ht.ones((2, 3), split=0)
        >>> b = a.ravel()
        >>> a[0, 0] = 4
        >>> b
        DNDarray([4., 1., 1., 1., 1., 1.], dtype=ht.float32, device=cpu:0, split=0)
        """
        return manipulations.ravel(self)

    def redistribute_(
        self, lshape_map: Optional[torch.Tensor] = None, target_map: Optional[torch.Tensor] = None
    ):
        """
        Redistributes the data of the :class:`DNDarray` *along the split axis* to match the given target map.
        This function does not modify the non-split dimensions of the ``DNDarray``.
        This is an abstraction and extension of the balance function.

        Parameters
        ----------
        lshape_map : torch.Tensor, optional
            The current lshape of processes.
            Units are ``[rank, lshape]``.
        target_map : torch.Tensor, optional
            The desired distribution across the processes.
            Units are ``[rank, target lshape]``.
            Note: the only important parts of the target map are the values along the split axis,
            values which are not along this axis are there to mimic the shape of the ``lshape_map``.

        Examples
        --------
        >>> st = ht.ones((50, 81, 67), split=2)
        >>> target_map = torch.zeros((st.comm.size, 3), dtype=torch.int64)
        >>> target_map[0, 2] = 67
        >>> print(target_map)
        [0/2] tensor([[ 0,  0, 67],
        [0/2]         [ 0,  0,  0],
        [0/2]         [ 0,  0,  0]], dtype=torch.int32)
        [1/2] tensor([[ 0,  0, 67],
        [1/2]         [ 0,  0,  0],
        [1/2]         [ 0,  0,  0]], dtype=torch.int32)
        [2/2] tensor([[ 0,  0, 67],
        [2/2]         [ 0,  0,  0],
        [2/2]         [ 0,  0,  0]], dtype=torch.int32)
        >>> print(st.lshape)
        [0/2] (50, 81, 23)
        [1/2] (50, 81, 22)
        [2/2] (50, 81, 22)
        >>> st.redistribute_(target_map=target_map)
        >>> print(st.lshape)
        [0/2] (50, 81, 67)
        [1/2] (50, 81, 0)
        [2/2] (50, 81, 0)
        """
        if not self.is_distributed():
            return
        snd_dtype = self.dtype.torch_type()
        # units -> {pr, 1st index, 2nd index}
        if lshape_map is None:
            # NOTE: giving an lshape map which is incorrect will result in an incorrect distribution
            lshape_map = self.create_lshape_map(force_check=True)
        else:
            if not isinstance(lshape_map, torch.Tensor):
                raise TypeError(f"lshape_map must be a torch.Tensor, currently {type(lshape_map)}")
            if lshape_map.shape != (self.comm.size, len(self.gshape)):
                raise ValueError(
                    f"lshape_map must have the shape ({self.comm.size}, {len(self.gshape)}), currently {lshape_map.shape}"
                )
        if target_map is None:  # if no target map is given then it will balance the tensor
            _, _, chk = self.comm.chunk(self.shape, self.split)
            target_map = lshape_map.clone()
            target_map[..., self.split] = 0
            for pr in range(self.comm.size):
                target_map[pr, self.split] = self.comm.chunk(self.shape, self.split, rank=pr)[1][
                    self.split
                ]
            self.__balanced = True
        else:
            sanitation.sanitize_in_tensor(target_map)
            if target_map[..., self.split].sum() != self.shape[self.split]:
                raise ValueError(
                    f"Sum along the split axis of the target map must be equal to the shape in that dimension, currently {target_map[..., self.split]}"
                )
            if target_map.shape != (self.comm.size, len(self.gshape)):
                raise ValueError(
                    f"target_map must have the shape {(self.comm.size, len(self.gshape))}, currently {target_map.shape}"
                )
            # no info on balanced status
            self.__balanced = False
        lshape_cumsum = torch.cumsum(lshape_map[..., self.split], dim=0)
        chunk_cumsum = torch.cat(
            (
                torch.tensor([0], device=self.device.torch_device),
                torch.cumsum(target_map[..., self.split], dim=0),
            ),
            dim=0,
        )
        # need the data start as well for process 0
        for rcv_pr in range(self.comm.size - 1):
            st = chunk_cumsum[rcv_pr].item()
            sp = chunk_cumsum[rcv_pr + 1].item()
            # start pr should be the next process with data
            if lshape_map[rcv_pr, self.split] >= target_map[rcv_pr, self.split]:
                # if there is more data on the process than the start process than start == stop
                st_pr = rcv_pr
                sp_pr = rcv_pr
            else:
                # if there is less data on the process than need to get the data from the next data
                # with data
                # need processes > rcv_pr with lshape > 0
                st_pr = (
                    torch.nonzero(input=lshape_map[rcv_pr:, self.split] > 0, as_tuple=False)[
                        0
                    ].item()
                    + rcv_pr
                )
                hld = (
                    torch.nonzero(input=sp <= lshape_cumsum[rcv_pr:], as_tuple=False).flatten()
                    + rcv_pr
                )
                sp_pr = hld[0].item() if hld.numel() > 0 else self.comm.size

            # st_pr and sp_pr are the processes on which the data sits at the beginning
            # need to loop from st_pr to sp_pr + 1 and send the pr
            for snd_pr in range(st_pr, sp_pr + 1):
                if snd_pr == self.comm.size:
                    break
                data_required = abs(sp - st - lshape_map[rcv_pr, self.split].item())
                send_amt = (
                    data_required
                    if data_required <= lshape_map[snd_pr, self.split]
                    else lshape_map[snd_pr, self.split]
                )
                if (sp - st) <= lshape_map[rcv_pr, self.split].item() or snd_pr == rcv_pr:
                    send_amt = 0
                # send amount is the data still needed by recv if that is available on the snd
                if send_amt != 0:
                    self.__redistribute_shuffle(
                        snd_pr=snd_pr, send_amt=send_amt, rcv_pr=rcv_pr, snd_dtype=snd_dtype
                    )
                lshape_cumsum[snd_pr] -= send_amt
                lshape_cumsum[rcv_pr] += send_amt
                lshape_map[rcv_pr, self.split] += send_amt
                lshape_map[snd_pr, self.split] -= send_amt
            if lshape_map[rcv_pr, self.split] > target_map[rcv_pr, self.split]:
                # if there is any data left on the process then send it to the next one
                send_amt = lshape_map[rcv_pr, self.split] - target_map[rcv_pr, self.split]
                self.__redistribute_shuffle(
                    snd_pr=rcv_pr, send_amt=send_amt.item(), rcv_pr=rcv_pr + 1, snd_dtype=snd_dtype
                )
                lshape_cumsum[rcv_pr] -= send_amt
                lshape_cumsum[rcv_pr + 1] += send_amt
                lshape_map[rcv_pr, self.split] -= send_amt
                lshape_map[rcv_pr + 1, self.split] += send_amt

        if any(lshape_map[..., self.split] != target_map[..., self.split]):
            # sometimes need to call the redistribute once more,
            # (in the case that the second to last processes needs to get data from +1 and -1)
            self.redistribute_(lshape_map=lshape_map, target_map=target_map)

        self.__lshape_map = target_map

    def __redistribute_shuffle(
        self,
        snd_pr: Union[int, torch.Tensor],
        send_amt: Union[int, torch.Tensor],
        rcv_pr: Union[int, torch.Tensor],
        snd_dtype: torch.dtype,
    ):
        """
        Function to abstract the function used during redistribute for shuffling data between
        processes along the split axis

        Parameters
        ----------
        snd_pr : int or torch.Tensor
            Sending process
        send_amt : int or torch.Tensor
            Amount of data to be sent by the sending process
        rcv_pr : int or torch.Tensor
            Receiving process
        snd_dtype : torch.dtype
            Torch type of the data in question
        """
        rank = self.comm.rank
        send_slice = [slice(None)] * self.ndim
        keep_slice = [slice(None)] * self.ndim
        if rank == snd_pr:
            if snd_pr < rcv_pr:  # data passed to a higher rank (off the bottom)
                send_slice[self.split] = slice(
                    self.lshape[self.split] - send_amt, self.lshape[self.split]
                )
                keep_slice[self.split] = slice(0, self.lshape[self.split] - send_amt)
            if snd_pr > rcv_pr:  # data passed to a lower rank (off the top)
                send_slice[self.split] = slice(0, send_amt)
                keep_slice[self.split] = slice(send_amt, self.lshape[self.split])
            data = self.__array[send_slice].clone()
            self.comm.Send(data, dest=rcv_pr, tag=685)
            self.__array = self.__array[keep_slice]
        if rank == rcv_pr:
            shp = list(self.gshape)
            shp[self.split] = send_amt
            data = torch.zeros(shp, dtype=snd_dtype, device=self.device.torch_device)
            self.comm.Recv(data, source=snd_pr, tag=685)
            if snd_pr < rcv_pr:  # data passed from a lower rank (append to top)
                self.__array = torch.cat((data, self.__array), dim=self.split)
            if snd_pr > rcv_pr:  # data passed from a higher rank (append to bottom)
                self.__array = torch.cat((self.__array, data), dim=self.split)

    def resplit_(self, axis: int = None):
        """
        In-place option for resplitting a :class:`DNDarray`.

        Parameters
        ----------
        axis : int
            The new split axis, ``None`` denotes gathering, an int will set the new split axis

        Examples
        --------
        >>> a = ht.zeros(
        ...     (
        ...         4,
        ...         5,
        ...     ),
        ...     split=0,
        ... )
        >>> a.lshape
        (0/2) (2, 5)
        (1/2) (2, 5)
        >>> ht.resplit_(a, None)
        >>> a.split
        None
        >>> a.lshape
        (0/2) (4, 5)
        (1/2) (4, 5)
        >>> a = ht.zeros(
        ...     (
        ...         4,
        ...         5,
        ...     ),
        ...     split=0,
        ... )
        >>> a.lshape
        (0/2) (2, 5)
        (1/2) (2, 5)
        >>> ht.resplit_(a, 1)
        >>> a.split
        1
        >>> a.lshape
        (0/2) (4, 3)
        (1/2) (4, 2)
        """
        # sanitize the axis to check whether it is in range
        axis = sanitize_axis(self.shape, axis)

        self.__partitions_dict__ = None

        # early out for unchanged content
        if self.comm.size == 1:
            self.__split = axis
        if axis == self.split:
            return self

        if axis is None:
            gathered = torch.empty(
                self.shape, dtype=self.dtype.torch_type(), device=self.device.torch_device
            )
            counts, displs = self.counts_displs()
            self.comm.Allgatherv(self.__array, (gathered, counts, displs), recv_axis=self.split)
            self.__array = gathered
            self.__split = axis
            self.__lshape_map = None
            return self
        # tensor needs be split/sliced locally
        if self.split is None:
            # new_arr = self
            _, _, slices = self.comm.chunk(self.shape, axis)
            temp = self.__array[slices]
            self.__array = torch.empty((1,), device=self.device.torch_device)
            # necessary to clear storage of local __array
            self.__array = temp.clone().detach()
            self.__split = axis
            self.__lshape_map = None
            return self

        arr_tiles = tiling.SplitTiles(self)
        new_tiles = tiling.SplitTiles(self)

        gshape = self.shape
        new_lshape = list(gshape)
        new_lshape[axis] = int(arr_tiles.tile_dimensions[axis][self.comm.rank].item())

        recv_buffer = torch.empty(
            tuple(new_lshape), dtype=self.dtype.torch_type(), device=self.device.torch_device
        )

        self._axis2axisResplit(
            self.larray, self.split, arr_tiles, recv_buffer, axis, new_tiles, self.comm
        )

        self.__array = recv_buffer
        self.__split = axis
        self.__lshape_map = None

        return self

    def __setitem__(
        self,
        key: Union[int, Tuple[int, ...], List[int, ...]],
        value: Union[float, DNDarray, torch.Tensor],
    ):
        """
        Global item setter

        Parameters
        ----------
        key : Union[int, Tuple[int,...], List[int,...]]
            Index/indices to be set
        value: Union[float, DNDarray,torch.Tensor]
            Value to be set to the specified positions in the DNDarray (self)

        Notes
        -----
        If a ``DNDarray`` is given as the value to be set then the split axes are assumed to be equal.
        If they are not, PyTorch will raise an error when the values are attempted to be set on the local array

        Examples
        --------
        >>> a = ht.zeros((4, 5), split=0)
        (1/2) >>> tensor([[0., 0., 0., 0., 0.],
                          [0., 0., 0., 0., 0.]])
        (2/2) >>> tensor([[0., 0., 0., 0., 0.],
                          [0., 0., 0., 0., 0.]])
        >>> a[1:4, 1] = 1
        >>> a
        (1/2) >>> tensor([[0., 0., 0., 0., 0.],
                          [0., 1., 0., 0., 0.]])
        (2/2) >>> tensor([[0., 1., 0., 0., 0.],
                          [0., 1., 0., 0., 0.]])
        """

        def __broadcast_value(
            arr: DNDarray,
            key: Union[int, Tuple[int, ...], slice],
            value: DNDarray,
            **kwargs,
        ):
            """
            Broadcasts the assignment DNDarray `value` to the shape of the indexed array `arr[key]` if necessary.
            """
            is_scalar = (
                np.isscalar(value)
                or getattr(value, "ndim", 1) == 0
                or (value.shape == (1,) and value.split is None)
            )
            if is_scalar:
                # no need to broadcast
                return value, is_scalar
            # need information on indexed array
            output_shape = kwargs.get("output_shape", None)
            if output_shape is not None:
                indexed_dims = len(output_shape)
            else:
                if isinstance(key, (int, tuple)):
                    # direct indexing, output_shape has not been calculated
                    # use proxy to avoid MPI communication and limit memory usage
                    indexed_proxy = arr.__torch_proxy__()[key]
                    indexed_dims = indexed_proxy.ndim
                    output_shape = tuple(indexed_proxy.shape)
                else:
                    raise RuntimeError(
                        "Not enough information to broadcast value to indexed array, please provide `output_shape`"
                    )
            value_shape = value.shape
            # check if value needs to be broadcasted
            if value_shape != output_shape:
                # assess whether the shapes are compatible, starting from the trailing dimension
                for i in range(1, min(len(value_shape), len(output_shape)) + 1):
                    if i == 1:
                        if value_shape[-i] != output_shape[-i] and not value_shape[-i] == 1:
                            # shapes are not compatible, raise error
                            raise ValueError(
                                f"could not broadcast input array from shape {value_shape} into shape {output_shape}"
                            )
                    else:
                        if value_shape[-i] != output_shape[-i] and (not value_shape[-i] == 1):
                            # shapes are not compatible, raise error
                            raise ValueError(
                                f"could not broadcast input from shape {value_shape} into shape {output_shape}"
                            )
                # value has more dimensions than indexed array
                if value.ndim > indexed_dims:
                    # check if all dimensions except the indexed ones are singletons
                    all_singletons = value.shape[: value.ndim - indexed_dims] == (1,) * (
                        value.ndim - indexed_dims
                    )
                    if not all_singletons:
                        raise ValueError(
                            f"could not broadcast input array from shape {value_shape} into shape {output_shape}"
                        )
                    # squeeze out singleton dimensions
                    value = value.squeeze(tuple(range(value.ndim - indexed_dims)))
                else:
                    while value.ndim < indexed_dims:
                        # broadcasting
                        # expand missing dimensions to align split axis
                        value = value.expand_dims(0)
                        try:
                            value_shape = tuple(torch.broadcast_shapes(value.shape, output_shape))
                        except RuntimeError:
                            raise ValueError(
                                f"could not broadcast input array from shape {value_shape} into shape {output_shape}"
                            )
            return value, is_scalar

        def __dedup_last_wins_advanced_index(
            key_in,
            rhs_in: torch.Tensor,
            target_shape: Tuple[int, ...],
        ):
            """
            CUDA-safe handling for duplicate advanced indices:
            enforce NumPy semantics (last assignment wins) by dropping earlier duplicates.
            Works for:
              - key_in: torch.Tensor (indexes axis 0)
              - key_in: tuple/list of torch.Tensors (pure advanced indexing)
            rhs_in must match the indexing result shape.
            """
            # Scalars or single element: no need to dedup
            if rhs_in.numel() <= 1:
                return key_in, rhs_in

            # Normalize key to either a single tensor or tuple of tensors
            if torch.is_tensor(key_in):
                idx_tensors = (key_in,)
            elif (
                isinstance(key_in, (tuple, list))
                and len(key_in) > 0
                and all(torch.is_tensor(k) for k in key_in)
            ):
                idx_tensors = tuple(key_in)
            else:
                # Not pure advanced-tensor indexing -> don't touch
                return key_in, rhs_in

            device = rhs_in.device

            # Broadcast indices to common shape, then flatten
            try:
                idx_b = torch.broadcast_tensors(*idx_tensors)
            except RuntimeError:
                # If broadcast fails, leave it to PyTorch (will error appropriately)
                return key_in, rhs_in

            pos_shape = idx_b[0].shape
            pos_ndim = len(pos_shape)
            n = idx_b[0].numel()

            idx_flat = [t.to(device=device, dtype=torch.int64).reshape(-1) for t in idx_b]

            # Build linear index for duplicate detection
            if len(idx_flat) == 1:
                lin = idx_flat[0]
            else:
                lin = idx_flat[0]
                # linearize across the first len(idx_flat) dimensions of the target tensor
                for d in range(1, len(idx_flat)):
                    lin = lin * int(target_shape[d]) + idx_flat[d]

            # Fast path: no duplicates
            if torch.unique(lin).numel() == n:
                return key_in, rhs_in

            # Determine "last occurrence" per linear index (last wins)
            pos = torch.arange(n, device=device, dtype=torch.int64)

            # Prefer stable sort by lin if available; otherwise sort by combined key
            try:
                order = torch.argsort(lin, stable=True)
            except TypeError:
                # combined key sorts by lin, then by pos
                combined = lin.to(torch.int64) * (n + 1) + pos
                order = torch.argsort(combined)

            lin_s = lin[order]
            pos_s = pos[order]

            is_last = torch.ones_like(lin_s, dtype=torch.bool)
            is_last[:-1] = lin_s[1:] != lin_s[:-1]
            keep_pos = pos_s[is_last]  # positions in original stream

            # Reduce RHS accordingly:
            # Flatten leading "pos_ndim" dims into one, keep trailing dims as payload
            rhs_view = rhs_in.reshape(n, *rhs_in.shape[pos_ndim:])
            rhs_u = rhs_view[keep_pos].reshape(keep_pos.numel(), *rhs_in.shape[pos_ndim:])

            # Reduce indices accordingly (use flattened 1D indices)
            if torch.is_tensor(key_in):
                key_u = idx_flat[0][keep_pos]
                return key_u, rhs_u

            key_u = tuple(t[keep_pos] for t in idx_flat)
            return key_u, rhs_u

        def __set(
            arr: DNDarray,
            key: Union[int, Tuple[int, ...], List[int, ...]],
            value: Union[DNDarray, torch.Tensor, np.ndarray, float, int, list, tuple],
        ):
            """
            Setter for not advanced indexing, i.e. when arr[key] is an in-place view of arr.
            """
            # only assign values if key does not contain empty slices
            process_is_inactive = arr.larray[key].numel() == 0
            if not process_is_inactive:
                rhs = value.larray.type(arr.dtype.torch_type())
                key_to_use = key

                # CUDA: make advanced indexing assignment deterministic for duplicate indices
                if arr.larray.is_cuda:
                    key_to_use, rhs = __dedup_last_wins_advanced_index(
                        key_to_use, rhs, arr.larray.shape
                    )

                arr.larray[key_to_use] = rhs
            return

        # make sure `value` is a DNDarray
        try:
            value = factories.array(value)
        except TypeError:
            raise TypeError(f"Cannot assign object of type {type(value)} to DNDarray.")

        # keep the key in its original form to handle edge cases
        original_key = key

        # single-element key
        scalar = np.isscalar(key) or getattr(key, "ndim", 1) == 0
        if scalar:
            key, root = self.__process_scalar_key(key, indexed_axis=0, return_local_indices=True)
            value, value_is_scalar = __broadcast_value(self, key, value)

            if root is not None:
                if self.comm.rank == root:
                    indexed_proxy = self.__torch_proxy__()[key]
                    if indexed_proxy.names.count("split") != 0:
                        indexed_lshape_map = self.lshape_map[:, 1:]
                        if value.lshape_map != indexed_lshape_map:
                            try:
                                value.redistribute_(target_map=indexed_lshape_map)
                            except ValueError:
                                raise ValueError(
                                    f"cannot assign value to indexed DNDarray because "
                                    f"distribution schemes do not match: "
                                    f"{value.lshape_map} vs. {indexed_lshape_map}"
                                )
                    __set(self, key, value)
            else:
                if not value_is_scalar:
                    value = sanitation.sanitize_distribution(value, target=self[key])
                __set(self, key, value)
            return
<<<<<<< HEAD

        if isinstance(key, tuple) and len(key) >= 1 and self.ndim >= 1:
            first = key[0]
            if isinstance(first, (DNDarray, torch.Tensor, np.ndarray)):
                first_dtype = getattr(first, "dtype", None)
                first_ndim = getattr(first, "ndim", 0)
                first_shape = tuple(getattr(first, "shape", ()))

                if (
                    first_ndim == 1
                    and first_shape == (self.shape[0],)
                    and first_dtype
                    in (ht_bool, ht_uint8, torch.bool, torch.uint8, np.bool_, np.uint8)
                ):
                    # 1D boolean row mask -> explicit integer indices
                    if isinstance(first, DNDarray):
                        nz = first.nonzero()
                        if isinstance(nz, tuple):
                            nz = nz[0]
                        idx0 = nz  # DNDarray of int indices (global)
                    else:
                        first_t = torch.as_tensor(first, device=self.device.torch_device)
                        idx0 = torch.nonzero(first_t, as_tuple=False).flatten()

                    # Baue neuen Key: (idx0, rest...)
                    new_key = (idx0,) + key[1:]

                    # Rekursiver Aufruf mit Integer-Advanced-Indexing.
                    # In diesem Aufruf ist first kein Bool mehr, d.h. wir landen nicht erneut hier.
                    self[new_key] = value
                    return

        # handle negative indices in multi-element keys
        if isinstance(key, tuple):
            key_list = list(key)
            for ax, k_ax in enumerate(key_list):
                if isinstance(k_ax, (int, np.integer)) and not isinstance(k_ax, (bool, np.bool_)):
                    if k_ax < 0:
                        dim = self.gshape[ax]
                        if -dim <= k_ax < 0:
                            key_list[ax] = dim + k_ax
                        else:
                            raise IndexError(
                                f"index {k_ax} is out of bounds for axis {ax} with size {dim}"
                            )
            key = tuple(key_list)

        # multi-element key, incl. slicing and striding, ordered and non-ordered advanced indexing
        (
            self,
            key,
            output_shape,
            output_split,
            split_key_is_ordered,
            key_is_mask_like,
            _,
            root,
            backwards_transpose_axes,
        ) = self.__process_key(key, return_local_indices=True, op="set")

        # match dimensions
        value, value_is_scalar = __broadcast_value(self, key, value, output_shape=output_shape)

        # early out for non-distributed case
        if not self.is_distributed() and not value.is_distributed():
            # no communication needed, just apply the local set
            __set(self, key, value)

            # For 0-D arrays there is nothing to transpose; avoid permute() with no dims
            if self.ndim > 0:
                self = self.transpose(backwards_transpose_axes)

            return

=======

        if isinstance(key, tuple) and len(key) >= 1 and self.ndim >= 1:
            first = key[0]
            if isinstance(first, (DNDarray, torch.Tensor, np.ndarray)):
                first_dtype = getattr(first, "dtype", None)
                first_ndim = getattr(first, "ndim", 0)
                first_shape = tuple(getattr(first, "shape", ()))

                if (
                    first_ndim == 1
                    and first_shape == (self.shape[0],)
                    and first_dtype
                    in (ht_bool, ht_uint8, torch.bool, torch.uint8, np.bool_, np.uint8)
                ):
                    # 1D boolean row mask -> explicit integer indices
                    if isinstance(first, DNDarray):
                        nz = first.nonzero()
                        if isinstance(nz, tuple):
                            nz = nz[0]
                        idx0 = nz  # DNDarray of int indices (global)
                    else:
                        first_t = torch.as_tensor(first, device=self.device.torch_device)
                        idx0 = torch.nonzero(first_t, as_tuple=False).flatten()

                    # Build new key: (idx0, rest...)
                    new_key = (idx0,) + key[1:]

                    # recursuve call with integer advanced indexing.
                    self[new_key] = value
                    return

        # handle negative indices in multi-element keys
        if isinstance(key, tuple):
            key_list = list(key)
            for ax, k_ax in enumerate(key_list):
                if isinstance(k_ax, (int, np.integer)) and not isinstance(k_ax, (bool, np.bool_)):
                    if k_ax < 0:
                        dim = self.gshape[ax]
                        if -dim <= k_ax < 0:
                            key_list[ax] = dim + k_ax
                        else:
                            raise IndexError(
                                f"index {k_ax} is out of bounds for axis {ax} with size {dim}"
                            )
            key = tuple(key_list)

        # multi-element key, incl. slicing and striding, ordered and non-ordered advanced indexing
        (
            self,
            key,
            output_shape,
            output_split,
            split_key_is_ordered,
            key_is_mask_like,
            _,
            root,
            backwards_transpose_axes,
        ) = self.__process_key(key, return_local_indices=True, op="set")

        if self.is_distributed():
            local_code = (
                2 if split_key_is_ordered == 1 else (1 if split_key_is_ordered == -1 else 0)
            )
            global_code = self.comm.allreduce(local_code, op=MPI.MIN)
            split_key_is_ordered = 1 if global_code == 2 else (-1 if global_code == 1 else 0)

            km_local = 1 if key_is_mask_like else 0
            km_global = self.comm.allreduce(km_local, op=MPI.MIN)
            key_is_mask_like = bool(km_global)

        # match dimensions
        value, value_is_scalar = __broadcast_value(self, key, value, output_shape=output_shape)

        # early out for non-distributed case
        if not self.is_distributed() and not value.is_distributed():
            # no communication needed, just apply the local set
            __set(self, key, value)

            # For 0-D arrays there is nothing to transpose; avoid permute() with no dims
            if self.ndim > 0:
                self = self.transpose(backwards_transpose_axes)

            return

>>>>>>> 9aa581ee
        # distributed case
        if split_key_is_ordered == 1:
            # key all local
            if root is not None:
                # single-element assignment along split axis, only one active process
                if self.comm.rank == root:
                    self.larray[key] = value.larray.type(self.dtype.torch_type())
            else:
                # indexed elements are process-local
                if self.is_distributed() and not value_is_scalar:
                    if not value.is_distributed():
                        # work with distributed `value`
                        value = factories.array(
                            value.larray,
                            dtype=value.dtype,
                            split=output_split,
                            device=self.device,
                            comm=self.comm,
                        )
                    else:
                        if value.split != output_split:
                            raise RuntimeError(
                                f"Cannot assign distributed `value` with split axis {value.split} to indexed DNDarray with split axis {output_split}."
                            )
                    # verify that `self[key]` and `value` distribution are aligned
                    target_shape = torch.tensor(
                        tuple(self.larray[key].shape), device=self.device.torch_device
                    )
                    target_map = torch.zeros(
                        (self.comm.size, len(target_shape)),
                        dtype=torch.int64,
                        device=self.device.torch_device,
                    )
                    self.comm.Allgather(target_shape, target_map)
                    value.redistribute_(target_map=target_map)
                __set(self, key, value)
            self = self.transpose(backwards_transpose_axes)
            return

        if split_key_is_ordered == -1:
            # key along split axis is in descending order, i.e. slice with negative step
            # N.B. PyTorch doesn't support negative-step slices. Key has been processed into torch tensor.

            # flip value, match value distribution to key's
            # NB: `value.ndim` can be smaller than `self.ndim`, hence  `value.split` nominally different from `self.split`
            flipped_value = manipulations.flip(value, axis=output_split)
            split_key = factories.array(
                key[self.split], is_split=0, device=self.device, comm=self.comm
            )
            if not flipped_value.is_distributed():
                # work with distributed `flipped_value`
                flipped_value = factories.array(
                    flipped_value.larray,
                    dtype=flipped_value.dtype,
                    split=output_split,
                    device=self.device,
                    comm=self.comm,
                )
            # match `value` distribution to `self[key]` distribution
            target_map = flipped_value.lshape_map
            target_map[:, output_split] = split_key.lshape_map[:, 0]
            flipped_value.redistribute_(target_map=target_map)
            __set(self, key, flipped_value)
            self = self.transpose(backwards_transpose_axes)
            return

        def _advanced_setitem_unordered_local(
            x_local: torch.Tensor,
            split_key: torch.Tensor,
            value_torch: torch.Tensor,
            *,
            split_axis: int,
            value_key_start_dim: int,
            local_offset: int,
            local_size: int,
            value_is_scalar: bool,
            out_dtype: torch.dtype,
            base_index: Optional[Tuple] = None,
        ) -> None:
            """
            The function is a helper that updates ``x_local`` in-place according to the logical advanced
            indexing pattern encoded by ``split_key`` and the broadcasted ``value_torch``.
            This helper operates exclusively on local ``torch.Tensor`` views:
            - ``x_local`` is the local slice of the distributed array on this rank.
            - ``split_key`` contains GLOBAL indices along the split axis.
            - Only those indices that fall into ``[local_offset, local_offset + local_size)``
              are applied on this rank.
            """
            # 1) Local mask: which global indices in `split_key` belong to this rank?
            global_indices = split_key
            local_mask = (global_indices >= local_offset) & (
                global_indices < local_offset + local_size
            )

            coord = local_mask.nonzero(as_tuple=True)

            if coord[0].numel() == 0:
                # Nothing to do on this rank, exit early.
                return

            # 2) Map global → local indices along the split axis
            global_split_indices = global_indices[coord]
            local_split_indices = global_split_indices - local_offset

            # 3) Build LHS index for x_local (corresponds to self.larray)
            if base_index is None:
                lhs_index = [slice(None)] * x_local.ndim
            else:
                lhs_index = list(base_index)

            lhs_index[split_axis] = local_split_indices
            lhs_index = tuple(lhs_index)

            # 4) Build RHS index for value_torch
            if value_is_scalar:
                # Scalar assignment: broadcast scalar to the selected positions
                x_local[lhs_index] = value_torch.to(out_dtype)
                return

            rhs_index = [slice(None)] * value_torch.ndim
            m = split_key.ndim

            for d in range(m):
                rhs_index[value_key_start_dim + d] = coord[d]

            rhs = value_torch[tuple(rhs_index)]
            x_local[lhs_index] = rhs.to(out_dtype)

        if split_key_is_ordered == 0:
            # key along split axis is unordered, communication needed in general
            # key along the split axis is torch tensor, indices are GLOBAL
            counts, displs = self.counts_displs()
            rank, _ = self.comm.rank, self.comm.size

            key_is_single_tensor = isinstance(key, torch.Tensor)

            if (
                not value.is_distributed()
                and value_is_scalar
                and isinstance(original_key, tuple)
                and len(original_key) == self.ndim
                and all(
                    isinstance(k, DNDarray)
                    and k.ndim == 1
                    and k.dtype in (types.int32, types.int64)
                    for k in original_key
                )
            ):
                # Alle Indexvektoren global auf *jedem* Rang verfügbar machen,
                # unabhängig davon, wie nz verteilt ist.
                global_indices = []
                for k in original_key:
                    k_full = k.copy()
                    k_full.resplit_(None)  # alle Ränge halten anschließend den kompletten 1D-Vektor
                    global_indices.append(k_full.larray)

                # Globale Indizes entlang der Split-Achse
                idx_split_global = global_indices[self.split]
                local_offset = displs[rank]
                local_size = counts[rank]

                # Welche Einträge von nz gehören zu diesem Rang?
                mask = (idx_split_global >= local_offset) & (
                    idx_split_global < local_offset + local_size
                )
                if not mask.any():
                    # Auf diesem Rang ist nichts zu tun
                    self = self.transpose(backwards_transpose_axes)
                    return

                # Pro Dimension einen lokalen Indextensor bauen
                lhs_index = []
                for dim, gind in enumerate(global_indices):
                    sel = gind[mask]
                    if dim == self.split:
                        # globale -> lokale Indizes
                        sel = sel - local_offset
                    lhs_index.append(sel)
                lhs_index = tuple(lhs_index)

                # Skalarwert in richtigen Torch-Typ/Device bringen
                if hasattr(value, "larray"):
                    scalar_torch = value.larray
                else:
                    scalar_torch = torch.as_tensor(value, device=self.device.torch_device)
                scalar_torch = scalar_torch.type(self.dtype.torch_type())

                # In-place Update der lokalen Daten
                self.larray[lhs_index] = scalar_torch
                self = self.transpose(backwards_transpose_axes)
                return

            # No communication needed if `value` is not distributed, only set elements local to each process
            if not value.is_distributed():
                # Edge case: pure boolean DNDarray mask with same split as `self`
                if (
                    key_is_mask_like
                    and isinstance(original_key, DNDarray)
                    and original_key.split == self.split
                    and original_key.larray.dtype == torch.bool
                ):
                    local_mask = original_key.larray

                    if value_is_scalar:
                        if hasattr(value, "larray"):
                            scalar_torch = value.larray
                        else:
                            scalar_torch = torch.as_tensor(value, device=self.device.torch_device)
                        scalar_torch = scalar_torch.type(self.dtype.torch_type())
                        self.larray[local_mask] = scalar_torch
                    else:
                        if hasattr(value, "larray"):
                            value_torch = value.larray
                        else:
                            value_torch = torch.as_tensor(value, device=self.device.torch_device)

                        if value_torch.ndim == 1:
                            # RHS is already flat, length == #True(global)
                            # -> we need to extract the appropriate section from value_torch for each rank

                            # 1) Local number of True values
                            local_mask_flat = local_mask.flatten()
                            local_true = int(local_mask_flat.sum().item())

                            # 2) Prefix sum across ranks to find the start index
                            if self.comm.size > 1:
                                if self.comm.rank == 0:
                                    offset = 0
                                    _ = self.comm.exscan(local_true)
                                else:
                                    offset = self.comm.exscan(local_true)
                            else:
                                offset = 0

                            # 3) Extract the local section from RHS
                            rhs_local = value_torch[offset : offset + local_true].type(
                                self.dtype.torch_type()
                            )

                            # 4) Insert the local section into the True positions
                            x_flat = self.larray.view(-1)
                            x_flat[local_mask_flat] = rhs_local
                        else:
                            # Value has the same shape as arr (or is broadcastable)
                            self.larray[local_mask] = value_torch[local_mask].type(
                                self.dtype.torch_type()
                            )

                    self = self.transpose(backwards_transpose_axes)
                    return

                if key_is_single_tensor:
                    # key is a single torch.Tensor
                    split_key = key
                    # find elements of `split_key` that are local to this process
                    local_indices = torch.nonzero(
                        (split_key >= displs[rank]) & (split_key < displs[rank] + counts[rank])
                    ).flatten()
                    # keep local indexing key only and correct for displacements along the split axis
                    key = key[local_indices] - displs[rank]
                    if value_is_scalar:
                        # no need to index value
                        self.larray[key] = value.larray.type(self.dtype.torch_type())
<<<<<<< HEAD
                    else:
                        # set local elements of `self` to corresponding elements of `value`
                        self.larray[key] = value.larray[local_indices].type(self.dtype.torch_type())
                    self = self.transpose(backwards_transpose_axes)
                    return

                if key_is_mask_like:
                    # Echte boolsche Maske entlang der Split-Achse, lokal auswerten.
                    split_part = key[self.split]

                    if isinstance(split_part, DNDarray):
                        local_mask = split_part.larray
                    elif isinstance(split_part, torch.Tensor):
                        if split_part.dtype not in (torch.bool, torch.uint8):
                            raise TypeError(
                                f"mask-like key along the split axis must be boolean, got {split_part.dtype}"
                            )
                        start = displs[rank]
                        stop = start + counts[rank]
                        local_mask = split_part[start:stop]
                    else:
                        raise TypeError("Unsupported mask-like key type along split axis")

                    local_indices = torch.nonzero(local_mask, as_tuple=False).flatten()

                    if local_indices.numel() == 0:
                        self = self.transpose(backwards_transpose_axes)
                        return

                    # Lokalen Key bauen: Split-Achse bekommt lokale Integer-Indizes,
                    # DNDarray-Komponenten werden zu lokalen Torch-Tensoren.
                    new_key = []
                    for i, k_i in enumerate(key):
                        if i == self.split:
                            new_key.append(local_indices)
                        else:
                            if isinstance(k_i, DNDarray):
                                new_key.append(k_i.larray)
                            else:
                                new_key.append(k_i)

                    key_local = tuple(new_key)

                    # Wert vorbereiten
                    if value_is_scalar:
                        if hasattr(value, "larray"):
                            scalar_torch = value.larray
                        else:
                            scalar_torch = torch.as_tensor(value, device=self.device.torch_device)
                        scalar_torch = scalar_torch.type(self.dtype.torch_type())
                        self.larray[key_local] = scalar_torch
                    else:
=======
                    else:
                        # set local elements of `self` to corresponding elements of `value`
                        self.larray[key] = value.larray[local_indices].type(self.dtype.torch_type())
                    self = self.transpose(backwards_transpose_axes)
                    return

                if key_is_mask_like:
                    # Echte boolsche Maske entlang der Split-Achse, lokal auswerten.
                    split_part = key[self.split]

                    if isinstance(split_part, DNDarray):
                        local_mask = split_part.larray
                    elif isinstance(split_part, torch.Tensor):
                        if split_part.dtype not in (torch.bool, torch.uint8):
                            raise TypeError(
                                f"mask-like key along the split axis must be boolean, got {split_part.dtype}"
                            )
                        start = displs[rank]
                        stop = start + counts[rank]
                        local_mask = split_part[start:stop]
                    else:
                        raise TypeError("Unsupported mask-like key type along split axis")

                    local_indices = torch.nonzero(local_mask, as_tuple=False).flatten()

                    if local_indices.numel() == 0:
                        self = self.transpose(backwards_transpose_axes)
                        return

                    # Lokalen Key bauen: Split-Achse bekommt lokale Integer-Indizes,
                    # DNDarray-Komponenten werden zu lokalen Torch-Tensoren.
                    new_key = []
                    for i, k_i in enumerate(key):
                        if i == self.split:
                            new_key.append(local_indices)
                        else:
                            if isinstance(k_i, DNDarray):
                                new_key.append(k_i.larray)
                            else:
                                new_key.append(k_i)

                    key_local = tuple(new_key)

                    # Wert vorbereiten
                    if value_is_scalar:
                        if hasattr(value, "larray"):
                            scalar_torch = value.larray
                        else:
                            scalar_torch = torch.as_tensor(value, device=self.device.torch_device)
                        scalar_torch = scalar_torch.type(self.dtype.torch_type())
                        self.larray[key_local] = scalar_torch
                    else:
>>>>>>> 9aa581ee
                        if hasattr(value, "larray"):
                            value_torch = value.larray
                        else:
                            value_torch = torch.as_tensor(value, device=self.device.torch_device)
                        self.larray[key_local] = value_torch[key_local].type(
                            self.dtype.torch_type()
                        )

                    self = self.transpose(backwards_transpose_axes)
                    return
<<<<<<< HEAD

                # Use original split of ``value`` (applying __process_key splits it like the input array)
                # and take care of transposes
                original_split_axis = backwards_transpose_axes[self.split]
                raw_split_part = original_key[original_split_axis]

                if isinstance(raw_split_part, DNDarray):
                    split_key = raw_split_part.larray
                elif isinstance(raw_split_part, torch.Tensor):
                    split_key = raw_split_part
                else:
                    # Fallback to previous behaviour: use processed key on the (possibly transposed) split axis
                    split_key = key[self.split]

                # Convert to torch.Tensor if a DNDarray was passed
                if isinstance(split_key, DNDarray):
                    split_key = split_key.larray

                if split_key.dtype == torch.bool:
                    # assume mask along the split axis: convert to global indices
                    split_key = torch.nonzero(split_key, as_tuple=False).flatten()

                local_offset = displs[rank]
                local_size = counts[rank]

                # Ensure value is a local torch.Tensor (avoid DNDarray-style indexing here)
                if hasattr(value, "larray"):
                    value_torch = value.larray
                else:
                    value_torch = torch.as_tensor(value, device=self.device.torch_device)

                feature_dims = self.larray.ndim - (self.split + 1)

=======

                # Use original split of ``value`` (applying __process_key splits it like the input array)
                # and take care of transposes
                original_split_axis = backwards_transpose_axes[self.split]
                raw_split_part = original_key[original_split_axis]

                if isinstance(raw_split_part, DNDarray):
                    split_key = raw_split_part.larray
                elif isinstance(raw_split_part, torch.Tensor):
                    split_key = raw_split_part
                else:
                    # Fallback to previous behaviour: use processed key on the (possibly transposed) split axis
                    split_key = key[self.split]

                # Convert to torch.Tensor if a DNDarray was passed
                if isinstance(split_key, DNDarray):
                    split_key = split_key.larray

                if split_key.dtype == torch.bool:
                    # assume mask along the split axis: convert to global indices
                    split_key = torch.nonzero(split_key, as_tuple=False).flatten()

                local_offset = displs[rank]
                local_size = counts[rank]

                # Ensure value is a local torch.Tensor (avoid DNDarray-style indexing here)
                if hasattr(value, "larray"):
                    value_torch = value.larray
                else:
                    value_torch = torch.as_tensor(value, device=self.device.torch_device)

                feature_dims = self.larray.ndim - (self.split + 1)

>>>>>>> 9aa581ee
                if value_is_scalar:
                    value_key_start_dim = 0
                else:
                    value_key_start_dim = value_torch.ndim - split_key.ndim - feature_dims
                    if value_key_start_dim < 0:
                        raise RuntimeError("value_key_start_dim < 0 – inconsistent shapes")

                local_split_axis = self.split

                base_index = [slice(None)] * self.larray.ndim
                for dim, k_part in enumerate(original_key):
                    if dim == self.split:
                        continue
                    # DNDarray → torch.Tensor
                    if isinstance(k_part, DNDarray):
                        base_index[dim] = k_part.larray
                    else:
                        # slices, ints, torch.Tensor, ...
                        base_index[dim] = k_part

                # apply the advanced indexing setitem locally
                _advanced_setitem_unordered_local(
                    x_local=self.larray,
                    split_key=split_key,
                    value_torch=value_torch,
                    split_axis=local_split_axis,
                    value_key_start_dim=value_key_start_dim,
                    local_offset=local_offset,
                    local_size=local_size,
                    value_is_scalar=value_is_scalar,
                    out_dtype=self.dtype.torch_type(),
                    base_index=tuple(base_index),
                )

                self = self.transpose(backwards_transpose_axes)
                return

            # both `self` and `value` are distributed
            # distribution of `key` and `value` must be aligned
            if key_is_mask_like:
                # redistribute `value` to match distribution of `key` in one pass
                split_key = key[self.split]
                global_split_key = factories.array(
                    split_key, is_split=0, device=self.device, comm=self.comm, copy=False
                )
                target_map = value.lshape_map
                target_map[:, value.split] = global_split_key.lshape_map[:, 0]
                value.redistribute_(target_map=target_map)
            else:
                # redistribute split-axis `key` to match distribution of `value` in one pass
                if key_is_single_tensor:
                    # key is a single torch.Tensor
                    split_key = key
                else:
                    split_key = key[self.split]
                    global_split_key = factories.array(
                        split_key, is_split=0, device=self.device, comm=self.comm, copy=False
                    )
                target_map = global_split_key.lshape_map
                target_map[:, 0] = value.lshape_map[:, value.split]
                global_split_key.redistribute_(target_map=target_map)
                split_key = global_split_key.larray

            # key and value are now aligned

            # prepare for `value` Alltoallv:
            # work along axis 0, transpose if necessary
            transpose_axes = list(range(value.ndim))
            transpose_axes[0], transpose_axes[value.split] = (
                transpose_axes[value.split],
                transpose_axes[0],
            )
            value = value.transpose(transpose_axes)
            send_counts = torch.zeros(
                self.comm.size, dtype=torch.int64, device=self.device.torch_device
            )
            send_displs = torch.zeros_like(send_counts)
            # allocate send buffer: add 1 column to store sent indices
            send_buf_shape = list(value.lshape)
            if value.ndim < 2:
                send_buf_shape.append(1)
            if key_is_mask_like:
                send_buf_shape[-1] += len(key)
            else:
                send_buf_shape[-1] += 1
            send_buf = torch.zeros(
                send_buf_shape, dtype=value.dtype.torch_type(), device=self.device.torch_device
            )
            for proc in range(self.comm.size):
                # calculate what local elements of `value` belong on process `proc`
                send_indices = torch.nonzero(
                    (split_key >= displs[proc]) & (split_key < displs[proc] + counts[proc])
                ).flatten()
                # calculate outgoing counts and displacements for each process
                send_counts[proc] = send_indices.numel()
                send_displs[proc] = send_counts[:proc].sum()
                # compose send buffer: stack local elements of `value` according to destination process
                if send_indices.numel() > 0:
                    if value.ndim < 2:
                        # temporarily add a singleton dimension to value to accmodate column dimension for send_indices
                        send_buf[send_displs[proc] : send_displs[proc] + send_counts[proc], :-1] = (
                            value.larray[send_indices].unsqueeze(1)
                        )
                    else:
                        send_buf[send_displs[proc] : send_displs[proc] + send_counts[proc], :-1] = (
                            value.larray[send_indices]
                        )
                    # store outgoing GLOBAL indices in the last column of send_buf
                    # TODO: if key_is_mask_like: apply send_indices to all dimensions of key
                    if key_is_mask_like:
                        for i in range(-len(key), 0):
                            send_buf[
                                send_displs[proc] : send_displs[proc] + send_counts[proc], i
                            ] = key[i + len(key)][send_indices]
                    else:
                        send_indices = split_key[send_indices]
                        send_buf[send_displs[proc] : send_displs[proc] + send_counts[proc], -1] = (
                            send_indices
                        )

            # compose communication matrix: share `send_counts` information with all processes
            comm_matrix = torch.zeros(
                (self.comm.size, self.comm.size),
                dtype=torch.int64,
                device=self.device.torch_device,
            )
            self.comm.Allgather(send_counts, comm_matrix)
            # comm_matrix columns contain recv_counts for each process
            recv_counts = comm_matrix[:, self.comm.rank].squeeze(0)
            recv_displs = torch.zeros_like(recv_counts)
            recv_displs[1:] = recv_counts.cumsum(0)[:-1]
            # allocate receive buffer, with 1 extra column for incoming indices
            recv_buf_shape = value.lshape_map[self.comm.rank]
            recv_buf_shape[value.split] = recv_counts.sum()
            recv_buf_shape = recv_buf_shape.tolist()
            if value.ndim < 2:
                recv_buf_shape.append(1)
            if key_is_mask_like:
                recv_buf_shape[-1] += len(key)
            else:
                recv_buf_shape[-1] += 1
            recv_buf_shape = tuple(recv_buf_shape)
            recv_buf = torch.zeros(
                recv_buf_shape, dtype=value.dtype.torch_type(), device=self.device.torch_device
            )
            # perform Alltoallv along the 0 axis
            send_counts, send_displs, recv_counts, recv_displs = (
                send_counts.tolist(),
                send_displs.tolist(),
                recv_counts.tolist(),
                recv_displs.tolist(),
            )
            self.comm.Alltoallv(
                (send_buf, send_counts, send_displs), (recv_buf, recv_counts, recv_displs)
            )
            del send_buf, comm_matrix
            key = list(key)
            if key_is_mask_like:
                # extract incoming indices from recv_buf
                recv_indices = recv_buf[..., -len(key) :]
                # correct split-axis indices for rank offset
                recv_indices[:, 0] -= displs[rank]
                key = recv_indices.split(1, dim=1)
                key = [key[i].squeeze_(1) for i in range(len(key))]
                # remove indices from recv_buf
                recv_buf = recv_buf[..., : -len(key)]
            else:
                # store incoming indices in int 1-D tensor and correct for rank offset
                recv_indices = recv_buf[..., -1].type(torch.int64) - displs[rank]
                # remove last column from recv_buf
                recv_buf = recv_buf[..., :-1]
                # replace split-axis key with incoming local indices
                key = list(key)
                key[self.split] = recv_indices
                key = tuple(key)
            # transpose back value and recv_buf if necessary, wrap recv_buf in DNDarray
            value = value.transpose(transpose_axes)
            if value.ndim < 2:
                recv_buf.squeeze_(1)
            recv_buf = DNDarray(
                recv_buf.permute(*transpose_axes),
                gshape=value.gshape,
                dtype=value.dtype,
                split=value.split,
                device=value.device,
                comm=value.comm,
                balanced=value.balanced,
            )
            # set local elements of `self` to corresponding elements of `value`
            __set(self, key, recv_buf)
            self = self.transpose(backwards_transpose_axes)

    def __setter(
        self,
        key: Union[int, Tuple[int, ...], List[int, ...]],
        value: Union[float, DNDarray, torch.Tensor],
    ):
        """
        Utility function for checking ``value`` and forwarding to :func:``__setitem__``

        Raises
        ------
        NotImplementedError
            If the type of ``value`` ist not supported
        """
        if np.isscalar(value):
            self.__array.__setitem__(key, value)
        elif isinstance(value, DNDarray):
            self.__array.__setitem__(key, value.__array)
        elif isinstance(value, torch.Tensor):
            self.__array.__setitem__(key, value.data)
        elif isinstance(value, (list, tuple)):
            value = torch.tensor(value, device=self.device.torch_device)
            self.__array.__setitem__(key, value.data)
        elif isinstance(value, np.ndarray):
            value = torch.from_numpy(value)
            self.__array.__setitem__(key, value.data)
        else:
            raise NotImplementedError(f"Not implemented for {value.__class__.__name__}")

    def __take_split0_global_1d(
        self,
        idx: torch.Tensor,
        out_gshape: Tuple[int, ...],
        out_split: Optional[int],
        out_is_balanced: bool,
    ) -> "DNDarray":
        """
        Distributed take for 1D arrays split along axis 0.
        idx contains GLOBAL indices (any shape). Returns self[idx] with shape out_gshape.

        Communication strategy:
        - each rank sends requested indices to owning ranks (Alltoallv)
        - owners lookup local values and send them back (Alltoallv)
        - requester reorders to original idx order and reshapes
        """
        comm = self.comm
        size = comm.Get_size()
        rank = comm.Get_rank()

        # flatten local request
        idx_flat = idx.reshape(-1).contiguous()

        # handle empty
        if idx_flat.numel() == 0:
            empty = self.larray.new_empty(idx.shape, dtype=self.larray.dtype)
            return DNDarray(
                empty,
                out_gshape,
                dtype=self.dtype,
                split=out_split,
                device=self.device,
                comm=comm,
                balanced=out_is_balanced,
            )

        # normalize negative indices
        n = self.gshape[0]
        if (idx_flat < 0).any():
            idx_flat = idx_flat.clone()
            idx_flat[idx_flat < 0] += n

        # bounds check
        if (idx_flat < 0).any() or (idx_flat >= n).any():
            raise IndexError("index out of bounds")

        # ownership map via counts/displs of self
        counts, displs = self.counts_displs()  # python lists
        if size == 1:
            vals = self.larray[idx_flat].reshape(idx.shape)
            return DNDarray(
                vals,
                out_gshape,
                dtype=self.dtype,
                split=out_split,
                device=self.device,
                comm=comm,
                balanced=out_is_balanced,
            )

        boundaries = torch.tensor(displs[1:], device=idx_flat.device, dtype=idx_flat.dtype)
        owners = torch.bucketize(idx_flat, boundaries, right=True)

        # group requests by owner
        owners_sorted, order = owners.sort(stable=True)
        idx_sorted = idx_flat[order]

        # send counts/displs
        send_counts_t = torch.bincount(owners_sorted, minlength=size).to(torch.int64)
        send_counts = send_counts_t.cpu().tolist()
        send_displs = [0]
        for c in send_counts[:-1]:
            send_displs.append(send_displs[-1] + c)

        # recv counts/displs
        recv_counts = comm.alltoall(send_counts)
        recv_displs = [0]
        for c in recv_counts[:-1]:
            recv_displs.append(recv_displs[-1] + c)
        recv_total = sum(recv_counts)

        # exchange indices
        recv_idx = torch.empty((recv_total,), dtype=idx_sorted.dtype, device=idx_sorted.device)
        comm.Alltoallv((idx_sorted, send_counts, send_displs), (recv_idx, recv_counts, recv_displs))

        # local lookup on owner
        offset = displs[rank]
        local_idx = recv_idx - offset
        local_src = self.larray.contiguous()
        send_vals = local_src[local_idx]

        # send values back (reverse pattern)
        recv_vals_grouped = torch.empty(
            (idx_sorted.numel(),), dtype=send_vals.dtype, device=send_vals.device
        )
        comm.Alltoallv(
            (send_vals, recv_counts, recv_displs), (recv_vals_grouped, send_counts, send_displs)
        )

        # undo grouping permutation
        inv = torch.empty_like(order)
        inv[order] = torch.arange(order.numel(), device=order.device, dtype=order.dtype)
        vals = recv_vals_grouped[inv].reshape(idx.shape)

        return DNDarray(
            vals,
            out_gshape,
            dtype=self.dtype,
            split=out_split,
            device=self.device,
            comm=comm,
            balanced=out_is_balanced,
        )

    def __str__(self) -> str:
        """
        Computes a string representation of the passed ``DNDarray``.
        """
        return printing.__str__(self)

    def tolist(self, keepsplit: bool = False) -> List:
        """
        Return a copy of the local array data as a (nested) Python list. For scalars, a standard Python number is returned.

        Parameters
        ----------
        keepsplit: bool
            Whether the list should be returned locally or globally.

        Examples
        --------
        >>> a = ht.array([[0, 1], [2, 3]])
        >>> a.tolist()
        [[0, 1], [2, 3]]

        >>> a = ht.array([[0, 1], [2, 3]], split=0)
        >>> a.tolist()
        [[0, 1], [2, 3]]

        >>> a = ht.array([[0, 1], [2, 3]], split=1)
        >>> a.tolist(keepsplit=True)
        (1/2) [[0], [2]]
        (2/2) [[1], [3]]
        """
        if not keepsplit:
            return self.resplit(axis=None).__array.tolist()

        return self.__array.tolist()

    @classmethod
    def __torch_function__(cls, func, types, args=(), kwargs=None):
        """
        Supports PyTorch's dispatch mechanism.
        """
        import heat

        if kwargs is None:
            kwargs = {}
        try:
            ht_func = getattr(heat, func.__name__)
        except AttributeError:
            return NotImplemented
        return ht_func(*args, **kwargs)

    def __torch_proxy__(self) -> torch.Tensor:
        """
        Return a 1-element `torch.Tensor` strided as the global `self` shape. The split axis of the initial DNDarray is stored in the `names` attribute of the returned tensor.
        Used internally to lower memory footprint of sanitation.
        """
        names = [None] * self.ndim
        if self.split is not None:
            names[self.split] = "split"
        return (
            torch.ones((1,), dtype=torch.int8, device=self.larray.device)
            .as_strided(self.gshape, [0] * self.ndim)
            .refine_names(*names)
        )

    @staticmethod
    def __xitem_get_key_start_stop(
        rank: int,
        actives: list,
        key_st: int,
        key_sp: int,
        step: int,
        ends: torch.Tensor,
        og_key_st: int,
    ) -> Tuple[int, int]:
        # this does some basic logic for adjusting the starting and stoping of the a key for
        #   setitem and getitem
        if step is not None and rank > actives[0]:
            offset = (ends[rank - 1] - og_key_st) % step
            if step > 2 and offset > 0:
                key_st += step - offset
            elif step == 2 and offset > 0:
                key_st += (ends[rank - 1] - og_key_st) % step
        if isinstance(key_st, torch.Tensor):
            key_st = key_st.item()
        if isinstance(key_sp, torch.Tensor):
            key_sp = key_sp.item()
        return key_st, key_sp


# HeAT imports at the end to break cyclic dependencies
from . import complex_math
from . import devices
from . import factories
from . import indexing
from . import linalg
from . import manipulations
from . import printing
from . import rounding
from . import sanitation
from . import statistics
from . import stride_tricks
from . import tiling
from . import types

from .devices import Device
from .stride_tricks import sanitize_axis
from .types import datatype, canonical_heat_type
from .types import bool as ht_bool, uint8 as ht_uint8<|MERGE_RESOLUTION|>--- conflicted
+++ resolved
@@ -1173,8 +1173,6 @@
                 if not isinstance(k, DNDarray):
                     k = factories.array(k, device=arr.device, comm=arr.comm, copy=None)
 
-<<<<<<< HEAD
-=======
                 # Normalize negative integer indices (NumPy/PyTorch semantics) and validate bounds
                 if k.dtype in (types.int32, types.int64) and k.ndim >= 1:
                     dim = arr.gshape[i]
@@ -1212,7 +1210,6 @@
                             copy=False,
                         )
 
->>>>>>> 9aa581ee
                 advanced_indexing_shapes.append(k.gshape)
                 if arr_is_distributed and i == arr.split:
                     if (
@@ -1221,11 +1218,7 @@
                         and (k.larray == torch.sort(k.larray, stable=True)[0]).all()
                     ):
                         split_key_is_ordered = 1
-<<<<<<< HEAD
-                        out_is_balanced = None
-=======
                         out_is_balanced = False
->>>>>>> 9aa581ee
                     else:
                         split_key_is_ordered = 0
 
@@ -1235,35 +1228,17 @@
                 key[i] = k
 
             elif isinstance(k, slice) and k != slice(None):
-<<<<<<< HEAD
-                start, stop, step = k.start, k.stop, k.step
-                if start is None:
-                    start = 0
-                elif start < 0:
-                    start += arr.gshape[i]
-                if stop is None:
-                    stop = arr.gshape[i]
-                elif stop < 0:
-                    stop += arr.gshape[i]
-                if step is None:
-                    step = 1
-=======
                 if k.step == 0:
                     raise ValueError("Slice step cannot be zero")
                 start, stop, step = slice(k.start, k.stop, k.step).indices(arr.gshape[i])
 
->>>>>>> 9aa581ee
                 if step < 0 and start > stop:
                     # PyTorch doesn't support negative step as of 1.13
                     # Lazy solution, potentially large memory footprint
                     # TODO: implement ht.fromiter (implemented in ASSET_ht)
-<<<<<<< HEAD
-                    key[i] = torch.tensor(list(range(start, stop, step)), device=arr.larray.device)
-=======
                     key[i] = torch.arange(
                         start, stop, step, device=arr.larray.device, dtype=torch.int64
                     )
->>>>>>> 9aa581ee
                     output_shape[i] = len(key[i])
                     split_key_is_ordered = -1
                     if arr_is_distributed and new_split == i:
@@ -1282,13 +1257,9 @@
                             ).larray
                             out_is_balanced = True
                 elif step > 0 and start < stop:
-<<<<<<< HEAD
-                    output_shape[i] = int(torch.tensor((stop - start) / step).ceil().item())
-=======
                     # output_shape[i] = int(torch.tensor((stop - start) / step).ceil().item())
                     output_shape[i] = len(range(start, stop, step))
 
->>>>>>> 9aa581ee
                     if arr_is_distributed and new_split == i:
                         split_key_is_ordered = 1
                         out_is_balanced = False
@@ -1304,12 +1275,8 @@
                                 # slice ends on current rank
                                 local_stop = stop - displs[arr.comm.rank]
                             else:
-<<<<<<< HEAD
-                                local_stop = local_arr_end
-=======
                                 local_stop = counts[arr.comm.rank]
 
->>>>>>> 9aa581ee
                             key[i] = slice(local_start, local_stop, step)
                         else:
                             key[i] = slice(0, 0)
@@ -1717,7 +1684,6 @@
                     (self.comm.size,),
                     device=self.larray.device,
                     dtype=torch.int64,
-<<<<<<< HEAD
                 )
                 self.comm.Allgather(local_rows, rows_buffer)
                 total_rows = int(rows_buffer.sum().item())
@@ -1749,12 +1715,46 @@
                 root,
                 backwards_transpose_axes,
             ) = self.__process_key(key, return_local_indices=True)
+
             # Do not treat keys that contain slices as "mask-like".
             # For such keys, we fall back to the simpler non-mask-like
             # path below, which only treats the split axis as globally indexed.
             if key_is_mask_like and isinstance(key, (tuple, list)):
                 if any(isinstance(k, slice) for k in key):
                     key_is_mask_like = False
+
+            # ------------------------------------------------------------
+            # Fast path: pure BASIC slicing/indexing must never trigger any
+            # cross-rank reductions or communication.
+            # Example: X[:, 1:], X[5:10], X[:, :-1], ...
+            # ------------------------------------------------------------
+            def _is_basic_component(k):
+                return k is ... or k is None or isinstance(k, (slice, int, np.integer))
+
+            _basic_index = isinstance(key, (tuple, list)) and all(
+                _is_basic_component(k) for k in key
+            )
+
+            if _basic_index:
+                # Slices are ordered by definition; also not mask-like.
+                split_key_is_ordered = 1
+                key_is_mask_like = False
+            else:
+                if self.is_distributed():
+                    # branch_code: 2 => ordered (1), 1 => descending slice (-1), 0 => unordered (0)
+                    # Use MIN so unordered dominates, then descending, then ordered.
+                    local_code = (
+                        2 if split_key_is_ordered == 1 else (1 if split_key_is_ordered == -1 else 0)
+                    )
+                    global_code = self.comm.allreduce(local_code, op=MPI.MIN)
+                    split_key_is_ordered = (
+                        1 if global_code == 2 else (-1 if global_code == 1 else 0)
+                    )
+
+                    # key_is_mask_like must also be consistent across ranks (False dominates)
+                    km_local = 1 if key_is_mask_like else 0
+                    km_global = self.comm.allreduce(km_local, op=MPI.MIN)
+                    key_is_mask_like = bool(km_global)
 
         if not self.is_distributed():
             # key is torch-proof, index underlying torch tensor
@@ -1828,166 +1828,6 @@
             # transpose array back if needed
             if self.ndim > 0:
                 self = self.transpose(backwards_transpose_axes)
-            return DNDarray(
-                indexed_arr,
-                gshape=output_shape,
-                dtype=self.dtype,
-                split=output_split,
-                device=self.device,
-                balanced=out_is_balanced,
-                comm=self.comm,
-            )
-
-        # key along split axis is not ordered, indices are GLOBAL
-        # prepare for communication of indices and data
-        counts, displs = self.counts_displs()
-        rank, size = self.comm.rank, self.comm.size
-
-=======
-                )
-                self.comm.Allgather(local_rows, rows_buffer)
-                total_rows = int(rows_buffer.sum().item())
-
-                # Global output shape: (total_rows, n_cols)
-                output_shape = (total_rows, self.gshape[1])
-
-                # Result remains split along axis 0, generally unbalanced.
-                result = DNDarray(
-                    local_result,
-                    gshape=output_shape,
-                    dtype=self.dtype,
-                    split=0,
-                    device=self.device,
-                    comm=self.comm,
-                    balanced=False,
-                )
-                return result
-
-            # process multi-element key
-            (
-                self,
-                key,
-                output_shape,
-                output_split,
-                split_key_is_ordered,
-                key_is_mask_like,
-                out_is_balanced,
-                root,
-                backwards_transpose_axes,
-            ) = self.__process_key(key, return_local_indices=True)
-
-            # Do not treat keys that contain slices as "mask-like".
-            # For such keys, we fall back to the simpler non-mask-like
-            # path below, which only treats the split axis as globally indexed.
-            if key_is_mask_like and isinstance(key, (tuple, list)):
-                if any(isinstance(k, slice) for k in key):
-                    key_is_mask_like = False
-
-            # ------------------------------------------------------------
-            # Fast path: pure BASIC slicing/indexing must never trigger any
-            # cross-rank reductions or communication.
-            # Example: X[:, 1:], X[5:10], X[:, :-1], ...
-            # ------------------------------------------------------------
-            def _is_basic_component(k):
-                return k is ... or k is None or isinstance(k, (slice, int, np.integer))
-
-            _basic_index = isinstance(key, (tuple, list)) and all(
-                _is_basic_component(k) for k in key
-            )
-
-            if _basic_index:
-                # Slices are ordered by definition; also not mask-like.
-                split_key_is_ordered = 1
-                key_is_mask_like = False
-            else:
-                if self.is_distributed():
-                    # branch_code: 2 => ordered (1), 1 => descending slice (-1), 0 => unordered (0)
-                    # Use MIN so unordered dominates, then descending, then ordered.
-                    local_code = (
-                        2 if split_key_is_ordered == 1 else (1 if split_key_is_ordered == -1 else 0)
-                    )
-                    global_code = self.comm.allreduce(local_code, op=MPI.MIN)
-                    split_key_is_ordered = (
-                        1 if global_code == 2 else (-1 if global_code == 1 else 0)
-                    )
-
-                    # key_is_mask_like must also be consistent across ranks (False dominates)
-                    km_local = 1 if key_is_mask_like else 0
-                    km_global = self.comm.allreduce(km_local, op=MPI.MIN)
-                    key_is_mask_like = bool(km_global)
-
-        if not self.is_distributed():
-            # key is torch-proof, index underlying torch tensor
-            indexed_arr = self.larray[key]
-            # transpose array back if needed
-            if self.ndim > 0:
-                self = self.transpose(backwards_transpose_axes)
-            return DNDarray(
-                indexed_arr,
-                gshape=output_shape,
-                dtype=self.dtype,
-                split=output_split,
-                device=self.device,
-                comm=self.comm,
-                balanced=out_is_balanced,
-            )
-
-        if split_key_is_ordered == 1:
-            if root is not None:
-                # single-element indexing along split axis
-                # prepare for Bcast: allocate buffer on all processes
-                if self.comm.rank == root:
-                    indexed_arr = self.larray[key]
-                else:
-                    indexed_arr = torch.zeros(
-                        output_shape, dtype=self.larray.dtype, device=self.larray.device
-                    )
-                # broadcast result to all processes
-                self.comm.Bcast(indexed_arr, root=root)
-                indexed_arr = DNDarray(
-                    indexed_arr,
-                    gshape=output_shape,
-                    dtype=self.dtype,
-                    split=output_split,
-                    device=self.device,
-                    comm=self.comm,
-                    balanced=out_is_balanced,
-                )
-                # transpose array back if needed
-                if self.ndim > 0:
-                    self = self.transpose(backwards_transpose_axes)
-                return indexed_arr
-            # This covers patterns like A[idx] where A is distributed (split=0) and idx has global indices (e.g. (N,k)).
-            if self.is_distributed() and self.split == 0 and self.ndim == 1:
-                k0 = key
-                # key may be wrapped as a singleton tuple
-                if isinstance(k0, tuple) and len(k0) == 1:
-                    k0 = k0[0]
-
-                # tolerate DNDarray key (can still happen depending on __process_key path)
-                if isinstance(k0, DNDarray):
-                    idx_t = k0.larray
-                else:
-                    idx_t = k0
-
-                if isinstance(idx_t, torch.Tensor) and idx_t.dtype in (
-                    torch.int8,
-                    torch.int16,
-                    torch.int32,
-                    torch.int64,
-                    torch.uint8,
-                ):
-                    return self.__take_split0_global_1d(
-                        idx_t,
-                        out_gshape=output_shape,
-                        out_split=0,
-                        out_is_balanced=out_is_balanced,
-                    )
-            # root is None, i.e. indexing does not affect split axis, apply as is
-            indexed_arr = self.larray[key]
-            # transpose array back if needed
-            if self.ndim > 0:
-                self = self.transpose(backwards_transpose_axes)
 
             return DNDarray(
                 indexed_arr,
@@ -2003,7 +1843,6 @@
         counts, displs = self.counts_displs()
         rank, size = self.comm.rank, self.comm.size
 
->>>>>>> 9aa581ee
         key_is_single_tensor = isinstance(key, torch.Tensor)
         if key_is_single_tensor:
             split_key = key
@@ -2018,11 +1857,7 @@
             communication_split = output_split
 
         # determine the number of elements to be received from each process
-<<<<<<< HEAD
-        recv_counts = torch.zeros((size, 1), dtype=torch.int64, device=self.larray.device)
-=======
         recv_counts = torch.zeros((size,), dtype=torch.int64, device=self.larray.device)
->>>>>>> 9aa581ee
         if key_is_mask_like:
             recv_indices = torch.zeros(
                 (len(split_key), len(key)), dtype=split_key.dtype, device=self.larray.device
@@ -2036,16 +1871,9 @@
             cond2 = split_key < displs[p] + counts[p]
             indices_from_p = torch.nonzero(cond1 & cond2, as_tuple=False)
             incoming_indices = split_key[indices_from_p].flatten()
-<<<<<<< HEAD
-            recv_counts[p, 0] = incoming_indices.numel()
-            # store incoming indices in appropiate slice of recv_indices
-            start = recv_counts[:p].sum().item()
-            stop = start + recv_counts[p].item()
-=======
             recv_counts[p] = incoming_indices.numel()
             start = int(recv_counts[:p].sum().item())
             stop = start + int(recv_counts[p].item())
->>>>>>> 9aa581ee
             if incoming_indices.numel() > 0:
                 if key_is_mask_like:
                     # apply selection to all dimensions
@@ -2060,19 +1888,6 @@
         self.comm.Allgather(recv_counts, comm_matrix)
         send_counts = comm_matrix[:, rank]
 
-<<<<<<< HEAD
-        # active rank pairs:
-        active_rank_pairs = torch.nonzero(comm_matrix, as_tuple=False)
-
-        # Communication build-up:
-        active_recv_indices_from = active_rank_pairs[torch.where(active_rank_pairs[:, 1] == rank)][
-            :, 0
-        ]
-        active_send_indices_to = active_rank_pairs[torch.where(active_rank_pairs[:, 0] == rank)][
-            :, 1
-        ]
-        rank_is_active = active_recv_indices_from.numel() > 0 or active_send_indices_to.numel() > 0
-=======
         active_rank_pairs = torch.nonzero(comm_matrix, as_tuple=False)
 
         # rank sicher als Python-int
@@ -2084,7 +1899,6 @@
         active_recv_indices_from = [int(x.item()) for x in active_rank_pairs[mask_recv, 0]]
         active_send_indices_to = [int(x.item()) for x in active_rank_pairs[mask_send, 1]]
         rank_is_active = (len(active_recv_indices_from) > 0) or (len(active_send_indices_to) > 0)
->>>>>>> 9aa581ee
 
         # allocate recv_buf for incoming data
         recv_buf_shape = list(output_shape)
@@ -2877,7 +2691,6 @@
                     value = sanitation.sanitize_distribution(value, target=self[key])
                 __set(self, key, value)
             return
-<<<<<<< HEAD
 
         if isinstance(key, tuple) and len(key) >= 1 and self.ndim >= 1:
             first = key[0]
@@ -2902,11 +2715,10 @@
                         first_t = torch.as_tensor(first, device=self.device.torch_device)
                         idx0 = torch.nonzero(first_t, as_tuple=False).flatten()
 
-                    # Baue neuen Key: (idx0, rest...)
+                    # Build new key: (idx0, rest...)
                     new_key = (idx0,) + key[1:]
 
-                    # Rekursiver Aufruf mit Integer-Advanced-Indexing.
-                    # In diesem Aufruf ist first kein Bool mehr, d.h. wir landen nicht erneut hier.
+                    # recursuve call with integer advanced indexing.
                     self[new_key] = value
                     return
 
@@ -2938,80 +2750,6 @@
             backwards_transpose_axes,
         ) = self.__process_key(key, return_local_indices=True, op="set")
 
-        # match dimensions
-        value, value_is_scalar = __broadcast_value(self, key, value, output_shape=output_shape)
-
-        # early out for non-distributed case
-        if not self.is_distributed() and not value.is_distributed():
-            # no communication needed, just apply the local set
-            __set(self, key, value)
-
-            # For 0-D arrays there is nothing to transpose; avoid permute() with no dims
-            if self.ndim > 0:
-                self = self.transpose(backwards_transpose_axes)
-
-            return
-
-=======
-
-        if isinstance(key, tuple) and len(key) >= 1 and self.ndim >= 1:
-            first = key[0]
-            if isinstance(first, (DNDarray, torch.Tensor, np.ndarray)):
-                first_dtype = getattr(first, "dtype", None)
-                first_ndim = getattr(first, "ndim", 0)
-                first_shape = tuple(getattr(first, "shape", ()))
-
-                if (
-                    first_ndim == 1
-                    and first_shape == (self.shape[0],)
-                    and first_dtype
-                    in (ht_bool, ht_uint8, torch.bool, torch.uint8, np.bool_, np.uint8)
-                ):
-                    # 1D boolean row mask -> explicit integer indices
-                    if isinstance(first, DNDarray):
-                        nz = first.nonzero()
-                        if isinstance(nz, tuple):
-                            nz = nz[0]
-                        idx0 = nz  # DNDarray of int indices (global)
-                    else:
-                        first_t = torch.as_tensor(first, device=self.device.torch_device)
-                        idx0 = torch.nonzero(first_t, as_tuple=False).flatten()
-
-                    # Build new key: (idx0, rest...)
-                    new_key = (idx0,) + key[1:]
-
-                    # recursuve call with integer advanced indexing.
-                    self[new_key] = value
-                    return
-
-        # handle negative indices in multi-element keys
-        if isinstance(key, tuple):
-            key_list = list(key)
-            for ax, k_ax in enumerate(key_list):
-                if isinstance(k_ax, (int, np.integer)) and not isinstance(k_ax, (bool, np.bool_)):
-                    if k_ax < 0:
-                        dim = self.gshape[ax]
-                        if -dim <= k_ax < 0:
-                            key_list[ax] = dim + k_ax
-                        else:
-                            raise IndexError(
-                                f"index {k_ax} is out of bounds for axis {ax} with size {dim}"
-                            )
-            key = tuple(key_list)
-
-        # multi-element key, incl. slicing and striding, ordered and non-ordered advanced indexing
-        (
-            self,
-            key,
-            output_shape,
-            output_split,
-            split_key_is_ordered,
-            key_is_mask_like,
-            _,
-            root,
-            backwards_transpose_axes,
-        ) = self.__process_key(key, return_local_indices=True, op="set")
-
         if self.is_distributed():
             local_code = (
                 2 if split_key_is_ordered == 1 else (1 if split_key_is_ordered == -1 else 0)
@@ -3037,7 +2775,6 @@
 
             return
 
->>>>>>> 9aa581ee
         # distributed case
         if split_key_is_ordered == 1:
             # key all local
@@ -3301,7 +3038,6 @@
                     if value_is_scalar:
                         # no need to index value
                         self.larray[key] = value.larray.type(self.dtype.torch_type())
-<<<<<<< HEAD
                     else:
                         # set local elements of `self` to corresponding elements of `value`
                         self.larray[key] = value.larray[local_indices].type(self.dtype.torch_type())
@@ -3354,60 +3090,6 @@
                         scalar_torch = scalar_torch.type(self.dtype.torch_type())
                         self.larray[key_local] = scalar_torch
                     else:
-=======
-                    else:
-                        # set local elements of `self` to corresponding elements of `value`
-                        self.larray[key] = value.larray[local_indices].type(self.dtype.torch_type())
-                    self = self.transpose(backwards_transpose_axes)
-                    return
-
-                if key_is_mask_like:
-                    # Echte boolsche Maske entlang der Split-Achse, lokal auswerten.
-                    split_part = key[self.split]
-
-                    if isinstance(split_part, DNDarray):
-                        local_mask = split_part.larray
-                    elif isinstance(split_part, torch.Tensor):
-                        if split_part.dtype not in (torch.bool, torch.uint8):
-                            raise TypeError(
-                                f"mask-like key along the split axis must be boolean, got {split_part.dtype}"
-                            )
-                        start = displs[rank]
-                        stop = start + counts[rank]
-                        local_mask = split_part[start:stop]
-                    else:
-                        raise TypeError("Unsupported mask-like key type along split axis")
-
-                    local_indices = torch.nonzero(local_mask, as_tuple=False).flatten()
-
-                    if local_indices.numel() == 0:
-                        self = self.transpose(backwards_transpose_axes)
-                        return
-
-                    # Lokalen Key bauen: Split-Achse bekommt lokale Integer-Indizes,
-                    # DNDarray-Komponenten werden zu lokalen Torch-Tensoren.
-                    new_key = []
-                    for i, k_i in enumerate(key):
-                        if i == self.split:
-                            new_key.append(local_indices)
-                        else:
-                            if isinstance(k_i, DNDarray):
-                                new_key.append(k_i.larray)
-                            else:
-                                new_key.append(k_i)
-
-                    key_local = tuple(new_key)
-
-                    # Wert vorbereiten
-                    if value_is_scalar:
-                        if hasattr(value, "larray"):
-                            scalar_torch = value.larray
-                        else:
-                            scalar_torch = torch.as_tensor(value, device=self.device.torch_device)
-                        scalar_torch = scalar_torch.type(self.dtype.torch_type())
-                        self.larray[key_local] = scalar_torch
-                    else:
->>>>>>> 9aa581ee
                         if hasattr(value, "larray"):
                             value_torch = value.larray
                         else:
@@ -3418,7 +3100,6 @@
 
                     self = self.transpose(backwards_transpose_axes)
                     return
-<<<<<<< HEAD
 
                 # Use original split of ``value`` (applying __process_key splits it like the input array)
                 # and take care of transposes
@@ -3452,41 +3133,6 @@
 
                 feature_dims = self.larray.ndim - (self.split + 1)
 
-=======
-
-                # Use original split of ``value`` (applying __process_key splits it like the input array)
-                # and take care of transposes
-                original_split_axis = backwards_transpose_axes[self.split]
-                raw_split_part = original_key[original_split_axis]
-
-                if isinstance(raw_split_part, DNDarray):
-                    split_key = raw_split_part.larray
-                elif isinstance(raw_split_part, torch.Tensor):
-                    split_key = raw_split_part
-                else:
-                    # Fallback to previous behaviour: use processed key on the (possibly transposed) split axis
-                    split_key = key[self.split]
-
-                # Convert to torch.Tensor if a DNDarray was passed
-                if isinstance(split_key, DNDarray):
-                    split_key = split_key.larray
-
-                if split_key.dtype == torch.bool:
-                    # assume mask along the split axis: convert to global indices
-                    split_key = torch.nonzero(split_key, as_tuple=False).flatten()
-
-                local_offset = displs[rank]
-                local_size = counts[rank]
-
-                # Ensure value is a local torch.Tensor (avoid DNDarray-style indexing here)
-                if hasattr(value, "larray"):
-                    value_torch = value.larray
-                else:
-                    value_torch = torch.as_tensor(value, device=self.device.torch_device)
-
-                feature_dims = self.larray.ndim - (self.split + 1)
-
->>>>>>> 9aa581ee
                 if value_is_scalar:
                     value_key_start_dim = 0
                 else:
