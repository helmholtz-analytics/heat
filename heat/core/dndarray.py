--- conflicted
+++ resolved
@@ -809,10 +809,6 @@
             loc_inds = torch.where((inds >= chunk_start) & (inds < chunk_end))
             # if there are no local indices on a process, then `arr` is empty
             # if local indices exist:
-<<<<<<< HEAD
-=======
-            # print("DEBUGGING: loc_inds = ", loc_inds, len(loc_inds))
->>>>>>> 5823db61
             if len(loc_inds[0]) != 0:
                 # select same local indices for other (non-split) dimensions if necessary
                 for i, k in enumerate(lkey):
@@ -822,11 +818,7 @@
                 # correct local indices for offset
                 inds = inds[loc_inds] - chunk_start
                 lkey[self.split] = inds
-<<<<<<< HEAD
                 lout[new_split] = len(inds)
-=======
-                # print("DEBUGGING: inds = ", inds)
->>>>>>> 5823db61
                 arr = self.__array[tuple(lkey)].reshape(tuple(lout))
             elif len(loc_inds[0]) == 0:
                 if new_split is not None:
