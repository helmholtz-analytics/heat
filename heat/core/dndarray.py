--- conflicted
+++ resolved
@@ -2291,12 +2291,6 @@
             if isinstance(key, int) and self.split == 0:
                 if key in range(chunk_start, chunk_end):
                     self.__setter(key - chunk_start, value)
-<<<<<<< HEAD
-=======
-            elif isinstance(key, int) and self.split > 0:
-                self[key, :] = value
-
->>>>>>> 9c5e36ed
             elif isinstance(key, int) and self.split > 0:
                 self[key, :] = value
 
