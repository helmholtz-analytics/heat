--- conflicted
+++ resolved
@@ -1,10 +1,4 @@
-<<<<<<< HEAD
-"""
-Module for the definition of the :class:`DNDarray`, the core datatype of HeAT
-"""
-=======
 """Provides HeAT's core data structure, the DNDarray, a distributed n-dimensional array"""
->>>>>>> 3060832d
 from __future__ import annotations
 
 import math
@@ -15,12 +9,14 @@
 from inspect import stack
 from mpi4py import MPI
 from pathlib import Path
-from typing import List, Union, Tuple
+from typing import List, Union, Tuple, TypeVar
 
 warnings.simplefilter("always", ResourceWarning)
 
 # NOTE: heat module imports need to be placed at the very end of the file to avoid cyclic dependencies
 __all__ = ["DNDarray"]
+
+Communication = TypeVar("Communication")
 
 
 class LocalIndex:
@@ -89,15 +85,9 @@
         assert str(array.device) == device.torch_device
 
     @property
-<<<<<<< HEAD
     def balanced(self) -> bool:
         """
-        Returns boolean value whether or not the data are evenly distributed across processes.
-=======
-    def balanced(self):
-        """
         Boolean value indicating if the DNDarray is balanced between the MPI processes
->>>>>>> 3060832d
         """
         return self.__balanced
 
@@ -123,15 +113,9 @@
         return self.__dtype
 
     @property
-<<<<<<< HEAD
     def gshape(self) -> Tuple:
         """
         Returns the global shape of the ``DNDarray`` across all processes
-=======
-    def gshape(self):
-        """
-        Tuple containing the global shape of the DNDarray. This should be the same on every process
->>>>>>> 3060832d
         """
         return self.__gshape
 
