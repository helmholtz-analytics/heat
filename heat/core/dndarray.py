"""Provides HeAT's core data structure, the DNDarray, a distributed n-dimensional array"""

from __future__ import annotations

import math
import numpy as np
import torch
import warnings

from inspect import stack
from mpi4py import MPI
from pathlib import Path
from typing import List, Union, Tuple, TypeVar, Optional, Iterable

warnings.simplefilter("always", ResourceWarning)

# NOTE: heat module imports need to be placed at the very end of the file to avoid cyclic dependencies
__all__ = ["DNDarray"]

Communication = TypeVar("Communication")


class LocalIndex:
    """
    Indexing class for local operations (primarily for :func:`lloc` function)
    For docs on ``__getitem__`` and ``__setitem__`` see :func:`lloc`
    """

    def __init__(self, obj):
        self.obj = obj

    def __getitem__(self, key):
        return self.obj[key]

    def __setitem__(self, key, value):
        self.obj[key] = value


class DNDarray:
    """
    Distributed N-Dimensional array. The core element of HeAT. It is composed of
    PyTorch tensors local to each process.

    Parameters
    ----------
    array : torch.Tensor
        Local array elements
    gshape : Tuple[int,...]
        The global shape of the array
    dtype : datatype
        The datatype of the array
    split : int or None
        The axis on which the array is divided between processes
    device : Device
        The device on which the local arrays are using (cpu or gpu)
    comm : Communication
        The communications object for sending and receiving data
    balanced: bool or None
        Describes whether the data are evenly distributed across processes.
        If this information is not available (``self.balanced is None``), it
        can be gathered via the :func:`is_balanced()` method (requires communication).
    """

    def __init__(
        self,
        array: torch.Tensor,
        gshape: Tuple[int, ...],
        dtype: datatype,
        split: Union[int, None],
        device: Device,
        comm: Communication,
        balanced: bool,
    ):
        self.__array = array
        self.__gshape = gshape
        self.__dtype = dtype
        self.__split = split
        self.__device = device
        self.__comm = comm
        self.__balanced = balanced
        self.__ishalo = False
        self.__halo_next = None
        self.__halo_prev = None
        self.__partitions_dict__ = None
        self.__lshape_map = None

        # check for inconsistencies between torch and heat devices
        assert str(array.device) == device.torch_device

    @property
    def balanced(self) -> bool:
        """
        Boolean value indicating if the DNDarray is balanced between the MPI processes
        """
        return self.__balanced

    @property
    def comm(self) -> Communication:
        """
        The :class:`~heat.core.communication.Communication` of the ``DNDarray``
        """
        return self.__comm

    @property
    def device(self) -> Device:
        """
        The :class:`~heat.core.devices.Device` of the ``DNDarray``
        """
        return self.__device

    @property
    def dtype(self) -> datatype:
        """
        The :class:`~heat.core.types.datatype` of the ``DNDarray``
        """
        return self.__dtype

    @property
    def gshape(self) -> Tuple:
        """
        Returns the global shape of the ``DNDarray`` across all processes
        """
        return self.__gshape

    @property
    def halo_next(self) -> torch.Tensor:
        """
        Returns the halo of the next process
        """
        return self.__halo_next

    @property
    def halo_prev(self) -> torch.Tensor:
        """
        Returns the halo of the previous process
        """
        return self.__halo_prev

    @property
    def larray(self) -> torch.Tensor:
        """
        Returns the underlying process-local ``torch.Tensor`` of the ``DNDarray``
        """
        return self.__array

    @larray.setter
    def larray(self, array: torch.Tensor):
        """
        Setter for ``self.larray``, the underlying local ``torch.Tensor`` of the ``DNDarray``.

        Parameters
        ----------
        array : torch.Tensor
            The new underlying local ``torch.tensor`` of the ``DNDarray``

        Warning
        -----------
        Please use this function with care, as it might corrupt/invalidate the metadata in the ``DNDarray`` instance.
        """
        # sanitize tensor input
        sanitation.sanitize_in_tensor(array)
        # verify consistency of tensor shape with global DNDarray
        sanitation.sanitize_lshape(self, array)
        # set balanced status
        split = self.split
        if split is not None and array.shape[split] != self.lshape[split]:
            self.__balanced = None
        self.__array = array

    @property
    def nbytes(self) -> int:
        """
        Returns the number of bytes consumed by the global tensor. Equivalent to property gnbytes.

        Note
        ------------
            Does not include memory consumed by non-element attributes of the ``DNDarray`` object.
        """
        return self.__array.element_size() * self.size

    @property
    def ndim(self) -> int:
        """
        Number of dimensions of the ``DNDarray``
        """
        return len(self.__gshape)

    @property
    def __partitioned__(self) -> dict:
        """
        This will return a dictionary containing information useful for working with the partitioned
        data. These items include the shape of the data on each process, the starting index of the data
        that a process has, the datatype of the data, the local devices, as well as the global
        partitioning scheme.

        An example of the output and shape is shown in :func:`ht.core.DNDarray.create_partition_interface <ht.core.DNDarray.create_partition_interface>`.

        Returns
        -------
        dictionary with the partition interface
        """
        if self.__partitions_dict__ is None:
            self.__partitions_dict__ = self.create_partition_interface()
        return self.__partitions_dict__

    @property
    def size(self) -> int:
        """
        Number of total elements of the ``DNDarray``
        """
        if self.larray.is_mps:
            # MPS does not support double precision
            size = torch.prod(
                torch.tensor(self.gshape, dtype=torch.float32, device=self.device.torch_device)
            )
        else:
            size = torch.prod(
                torch.tensor(self.gshape, dtype=torch.float64, device=self.device.torch_device)
            )
        return size.long().item()

    @property
    def gnbytes(self) -> int:
        """
        Returns the number of bytes consumed by the global ``DNDarray``

        Note
        -----------
            Does not include memory consumed by non-element attributes of the ``DNDarray`` object.
        """
        return self.nbytes

    @property
    def gnumel(self) -> int:
        """
        Returns the number of total elements of the ``DNDarray``
        """
        return self.size

    @property
    def imag(self) -> DNDarray:
        """
        Return the imaginary part of the ``DNDarray``.
        """
        return complex_math.imag(self)

    @property
    def lnbytes(self) -> int:
        """
        Returns the number of bytes consumed by the local ``torch.Tensor``

        Note
        -------------------
            Does not include memory consumed by non-element attributes of the ``DNDarray`` object.
        """
        return self.__array.element_size() * self.__array.nelement()

    @property
    def lnumel(self) -> int:
        """
        Number of elements of the ``DNDarray`` on each process
        """
        return np.prod(self.__array.shape)

    @property
    def lloc(self) -> Union[DNDarray, None]:
        """
        Local item setter and getter. i.e. this function operates on a local
        level and only on the PyTorch tensors composing the :class:`DNDarray`.
        This function uses the LocalIndex class. As getter, it returns a ``DNDarray``
        with the indices selected at a *local* level

        Parameters
        ----------
        key : int or slice or Tuple[int,...]
            Indices of the desired data.
        value : scalar, optional
            All types compatible with pytorch tensors, if none given then this is a getter function

        Examples
        --------
        >>> a = ht.zeros((4, 5), split=0)
        DNDarray([[0., 0., 0., 0., 0.],
                  [0., 0., 0., 0., 0.],
                  [0., 0., 0., 0., 0.],
                  [0., 0., 0., 0., 0.]], dtype=ht.float32, device=cpu:0, split=0)
        >>> a.lloc[1, 0:4]
        (1/2) tensor([0., 0., 0., 0.])
        (2/2) tensor([0., 0., 0., 0.])
        >>> a.lloc[1, 0:4] = torch.arange(1, 5)
        >>> a
        DNDarray([[0., 0., 0., 0., 0.],
                  [1., 2., 3., 4., 0.],
                  [0., 0., 0., 0., 0.],
                  [1., 2., 3., 4., 0.]], dtype=ht.float32, device=cpu:0, split=0)
        """
        return LocalIndex(self.__array)

    @property
    def lshape(self) -> Tuple[int]:
        """
        Returns the shape of the ``DNDarray`` on each node
        """
        return tuple(self.__array.shape)

    @property
    def lshape_map(self) -> torch.Tensor:
        """
        Returns the lshape map. If it hasn't been previously created then it will be created here.
        """
        return self.create_lshape_map()

    @property
    def real(self) -> DNDarray:
        """
        Return the real part of the ``DNDarray``.
        """
        return complex_math.real(self)

    @property
    def shape(self) -> Tuple[int]:
        """
        Returns the shape of the ``DNDarray`` as a whole
        """
        return self.__gshape

    @property
    def split(self) -> int:
        """
        Returns the axis on which the ``DNDarray`` is split
        """
        return self.__split

    @property
    def stride(self) -> Tuple[int]:
        """
        Returns the steps in each dimension when traversing a ``DNDarray``. torch-like usage: ``self.stride()``
        """
        return self.__array.stride

    @property
    def strides(self) -> Tuple[int]:
        """
        Returns bytes to step in each dimension when traversing a ``DNDarray``. numpy-like usage: ``self.strides()``
        """
        steps = list(self.larray.stride())
        try:
            itemsize = self.larray.untyped_storage().element_size()
        except AttributeError:
            itemsize = self.larray.storage().element_size()
        strides = tuple(step * itemsize for step in steps)
        return strides

    @property
    def T(self):
        """
        Reverse the dimensions of a DNDarray.
        """
        # specialty docs for this version of transpose. The transpose function is in heat/core/linalg/basics
        return linalg.transpose(self, axes=None)

    @property
    def array_with_halos(self) -> torch.Tensor:
        """
        Fetch halos of size ``halo_size`` from neighboring ranks and save them in ``self.halo_next``/``self.halo_prev``
        in case they are not already stored. If ``halo_size`` differs from the size of already stored halos,
        the are overwritten.
        """
        return self.__cat_halo()

    def __prephalo(self, start, end) -> torch.Tensor:
        """
        Extracts the halo indexed by start, end from ``self.array`` in the direction of ``self.split``

        Parameters
        ----------
        start : int
            Start index of the halo extracted from ``self.array``
        end : int
            End index of the halo extracted from ``self.array``
        """
        ix = [slice(None, None, None)] * len(self.shape)
        try:
            ix[self.split] = slice(start, end)
        except IndexError:
            print("Indices out of bound")

        return self.__array[ix].clone().contiguous()

    def get_halo(self, halo_size: int, prev: bool = True, next: bool = True) -> torch.Tensor:
        """
        Fetch halos of size ``halo_size`` from neighboring ranks and save them in ``self.halo_next/self.halo_prev``.

        Parameters
        ----------
        halo_size : int
            Size of the halo.
        prev : bool, optional
            If True, fetch the halo from the previous rank. Default: True.
        next : bool, optional
            If True, fetch the halo from the next rank. Default: True.
        """
        if not isinstance(halo_size, int):
            raise TypeError(
                f"halo_size needs to be of Python type integer, {type(halo_size)} given"
            )
        if halo_size < 0:
            raise ValueError(
                f"halo_size needs to be a positive Python integer, {type(halo_size)} given"
            )

        if self.is_distributed() and halo_size > 0:
            # gather lshapes
            lshape_map = self.lshape_map
            rank = self.comm.rank

            populated_ranks = torch.nonzero(lshape_map[:, self.split]).squeeze().tolist()
            if rank in populated_ranks:
                first_rank = populated_ranks[0]
                last_rank = populated_ranks[-1]
                if rank != last_rank:
                    next_rank = populated_ranks[populated_ranks.index(rank) + 1]
                if rank != first_rank:
                    prev_rank = populated_ranks[populated_ranks.index(rank) - 1]
            else:
                # if process has no data we ignore it
                return

            if (halo_size > self.lshape_map[:, self.split][populated_ranks]).any():
                # halo_size is larger than the local size on at least one process
                raise ValueError(
                    f"halo_size {halo_size} needs to be smaller than chunk-size {self.lshape[self.split]} )"
                )

            a_prev = self.__prephalo(0, halo_size)
            a_next = self.__prephalo(-halo_size, None)
            res_prev = None
            res_next = None

            req_list = []

            # exchange data with next populated process
            if prev:
                if rank != last_rank:
                    self.comm.Isend(a_next, next_rank)
                if rank != first_rank:
                    res_prev = torch.zeros(
                        a_prev.size(), dtype=a_prev.dtype, device=self.device.torch_device
                    )
                    req_list.append(self.comm.Irecv(res_prev, source=prev_rank))

            if next:
                if rank != first_rank:
                    req_list.append(self.comm.Isend(a_prev, prev_rank))
                if rank != last_rank:
                    res_next = torch.zeros(
                        a_next.size(), dtype=a_next.dtype, device=self.device.torch_device
                    )
                    req_list.append(self.comm.Irecv(res_next, source=next_rank))

            for req in req_list:
                req.Wait()

            self.__halo_next = res_next
            self.__halo_prev = res_prev
            self.__ishalo = True

    def __cat_halo(self) -> torch.Tensor:
        """
        Return local array concatenated to halos if they are available.
        """
        if not self.is_distributed():
            return self.__array
        return torch.cat(
            [_ for _ in (self.__halo_prev, self.__array, self.__halo_next) if _ is not None],
            dim=self.split,
        )

    def __array__(self) -> np.ndarray:
        """
        Returns a view of the process-local slice of the :class:`DNDarray` as a numpy ndarray, if the ``DNDarray`` resides on CPU. Otherwise, it returns a copy, on CPU, of the process-local slice of ``DNDarray`` as numpy ndarray.
        """
        return self.larray.cpu().__array__()

    def astype(self, dtype, copy=True) -> DNDarray:
        """
        Returns a casted version of this array.
        Casted array is a new array of the same shape but with given type of this array. If copy is ``True``, the
        same array is returned instead.

        Parameters
        ----------
        dtype : datatype
            Heat type to which the array is cast
        copy : bool, optional
            By default the operation returns a copy of this array. If copy is set to ``False`` the cast is performed
            in-place and this array is returned

        """
        dtype = canonical_heat_type(dtype)
        if self.__array.is_mps:
            if dtype == types.float64:
                # print warning
                warnings.warn(
                    "MPS does not support float64. Casting to float32 instead.",
                    ResourceWarning,
                )
                dtype = types.float32
            elif dtype == types.complex128:
                # print warning
                warnings.warn(
                    "MPS does not support complex128. Casting to complex64 instead.",
                    ResourceWarning,
                )
                dtype = types.complex64
        casted_array = self.__array.type(dtype.torch_type())
        if copy:
            return DNDarray(
                casted_array, self.shape, dtype, self.split, self.device, self.comm, self.balanced
            )

        self.__array = casted_array
        self.__dtype = dtype

        return self

    def balance_(self) -> DNDarray:
        """
        Function for balancing a :class:`DNDarray` between all nodes. To determine if this is needed use the :func:`is_balanced()` function.
        If the ``DNDarray`` is already balanced this function will do nothing. This function modifies the ``DNDarray``
        itself and will not return anything.

        Examples
        --------
        >>> a = ht.zeros((10, 2), split=0)
        >>> a[:, 0] = ht.arange(10)
        >>> b = a[3:]
        [0/2] tensor([[3., 0.],
        [1/2] tensor([[4., 0.],
                      [5., 0.],
                      [6., 0.]])
        [2/2] tensor([[7., 0.],
                      [8., 0.],
                      [9., 0.]])
        >>> b.balance_()
        >>> print(b.gshape, b.lshape)
        [0/2] (7, 2) (1, 2)
        [1/2] (7, 2) (3, 2)
        [2/2] (7, 2) (3, 2)
        >>> b
        [0/2] tensor([[3., 0.],
                     [4., 0.],
                     [5., 0.]])
        [1/2] tensor([[6., 0.],
                      [7., 0.]])
        [2/2] tensor([[8., 0.],
                      [9., 0.]])
        >>> print(b.gshape, b.lshape)
        [0/2] (7, 2) (3, 2)
        [1/2] (7, 2) (2, 2)
        [2/2] (7, 2) (2, 2)
        """
        if self.is_balanced(force_check=True):
            return
        self.redistribute_()

    def __bool__(self) -> bool:
        """
        Boolean scalar casting.
        """
        return self.__cast(bool)

    def __cast(self, cast_function) -> Union[float, int]:
        """
        Implements a generic cast function for ``DNDarray`` objects.

        Parameters
        ----------
        cast_function : function
            The actual cast function, e.g. ``float`` or ``int``

        Raises
        ------
        TypeError
            If the ``DNDarray`` object cannot be converted into a scalar.

        """
        if np.prod(self.shape) == 1:
            if self.split is None:
                return cast_function(self.__array)

            is_empty = np.prod(self.__array.shape) == 0
            root = self.comm.allreduce(0 if is_empty else self.comm.rank, op=MPI.SUM)

            return self.comm.bcast(None if is_empty else cast_function(self.__array), root=root)

        raise TypeError("only size-1 arrays can be converted to Python scalars")

    def collect_(self, target_rank: Optional[int] = 0) -> None:
        """
        A method collecting a distributed DNDarray to one MPI rank, chosen by the `target_rank` variable.
        It is a specific case of the ``redistribute_`` method.

        Parameters
        ----------
        target_rank : int, optional
            The rank to which the DNDarray will be collected. Default: 0.

        Raises
        ------
        TypeError
            If the target rank is not an integer.
        ValueError
            If the target rank is out of bounds.

        Examples
        --------
        >>> st = ht.ones((50, 81, 67), split=2)
        >>> print(st.lshape)
        [0/2] (50, 81, 23)
        [1/2] (50, 81, 22)
        [2/2] (50, 81, 22)
        >>> st.collect_()
        >>> print(st.lshape)
        [0/2] (50, 81, 67)
        [1/2] (50, 81, 0)
        [2/2] (50, 81, 0)
        >>> st.collect_(1)
        >>> print(st.lshape)
        [0/2] (50, 81, 0)
        [1/2] (50, 81, 67)
        [2/2] (50, 81, 0)
        """
        if not isinstance(target_rank, int):
            raise TypeError(f"target rank must be of type int , but was {type(target_rank)}")
        if target_rank >= self.comm.size:
            raise ValueError("target rank is out of bounds")
        if not self.is_distributed():
            return

        target_map = self.lshape_map.clone()
        target_map[:, self.split] = 0
        target_map[target_rank, self.split] = self.gshape[self.split]
        self.redistribute_(target_map=target_map)

    def __complex__(self) -> DNDarray:
        """
        Complex scalar casting.
        """
        return self.__cast(complex)

    def counts_displs(self) -> Tuple[Tuple[int], Tuple[int]]:
        """
        Returns actual counts (number of items per process) and displacements (offsets) of the DNDarray.
        Does not assume load balance.
        """
        if self.split is not None:
            counts = self.lshape_map[:, self.split]
            displs = [0] + torch.cumsum(counts, dim=0)[:-1].tolist()
            return tuple(counts.tolist()), tuple(displs)

        raise ValueError("Non-distributed DNDarray. Cannot calculate counts and displacements.")

    def cpu(self) -> DNDarray:
        """
        Returns a copy of this object in main memory. If this object is already in main memory, then no copy is
        performed and the original object is returned.
        """
        self.__array = self.__array.cpu()
        self.__device = devices.cpu
        return self

    def create_lshape_map(self, force_check: bool = False) -> torch.Tensor:
        """
        Generate a 'map' of the lshapes of the data on all processes.
        Units are ``(process rank, lshape)``

        Parameters
        ----------
        force_check : bool, optional
            if False (default) and the lshape map has already been created, use the previous
            result. Otherwise, create the lshape_map
        """
        if not force_check and self.__lshape_map is not None:
            return self.__lshape_map.clone()

        lshape_map = torch.zeros(
            (self.comm.size, self.ndim), dtype=torch.int64, device=self.device.torch_device
        )
        if not self.is_distributed:
            lshape_map[:] = torch.tensor(self.gshape, device=self.device.torch_device)
            return lshape_map
        if self.is_balanced(force_check=True):
            for i in range(self.comm.size):
                _, lshape, _ = self.comm.chunk(self.gshape, self.split, rank=i)
                lshape_map[i, :] = torch.tensor(lshape, device=self.device.torch_device)
        else:
            lshape_map[self.comm.rank, :] = torch.tensor(
                self.lshape, device=self.device.torch_device
            )
            self.comm.Allreduce(MPI.IN_PLACE, lshape_map, MPI.SUM)

        self.__lshape_map = lshape_map
        return lshape_map.clone()

    def create_partition_interface(self):
        """
        Create a partition interface in line with the DPPY proposal. This is subject to change.
        The intention of this to facilitate the usage of a general format for the referencing of
        distributed datasets.

        An example of the output and shape is shown below.

        __partitioned__ = {
            'shape': (27, 3, 2),
            'partition_tiling': (4, 1, 1),
            'partitions': {
                (0, 0, 0): {
                    'start': (0, 0, 0),
                    'shape': (7, 3, 2),
                    'data': tensor([...], dtype=torch.int32),
                    'location': [0],
                    'dtype': torch.int32,
                    'device': 'cpu'
                },
                (1, 0, 0): {
                    'start': (7, 0, 0),
                    'shape': (7, 3, 2),
                    'data': None,
                    'location': [1],
                    'dtype': torch.int32,
                    'device': 'cpu'
                },
                (2, 0, 0): {
                    'start': (14,  0,  0),
                    'shape': (7, 3, 2),
                    'data': None,
                    'location': [2],
                    'dtype': torch.int32,
                    'device': 'cpu'
                },
                (3, 0, 0): {
                    'start': (21,  0,  0),
                    'shape': (6, 3, 2),
                    'data': None,
                    'location': [3],
                    'dtype': torch.int32,
                    'device': 'cpu'
                }
            },
            'locals': [(rank, 0, 0)],
            'get': lambda x: x,
        }

        Returns
        -------
        dictionary containing the partition interface as shown above.
        """
        lshape_map = self.create_lshape_map()
        start_idx_map = torch.zeros_like(lshape_map)

        part_tiling = [1] * self.ndim
        lcls = [0] * self.ndim

        z = torch.tensor([0], device=self.device.torch_device, dtype=self.dtype.torch_type())
        if self.split is not None:
            starts = torch.cat((z, torch.cumsum(lshape_map[:, self.split], dim=0)[:-1]), dim=0)
            lcls[self.split] = self.comm.rank
            part_tiling[self.split] = self.comm.size
        else:
            starts = torch.zeros(self.ndim, dtype=torch.int, device=self.device.torch_device)

        start_idx_map[:, self.split] = starts

        partitions = {}
        base_key = [0] * self.ndim
        for r in range(self.comm.size):
            if self.split is not None:
                base_key[self.split] = r
                dat = None if r != self.comm.rank else self.larray
            else:
                dat = self.larray
            partitions[tuple(base_key)] = {
                "start": tuple(start_idx_map[r].tolist()),
                "shape": tuple(lshape_map[r].tolist()),
                "data": dat,
                "location": [r],
                "dtype": self.dtype.torch_type(),
                "device": self.device.torch_device,
            }

        partition_dict = {
            "shape": self.gshape,
            "partition_tiling": tuple(part_tiling),
            "partitions": partitions,
            "locals": [tuple(lcls)],
            "get": lambda x: x,
        }

        self.__partitions_dict__ = partition_dict

        return partition_dict

    def __float__(self) -> DNDarray:
        """
        Float scalar casting.

        See Also
        ---------
        :func:`~heat.core.manipulations.flatten`
        """
        return self.__cast(float)

    def fill_diagonal(self, value: float) -> DNDarray:
        """
        Fill the main diagonal of a 2D :class:`DNDarray`.
        This function modifies the input tensor in-place, and returns the input array.

        Parameters
        ----------
        value : float
            The value to be placed in the ``DNDarrays`` main diagonal
        """
        # Todo: make this 3D/nD
        if len(self.shape) != 2:
            raise ValueError("Only 2D tensors supported at the moment")

        if self.split is not None and self.comm.is_distributed:
            counts, displ, _ = self.comm.counts_displs_shape(self.shape, self.split)
            k = min(self.shape[0], self.shape[1])
            for p in range(self.comm.size):
                if displ[p] > k:
                    break
                proc = p
            if self.comm.rank <= proc:
                indices = (
                    displ[self.comm.rank],
                    displ[self.comm.rank + 1] if (self.comm.rank + 1) != self.comm.size else k,
                )
                if self.split == 0:
                    self.larray[:, indices[0] : indices[1]] = self.larray[
                        :, indices[0] : indices[1]
                    ].fill_diagonal_(value)
                elif self.split == 1:
                    self.larray[indices[0] : indices[1], :] = self.larray[
                        indices[0] : indices[1], :
                    ].fill_diagonal_(value)

        else:
            self.larray = self.larray.fill_diagonal_(value)

        return self

    def __process_key(
        arr: DNDarray,
        key: Union[Tuple[int, ...], List[int, ...]],
        return_local_indices: Optional[bool] = False,
        op: Optional[str] = None,
    ) -> Tuple:
        """
        Private method to process the key used for indexing a ``DNDarray`` so that it can be applied to the process-local data, i.e. `key` must be "torch-proof".
        In a processed key:
        - any ellipses or newaxis have been replaced with the appropriate number of slice objects
        - ndarrays and DNDarrays have been converted to torch tensors
        - the dimensionality is the same as the ``DNDarray`` it indexes
        This function also manipulates `arr` if necessary, inserting and/or transposing dimensions as indicated by `key`. It calculates the output shape, split axis and balanced status of the indexed array.

        Parameters
        ----------
        arr : DNDarray
            The ``DNDarray`` to be indexed
        key : int, Tuple[int, ...], List[int, ...]
            The key used for indexing
        return_local_indices : bool, optional
            Whether to return the process-local indices of the key in the split dimension. This is only possible when the indexing key in the split dimension is ordered e.g. `split_key_is_ordered == 1`. Default: False
        op : str, optional
            The indexing operation that the key is being processed for. Get be "get" for `__getitem__` or "set" for `__setitem__`. Default: "get".

        Returns
        -------
        arr : DNDarray
            The ``DNDarray`` to be indexed. Its dimensions might have been modified if advanced, dimensional, broadcasted indexing is used.
        key : Union(Tuple[Any, ...], DNDarray, np.ndarray, torch.Tensor, slice, int, List[int, ...])
            The processed key ready for indexing ``arr``. Its dimensions match the (potentially modified) dimensions of ``arr``.
            Note: the key indices along the split axis are LOCAL indices, i.e. refer to the process-local data, if ordered indexing is used. Otherwise, they are GLOBAL indices, referring to the global memory-distributed DNDarray. Communication to extract the non-ordered elements of the input ``DNDarray`` is handled by the ``__getitem__`` function.
        output_shape : Tuple[int, ...]
            The shape of the output ``DNDarray``
        new_split : int
            The new split axis
        split_key_is_ordered : int
            Whether the split key is sorted or ordered. Can be 1: ascending, 0: not ordered, -1: descending order.
        out_is_balanced : bool
            Whether the output ``DNDarray`` is balanced
        root : int
            The root process for the ``MPI.Bcast`` call when single-element indexing along the split axis is used
        backwards_transpose_axes : Tuple[int, ...]
            The axes to transpose the input ``DNDarray`` back to its original shape if it has been transposed for advanced indexing
        """
        output_shape = list(arr.gshape)
        split_bookkeeping = [None] * arr.ndim
        new_split = arr.split
        arr_is_distributed = False
        if arr.split is not None:
            split_bookkeeping[arr.split] = "split"
            if arr.is_distributed():
                counts, displs = arr.counts_displs()
                arr_is_distributed = True

        advanced_indexing = False
        split_key_is_ordered = 1
        key_is_mask_like = False
        out_is_balanced = False
        root = None
        backwards_transpose_axes = tuple(range(arr.ndim))

        if isinstance(key, list):
            try:
                key = torch.tensor(key, device=arr.larray.device)
            except RuntimeError:
                raise IndexError("Invalid indices: expected a list of integers, got {}".format(key))
        if isinstance(key, (DNDarray, torch.Tensor, np.ndarray)):
            if key.dtype in (bool, uint8, torch.bool, torch.uint8, np.bool_, np.uint8):
                # boolean indexing: shape must be consistent with arr.shape
                key_ndim = key.ndim
                if not tuple(key.shape) == arr.shape[:key_ndim]:
                    raise IndexError(
                        "Boolean index of shape {} does not match indexed array of shape {}".format(
                            tuple(key.shape), arr.shape
                        )
                    )
                # extract non-zero elements
                try:
                    # key is torch tensor
                    key = key.nonzero(as_tuple=True)
                except TypeError:
                    # key is np.ndarray or DNDarray
                    key = key.nonzero()
                key_is_mask_like = True
            else:
                # advanced indexing on first dimension: first dim will expand to shape of key
                output_shape = tuple(list(key.shape) + output_shape[1:])
                # adjust split axis accordingly
                if arr_is_distributed:
                    if arr.split != 0:
                        # split axis is not affected
                        split_bookkeeping = [None] * key.ndim + split_bookkeeping[1:]
                        new_split = (
                            split_bookkeeping.index("split")
                            if "split" in split_bookkeeping
                            else None
                        )
                        out_is_balanced = arr.balanced
                    else:
                        # split axis is affected
                        if key.ndim > 1:
                            try:
                                key_numel = key.numel()
                            except AttributeError:
                                key_numel = key.size
                            if key_numel == arr.shape[0]:
                                new_split = tuple(key.shape).index(arr.shape[0])
                            else:
                                new_split = key.ndim - 1
                            try:
                                key_split = key[new_split].larray
                                sorted, _ = key_split.sort(stable=True)
                            except AttributeError:
                                key_split = key[new_split]
                                sorted = key_split.sort()
                        else:
                            new_split = 0
                            # assess if key is sorted along split axis
                            try:
                                # DNDarray key
                                sorted, _ = torch.sort(key.larray, stable=True)
                                split_key_is_ordered = torch.tensor(
                                    (key.larray == sorted).all(),
                                    dtype=torch.uint8,
                                    device=key.larray.device,
                                )
                                if key.split is not None:
                                    out_is_balanced = key.balanced
                                    split_key_is_ordered = (
                                        factories.array(
                                            [split_key_is_ordered],
                                            is_split=0,
                                            device=arr.device,
                                            copy=False,
                                        )
                                        .all()
                                        .astype(types.canonical_heat_types.uint8)
                                        .item()
                                    )
                                else:
                                    split_key_is_ordered = split_key_is_ordered.item()
                                key = key.larray
                            except AttributeError:
                                # torch or ndarray key
                                try:
                                    sorted, _ = torch.sort(key, stable=True)
                                except TypeError:
                                    # ndarray key
                                    sorted = torch.tensor(np.sort(key), device=arr.larray.device)
<<<<<<< HEAD
                                split_key_is_ordered = torch.tensor(
                                    key == sorted, dtype=torch.uint8
                                ).item()
=======
                                split_key_is_ordered = (key == sorted).all().item()
>>>>>>> 96577464
                                if not split_key_is_ordered:
                                    # prepare for distributed non-ordered indexing: distribute torch/numpy key
                                    key = factories.array(key, split=0, device=arr.device).larray
                                    out_is_balanced = True
                            if split_key_is_ordered:
                                # extract local key
                                cond1 = key >= displs[arr.comm.rank]
                                cond2 = key < displs[arr.comm.rank] + counts[arr.comm.rank]
                                key = key[cond1 & cond2]
                                if return_local_indices:
                                    key -= displs[arr.comm.rank]
                                out_is_balanced = False
                else:
                    try:
                        out_is_balanced = key.balanced
                        new_split = key.split
                        key = key.larray
                    except AttributeError:
                        # torch or numpy key, non-distributed indexed array
                        out_is_balanced = True
                        new_split = None
                return (
                    arr,
                    key,
                    output_shape,
                    new_split,
                    split_key_is_ordered,
                    key_is_mask_like,
                    out_is_balanced,
                    root,
                    backwards_transpose_axes,
                )

        key = list(key) if isinstance(key, Iterable) else [key]

        # check for ellipsis, newaxis. NB: (np.newaxis is None)==True
        add_dims = sum(k is None for k in key)
        ellipsis = sum(isinstance(k, type(...)) for k in key)
        if ellipsis > 1:
            raise ValueError("indexing key can only contain 1 Ellipsis (...)")
        if ellipsis:
            # key contains exactly 1 ellipsis
            # replace with explicit `slice(None)` for affected dimensions
            # output_shape, split_bookkeeping not affected
            expand_key = [slice(None)] * (arr.ndim + add_dims)
            ellipsis_index = key.index(...)
            ellipsis_dims = arr.ndim - (len(key) - ellipsis - add_dims)
            expand_key[:ellipsis_index] = key[:ellipsis_index]
            expand_key[ellipsis_index + ellipsis_dims :] = key[ellipsis_index + 1 :]
            key = expand_key
        while add_dims > 0:
            # expand array dims: output_shape, split_bookkeeping to reflect newaxis
            # replace newaxis with slice(None) in key
            for i, k in reversed(list(enumerate(key))):
                if k is None:
                    key[i] = slice(None)
                    arr = arr.expand_dims(i - add_dims + 1)
                    output_shape = (
                        output_shape[: i - add_dims + 1] + [1] + output_shape[i - add_dims + 1 :]
                    )
                    split_bookkeeping = (
                        split_bookkeeping[: i - add_dims + 1]
                        + [None]
                        + split_bookkeeping[i - add_dims + 1 :]
                    )
                    add_dims -= 1

        # recalculate new_split, transpose_axes after dimensions manipulation
        new_split = split_bookkeeping.index("split") if "split" in split_bookkeeping else None
        transpose_axes, backwards_transpose_axes = tuple(range(arr.ndim)), tuple(range(arr.ndim))
        # check for advanced indexing and slices
        advanced_indexing_dims = []
        advanced_indexing_shapes = []
        lose_dims = 0
        for i, k in enumerate(key):
            if np.isscalar(k) or getattr(k, "ndim", 1) == 0:
                # single-element indexing along axis i
                try:
                    output_shape[i], split_bookkeeping[i] = None, None
                except IndexError:
                    raise IndexError(
                        f"Too many indices for DNDarray: DNDarray is {arr.ndim}-dimensional, but {len(key)} dimensions were indexed"
                    )
                lose_dims += 1
                if i == arr.split:
                    key[i], root = arr.__process_scalar_key(
                        k, indexed_axis=i, return_local_indices=return_local_indices
                    )
                else:
                    key[i], _ = arr.__process_scalar_key(
                        k, indexed_axis=i, return_local_indices=False
                    )
            elif isinstance(k, Iterable) or isinstance(k, DNDarray):
                advanced_indexing = True
                advanced_indexing_dims.append(i)
                # work with DNDarrays to assess distribution
                # torch tensors will be extracted in the advanced indexing section below
                k = factories.array(k, device=arr.device, comm=arr.comm, copy=None)
                advanced_indexing_shapes.append(k.gshape)
                if arr_is_distributed and i == arr.split:
                    if (
                        not k.is_distributed()
                        and k.ndim == 1
                        and (k.larray == torch.sort(k.larray, stable=True)[0]).all()
                    ):
                        split_key_is_ordered = 1
                        out_is_balanced = None
                    else:
                        split_key_is_ordered = 0
                        # redistribute key along last axis to match split axis of indexed array
                        k = k.resplit(-1)
                        out_is_balanced = True
                key[i] = k

            elif isinstance(k, slice) and k != slice(None):
                start, stop, step = k.start, k.stop, k.step
                if start is None:
                    start = 0
                elif start < 0:
                    start += arr.gshape[i]
                if stop is None:
                    stop = arr.gshape[i]
                elif stop < 0:
                    stop += arr.gshape[i]
                if step is None:
                    step = 1
                if step < 0 and start > stop:
                    # PyTorch doesn't support negative step as of 1.13
                    # Lazy solution, potentially large memory footprint
                    # TODO: implement ht.fromiter (implemented in ASSET_ht)
                    key[i] = torch.tensor(list(range(start, stop, step)), device=arr.larray.device)
                    output_shape[i] = len(key[i])
                    split_key_is_ordered = -1
                    if arr_is_distributed and new_split == i:
                        if op == "set":
                            # setitem: flip key and keep process-local indices
                            key[i] = key[i].flip(0)
                            cond1 = key[i] >= displs[arr.comm.rank]
                            cond2 = key[i] < displs[arr.comm.rank] + counts[arr.comm.rank]
                            key[i] = key[i][cond1 & cond2]
                            if return_local_indices:
                                key[i] -= displs[arr.comm.rank]
                        else:
                            # getitem: distribute key and proceed with non-ordered indexing
                            key[i] = factories.array(
                                key[i], split=0, device=arr.device, copy=False
                            ).larray
                            out_is_balanced = True
                elif step > 0 and start < stop:
                    output_shape[i] = int(torch.tensor((stop - start) / step).ceil().item())
                    if arr_is_distributed and new_split == i:
                        split_key_is_ordered = 1
                        out_is_balanced = False
                        local_arr_end = displs[arr.comm.rank] + counts[arr.comm.rank]
                        if stop > displs[arr.comm.rank] and start < local_arr_end:
                            index_in_cycle = (displs[arr.comm.rank] - start) % step
                            if start >= displs[arr.comm.rank]:
                                # slice begins on current rank
                                local_start = start - displs[arr.comm.rank]
                            else:
                                local_start = 0 if index_in_cycle == 0 else step - index_in_cycle
                            if stop <= local_arr_end:
                                # slice ends on current rank
                                local_stop = stop - displs[arr.comm.rank]
                            else:
                                local_stop = local_arr_end
                            key[i] = slice(local_start, local_stop, step)
                        else:
                            key[i] = slice(0, 0)
                elif step == 0:
                    raise ValueError("Slice step cannot be zero")
                else:
                    key[i] = slice(0, 0)
                    output_shape[i] = 0

        if advanced_indexing:
            # adv indexing key elements are DNDarrays: extract torch tensors
            # options: 1. key is mask-like (covers boolean mask as well), 2. adv indexing along split axis, 3. everything else
            # 1. define key as mask-like if each element of key is a DNDarray, and all elements of key are of the same shape, and the advanced-indexing dimensions are consecutive
            key_is_mask_like = (
                all(isinstance(k, DNDarray) for k in key)
                and len(set(k.shape for k in key)) == 1
                and torch.tensor(advanced_indexing_dims).diff().eq(1).all()
            )
            # if split axis is affected by advanced indexing, keep track of non-split dimensions for later
            if arr.is_distributed() and arr.split in advanced_indexing_dims:
                non_split_dims = list(advanced_indexing_dims).copy()
                if arr.split is not None:
                    non_split_dims.remove(arr.split)
            # 1. key is mask-like
            if key_is_mask_like:
                key = list(key)
                key_splits = [k.split for k in key]
                if arr.split is not None:
                    if not key_splits.count(key_splits[arr.split]) == len(key_splits):
                        if (
                            key_splits[arr.split] is not None
                            and key_splits.count(None) == len(key_splits) - 1
                        ):
                            for i in non_split_dims:
                                key[i] = factories.array(
                                    key[i],
                                    split=key_splits[arr.split],
                                    device=arr.device,
                                    comm=arr.comm,
                                    copy=None,
                                )
                        else:
                            raise IndexError(
                                f"Indexing arrays must be distributed along the same dimension, got splits {key_splits}."
                            )
                    else:
                        # all key_splits must be the same, otherwise raise IndexError
                        if not key_splits.count(key_splits[0]) == len(key_splits):
                            raise IndexError(
                                f"Indexing arrays must be distributed along the same dimension, got splits {key_splits}."
                            )
                # all key elements are now DNDarrays of the same shape, same split axis
            # 2. advanced indexing along split axis
            if arr.is_distributed() and arr.split in advanced_indexing_dims:
                if split_key_is_ordered == 1:
                    # extract torch tensors, keep process-local indices only
                    k = key[arr.split].larray
                    cond1 = k >= displs[arr.comm.rank]
                    cond2 = k < displs[arr.comm.rank] + counts[arr.comm.rank]
                    k = k[cond1 & cond2]
                    if return_local_indices:
                        k -= displs[arr.comm.rank]
                    key[arr.split] = k
                    for i in non_split_dims:
                        if key_is_mask_like:
                            # select the same elements along non-split dimensions
                            key[i] = key[i].larray[cond1 & cond2]
                        else:
                            key[i] = key[i].larray
                elif split_key_is_ordered == 0:
                    # extract torch tensors, any other communication + mask-like case are handled in __getitem__ or __setitem__
                    for i in advanced_indexing_dims:
                        key[i] = key[i].larray
                # split_key_is_ordered == -1 not treated here as it is slicing, not advanced indexing
            else:
                # advanced indexing does not affect split axis, return torch tensors
                for i in advanced_indexing_dims:
                    key[i] = key[i].larray
            # all adv indexing keys are now torch tensors

            # shapes of adv indexing arrays must be broadcastable
            try:
                broadcasted_shape = torch.broadcast_shapes(*advanced_indexing_shapes)
            except RuntimeError:
                raise IndexError(
                    "Shape mismatch: indexing arrays could not be broadcast together with shapes: {}".format(
                        advanced_indexing_shapes
                    )
                )
            add_dims = len(broadcasted_shape) - len(advanced_indexing_dims)
            if (
                len(advanced_indexing_dims) == 1
                or list(range(advanced_indexing_dims[0], advanced_indexing_dims[-1] + 1))
                == advanced_indexing_dims
            ):
                # dimensions affected by advanced indexing are consecutive:
                output_shape[
                    advanced_indexing_dims[0] : advanced_indexing_dims[0]
                    + len(advanced_indexing_dims)
                ] = broadcasted_shape
                if key_is_mask_like:
                    # advanced indexing dimensions will be collapsed into one dimension
                    if (
                        "split" in split_bookkeeping
                        and split_bookkeeping.index("split") in advanced_indexing_dims
                    ):
                        split_bookkeeping[
                            advanced_indexing_dims[0] : advanced_indexing_dims[0]
                            + len(advanced_indexing_dims)
                        ] = ["split"]
                    else:
                        split_bookkeeping[
                            advanced_indexing_dims[0] : advanced_indexing_dims[0]
                            + len(advanced_indexing_dims)
                        ] = [None]
                else:
                    split_bookkeeping = (
                        split_bookkeeping[: advanced_indexing_dims[0]]
                        + [None] * add_dims
                        + split_bookkeeping[advanced_indexing_dims[0] :]
                    )
            else:
                # advanced-indexing dimensions are not consecutive:
                # transpose array to make the advanced-indexing dimensions consecutive as the first dimensions
                non_adv_ind_dims = list(
                    i for i in range(arr.ndim) if i not in advanced_indexing_dims
                )
                # keep track of transpose axes order, to be able to transpose back later
                transpose_axes = tuple(advanced_indexing_dims + non_adv_ind_dims)
                arr = arr.transpose(transpose_axes)
                backwards_transpose_axes = tuple(
                    torch.tensor(transpose_axes, device=arr.larray.device)
                    .argsort(stable=True)
                    .tolist()
                )
                # output shape and split bookkeeping
                output_shape = list(output_shape[i] for i in transpose_axes)
                output_shape[: len(advanced_indexing_dims)] = broadcasted_shape
                split_bookkeeping = list(split_bookkeeping[i] for i in transpose_axes)
                split_bookkeeping = [None] * add_dims + split_bookkeeping
                # modify key to match the new dimension order
                key = [key[i] for i in advanced_indexing_dims] + [key[i] for i in non_adv_ind_dims]
                # update advanced-indexing dims
                advanced_indexing_dims = list(range(len(advanced_indexing_dims)))

        # expand key to match the number of dimensions of the DNDarray
        if arr.ndim > len(key):
            key += [slice(None)] * (arr.ndim - len(key))

        key = tuple(key)
        for i in range(output_shape.count(None)):
            lost_dim = output_shape.index(None)
            output_shape.remove(None)
            split_bookkeeping = split_bookkeeping[:lost_dim] + split_bookkeeping[lost_dim + 1 :]
        output_shape = tuple(output_shape)
        new_split = split_bookkeeping.index("split") if "split" in split_bookkeeping else None
        return (
            arr,
            key,
            output_shape,
            new_split,
            split_key_is_ordered,
            key_is_mask_like,
            out_is_balanced,
            root,
            backwards_transpose_axes,
        )

    def __process_scalar_key(
        arr: DNDarray,
        key: Union[int, DNDarray, torch.Tensor, np.ndarray],
        indexed_axis: int,
        return_local_indices: Optional[bool] = False,
    ) -> Tuple(int, int):
        """
        Private method to process a single-item scalar key used for indexing a ``DNDarray``.

        """
        device = arr.larray.device
        try:
            # is key an ndarray or DNDarray or torch.Tensor?
            key = key.item()
        except AttributeError:
            # key is already an integer, do nothing
            pass
        if not arr.is_distributed():
            root = None
            return key, root
        if arr.split == indexed_axis:
            # adjust negative key
            if key < 0:
                key += arr.shape[0]
            # work out active process
            _, displs = arr.counts_displs()
            if key in displs:
                root = displs.index(key)
            else:
                displs = torch.cat(
                    (
                        torch.tensor(displs, device=device),
                        torch.tensor(key, device=device).reshape(-1),
                    ),
                    dim=0,
                )
                _, sorted_indices = displs.unique(sorted=True, return_inverse=True)
                root = sorted_indices[-1].item() - 1
                displs = displs.tolist()
            # correct key for rank-specific displacement
            if return_local_indices:
                if arr.comm.rank == root:
                    key -= displs[root]
        else:
            root = None
        return key, root

    def __get_local_slice(self, key: slice):
        split = self.split
        if split is None:
            return key
        key = stride_tricks.sanitize_slice(key, self.shape[split])
        start, stop, step = key.start, key.stop, key.step
        if step < 0:  # NOT supported by torch, should be filtered by torch_proxy
            key = self.__get_local_slice(slice(stop + 1, start + 1, abs(step)))
            if key is None:
                return None
            start, stop, step = key.start, key.stop, key.step
            return slice(key.stop - 1, key.start - 1, -1 * key.step)

        _, offsets = self.counts_displs()
        offset = offsets[self.comm.rank]
        range_proxy = range(self.lshape[split])
        local_inds = range_proxy[start - offset : stop - offset]  # only works if stop - offset > 0
        local_inds = local_inds[max(offset - start, 0) % step :: step]
        if len(local_inds) and stop > offset:
            # otherwise if (stop-offset) > -self.lshape[split] this can index into the local chunk despite ending before it
            return slice(local_inds.start, local_inds.stop, local_inds.step)
        return None

    def __getitem__(self, key: Union[int, Tuple[int, ...], List[int, ...]]) -> DNDarray:
        """
        Global getter function for DNDarrays.
        Returns a new DNDarray composed of the elements of the original tensor selected by the indices
        given. This does *NOT* redistribute or rebalance the resulting tensor. If the selection of values is
        unbalanced then the resultant tensor is also unbalanced!
        To redistributed the ``DNDarray`` use :func:`balance()` (issue #187)

        Parameters
        ----------
        key : int, slice, Tuple[int,...], List[int,...]
            Indices to get from the tensor.

        Examples
        --------
        >>> a = ht.arange(10, split=0)
        (1/2) >>> tensor([0, 1, 2, 3, 4], dtype=torch.int32)
        (2/2) >>> tensor([5, 6, 7, 8, 9], dtype=torch.int32)
        >>> a[1:6]
        (1/2) >>> tensor([1, 2, 3, 4], dtype=torch.int32)
        (2/2) >>> tensor([5], dtype=torch.int32)
        >>> a = ht.zeros((4,5), split=0)
        (1/2) >>> tensor([[0., 0., 0., 0., 0.],
                          [0., 0., 0., 0., 0.]])
        (2/2) >>> tensor([[0., 0., 0., 0., 0.],
                          [0., 0., 0., 0., 0.]])
        >>> a[1:4, 1]
        (1/2) >>> tensor([0.])
        (2/2) >>> tensor([0., 0.])
        """
        # key can be: int, tuple, list, slice, DNDarray, torch tensor, numpy array, or sequence thereof

        if key is None:
            return self.expand_dims(0)
        if (
            key is ... or isinstance(key, slice) and key == slice(None)
        ):  # latter doesnt work with torch for 0-dim tensors
            return self

        original_split = self.split

        # Single-element indexing
        scalar = np.isscalar(key) or getattr(key, "ndim", 1) == 0
        if scalar:
            # single-element indexing on axis 0
            if self.ndim == 0:
                raise IndexError(
                    "Too many indices for DNDarray: DNDarray is 0-dimensional, but 1 were indexed"
                )
            output_shape = self.gshape[1:]
            if original_split is None or original_split == 0:
                output_split = None
            else:
                output_split = original_split - 1
            split_key_is_ordered = 1
            out_is_balanced = True
            backwards_transpose_axes = tuple(range(self.ndim))
            key, root = self.__process_scalar_key(key, indexed_axis=0, return_local_indices=True)
            if root is None:
                # early out for single-element indexing not affecting split axis
                indexed_arr = self.larray[key]
                indexed_arr = DNDarray(
                    indexed_arr,
                    gshape=output_shape,
                    dtype=self.dtype,
                    split=output_split,
                    device=self.device,
                    comm=self.comm,
                    balanced=out_is_balanced,
                )
                return indexed_arr
        else:
            # process multi-element key
            (
                self,
                key,
                output_shape,
                output_split,
                split_key_is_ordered,
                key_is_mask_like,
                out_is_balanced,
                root,
                backwards_transpose_axes,
            ) = self.__process_key(key, return_local_indices=True)

        if not self.is_distributed():
            # key is torch-proof, index underlying torch tensor
            indexed_arr = self.larray[key]
            # transpose array back if needed
            self = self.transpose(backwards_transpose_axes)
            return DNDarray(
                indexed_arr,
                gshape=output_shape,
                dtype=self.dtype,
                split=output_split,
                device=self.device,
                comm=self.comm,
                balanced=out_is_balanced,
            )

        if split_key_is_ordered == 1:
            if root is not None:
                # single-element indexing along split axis
                # prepare for Bcast: allocate buffer on all processes
                if self.comm.rank == root:
                    indexed_arr = self.larray[key]
                else:
                    indexed_arr = torch.zeros(
                        output_shape, dtype=self.larray.dtype, device=self.larray.device
                    )
                # broadcast result to all processes
                self.comm.Bcast(indexed_arr, root=root)
                indexed_arr = DNDarray(
                    indexed_arr,
                    gshape=output_shape,
                    dtype=self.dtype,
                    split=output_split,
                    device=self.device,
                    comm=self.comm,
                    balanced=out_is_balanced,
                )
                # transpose array back if needed
                self = self.transpose(backwards_transpose_axes)
                return indexed_arr

            # root is None, i.e. indexing does not affect split axis, apply as is
            indexed_arr = self.larray[key]
            # transpose array back if needed
            self = self.transpose(backwards_transpose_axes)
            return DNDarray(
                indexed_arr,
                gshape=output_shape,
                dtype=self.dtype,
                split=output_split,
                device=self.device,
                balanced=out_is_balanced,
                comm=self.comm,
            )

        # key along split axis is not ordered, indices are GLOBAL
        # prepare for communication of indices and data
        counts, displs = self.counts_displs()
        rank, size = self.comm.rank, self.comm.size

        key_is_single_tensor = isinstance(key, torch.Tensor)
        if key_is_single_tensor:
            split_key = key
        else:
            split_key = key[self.split]
        # split_key might be multi-dimensional, flatten it for communication
        if split_key.ndim > 1:
            original_split_key_shape = split_key.shape
            communication_split = output_split - (split_key.ndim - 1)
            split_key = split_key.flatten()
        else:
            communication_split = output_split

        # determine the number of elements to be received from each process
        recv_counts = torch.zeros((size, 1), dtype=torch.int64, device=self.larray.device)
        if key_is_mask_like:
            recv_indices = torch.zeros(
                (len(split_key), len(key)), dtype=split_key.dtype, device=self.larray.device
            )
        else:
            recv_indices = torch.zeros(
                (split_key.shape), dtype=split_key.dtype, device=self.larray.device
            )
        for p in range(size):
            cond1 = split_key >= displs[p]
            cond2 = split_key < displs[p] + counts[p]
            indices_from_p = torch.nonzero(cond1 & cond2, as_tuple=False)
            incoming_indices = split_key[indices_from_p].flatten()
            recv_counts[p, 0] = incoming_indices.numel()
            # store incoming indices in appropiate slice of recv_indices
            start = recv_counts[:p].sum().item()
            stop = start + recv_counts[p].item()
            if incoming_indices.numel() > 0:
                if key_is_mask_like:
                    # apply selection to all dimensions
                    for i in range(len(key)):
                        recv_indices[start:stop, i] = key[i][indices_from_p].flatten()
                    recv_indices[start:stop, self.split] -= displs[p]
                else:
                    recv_indices[start:stop] = incoming_indices - displs[p]
        # build communication matrix by sharing recv_counts with all processes
        # comm_matrix rows contain the send_counts for each process, columns contain the recv_counts
        comm_matrix = torch.zeros((size, size), dtype=torch.int64, device=self.larray.device)
        self.comm.Allgather(recv_counts, comm_matrix)
        send_counts = comm_matrix[:, rank]

        # active rank pairs:
        active_rank_pairs = torch.nonzero(comm_matrix, as_tuple=False)

        # Communication build-up:
        active_recv_indices_from = active_rank_pairs[torch.where(active_rank_pairs[:, 1] == rank)][
            :, 0
        ]
        active_send_indices_to = active_rank_pairs[torch.where(active_rank_pairs[:, 0] == rank)][
            :, 1
        ]
        rank_is_active = active_recv_indices_from.numel() > 0 or active_send_indices_to.numel() > 0

        # allocate recv_buf for incoming data
        recv_buf_shape = list(output_shape)
        if communication_split != output_split:
            # split key was flattened, flatten corresponding dims in recv_buf accordingly
            recv_buf_shape = (
                recv_buf_shape[:communication_split]
                + [recv_counts.sum().item()]
                + recv_buf_shape[output_split + 1 :]
            )
        else:
            recv_buf_shape[communication_split] = recv_counts.sum().item()
        recv_buf = torch.zeros(
            tuple(recv_buf_shape), dtype=self.larray.dtype, device=self.larray.device
        )
        if rank_is_active:
            # non-blocking send indices to `active_send_indices_to`
            send_requests = []
            for i in active_send_indices_to:
                start = recv_counts[:i].sum().item()
                stop = start + recv_counts[i].item()
                outgoing_indices = recv_indices[start:stop]
                send_requests.append(self.comm.Isend(outgoing_indices, dest=i))
                del outgoing_indices
            del recv_indices
            for i in active_recv_indices_from:
                # receive indices from `active_recv_indices_from`
                if key_is_mask_like:
                    incoming_indices = torch.zeros(
                        (send_counts[i].item(), len(key)),
                        dtype=torch.int64,
                        device=self.larray.device,
                    )
                else:
                    incoming_indices = torch.zeros(
                        send_counts[i].item(), dtype=torch.int64, device=self.larray.device
                    )
                self.comm.Recv(incoming_indices, source=i)
                # prepare send_buf for outgoing data
                if key_is_single_tensor:
                    send_buf = self.larray[incoming_indices]
                else:
                    if key_is_mask_like:
                        send_key = tuple(
                            incoming_indices[:, i].reshape(-1)
                            for i in range(incoming_indices.shape[1])
                        )
                        send_buf = self.larray[send_key]
                    else:
                        send_key = list(key)
                        send_key[self.split] = incoming_indices
                        send_buf = self.larray[tuple(send_key)]
                # non-blocking send requested data to i
                send_requests.append(self.comm.Isend(send_buf, dest=i))
                del send_buf
            # allocate temporary recv_buf to receive data from all active processes
            tmp_recv_buf_shape = recv_buf_shape.copy()
            tmp_recv_buf_shape[communication_split] = recv_counts.max().item()
            tmp_recv_buf = torch.zeros(
                tuple(tmp_recv_buf_shape), dtype=self.larray.dtype, device=self.larray.device
            )
            for i in active_send_indices_to:
                # receive data from i
                tmp_recv_slice = [slice(None)] * tmp_recv_buf.ndim
                tmp_recv_slice[communication_split] = slice(0, recv_counts[i].item())
                self.comm.Recv(tmp_recv_buf[tmp_recv_slice], source=i)
                # write received data to appropriate portion of recv_buf
                cond1 = split_key >= displs[i]
                cond2 = split_key < displs[i] + counts[i]
                recv_buf_indices = torch.nonzero(cond1 & cond2, as_tuple=False).flatten()
                recv_buf_key = [slice(None)] * recv_buf.ndim
                recv_buf_key[communication_split] = recv_buf_indices
                recv_buf[recv_buf_key] = tmp_recv_buf[tmp_recv_slice]
            del tmp_recv_buf
            # wait for all non-blocking communication to finish
            for req in send_requests:
                req.Wait()
        if communication_split != output_split:
            # split_key has been flattened, bring back recv_buf to intended shape
            original_local_shape = (
                output_shape[:communication_split]
                + original_split_key_shape
                + output_shape[output_split + 1 :]
            )
            recv_buf = recv_buf.reshape(original_local_shape)

        # construct indexed array from recv_buf
        indexed_arr = DNDarray(
            recv_buf,
            gshape=output_shape,
            dtype=self.dtype,
            split=output_split,
            device=self.device,
            comm=self.comm,
            balanced=out_is_balanced,
        )
        # transpose array back if needed
        self = self.transpose(backwards_transpose_axes)
        return indexed_arr

    if torch.cuda.device_count() > 0:

        def gpu(self) -> DNDarray:
            """
            Returns a copy of this object in GPU memory. If this object is already in GPU memory, then no copy is
            performed and the original object is returned.

            """
            self.__array = self.__array.cuda(devices.gpu.torch_device)
            self.__device = devices.gpu
            return self

    def __int__(self) -> DNDarray:
        """
        Integer scalar casting.
        """
        return self.__cast(int)

    def is_balanced(self, force_check: bool = False) -> bool:
        """
        Determine if ``self`` is balanced evenly (or as evenly as possible) across all nodes
        distributed evenly (or as evenly as possible) across all processes.
        This is equivalent to returning ``self.balanced``. If no information
        is available (``self.balanced = None``), the balanced status will be
        assessed via collective communication.

        Parameters
        force_check : bool, optional
            If True, the balanced status of the ``DNDarray`` will be assessed via
            collective communication in any case.
        """
        if not force_check and self.balanced is not None:
            return self.balanced

        _, _, chk = self.comm.chunk(self.shape, self.split)
        test_lshape = tuple([x.stop - x.start for x in chk])
        balanced = 1 if test_lshape == self.lshape else 0

        out = self.comm.allreduce(balanced, MPI.SUM)
        balanced = True if out == self.comm.size else False
        return balanced

    def is_distributed(self) -> bool:
        """
        Determines whether the data of this ``DNDarray`` is distributed across multiple processes.
        """
        return self.split is not None and self.comm.is_distributed()

    @staticmethod
    def __key_is_singular(key: any, axis: int, self_proxy: torch.Tensor) -> bool:
        # determine if the key gets a singular item
        zeros = (0,) * (self_proxy.ndim - 1)
        return self_proxy[(*zeros[:axis], key[axis], *zeros[axis:])].ndim == 0

    @staticmethod
    def __key_adds_dimension(key: any, axis: int, self_proxy: torch.Tensor) -> bool:
        # determine if the key adds a new dimension
        zeros = (0,) * (self_proxy.ndim - 1)
        return self_proxy[(*zeros[:axis], key[axis], *zeros[axis:])].ndim == 2

    def item(self):
        """
        Returns the only element of a 1-element :class:`DNDarray`.
        Mirror of the pytorch command by the same name. If size of ``DNDarray`` is >1 element, then a ``ValueError`` is
        raised (by pytorch)

        Examples
        -------
        >>> import heat as ht
        >>> x = ht.zeros((1))
        >>> x.item()
        0.0
        """
        if self.size > 1:
            raise ValueError("only one-element DNDarrays can be converted to Python scalars")
        # make sure the element is on every process
        self.resplit_(None)
        return self.__array.item()

    def __len__(self) -> int:
        """
        The length of the ``DNDarray``, i.e. the number of items in the first dimension.
        """
        try:
            len = self.shape[0]
            return len
        except IndexError:
            raise TypeError("len() of unsized DNDarray")

    def numpy(self) -> np.array:
        """
        Returns a copy of the :class:`DNDarray` as numpy ndarray. If the ``DNDarray`` resides on the GPU, the underlying data will be copied to the CPU first.

        If the ``DNDarray`` is distributed, an MPI Allgather operation will be performed before converting to np.ndarray, i.e. each MPI process will end up holding a copy of the entire array in memory.  Make sure process memory is sufficient!

        Examples
        --------
        >>> import heat as ht
        T1 = ht.random.randn((10,8))
        T1.numpy()
        """
        dist = self.copy().resplit_(axis=None)
        return dist.larray.cpu().numpy()

    def __repr__(self) -> str:
        """
        Computes a printable representation of the passed DNDarray.
        """
        return printing.__str__(self)

    def ravel(self):
        """
        Flattens the ``DNDarray``.

        See Also
        --------
        :func:`~heat.core.manipulations.ravel`

        Examples
        --------
        >>> a = ht.ones((2,3), split=0)
        >>> b = a.ravel()
        >>> a[0,0] = 4
        >>> b
        DNDarray([4., 1., 1., 1., 1., 1.], dtype=ht.float32, device=cpu:0, split=0)
        """
        return manipulations.ravel(self)

    def redistribute_(
        self, lshape_map: Optional[torch.Tensor] = None, target_map: Optional[torch.Tensor] = None
    ):
        """
        Redistributes the data of the :class:`DNDarray` *along the split axis* to match the given target map.
        This function does not modify the non-split dimensions of the ``DNDarray``.
        This is an abstraction and extension of the balance function.

        Parameters
        ----------
        lshape_map : torch.Tensor, optional
            The current lshape of processes.
            Units are ``[rank, lshape]``.
        target_map : torch.Tensor, optional
            The desired distribution across the processes.
            Units are ``[rank, target lshape]``.
            Note: the only important parts of the target map are the values along the split axis,
            values which are not along this axis are there to mimic the shape of the ``lshape_map``.

        Examples
        --------
        >>> st = ht.ones((50, 81, 67), split=2)
        >>> target_map = torch.zeros((st.comm.size, 3), dtype=torch.int64)
        >>> target_map[0, 2] = 67
        >>> print(target_map)
        [0/2] tensor([[ 0,  0, 67],
        [0/2]         [ 0,  0,  0],
        [0/2]         [ 0,  0,  0]], dtype=torch.int32)
        [1/2] tensor([[ 0,  0, 67],
        [1/2]         [ 0,  0,  0],
        [1/2]         [ 0,  0,  0]], dtype=torch.int32)
        [2/2] tensor([[ 0,  0, 67],
        [2/2]         [ 0,  0,  0],
        [2/2]         [ 0,  0,  0]], dtype=torch.int32)
        >>> print(st.lshape)
        [0/2] (50, 81, 23)
        [1/2] (50, 81, 22)
        [2/2] (50, 81, 22)
        >>> st.redistribute_(target_map=target_map)
        >>> print(st.lshape)
        [0/2] (50, 81, 67)
        [1/2] (50, 81, 0)
        [2/2] (50, 81, 0)
        """
        if not self.is_distributed():
            return
        snd_dtype = self.dtype.torch_type()
        # units -> {pr, 1st index, 2nd index}
        if lshape_map is None:
            # NOTE: giving an lshape map which is incorrect will result in an incorrect distribution
            lshape_map = self.create_lshape_map(force_check=True)
        else:
            if not isinstance(lshape_map, torch.Tensor):
                raise TypeError(f"lshape_map must be a torch.Tensor, currently {type(lshape_map)}")
            if lshape_map.shape != (self.comm.size, len(self.gshape)):
                raise ValueError(
                    f"lshape_map must have the shape ({self.comm.size}, {len(self.gshape)}), currently {lshape_map.shape}"
                )
        if target_map is None:  # if no target map is given then it will balance the tensor
            _, _, chk = self.comm.chunk(self.shape, self.split)
            target_map = lshape_map.clone()
            target_map[..., self.split] = 0
            for pr in range(self.comm.size):
                target_map[pr, self.split] = self.comm.chunk(self.shape, self.split, rank=pr)[1][
                    self.split
                ]
            self.__balanced = True
        else:
            sanitation.sanitize_in_tensor(target_map)
            if target_map[..., self.split].sum() != self.shape[self.split]:
                raise ValueError(
                    f"Sum along the split axis of the target map must be equal to the shape in that dimension, currently {target_map[..., self.split]}"
                )
            if target_map.shape != (self.comm.size, len(self.gshape)):
                raise ValueError(
                    f"target_map must have the shape {(self.comm.size, len(self.gshape))}, currently {target_map.shape}"
                )
            # no info on balanced status
            self.__balanced = False
        lshape_cumsum = torch.cumsum(lshape_map[..., self.split], dim=0)
        chunk_cumsum = torch.cat(
            (
                torch.tensor([0], device=self.device.torch_device),
                torch.cumsum(target_map[..., self.split], dim=0),
            ),
            dim=0,
        )
        # need the data start as well for process 0
        for rcv_pr in range(self.comm.size - 1):
            st = chunk_cumsum[rcv_pr].item()
            sp = chunk_cumsum[rcv_pr + 1].item()
            # start pr should be the next process with data
            if lshape_map[rcv_pr, self.split] >= target_map[rcv_pr, self.split]:
                # if there is more data on the process than the start process than start == stop
                st_pr = rcv_pr
                sp_pr = rcv_pr
            else:
                # if there is less data on the process than need to get the data from the next data
                # with data
                # need processes > rcv_pr with lshape > 0
                st_pr = (
                    torch.nonzero(input=lshape_map[rcv_pr:, self.split] > 0, as_tuple=False)[
                        0
                    ].item()
                    + rcv_pr
                )
                hld = (
                    torch.nonzero(input=sp <= lshape_cumsum[rcv_pr:], as_tuple=False).flatten()
                    + rcv_pr
                )
                sp_pr = hld[0].item() if hld.numel() > 0 else self.comm.size

            # st_pr and sp_pr are the processes on which the data sits at the beginning
            # need to loop from st_pr to sp_pr + 1 and send the pr
            for snd_pr in range(st_pr, sp_pr + 1):
                if snd_pr == self.comm.size:
                    break
                data_required = abs(sp - st - lshape_map[rcv_pr, self.split].item())
                send_amt = (
                    data_required
                    if data_required <= lshape_map[snd_pr, self.split]
                    else lshape_map[snd_pr, self.split]
                )
                if (sp - st) <= lshape_map[rcv_pr, self.split].item() or snd_pr == rcv_pr:
                    send_amt = 0
                # send amount is the data still needed by recv if that is available on the snd
                if send_amt != 0:
                    self.__redistribute_shuffle(
                        snd_pr=snd_pr, send_amt=send_amt, rcv_pr=rcv_pr, snd_dtype=snd_dtype
                    )
                lshape_cumsum[snd_pr] -= send_amt
                lshape_cumsum[rcv_pr] += send_amt
                lshape_map[rcv_pr, self.split] += send_amt
                lshape_map[snd_pr, self.split] -= send_amt
            if lshape_map[rcv_pr, self.split] > target_map[rcv_pr, self.split]:
                # if there is any data left on the process then send it to the next one
                send_amt = lshape_map[rcv_pr, self.split] - target_map[rcv_pr, self.split]
                self.__redistribute_shuffle(
                    snd_pr=rcv_pr, send_amt=send_amt.item(), rcv_pr=rcv_pr + 1, snd_dtype=snd_dtype
                )
                lshape_cumsum[rcv_pr] -= send_amt
                lshape_cumsum[rcv_pr + 1] += send_amt
                lshape_map[rcv_pr, self.split] -= send_amt
                lshape_map[rcv_pr + 1, self.split] += send_amt

        if any(lshape_map[..., self.split] != target_map[..., self.split]):
            # sometimes need to call the redistribute once more,
            # (in the case that the second to last processes needs to get data from +1 and -1)
            self.redistribute_(lshape_map=lshape_map, target_map=target_map)

        self.__lshape_map = target_map

    def __redistribute_shuffle(
        self,
        snd_pr: Union[int, torch.Tensor],
        send_amt: Union[int, torch.Tensor],
        rcv_pr: Union[int, torch.Tensor],
        snd_dtype: torch.dtype,
    ):
        """
        Function to abstract the function used during redistribute for shuffling data between
        processes along the split axis

        Parameters
        ----------
        snd_pr : int or torch.Tensor
            Sending process
        send_amt : int or torch.Tensor
            Amount of data to be sent by the sending process
        rcv_pr : int or torch.Tensor
            Receiving process
        snd_dtype : torch.dtype
            Torch type of the data in question
        """
        rank = self.comm.rank
        send_slice = [slice(None)] * self.ndim
        keep_slice = [slice(None)] * self.ndim
        if rank == snd_pr:
            if snd_pr < rcv_pr:  # data passed to a higher rank (off the bottom)
                send_slice[self.split] = slice(
                    self.lshape[self.split] - send_amt, self.lshape[self.split]
                )
                keep_slice[self.split] = slice(0, self.lshape[self.split] - send_amt)
            if snd_pr > rcv_pr:  # data passed to a lower rank (off the top)
                send_slice[self.split] = slice(0, send_amt)
                keep_slice[self.split] = slice(send_amt, self.lshape[self.split])
            data = self.__array[send_slice].clone()
            self.comm.Send(data, dest=rcv_pr, tag=685)
            self.__array = self.__array[keep_slice]
        if rank == rcv_pr:
            shp = list(self.gshape)
            shp[self.split] = send_amt
            data = torch.zeros(shp, dtype=snd_dtype, device=self.device.torch_device)
            self.comm.Recv(data, source=snd_pr, tag=685)
            if snd_pr < rcv_pr:  # data passed from a lower rank (append to top)
                self.__array = torch.cat((data, self.__array), dim=self.split)
            if snd_pr > rcv_pr:  # data passed from a higher rank (append to bottom)
                self.__array = torch.cat((self.__array, data), dim=self.split)

    def resplit_(self, axis: int = None):
        """
        In-place option for resplitting a :class:`DNDarray`.

        Parameters
        ----------
        axis : int
            The new split axis, ``None`` denotes gathering, an int will set the new split axis

        Examples
        --------
        >>> a = ht.zeros((4, 5,), split=0)
        >>> a.lshape
        (0/2) (2, 5)
        (1/2) (2, 5)
        >>> ht.resplit_(a, None)
        >>> a.split
        None
        >>> a.lshape
        (0/2) (4, 5)
        (1/2) (4, 5)
        >>> a = ht.zeros((4, 5,), split=0)
        >>> a.lshape
        (0/2) (2, 5)
        (1/2) (2, 5)
        >>> ht.resplit_(a, 1)
        >>> a.split
        1
        >>> a.lshape
        (0/2) (4, 3)
        (1/2) (4, 2)
        """
        # sanitize the axis to check whether it is in range
        axis = sanitize_axis(self.shape, axis)

        # early out for unchanged content
        if self.comm.size == 1:
            self.__split = axis
        if axis == self.split:
            return self

        self.__partitions_dict__ = None

        if axis is None:
            gathered = torch.empty(
                self.shape, dtype=self.dtype.torch_type(), device=self.device.torch_device
            )
            counts, displs = self.counts_displs()
            self.comm.Allgatherv(self.__array, (gathered, counts, displs), recv_axis=self.split)
            self.__array = gathered
            self.__split = axis
            self.__lshape_map = None
            return self
        # tensor needs be split/sliced locally
        if self.split is None:
            # new_arr = self
            _, _, slices = self.comm.chunk(self.shape, axis)
            temp = self.__array[slices]
            self.__array = torch.empty((1,), device=self.device.torch_device)
            # necessary to clear storage of local __array
            self.__array = temp.clone().detach()
            self.__split = axis
            self.__lshape_map = None
            return self

        arr_tiles = tiling.SplitTiles(self)
        new_tiles = tiling.SplitTiles(self)

        gshape = self.shape
        new_lshape = list(gshape)
        new_lshape[axis] = int(arr_tiles.tile_dimensions[axis][self.comm.rank].item())

        recv_buffer = torch.empty(
            tuple(new_lshape), dtype=self.dtype.torch_type(), device=self.device.torch_device
        )

        self._axis2axisResplit(
            self.larray, self.split, arr_tiles, recv_buffer, axis, new_tiles, self.comm
        )

        self.__array = recv_buffer
        self.__split = axis
        self.__lshape_map = None

        return self

    def __setitem__(
        self,
        key: Union[int, Tuple[int, ...], List[int, ...]],
        value: Union[float, DNDarray, torch.Tensor],
    ):
        """
        Global item setter

        Parameters
        ----------
        key : Union[int, Tuple[int,...], List[int,...]]
            Index/indices to be set
        value: Union[float, DNDarray,torch.Tensor]
            Value to be set to the specified positions in the DNDarray (self)

        Notes
        -----
        If a ``DNDarray`` is given as the value to be set then the split axes are assumed to be equal.
        If they are not, PyTorch will raise an error when the values are attempted to be set on the local array

        Examples
        --------
        >>> a = ht.zeros((4,5), split=0)
        (1/2) >>> tensor([[0., 0., 0., 0., 0.],
                          [0., 0., 0., 0., 0.]])
        (2/2) >>> tensor([[0., 0., 0., 0., 0.],
                          [0., 0., 0., 0., 0.]])
        >>> a[1:4, 1] = 1
        >>> a
        (1/2) >>> tensor([[0., 0., 0., 0., 0.],
                          [0., 1., 0., 0., 0.]])
        (2/2) >>> tensor([[0., 1., 0., 0., 0.],
                          [0., 1., 0., 0., 0.]])
        """

        def __broadcast_value(
            arr: DNDarray,
            key: Union[int, Tuple[int, ...], slice],
            value: DNDarray,
            **kwargs,
        ):
            """
            Broadcasts the assignment DNDarray `value` to the shape of the indexed array `arr[key]` if necessary.
            """
            is_scalar = (
                np.isscalar(value)
                or getattr(value, "ndim", 1) == 0
                or (value.shape == (1,) and value.split is None)
            )
            if is_scalar:
                # no need to broadcast
                return value, is_scalar
            # need information on indexed array
            output_shape = kwargs.get("output_shape", None)
            if output_shape is not None:
                indexed_dims = len(output_shape)
            else:
                if isinstance(key, (int, tuple)):
                    # direct indexing, output_shape has not been calculated
                    # use proxy to avoid MPI communication and limit memory usage
                    indexed_proxy = arr.__torch_proxy__()[key]
                    indexed_dims = indexed_proxy.ndim
                    output_shape = tuple(indexed_proxy.shape)
                else:
                    raise RuntimeError(
                        "Not enough information to broadcast value to indexed array, please provide `output_shape`"
                    )
            value_shape = value.shape
            # check if value needs to be broadcasted
            if value_shape != output_shape:
                # assess whether the shapes are compatible, starting from the trailing dimension
                for i in range(1, min(len(value_shape), len(output_shape)) + 1):
                    if i == 1:
                        if value_shape[-i] != output_shape[-i] and not value_shape[-i] == 1:
                            # shapes are not compatible, raise error
                            raise ValueError(
                                f"could not broadcast input array from shape {value_shape} into shape {output_shape}"
                            )
                    else:
                        if value_shape[-i] != output_shape[-i] and (not value_shape[-i] == 1):
                            # shapes are not compatible, raise error
                            raise ValueError(
                                f"could not broadcast input from shape {value_shape} into shape {output_shape}"
                            )
                # value has more dimensions than indexed array
                if value.ndim > indexed_dims:
                    # check if all dimensions except the indexed ones are singletons
                    all_singletons = value.shape[: value.ndim - indexed_dims] == (1,) * (
                        value.ndim - indexed_dims
                    )
                    if not all_singletons:
                        raise ValueError(
                            f"could not broadcast input array from shape {value_shape} into shape {output_shape}"
                        )
                    # squeeze out singleton dimensions
                    value = value.squeeze(tuple(range(value.ndim - indexed_dims)))
                else:
                    while value.ndim < indexed_dims:
                        # broadcasting
                        # expand missing dimensions to align split axis
                        value = value.expand_dims(0)
                        try:
                            value_shape = tuple(torch.broadcast_shapes(value.shape, output_shape))
                        except RuntimeError:
                            raise ValueError(
                                f"could not broadcast input array from shape {value_shape} into shape {output_shape}"
                            )
            return value, is_scalar

        def __set(
            arr: DNDarray,
            key: Union[int, Tuple[int, ...], List[int, ...]],
            value: Union[DNDarray, torch.Tensor, np.ndarray, float, int, list, tuple],
        ):
            """
            Setter for not advanced indexing, i.e. when arr[key] is an in-place view of arr.
            """
            # only assign values if key does not contain empty slices
            process_is_inactive = arr.larray[key].numel() == 0
            if not process_is_inactive:
                # make sure value is same datatype as arr
                arr.larray[key] = value.larray.type(arr.dtype.torch_type())
            return

        # make sure `value` is a DNDarray
        try:
            value = factories.array(value)
        except TypeError:
            raise TypeError(f"Cannot assign object of type {type(value)} to DNDarray.")

        # workaround for Heat issue #1292. TODO: remove when issue is fixed
        if not isinstance(key, DNDarray):
            if key is None or key is ... or key is slice(None):
                # match dimensions
                value, _ = __broadcast_value(self, key, value)
                # make sure `self` and `value` distribution are aligned
                value = sanitation.sanitize_distribution(value, target=self)
                return __set(self, key, value)

        # single-element key
        scalar = np.isscalar(key) or getattr(key, "ndim", 1) == 0
        if scalar:
            key, root = self.__process_scalar_key(key, indexed_axis=0, return_local_indices=True)
            # match dimensions
            value, _ = __broadcast_value(self, key, value)
            # `root` will be None when the indexed axis is not the split axis, or when the
            # indexed axis is the split axis but the indexed element is not local
            if root is not None:
                if self.comm.rank == root:
                    # verify that `self[key]` and `value` distribution are aligned
                    # do not index `self` with `key` directly here, as this would MPI-broadcast to all ranks
                    indexed_proxy = self.__torch_proxy__()[key]
                    if indexed_proxy.names.count("split") != 0:
                        # distribution map of indexed subarray is the same as the lshape_map of the original array after losing the first dimension
                        indexed_lshape_map = self.lshape_map[:, 1:]
                        if value.lshape_map != indexed_lshape_map:
                            try:
                                value.redistribute_(target_map=indexed_lshape_map)
                            except ValueError:
                                raise ValueError(
                                    f"cannot assign value to indexed DNDarray because distribution schemes do not match: {value.lshape_map} vs. {indexed_lshape_map}"
                                )
                    __set(self, key, value)
            else:
                # `root` is None, i.e. the indexed element is local on each process
                # verify that `self[key]` and `value` distribution are aligned
                value = sanitation.sanitize_distribution(value, target=self[key])
                __set(self, key, value)
            return

        # multi-element key, incl. slicing and striding, ordered and non-ordered advanced indexing
        (
            self,
            key,
            output_shape,
            output_split,
            split_key_is_ordered,
            key_is_mask_like,
            _,
            root,
            backwards_transpose_axes,
        ) = self.__process_key(key, return_local_indices=True, op="set")

        # match dimensions
        value, value_is_scalar = __broadcast_value(self, key, value, output_shape=output_shape)

        # early out for non-distributed case
        if not self.is_distributed() and not value.is_distributed():
            # no communication needed
            __set(self, key, value)
            self = self.transpose(backwards_transpose_axes)
            return

        # distributed case
        if split_key_is_ordered == 1:
            # key all local
            if root is not None:
                # single-element assignment along split axis, only one active process
                if self.comm.rank == root:
                    self.larray[key] = value.larray.type(self.dtype.torch_type())
            else:
                # indexed elements are process-local
                if self.is_distributed() and not value_is_scalar:
                    if not value.is_distributed():
                        # work with distributed `value`
                        value = factories.array(
                            value.larray,
                            dtype=value.dtype,
                            split=output_split,
                            device=self.device,
                            comm=self.comm,
                        )
                    else:
                        if value.split != output_split:
                            raise RuntimeError(
                                f"Cannot assign distributed `value` with split axis {value.split} to indexed DNDarray with split axis {output_split}."
                            )
                    # verify that `self[key]` and `value` distribution are aligned
                    target_shape = torch.tensor(
                        tuple(self.larray[key].shape), device=self.device.torch_device
                    )
                    target_map = torch.zeros(
                        (self.comm.size, len(target_shape)),
                        dtype=torch.int64,
                        device=self.device.torch_device,
                    )
                    self.comm.Allgather(target_shape, target_map)
                    value.redistribute_(target_map=target_map)
                __set(self, key, value)
            self = self.transpose(backwards_transpose_axes)
            return

        if split_key_is_ordered == -1:
            # key along split axis is in descending order, i.e. slice with negative step
            # N.B. PyTorch doesn't support negative-step slices. Key has been processed into torch tensor.

            # flip value, match value distribution to key's
            # NB: `value.ndim` can be smaller than `self.ndim`, hence  `value.split` nominally different from `self.split`
            flipped_value = manipulations.flip(value, axis=output_split)
            split_key = factories.array(
                key[self.split], is_split=0, device=self.device, comm=self.comm
            )
            if not flipped_value.is_distributed():
                # work with distributed `flipped_value`
                flipped_value = factories.array(
                    flipped_value.larray,
                    dtype=flipped_value.dtype,
                    split=output_split,
                    device=self.device,
                    comm=self.comm,
                )
            # match `value` distribution to `self[key]` distribution
            target_map = flipped_value.lshape_map
            target_map[:, output_split] = split_key.lshape_map[:, 0]
            flipped_value.redistribute_(target_map=target_map)
            __set(self, key, flipped_value)
            self = self.transpose(backwards_transpose_axes)
            return

        if split_key_is_ordered == 0:
            # key along split axis is unordered, communication needed
            # key along the split axis is torch tensor, indices are GLOBAL
            counts, displs = self.counts_displs()
            rank, _ = self.comm.rank, self.comm.size

            #
            key_is_single_tensor = isinstance(key, torch.Tensor)
            if not value.is_distributed():
                if key_is_single_tensor:
                    # key is a single torch.Tensor
                    split_key = key
                    # find elements of `split_key` that are local to this process
                    local_indices = torch.nonzero(
                        (split_key >= displs[rank]) & (split_key < displs[rank] + counts[rank])
                    ).flatten()
                    # keep local indexing key only and correct for displacements along the split axis
                    key = key[local_indices] - displs[rank]
                    # set local elements of `self` to corresponding elements of `value`
                    self.larray[key] = value.larray[local_indices].type(self.dtype.torch_type())
                    self = self.transpose(backwards_transpose_axes)
                    return
                # key is a sequence of torch.Tensors
                split_key = key[self.split]
                split_key_dims = split_key.ndim
                if split_key_dims > 1:
                    # flatten `split_key`
                    split_key = split_key.flatten()
                    # flatten  split_key dimensions of `value`:
                    new_shape = list(value.shape)
                    new_shape = (
                        new_shape[: output_split - (split_key_dims - 1)]
                        + [-1]
                        + new_shape[output_split + 1 :]
                    )
                    value = value.reshape(new_shape)
                    output_split -= split_key_dims - 1
                # find elements of `split_key` that are local to this process
                local_indices = torch.nonzero(
                    (split_key >= displs[rank]) & (split_key < displs[rank] + counts[rank])
                ).flatten()
                key = list(key)
                if key_is_mask_like:
                    # keep local indexing keys across all dimensions
                    # correct for displacements along the split axis
                    key = tuple(
                        [
                            (
                                key[i][local_indices] - displs[rank]
                                if i == self.split
                                else key[i][local_indices]
                            )
                            for i in range(len(key))
                        ]
                    )
                    if not key[self.split].numel() == 0:
                        self.larray[key] = value.larray[local_indices].type(self.dtype.torch_type())
                else:
                    # keep local indexing key and correct for displacements along split dimension
                    key[self.split] = split_key[local_indices] - displs[rank]
                    key = tuple(key)
                    value_key = tuple(
                        [
                            local_indices if i == output_split else slice(None)
                            for i in range(value.ndim)
                        ]
                    )
                    # set local elements of `self` to corresponding elements of `value`
                    if not key[self.split].numel() == 0:
                        self.larray[key] = value.larray[value_key].type(self.dtype.torch_type())
                self = self.transpose(backwards_transpose_axes)
                return

            # both `self` and `value` are distributed
            # distribution of `key` and `value` must be aligned
            if key_is_mask_like:
                # redistribute `value` to match distribution of `key` in one pass
                split_key = key[self.split]
                global_split_key = factories.array(
                    split_key, is_split=0, device=self.device, comm=self.comm, copy=False
                )
                target_map = value.lshape_map
                target_map[:, value.split] = global_split_key.lshape_map[:, 0]
                value.redistribute_(target_map=target_map)
            else:
                # redistribute split-axis `key` to match distribution of `value` in one pass
                if key_is_single_tensor:
                    # key is a single torch.Tensor
                    split_key = key
                else:
                    split_key = key[self.split]
                global_split_key = factories.array(
                    split_key, is_split=0, device=self.device, comm=self.comm, copy=False
                )
                target_map = global_split_key.lshape_map
                target_map[:, 0] = value.lshape_map[:, value.split]
                global_split_key.redistribute_(target_map=target_map)
                split_key = global_split_key.larray

            # key and value are now aligned

            # prepare for `value` Alltoallv:
            # work along axis 0, transpose if necessary
            transpose_axes = list(range(value.ndim))
            transpose_axes[0], transpose_axes[value.split] = (
                transpose_axes[value.split],
                transpose_axes[0],
            )
            value = value.transpose(transpose_axes)
            send_counts = torch.zeros(
                self.comm.size, dtype=torch.int64, device=self.device.torch_device
            )
            send_displs = torch.zeros_like(send_counts)
            # allocate send buffer: add 1 column to store sent indices
            send_buf_shape = list(value.lshape)
            if value.ndim < 2:
                send_buf_shape.append(1)
            if key_is_mask_like:
                send_buf_shape[-1] += len(key)
            else:
                send_buf_shape[-1] += 1
            send_buf = torch.zeros(
                send_buf_shape, dtype=value.dtype.torch_type(), device=self.device.torch_device
            )
            for proc in range(self.comm.size):
                # calculate what local elements of `value` belong on process `proc`
                send_indices = torch.nonzero(
                    (split_key >= displs[proc]) & (split_key < displs[proc] + counts[proc])
                ).flatten()
                # calculate outgoing counts and displacements for each process
                send_counts[proc] = send_indices.numel()
                send_displs[proc] = send_counts[:proc].sum()
                # compose send buffer: stack local elements of `value` according to destination process
                if send_indices.numel() > 0:
                    if value.ndim < 2:
                        # temporarily add a singleton dimension to value to accmodate column dimension for send_indices
                        send_buf[send_displs[proc] : send_displs[proc] + send_counts[proc], :-1] = (
                            value.larray[send_indices].unsqueeze(1)
                        )
                    else:
                        send_buf[send_displs[proc] : send_displs[proc] + send_counts[proc], :-1] = (
                            value.larray[send_indices]
                        )
                    # store outgoing GLOBAL indices in the last column of send_buf
                    # TODO: if key_is_mask_like: apply send_indices to all dimensions of key
                    if key_is_mask_like:
                        for i in range(-len(key), 0):
                            send_buf[
                                send_displs[proc] : send_displs[proc] + send_counts[proc], i
                            ] = key[i + len(key)][send_indices]
                    else:
                        send_indices = split_key[send_indices]
                        send_buf[send_displs[proc] : send_displs[proc] + send_counts[proc], -1] = (
                            send_indices
                        )

            # compose communication matrix: share `send_counts` information with all processes
            comm_matrix = torch.zeros(
                (self.comm.size, self.comm.size),
                dtype=torch.int64,
                device=self.device.torch_device,
            )
            self.comm.Allgather(send_counts, comm_matrix)
            # comm_matrix columns contain recv_counts for each process
            recv_counts = comm_matrix[:, self.comm.rank].squeeze(0)
            recv_displs = torch.zeros_like(recv_counts)
            recv_displs[1:] = recv_counts.cumsum(0)[:-1]
            # allocate receive buffer, with 1 extra column for incoming indices
            recv_buf_shape = value.lshape_map[self.comm.rank]
            recv_buf_shape[value.split] = recv_counts.sum()
            recv_buf_shape = recv_buf_shape.tolist()
            if value.ndim < 2:
                recv_buf_shape.append(1)
            if key_is_mask_like:
                recv_buf_shape[-1] += len(key)
            else:
                recv_buf_shape[-1] += 1
            recv_buf_shape = tuple(recv_buf_shape)
            recv_buf = torch.zeros(
                recv_buf_shape, dtype=value.dtype.torch_type(), device=self.device.torch_device
            )
            # perform Alltoallv along the 0 axis
            send_counts, send_displs, recv_counts, recv_displs = (
                send_counts.tolist(),
                send_displs.tolist(),
                recv_counts.tolist(),
                recv_displs.tolist(),
            )
            self.comm.Alltoallv(
                (send_buf, send_counts, send_displs), (recv_buf, recv_counts, recv_displs)
            )
            del send_buf, comm_matrix
            key = list(key)
            if key_is_mask_like:
                # extract incoming indices from recv_buf
                recv_indices = recv_buf[..., -len(key) :]
                # correct split-axis indices for rank offset
                recv_indices[:, 0] -= displs[rank]
                key = recv_indices.split(1, dim=1)
                key = [key[i].squeeze_(1) for i in range(len(key))]
                # remove indices from recv_buf
                recv_buf = recv_buf[..., : -len(key)]
            else:
                # store incoming indices in int 1-D tensor and correct for rank offset
                recv_indices = recv_buf[..., -1].type(torch.int64) - displs[rank]
                # remove last column from recv_buf
                recv_buf = recv_buf[..., :-1]
                # replace split-axis key with incoming local indices
                key = list(key)
                key[self.split] = recv_indices
                key = tuple(key)
            # transpose back value and recv_buf if necessary, wrap recv_buf in DNDarray
            value = value.transpose(transpose_axes)
            if value.ndim < 2:
                recv_buf.squeeze_(1)
            recv_buf = DNDarray(
                recv_buf.permute(*transpose_axes),
                gshape=value.gshape,
                dtype=value.dtype,
                split=value.split,
                device=value.device,
                comm=value.comm,
                balanced=value.balanced,
            )
            # set local elements of `self` to corresponding elements of `value`
            __set(self, key, recv_buf)
            self = self.transpose(backwards_transpose_axes)

    def __setter(
        self,
        key: Union[int, Tuple[int, ...], List[int, ...]],
        value: Union[float, DNDarray, torch.Tensor],
    ):
        """
        Utility function for checking ``value`` and forwarding to :func:``__setitem__``

        Raises
        -------------
        NotImplementedError
            If the type of ``value`` ist not supported
        """
        if np.isscalar(value):
            self.__array.__setitem__(key, value)
        elif isinstance(value, DNDarray):
            self.__array.__setitem__(key, value.__array)
        elif isinstance(value, torch.Tensor):
            self.__array.__setitem__(key, value.data)
        elif isinstance(value, (list, tuple)):
            value = torch.tensor(value, device=self.device.torch_device)
            self.__array.__setitem__(key, value.data)
        elif isinstance(value, np.ndarray):
            value = torch.from_numpy(value)
            self.__array.__setitem__(key, value.data)
        else:
            raise NotImplementedError(f"Not implemented for {value.__class__.__name__}")

    def __str__(self) -> str:
        """
        Computes a string representation of the passed ``DNDarray``.
        """
        return printing.__str__(self)

    def tolist(self, keepsplit: bool = False) -> List:
        """
        Return a copy of the local array data as a (nested) Python list. For scalars, a standard Python number is returned.

        Parameters
        ----------
        keepsplit: bool
            Whether the list should be returned locally or globally.

        Examples
        --------
        >>> a = ht.array([[0,1],[2,3]])
        >>> a.tolist()
        [[0, 1], [2, 3]]

        >>> a = ht.array([[0,1],[2,3]], split=0)
        >>> a.tolist()
        [[0, 1], [2, 3]]

        >>> a = ht.array([[0,1],[2,3]], split=1)
        >>> a.tolist(keepsplit=True)
        (1/2) [[0], [2]]
        (2/2) [[1], [3]]
        """
        if not keepsplit:
            return self.resplit(axis=None).__array.tolist()

        return self.__array.tolist()

    def __torch_proxy__(self) -> torch.Tensor:
        """
        Return a 1-element `torch.Tensor` strided as the global `self` shape. The split axis of the initial DNDarray is stored in the `names` attribute of the returned tensor.
        Used internally to lower memory footprint of sanitation.
        """
        names = [None] * self.ndim
        if self.split is not None:
            names[self.split] = "split"
        return (
            torch.ones((1,), dtype=torch.int8, device=self.larray.device)
            .as_strided(self.gshape, [0] * self.ndim)
            .refine_names(*names)
        )

    @staticmethod
    def __xitem_get_key_start_stop(
        rank: int,
        actives: list,
        key_st: int,
        key_sp: int,
        step: int,
        ends: torch.Tensor,
        og_key_st: int,
    ) -> Tuple[int, int]:
        # this does some basic logic for adjusting the starting and stoping of the a key for
        #   setitem and getitem
        if step is not None and rank > actives[0]:
            offset = (ends[rank - 1] - og_key_st) % step
            if step > 2 and offset > 0:
                key_st += step - offset
            elif step == 2 and offset > 0:
                key_st += (ends[rank - 1] - og_key_st) % step
        if isinstance(key_st, torch.Tensor):
            key_st = key_st.item()
        if isinstance(key_sp, torch.Tensor):
            key_sp = key_sp.item()
        return key_st, key_sp


# HeAT imports at the end to break cyclic dependencies
from . import complex_math
from . import devices
from . import factories
from . import indexing
from . import linalg
from . import manipulations
from . import printing
from . import rounding
from . import sanitation
from . import statistics
from . import stride_tricks
from . import tiling
from . import types

from .devices import Device
from .stride_tricks import sanitize_axis
from .types import datatype, canonical_heat_type, bool, uint8<|MERGE_RESOLUTION|>--- conflicted
+++ resolved
@@ -1001,13 +1001,7 @@
                                 except TypeError:
                                     # ndarray key
                                     sorted = torch.tensor(np.sort(key), device=arr.larray.device)
-<<<<<<< HEAD
-                                split_key_is_ordered = torch.tensor(
-                                    key == sorted, dtype=torch.uint8
-                                ).item()
-=======
                                 split_key_is_ordered = (key == sorted).all().item()
->>>>>>> 96577464
                                 if not split_key_is_ordered:
                                     # prepare for distributed non-ordered indexing: distribute torch/numpy key
                                     key = factories.array(key, split=0, device=arr.device).larray
