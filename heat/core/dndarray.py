"""Provides HeAT's core data structure, the DNDarray, a distributed n-dimensional array"""

from __future__ import annotations

import math
import numpy as np
import torch
import warnings

from inspect import stack
from mpi4py import MPI
from pathlib import Path
from typing import List, Union, Tuple, TypeVar, Optional, Iterable

warnings.simplefilter("always", ResourceWarning)

# NOTE: heat module imports need to be placed at the very end of the file to avoid cyclic dependencies
__all__ = ["DNDarray"]

Communication = TypeVar("Communication")


class LocalIndex:
    """
    Indexing class for local operations (primarily for :func:`lloc` function)
    For docs on ``__getitem__`` and ``__setitem__`` see :func:`lloc`
    """

    def __init__(self, obj):
        self.obj = obj

    def __getitem__(self, key):
        return self.obj[key]

    def __setitem__(self, key, value):
        self.obj[key] = value


class DNDarray:
    """
    Distributed N-Dimensional array. The core element of HeAT. It is composed of
    PyTorch tensors local to each process.

    Parameters
    ----------
    array : torch.Tensor
        Local array elements
    gshape : Tuple[int,...]
        The global shape of the array
    dtype : datatype
        The datatype of the array
    split : int or None
        The axis on which the array is divided between processes
    device : Device
        The device on which the local arrays are using (cpu or gpu)
    comm : Communication
        The communications object for sending and receiving data
    balanced: bool or None
        Describes whether the data are evenly distributed across processes.
        If this information is not available (``self.balanced is None``), it
        can be gathered via the :func:`is_balanced()` method (requires communication).
    """

    def __init__(
        self,
        array: torch.Tensor,
        gshape: Tuple[int, ...],
        dtype: datatype,
        split: Union[int, None],
        device: Device,
        comm: Communication,
        balanced: bool,
    ):
        self.__array = array
        self.__gshape = gshape
        self.__dtype = dtype
        self.__split = split
        self.__device = device
        self.__comm = comm
        self.__balanced = balanced
        self.__ishalo = False
        self.__halo_next = None
        self.__halo_prev = None
        self.__partitions_dict__ = None
        self.__lshape_map = None

        # check for inconsistencies between torch and heat devices
        assert str(array.device) == device.torch_device

    @property
    def balanced(self) -> bool:
        """
        Boolean value indicating if the DNDarray is balanced between the MPI processes
        """
        return self.__balanced

    @property
    def comm(self) -> Communication:
        """
        The :class:`~heat.core.communication.Communication` of the ``DNDarray``
        """
        return self.__comm

    @property
    def device(self) -> Device:
        """
        The :class:`~heat.core.devices.Device` of the ``DNDarray``
        """
        return self.__device

    @property
    def dtype(self) -> datatype:
        """
        The :class:`~heat.core.types.datatype` of the ``DNDarray``
        """
        return self.__dtype

    @property
    def gshape(self) -> Tuple:
        """
        Returns the global shape of the ``DNDarray`` across all processes
        """
        return self.__gshape

    @property
    def halo_next(self) -> torch.Tensor:
        """
        Returns the halo of the next process
        """
        return self.__halo_next

    @property
    def halo_prev(self) -> torch.Tensor:
        """
        Returns the halo of the previous process
        """
        return self.__halo_prev

    @property
    def larray(self) -> torch.Tensor:
        """
        Returns the underlying process-local ``torch.Tensor`` of the ``DNDarray``
        """
        return self.__array

    @larray.setter
    def larray(self, array: torch.Tensor):
        """
        Setter for ``self.larray``, the underlying local ``torch.Tensor`` of the ``DNDarray``.

        Parameters
        ----------
        array : torch.Tensor
            The new underlying local ``torch.tensor`` of the ``DNDarray``

        Warning
        -----------
        Please use this function with care, as it might corrupt/invalidate the metadata in the ``DNDarray`` instance.
        """
        # sanitize tensor input
        sanitation.sanitize_in_tensor(array)
        # verify consistency of tensor shape with global DNDarray
        sanitation.sanitize_lshape(self, array)
        # set balanced status
        split = self.split
        if split is not None and array.shape[split] != self.lshape[split]:
            self.__balanced = None
        self.__array = array

    @property
    def nbytes(self) -> int:
        """
        Returns the number of bytes consumed by the global tensor. Equivalent to property gnbytes.

        Note
        ------------
            Does not include memory consumed by non-element attributes of the ``DNDarray`` object.
        """
        return self.__array.element_size() * self.size

    @property
    def ndim(self) -> int:
        """
        Number of dimensions of the ``DNDarray``
        """
        return len(self.__gshape)

    @property
    def __partitioned__(self) -> dict:
        """
        Return a dictionary containing information useful for working with the partitioned
        data. These items include the shape of the data on each process, the starting index of the data
        that a process has, the datatype of the data, the local devices, as well as the global
        partitioning scheme.

        An example of the output and shape is shown in :func:`ht.core.DNDarray.create_partition_interface <ht.core.DNDarray.create_partition_interface>`.

        Returns
        -------
        dictionary with the partition interface
        """
        if self.__partitions_dict__ is None:
            self.__partitions_dict__ = self.create_partition_interface()
        return self.__partitions_dict__

    @property
    def size(self) -> int:
        """
        Number of total elements of the ``DNDarray``
        """
        if self.larray.is_mps:
            # MPS does not support double precision
            size = torch.prod(
                torch.tensor(self.gshape, dtype=torch.float32, device=self.device.torch_device)
            )
        else:
            size = torch.prod(
                torch.tensor(self.gshape, dtype=torch.float64, device=self.device.torch_device)
            )
        return size.long().item()

    @property
    def gnbytes(self) -> int:
        """
        Returns the number of bytes consumed by the global ``DNDarray``

        Note
        -----------
            Does not include memory consumed by non-element attributes of the ``DNDarray`` object.
        """
        return self.nbytes

    @property
    def gnumel(self) -> int:
        """
        Returns the number of total elements of the ``DNDarray``
        """
        return self.size

    @property
    def imag(self) -> DNDarray:
        """
        Return the imaginary part of the ``DNDarray``.
        """
        return complex_math.imag(self)

    @property
    def lnbytes(self) -> int:
        """
        Returns the number of bytes consumed by the local ``torch.Tensor``

        Note
        -------------------
            Does not include memory consumed by non-element attributes of the ``DNDarray`` object.
        """
        return self.__array.element_size() * self.__array.nelement()

    @property
    def lnumel(self) -> int:
        """
        Number of elements of the ``DNDarray`` on each process
        """
        return np.prod(self.__array.shape)

    @property
    def lloc(self) -> Union[DNDarray, None]:
        """
        Local item setter and getter. i.e. this function operates on a local
        level and only on the PyTorch tensors composing the :class:`DNDarray`.
        This function uses the LocalIndex class. As getter, it returns a ``DNDarray``
        with the indices selected at a *local* level

        Parameters
        ----------
        key : int or slice or Tuple[int,...]
            Indices of the desired data.
        value : scalar, optional
            All types compatible with pytorch tensors, if none given then this is a getter function

        Examples
        --------
        >>> a = ht.zeros((4, 5), split=0)
        DNDarray([[0., 0., 0., 0., 0.],
                  [0., 0., 0., 0., 0.],
                  [0., 0., 0., 0., 0.],
                  [0., 0., 0., 0., 0.]], dtype=ht.float32, device=cpu:0, split=0)
        >>> a.lloc[1, 0:4]
        (1/2) tensor([0., 0., 0., 0.])
        (2/2) tensor([0., 0., 0., 0.])
        >>> a.lloc[1, 0:4] = torch.arange(1, 5)
        >>> a
        DNDarray([[0., 0., 0., 0., 0.],
                  [1., 2., 3., 4., 0.],
                  [0., 0., 0., 0., 0.],
                  [1., 2., 3., 4., 0.]], dtype=ht.float32, device=cpu:0, split=0)
        """
        return LocalIndex(self.__array)

    @property
    def lshape(self) -> Tuple[int]:
        """
        Returns the shape of the ``DNDarray`` on each node
        """
        return tuple(self.__array.shape)

    @property
    def lshape_map(self) -> torch.Tensor:
        """
        Returns the lshape map. If it hasn't been previously created then it will be created here.
        """
        return self.create_lshape_map()

    @property
    def real(self) -> DNDarray:
        """
        Return the real part of the ``DNDarray``.
        """
        return complex_math.real(self)

    @property
    def shape(self) -> Tuple[int]:
        """
        Returns the shape of the ``DNDarray`` as a whole
        """
        return self.__gshape

    @property
    def split(self) -> int:
        """
        Returns the axis on which the ``DNDarray`` is split
        """
        return self.__split

    @property
    def stride(self) -> Tuple[int]:
        """
        Returns the steps in each dimension when traversing a ``DNDarray``. torch-like usage: ``self.stride()``
        """
        return self.__array.stride

    @property
    def strides(self) -> Tuple[int]:
        """
        Returns bytes to step in each dimension when traversing a ``DNDarray``. numpy-like usage: ``self.strides()``
        """
        steps = list(self.larray.stride())
        try:
            itemsize = self.larray.untyped_storage().element_size()
        except AttributeError:
            itemsize = self.larray.storage().element_size()
        strides = tuple(step * itemsize for step in steps)
        return strides

    @property
    def T(self):
        """
        Reverse the dimensions of a DNDarray.
        """
        # specialty docs for this version of transpose. The transpose function is in heat/core/linalg/basics
        return linalg.transpose(self, axes=None)

    @property
    def array_with_halos(self) -> torch.Tensor:
        """
        Fetch halos of size ``halo_size`` from neighboring ranks and save them in ``self.halo_next``/``self.halo_prev``
        in case they are not already stored. If ``halo_size`` differs from the size of already stored halos,
        the are overwritten.
        """
        return self.__cat_halo()

    def __prephalo(self, start, end) -> torch.Tensor:
        """
        Extracts the halo indexed by start, end from ``self.array`` in the direction of ``self.split``

        Parameters
        ----------
        start : int
            Start index of the halo extracted from ``self.array``
        end : int
            End index of the halo extracted from ``self.array``
        """
        ix = [slice(None, None, None)] * len(self.shape)
        try:
            ix[self.split] = slice(start, end)
        except IndexError:
            print("Indices out of bound")

        return self.__array[ix].clone()

    def get_halo(self, halo_size: int, prev: bool = True, next: bool = True) -> torch.Tensor:
        """
        Fetch halos of size ``halo_size`` from neighboring ranks and save them in ``self.halo_next/self.halo_prev``.

        Parameters
        ----------
        halo_size : int
            Size of the halo.
        prev : bool, optional
            If True, fetch the halo from the previous rank. Default: True.
        next : bool, optional
            If True, fetch the halo from the next rank. Default: True.
        """
        if not isinstance(halo_size, int):
            raise TypeError(
                f"halo_size needs to be of Python type integer, {type(halo_size)} given"
            )
        if halo_size < 0:
            raise ValueError(
                f"halo_size needs to be a positive Python integer, {type(halo_size)} given"
            )

        if self.is_distributed() and halo_size > 0:
            # gather lshapes
            lshape_map = self.lshape_map
            rank = self.comm.rank

            populated_ranks = torch.nonzero(lshape_map[:, self.split]).squeeze().tolist()
            if rank in populated_ranks:
                first_rank = populated_ranks[0]
                last_rank = populated_ranks[-1]
                if rank != last_rank:
                    next_rank = populated_ranks[populated_ranks.index(rank) + 1]
                if rank != first_rank:
                    prev_rank = populated_ranks[populated_ranks.index(rank) - 1]
            else:
                # if process has no data we ignore it
                return

            if (halo_size > self.lshape_map[:, self.split][populated_ranks]).any():
                # halo_size is larger than the local size on at least one process
                raise ValueError(
                    f"halo_size {halo_size} needs to be smaller than chunk-size {self.lshape[self.split]} )"
                )

            a_prev = self.__prephalo(0, halo_size)
            a_next = self.__prephalo(-halo_size, None)
            res_prev = None
            res_next = None

            req_list = []

            # exchange data with next populated process
            if prev:
                if rank != last_rank:
                    self.comm.Isend(a_next, next_rank)
                if rank != first_rank:
                    res_prev = torch.zeros(
                        a_prev.size(), dtype=a_prev.dtype, device=self.device.torch_device
                    )
                    req_list.append(self.comm.Irecv(res_prev, source=prev_rank))

            if next:
                if rank != first_rank:
                    req_list.append(self.comm.Isend(a_prev, prev_rank))
                if rank != last_rank:
                    res_next = torch.zeros(
                        a_next.size(), dtype=a_next.dtype, device=self.device.torch_device
                    )
                    req_list.append(self.comm.Irecv(res_next, source=next_rank))

            for req in req_list:
                req.Wait()

            self.__halo_next = res_next
            self.__halo_prev = res_prev
            self.__ishalo = True

    def __cat_halo(self) -> torch.Tensor:
        """
        Return local array concatenated to halos if they are available.
        """
        if not self.is_distributed():
            return self.__array
        return torch.cat(
            [_ for _ in (self.__halo_prev, self.__array, self.__halo_next) if _ is not None],
            dim=self.split,
        )

    def __array__(self) -> np.ndarray:
        """
        Returns a view of the process-local slice of the :class:`DNDarray` as a numpy ndarray, if the ``DNDarray`` resides on CPU. Otherwise, it returns a copy, on CPU, of the process-local slice of ``DNDarray`` as numpy ndarray.
        """
        return self.larray.cpu().__array__()

    def __array_ufunc__(self, ufunc, method, *inputs, **kwargs):
        """
        Override NumPy's universal functions.
        """
        import heat

        # TODO support ufunc method variants
        if method == "__call__":
            try:
                func = getattr(heat, ufunc.__name__)
            except AttributeError:
                return NotImplemented
            return func(*inputs, **kwargs)
        else:
            return NotImplemented

    def __array_function__(self, func, types, args, kwargs):
        """
        Augments NumPy's functions.
        """
        import heat

        try:
            ht_func = getattr(heat, func.__name__)
        except AttributeError:
            return NotImplemented
        return ht_func(*args, **kwargs)

    def astype(self, dtype, copy=True) -> DNDarray:
        """
        Returns a casted version of this array.
        Casted array is a new array of the same shape but with given type of this array. If copy is ``True``, the
        same array is returned instead.

        Parameters
        ----------
        dtype : datatype
            Heat type to which the array is cast
        copy : bool, optional
            By default the operation returns a copy of this array. If copy is set to ``False`` the cast is performed
            in-place and this array is returned

        """
        dtype = canonical_heat_type(dtype)
        if self.__array.is_mps:
            if dtype == types.float64:
                # print warning
                warnings.warn(
                    "MPS does not support float64. Casting to float32 instead.",
                    ResourceWarning,
                )
                dtype = types.float32
            elif dtype == types.complex128:
                # print warning
                warnings.warn(
                    "MPS does not support complex128. Casting to complex64 instead.",
                    ResourceWarning,
                )
                dtype = types.complex64
        casted_array = self.__array.type(dtype.torch_type())
        if copy:
            return DNDarray(
                casted_array, self.shape, dtype, self.split, self.device, self.comm, self.balanced
            )

        self.__array = casted_array
        self.__dtype = dtype

        return self

    def balance_(self) -> DNDarray:
        """
        Function for balancing a :class:`DNDarray` between all nodes. To determine if this is needed use the :func:`is_balanced()` function.
        If the ``DNDarray`` is already balanced this function will do nothing. This function modifies the ``DNDarray``
        itself and will not return anything.

        Examples
        --------
        >>> a = ht.zeros((10, 2), split=0)
        >>> a[:, 0] = ht.arange(10)
        >>> b = a[3:]
        [0/2] tensor([[3., 0.],
        [1/2] tensor([[4., 0.],
                      [5., 0.],
                      [6., 0.]])
        [2/2] tensor([[7., 0.],
                      [8., 0.],
                      [9., 0.]])
        >>> b.balance_()
        >>> print(b.gshape, b.lshape)
        [0/2] (7, 2) (1, 2)
        [1/2] (7, 2) (3, 2)
        [2/2] (7, 2) (3, 2)
        >>> b
        [0/2] tensor([[3., 0.],
                     [4., 0.],
                     [5., 0.]])
        [1/2] tensor([[6., 0.],
                      [7., 0.]])
        [2/2] tensor([[8., 0.],
                      [9., 0.]])
        >>> print(b.gshape, b.lshape)
        [0/2] (7, 2) (3, 2)
        [1/2] (7, 2) (2, 2)
        [2/2] (7, 2) (2, 2)
        """
        if not self.is_distributed():
            self.__balanced = True
        if self.is_balanced(force_check=True):
            return
        self.redistribute_()

    def __bool__(self) -> bool:
        """
        Boolean scalar casting.
        """
        return self.__cast(bool)

    def __cast(self, cast_function) -> Union[float, int]:
        """
        Implements a generic cast function for ``DNDarray`` objects.

        Parameters
        ----------
        cast_function : function
            The actual cast function, e.g. ``float`` or ``int``

        Raises
        ------
        TypeError
            If the ``DNDarray`` object cannot be converted into a scalar.

        """
        if np.prod(self.shape) == 1:
            if self.split is None:
                return cast_function(self.__array)

            is_empty = np.prod(self.__array.shape) == 0
            root = self.comm.allreduce(0 if is_empty else self.comm.rank, op=MPI.SUM)

            return self.comm.bcast(None if is_empty else cast_function(self.__array), root=root)

        raise TypeError("only size-1 arrays can be converted to Python scalars")

    def collect_(self, target_rank: Optional[int] = 0) -> None:
        """
        A method collecting a distributed DNDarray to one MPI rank, chosen by the `target_rank` variable.
        It is a specific case of the ``redistribute_`` method.

        Parameters
        ----------
        target_rank : int, optional
            The rank to which the DNDarray will be collected. Default: 0.

        Raises
        ------
        TypeError
            If the target rank is not an integer.
        ValueError
            If the target rank is out of bounds.

        Examples
        --------
        >>> st = ht.ones((50, 81, 67), split=2)
        >>> print(st.lshape)
        [0/2] (50, 81, 23)
        [1/2] (50, 81, 22)
        [2/2] (50, 81, 22)
        >>> st.collect_()
        >>> print(st.lshape)
        [0/2] (50, 81, 67)
        [1/2] (50, 81, 0)
        [2/2] (50, 81, 0)
        >>> st.collect_(1)
        >>> print(st.lshape)
        [0/2] (50, 81, 0)
        [1/2] (50, 81, 67)
        [2/2] (50, 81, 0)
        """
        if not isinstance(target_rank, int):
            raise TypeError(f"target rank must be of type int , but was {type(target_rank)}")
        if target_rank >= self.comm.size:
            raise ValueError("target rank is out of bounds")
        if not self.is_distributed():
            return

        target_map = self.lshape_map.clone()
        target_map[:, self.split] = 0
        target_map[target_rank, self.split] = self.gshape[self.split]
        self.redistribute_(target_map=target_map)

    def __complex__(self) -> DNDarray:
        """
        Complex scalar casting.
        """
        return self.__cast(complex)

    def counts_displs(self) -> Tuple[Tuple[int], Tuple[int]]:
        """
        Returns actual counts (number of items per process) and displacements (offsets) of the DNDarray.
        Does not assume load balance.
        """
        if self.split is not None:
            counts = self.lshape_map[:, self.split]
            displs = [0] + torch.cumsum(counts, dim=0)[:-1].tolist()
            return tuple(counts.tolist()), tuple(displs)

        raise ValueError("Non-distributed DNDarray. Cannot calculate counts and displacements.")

    def cpu(self) -> DNDarray:
        """
        Returns a copy of this object in main memory. If this object is already in main memory, then no copy is
        performed and the original object is returned.
        """
        self.__array = self.__array.cpu()
        self.__device = devices.cpu
        return self

    def create_lshape_map(self, force_check: bool = False) -> torch.Tensor:
        """
        Generate a 'map' of the lshapes of the data on all processes.
        Units are ``(process rank, lshape)``

        Parameters
        ----------
        force_check : bool, optional
            if False (default) and the lshape map has already been created, use the previous
            result. Otherwise, create the lshape_map
        """
        if not force_check and self.__lshape_map is not None:
            return self.__lshape_map.clone()

        lshape_map = torch.zeros(
            (self.comm.size, self.ndim), dtype=torch.int64, device=self.device.torch_device
        )
        if not self.is_distributed:
            lshape_map[:] = torch.tensor(self.gshape, device=self.device.torch_device)
            return lshape_map
        if self.is_balanced(force_check=True):
            for i in range(self.comm.size):
                _, lshape, _ = self.comm.chunk(self.gshape, self.split, rank=i)
                lshape_map[i, :] = torch.tensor(lshape, device=self.device.torch_device)
        else:
            lshape_map[self.comm.rank, :] = torch.tensor(
                self.lshape, device=self.device.torch_device
            )
            self.comm.Allreduce(MPI.IN_PLACE, lshape_map, MPI.SUM)

        self.__lshape_map = lshape_map
        return lshape_map.clone()

    def create_partition_interface(self):
        """
        Create a partition interface in line with the DPPY proposal. This is subject to change.
        The intention of this to facilitate the usage of a general format for the referencing of
        distributed datasets.

        An example of the output and shape is shown below.

        __partitioned__ = {
            'shape': (27, 3, 2),
            'partition_tiling': (4, 1, 1),
            'partitions': {
                (0, 0, 0): {
                    'start': (0, 0, 0),
                    'shape': (7, 3, 2),
                    'data': tensor([...], dtype=torch.int32),
                    'location': [0],
                    'dtype': torch.int32,
                    'device': 'cpu'
                },
                (1, 0, 0): {
                    'start': (7, 0, 0),
                    'shape': (7, 3, 2),
                    'data': None,
                    'location': [1],
                    'dtype': torch.int32,
                    'device': 'cpu'
                },
                (2, 0, 0): {
                    'start': (14,  0,  0),
                    'shape': (7, 3, 2),
                    'data': None,
                    'location': [2],
                    'dtype': torch.int32,
                    'device': 'cpu'
                },
                (3, 0, 0): {
                    'start': (21,  0,  0),
                    'shape': (6, 3, 2),
                    'data': None,
                    'location': [3],
                    'dtype': torch.int32,
                    'device': 'cpu'
                }
            },
            'locals': [(rank, 0, 0)],
            'get': lambda x: x,
        }

        Returns
        -------
        dictionary containing the partition interface as shown above.
        """
        lshape_map = self.create_lshape_map()
        start_idx_map = torch.zeros_like(lshape_map)

        part_tiling = [1] * self.ndim
        lcls = [0] * self.ndim

        z = torch.tensor([0], device=self.device.torch_device, dtype=self.dtype.torch_type())
        if self.split is not None:
            starts = torch.cat((z, torch.cumsum(lshape_map[:, self.split], dim=0)[:-1]), dim=0)
            lcls[self.split] = self.comm.rank
            part_tiling[self.split] = self.comm.size
        else:
            starts = torch.zeros(self.ndim, dtype=torch.int, device=self.device.torch_device)

        start_idx_map[:, self.split] = starts

        partitions = {}
        base_key = [0] * self.ndim
        for r in range(self.comm.size):
            if self.split is not None:
                base_key[self.split] = r
                dat = None if r != self.comm.rank else self.larray
            else:
                dat = self.larray
            partitions[tuple(base_key)] = {
                "start": tuple(start_idx_map[r].tolist()),
                "shape": tuple(lshape_map[r].tolist()),
                "data": dat,
                "location": [r],
                "dtype": self.dtype.torch_type(),
                "device": self.device.torch_device,
            }

        partition_dict = {
            "shape": self.gshape,
            "partition_tiling": tuple(part_tiling),
            "partitions": partitions,
            "locals": [tuple(lcls)],
            "get": lambda x: x,
        }

        self.__partitions_dict__ = partition_dict

        return partition_dict

    def __float__(self) -> DNDarray:
        """
        Float scalar casting.

        See Also
        --------
        :func:`~heat.core.manipulations.flatten`
        """
        return self.__cast(float)

    def fill_diagonal(self, value: float) -> DNDarray:
        """
        Fill the main diagonal of a 2D :class:`DNDarray`.
        This function modifies the input tensor in-place, and returns the input array.

        Parameters
        ----------
        value : float
            The value to be placed in the ``DNDarrays`` main diagonal
        """
        # Todo: make this 3D/nD
        if len(self.shape) != 2:
            raise ValueError("Only 2D tensors supported at the moment")

        if self.split is not None and self.comm.is_distributed:
            counts, displ, _ = self.comm.counts_displs_shape(self.shape, self.split)
            k = min(self.shape[0], self.shape[1])
            for p in range(self.comm.size):
                if displ[p] > k:
                    break
                proc = p
            if self.comm.rank <= proc:
                indices = (
                    displ[self.comm.rank],
                    displ[self.comm.rank + 1] if (self.comm.rank + 1) != self.comm.size else k,
                )
                if self.split == 0:
                    self.larray[:, indices[0] : indices[1]] = self.larray[
                        :, indices[0] : indices[1]
                    ].fill_diagonal_(value)
                elif self.split == 1:
                    self.larray[indices[0] : indices[1], :] = self.larray[
                        indices[0] : indices[1], :
                    ].fill_diagonal_(value)

        else:
            self.larray = self.larray.fill_diagonal_(value)

        return self

    def __process_key(
        arr: DNDarray,
        key: Union[Tuple[int, ...], List[int, ...]],
        return_local_indices: Optional[bool] = False,
        op: Optional[str] = None,
    ) -> Tuple:
        """
        Private method to process the key used for indexing a ``DNDarray`` so that it can be applied to the process-local data, i.e. `key` must be "torch-proof".
        In a processed key:
        - any ellipses or newaxis have been replaced with the appropriate number of slice objects
        - ndarrays and DNDarrays have been converted to torch tensors
        - the dimensionality is the same as the ``DNDarray`` it indexes
        This function also manipulates `arr` if necessary, inserting and/or transposing dimensions as indicated by `key`. It calculates the output shape, split axis and balanced status of the indexed array.

        Parameters
        ----------
        arr : DNDarray
            The ``DNDarray`` to be indexed
        key : int, Tuple[int, ...], List[int, ...]
            The key used for indexing
        return_local_indices : bool, optional
            Whether to return the process-local indices of the key in the split dimension. This is only possible when the indexing key in the split dimension is ordered e.g. `split_key_is_ordered == 1`. Default: False
        op : str, optional
            The indexing operation that the key is being processed for. Get be "get" for `__getitem__` or "set" for `__setitem__`. Default: "get".

        Returns
        -------
        arr : DNDarray
            The ``DNDarray`` to be indexed. Its dimensions might have been modified if advanced, dimensional, broadcasted indexing is used.
        key : Union(Tuple[Any, ...], DNDarray, np.ndarray, torch.Tensor, slice, int, List[int, ...])
            The processed key ready for indexing ``arr``. Its dimensions match the (potentially modified) dimensions of ``arr``.
            Note: the key indices along the split axis are LOCAL indices, i.e. refer to the process-local data, if ordered indexing is used. Otherwise, they are GLOBAL indices, referring to the global memory-distributed DNDarray. Communication to extract the non-ordered elements of the input ``DNDarray`` is handled by the ``__getitem__`` function.
        output_shape : Tuple[int, ...]
            The shape of the output ``DNDarray``
        new_split : int
            The new split axis
        split_key_is_ordered : int
            Whether the split key is sorted or ordered. Can be 1: ascending, 0: not ordered, -1: descending order.
        out_is_balanced : bool
            Whether the output ``DNDarray`` is balanced
        root : int
            The root process for the ``MPI.Bcast`` call when single-element indexing along the split axis is used
        backwards_transpose_axes : Tuple[int, ...]
            The axes to transpose the input ``DNDarray`` back to its original shape if it has been transposed for advanced indexing
        """
        output_shape = list(arr.gshape)
        split_bookkeeping = [None] * arr.ndim
        new_split = arr.split
        arr_is_distributed = False
        if arr.split is not None:
            split_bookkeeping[arr.split] = "split"
            if arr.is_distributed():
                counts, displs = arr.counts_displs()
                arr_is_distributed = True

        advanced_indexing = False
        split_key_is_ordered = 1
        key_is_mask_like = False
<<<<<<< HEAD
        out_is_balanced = False
=======
        out_is_balanced = True if not arr.is_distributed() else arr.balanced
>>>>>>> d7908658
        root = None
        backwards_transpose_axes = tuple(range(arr.ndim))

        if isinstance(key, list):
            try:
                key = torch.tensor(key, device=arr.larray.device)
            except RuntimeError:
                raise IndexError("Invalid indices: expected a list of integers, got {}".format(key))
        if isinstance(key, (DNDarray, torch.Tensor, np.ndarray)):
<<<<<<< HEAD
            if key.dtype in (bool, uint8, torch.bool, torch.uint8, np.bool_, np.uint8):
=======
            if key.dtype in (ht_bool, ht_uint8, torch.bool, torch.uint8, np.bool_, np.uint8):
>>>>>>> d7908658
                # boolean indexing: shape must be consistent with arr.shape
                key_ndim = key.ndim
                if not tuple(key.shape) == arr.shape[:key_ndim]:
                    raise IndexError(
                        "Boolean index of shape {} does not match indexed array of shape {}".format(
                            tuple(key.shape), arr.shape
                        )
                    )
                # extract non-zero elements
                try:
                    # key is torch tensor
                    key = key.nonzero(as_tuple=True)
                except TypeError:
                    # key is np.ndarray or DNDarray
                    key = key.nonzero()
                key_is_mask_like = True
            else:
                # advanced indexing on first dimension: first dim will expand to shape of key
                output_shape = tuple(list(key.shape) + output_shape[1:])
                # adjust split axis accordingly
                if arr_is_distributed:
                    if arr.split != 0:
                        # split axis is not affected
                        split_bookkeeping = [None] * key.ndim + split_bookkeeping[1:]
                        new_split = (
                            split_bookkeeping.index("split")
                            if "split" in split_bookkeeping
                            else None
                        )
                        out_is_balanced = arr.balanced
                    else:
                        # split axis is affected
                        if key.ndim > 1:
                            try:
                                key_numel = key.numel()
                            except AttributeError:
                                key_numel = key.size
                            if key_numel == arr.shape[0]:
                                new_split = tuple(key.shape).index(arr.shape[0])
                            else:
                                new_split = key.ndim - 1
                            try:
                                key_split = key[new_split].larray
                                sorted, _ = key_split.sort(stable=True)
                            except AttributeError:
                                key_split = key[new_split]
                                sorted = key_split.sort()
                        else:
                            new_split = 0
                            # assess if key is sorted along split axis
                            try:
                                # DNDarray key
                                sorted, _ = torch.sort(key.larray, stable=True)
                                split_key_is_ordered = torch.tensor(
                                    (key.larray == sorted).all(),
                                    dtype=torch.uint8,
                                    device=key.larray.device,
                                )
                                if key.split is not None:
                                    out_is_balanced = key.balanced
                                    split_key_is_ordered = (
                                        factories.array(
                                            [split_key_is_ordered],
                                            is_split=0,
                                            device=arr.device,
                                            copy=False,
                                        )
                                        .all()
                                        .astype(types.canonical_heat_types.uint8)
                                        .item()
                                    )
                                else:
                                    split_key_is_ordered = split_key_is_ordered.item()
                                key = key.larray
                            except AttributeError:
                                # torch or ndarray key
                                try:
                                    sorted, _ = torch.sort(key, stable=True)
                                except TypeError:
                                    # ndarray key
                                    sorted = torch.tensor(np.sort(key), device=arr.larray.device)
                                split_key_is_ordered = (key == sorted).all().item()
                                if not split_key_is_ordered:
                                    # prepare for distributed non-ordered indexing: distribute torch/numpy key
                                    key = factories.array(key, split=0, device=arr.device).larray
                                    out_is_balanced = True
                            if split_key_is_ordered:
                                # extract local key
                                cond1 = key >= displs[arr.comm.rank]
                                cond2 = key < displs[arr.comm.rank] + counts[arr.comm.rank]
                                key = key[cond1 & cond2]
                                if return_local_indices:
                                    key -= displs[arr.comm.rank]
                                out_is_balanced = False
                else:
                    try:
                        out_is_balanced = key.balanced
                        new_split = key.split
                        key = key.larray
                    except AttributeError:
                        # torch or numpy key, non-distributed indexed array
                        out_is_balanced = True
                        new_split = None
                return (
                    arr,
                    key,
                    output_shape,
                    new_split,
                    split_key_is_ordered,
                    key_is_mask_like,
                    out_is_balanced,
                    root,
                    backwards_transpose_axes,
                )

        key = list(key) if isinstance(key, Iterable) else [key]

        # check for ellipsis, newaxis. NB: (np.newaxis is None)==True
        add_dims = sum(k is None for k in key)
        ellipsis = sum(isinstance(k, type(...)) for k in key)
        if ellipsis > 1:
            raise ValueError("indexing key can only contain 1 Ellipsis (...)")
        if ellipsis:
            # key contains exactly 1 ellipsis
            # replace with explicit `slice(None)` for affected dimensions
            # output_shape, split_bookkeeping not affected
            expand_key = [slice(None)] * (arr.ndim + add_dims)
            ellipsis_index = key.index(...)
            ellipsis_dims = arr.ndim - (len(key) - ellipsis - add_dims)
            expand_key[:ellipsis_index] = key[:ellipsis_index]
            expand_key[ellipsis_index + ellipsis_dims :] = key[ellipsis_index + 1 :]
            key = expand_key
        while add_dims > 0:
            # expand array dims: output_shape, split_bookkeeping to reflect newaxis
            # replace newaxis with slice(None) in key
            for i, k in reversed(list(enumerate(key))):
                if k is None:
                    key[i] = slice(None)
                    arr = arr.expand_dims(i - add_dims + 1)
                    output_shape = (
                        output_shape[: i - add_dims + 1] + [1] + output_shape[i - add_dims + 1 :]
                    )
                    split_bookkeeping = (
                        split_bookkeeping[: i - add_dims + 1]
                        + [None]
                        + split_bookkeeping[i - add_dims + 1 :]
                    )
                    add_dims -= 1

        # recalculate new_split, transpose_axes after dimensions manipulation
        new_split = split_bookkeeping.index("split") if "split" in split_bookkeeping else None
        transpose_axes, backwards_transpose_axes = tuple(range(arr.ndim)), tuple(range(arr.ndim))
        # check for advanced indexing and slices
        advanced_indexing_dims = []
        advanced_indexing_shapes = []
        lose_dims = 0
        for i, k in enumerate(key):
<<<<<<< HEAD
=======
            if isinstance(k, DNDarray) and k.ndim == 0:
                k = k.larray.item()
                key[i] = k
            # for robustness: handle list/tuple keys that contain DNDarrays
            elif isinstance(k, (list, tuple)) and any(isinstance(kk, DNDarray) for kk in k):
                # Case 1: singleton container (common from where/nonzero): (idx,) -> idx
                if len(k) == 1 and isinstance(k[0], DNDarray):
                    k = k[0]
                    key[i] = k

                else:
                    # Case 2: sequence of scalar DNDarrays -> unwrap to python scalars
                    new_k = []
                    all_scalar = True
                    for kk in k:
                        if isinstance(kk, DNDarray):
                            if kk.ndim != 0:
                                all_scalar = False
                                break
                            new_k.append(kk.larray.item())
                        else:
                            new_k.append(kk)

                    if all_scalar:
                        k = new_k
                        key[i] = k
                    else:
                        # This is an ambiguous nested "tuple of index arrays" inside a single axis.
                        # In NumPy semantics such tuples belong at TOP LEVEL (arr[idx0, idx1, ...]),
                        # not nested as one axis key.
                        raise TypeError(
                            "Nested tuple/list of non-scalar DNDarray indices is not supported. "
                            "Pass them as separate indices (e.g. arr[idx0, idx1, ...]) or unwrap "
                            "singleton tuples (e.g. idx = idx[0])."
                        )

>>>>>>> d7908658
            if np.isscalar(k) or getattr(k, "ndim", 1) == 0:
                # single-element indexing along axis i
                try:
                    output_shape[i], split_bookkeeping[i] = None, None
                except IndexError:
                    raise IndexError(
                        f"Too many indices for DNDarray: DNDarray is {arr.ndim}-dimensional, but {len(key)} dimensions were indexed"
                    )
                lose_dims += 1
                if i == arr.split:
                    key[i], root = arr.__process_scalar_key(
                        k, indexed_axis=i, return_local_indices=return_local_indices
                    )
                else:
                    key[i], _ = arr.__process_scalar_key(
                        k, indexed_axis=i, return_local_indices=False
                    )
            elif isinstance(k, Iterable) or isinstance(k, DNDarray):
                advanced_indexing = True
                advanced_indexing_dims.append(i)
<<<<<<< HEAD
                # work with DNDarrays to assess distribution
                # torch tensors will be extracted in the advanced indexing section below
                k = factories.array(k, device=arr.device, comm=arr.comm, copy=None)
=======

                if not isinstance(k, DNDarray):
                    k = factories.array(k, device=arr.device, comm=arr.comm, copy=None)

>>>>>>> d7908658
                advanced_indexing_shapes.append(k.gshape)
                if arr_is_distributed and i == arr.split:
                    if (
                        not k.is_distributed()
                        and k.ndim == 1
                        and (k.larray == torch.sort(k.larray, stable=True)[0]).all()
                    ):
                        split_key_is_ordered = 1
                        out_is_balanced = None
                    else:
                        split_key_is_ordered = 0
<<<<<<< HEAD
=======

>>>>>>> d7908658
                        # redistribute key along last axis to match split axis of indexed array
                        k = k.resplit(-1)
                        out_is_balanced = True
                key[i] = k

            elif isinstance(k, slice) and k != slice(None):
                start, stop, step = k.start, k.stop, k.step
                if start is None:
                    start = 0
                elif start < 0:
                    start += arr.gshape[i]
                if stop is None:
                    stop = arr.gshape[i]
                elif stop < 0:
                    stop += arr.gshape[i]
                if step is None:
                    step = 1
                if step < 0 and start > stop:
                    # PyTorch doesn't support negative step as of 1.13
                    # Lazy solution, potentially large memory footprint
                    # TODO: implement ht.fromiter (implemented in ASSET_ht)
                    key[i] = torch.tensor(list(range(start, stop, step)), device=arr.larray.device)
                    output_shape[i] = len(key[i])
                    split_key_is_ordered = -1
                    if arr_is_distributed and new_split == i:
                        if op == "set":
                            # setitem: flip key and keep process-local indices
                            key[i] = key[i].flip(0)
                            cond1 = key[i] >= displs[arr.comm.rank]
                            cond2 = key[i] < displs[arr.comm.rank] + counts[arr.comm.rank]
                            key[i] = key[i][cond1 & cond2]
                            if return_local_indices:
                                key[i] -= displs[arr.comm.rank]
                        else:
                            # getitem: distribute key and proceed with non-ordered indexing
                            key[i] = factories.array(
                                key[i], split=0, device=arr.device, copy=False
                            ).larray
                            out_is_balanced = True
                elif step > 0 and start < stop:
                    output_shape[i] = int(torch.tensor((stop - start) / step).ceil().item())
                    if arr_is_distributed and new_split == i:
                        split_key_is_ordered = 1
                        out_is_balanced = False
                        local_arr_end = displs[arr.comm.rank] + counts[arr.comm.rank]
                        if stop > displs[arr.comm.rank] and start < local_arr_end:
                            index_in_cycle = (displs[arr.comm.rank] - start) % step
                            if start >= displs[arr.comm.rank]:
                                # slice begins on current rank
                                local_start = start - displs[arr.comm.rank]
                            else:
                                local_start = 0 if index_in_cycle == 0 else step - index_in_cycle
                            if stop <= local_arr_end:
                                # slice ends on current rank
                                local_stop = stop - displs[arr.comm.rank]
                            else:
                                local_stop = local_arr_end
                            key[i] = slice(local_start, local_stop, step)
                        else:
                            key[i] = slice(0, 0)
                elif step == 0:
                    raise ValueError("Slice step cannot be zero")
                else:
                    key[i] = slice(0, 0)
                    output_shape[i] = 0

        if advanced_indexing:
            # adv indexing key elements are DNDarrays: extract torch tensors
            # options: 1. key is mask-like (covers boolean mask as well), 2. adv indexing along split axis, 3. everything else
            # 1. define key as mask-like if each element of key is a DNDarray, and all elements of key are of the same shape, and the advanced-indexing dimensions are consecutive
            key_is_mask_like = (
                all(isinstance(k, DNDarray) for k in key)
                and len(set(k.shape for k in key)) == 1
                and torch.tensor(advanced_indexing_dims).diff().eq(1).all()
            )
            # if split axis is affected by advanced indexing, keep track of non-split dimensions for later
            if arr.is_distributed() and arr.split in advanced_indexing_dims:
                non_split_dims = list(advanced_indexing_dims).copy()
                if arr.split is not None:
                    non_split_dims.remove(arr.split)
            # 1. key is mask-like
            if key_is_mask_like:
                key = list(key)
                key_splits = [k.split for k in key]
<<<<<<< HEAD
                if arr.split is not None:
                    if not key_splits.count(key_splits[arr.split]) == len(key_splits):
=======
                if arr.split is not None and arr.split in advanced_indexing_dims:
                    split_key_pos = advanced_indexing_dims.index(arr.split)

                    if not key_splits.count(key_splits[split_key_pos]) == len(key_splits):
>>>>>>> d7908658
                        if (
                            key_splits[arr.split] is not None
                            and key_splits.count(None) == len(key_splits) - 1
                        ):
                            for i in non_split_dims:
                                key[i] = factories.array(
                                    key[i],
                                    split=key_splits[arr.split],
                                    device=arr.device,
                                    comm=arr.comm,
                                    copy=None,
                                )
                        else:
                            raise IndexError(
                                f"Indexing arrays must be distributed along the same dimension, got splits {key_splits}."
                            )
                    else:
                        # all key_splits must be the same, otherwise raise IndexError
                        if not key_splits.count(key_splits[0]) == len(key_splits):
                            raise IndexError(
                                f"Indexing arrays must be distributed along the same dimension, got splits {key_splits}."
                            )
                # all key elements are now DNDarrays of the same shape, same split axis
            # 2. advanced indexing along split axis
            if arr.is_distributed() and arr.split in advanced_indexing_dims:
                if split_key_is_ordered == 1:
                    # extract torch tensors, keep process-local indices only
                    k = key[arr.split].larray
                    cond1 = k >= displs[arr.comm.rank]
                    cond2 = k < displs[arr.comm.rank] + counts[arr.comm.rank]
                    k = k[cond1 & cond2]
                    if return_local_indices:
                        k -= displs[arr.comm.rank]
                    key[arr.split] = k
                    for i in non_split_dims:
                        if key_is_mask_like:
                            # select the same elements along non-split dimensions
                            key[i] = key[i].larray[cond1 & cond2]
                        else:
                            key[i] = key[i].larray
                elif split_key_is_ordered == 0:
                    # extract torch tensors, any other communication + mask-like case are handled in __getitem__ or __setitem__
                    for i in advanced_indexing_dims:
                        key[i] = key[i].larray
                # split_key_is_ordered == -1 not treated here as it is slicing, not advanced indexing
            else:
                # advanced indexing does not affect split axis, return torch tensors
                for i in advanced_indexing_dims:
                    key[i] = key[i].larray
            # all adv indexing keys are now torch tensors

            # shapes of adv indexing arrays must be broadcastable
            try:
                broadcasted_shape = torch.broadcast_shapes(*advanced_indexing_shapes)
            except RuntimeError:
                raise IndexError(
                    "Shape mismatch: indexing arrays could not be broadcast together with shapes: {}".format(
                        advanced_indexing_shapes
                    )
                )
            add_dims = len(broadcasted_shape) - len(advanced_indexing_dims)
            if (
                len(advanced_indexing_dims) == 1
                or list(range(advanced_indexing_dims[0], advanced_indexing_dims[-1] + 1))
                == advanced_indexing_dims
            ):
                # dimensions affected by advanced indexing are consecutive:
                output_shape[
                    advanced_indexing_dims[0] : advanced_indexing_dims[0]
                    + len(advanced_indexing_dims)
                ] = broadcasted_shape
                if key_is_mask_like:
                    # advanced indexing dimensions will be collapsed into one dimension
                    if (
                        "split" in split_bookkeeping
                        and split_bookkeeping.index("split") in advanced_indexing_dims
                    ):
                        split_bookkeeping[
                            advanced_indexing_dims[0] : advanced_indexing_dims[0]
                            + len(advanced_indexing_dims)
                        ] = ["split"]
                    else:
                        split_bookkeeping[
                            advanced_indexing_dims[0] : advanced_indexing_dims[0]
                            + len(advanced_indexing_dims)
                        ] = [None]
                else:
                    split_bookkeeping = (
                        split_bookkeeping[: advanced_indexing_dims[0]]
                        + [None] * add_dims
                        + split_bookkeeping[advanced_indexing_dims[0] :]
                    )
            else:
                # advanced-indexing dimensions are not consecutive:
                # transpose array to make the advanced-indexing dimensions consecutive as the first dimensions
                non_adv_ind_dims = list(
                    i for i in range(arr.ndim) if i not in advanced_indexing_dims
                )
                # keep track of transpose axes order, to be able to transpose back later
                transpose_axes = tuple(advanced_indexing_dims + non_adv_ind_dims)
                arr = arr.transpose(transpose_axes)
                backwards_transpose_axes = tuple(
                    torch.tensor(transpose_axes, device=arr.larray.device)
                    .argsort(stable=True)
                    .tolist()
                )
                # output shape and split bookkeeping
                output_shape = list(output_shape[i] for i in transpose_axes)
                output_shape[: len(advanced_indexing_dims)] = broadcasted_shape
                split_bookkeeping = list(split_bookkeeping[i] for i in transpose_axes)
                split_bookkeeping = [None] * add_dims + split_bookkeeping
                # modify key to match the new dimension order
                key = [key[i] for i in advanced_indexing_dims] + [key[i] for i in non_adv_ind_dims]
                # update advanced-indexing dims
                advanced_indexing_dims = list(range(len(advanced_indexing_dims)))

        # expand key to match the number of dimensions of the DNDarray
        if arr.ndim > len(key):
            key += [slice(None)] * (arr.ndim - len(key))

        key = tuple(key)
        for i in range(output_shape.count(None)):
            lost_dim = output_shape.index(None)
            output_shape.remove(None)
            split_bookkeeping = split_bookkeeping[:lost_dim] + split_bookkeeping[lost_dim + 1 :]
        output_shape = tuple(output_shape)
        new_split = split_bookkeeping.index("split") if "split" in split_bookkeeping else None
        return (
            arr,
            key,
            output_shape,
            new_split,
            split_key_is_ordered,
            key_is_mask_like,
            out_is_balanced,
            root,
            backwards_transpose_axes,
        )

    def __process_scalar_key(
        arr: DNDarray,
        key: Union[int, DNDarray, torch.Tensor, np.ndarray],
        indexed_axis: int,
        return_local_indices: Optional[bool] = False,
    ) -> Tuple(int, int):
        """
        Private method to process a single-item scalar key used for indexing a ``DNDarray``.

        """
        device = arr.larray.device
        try:
            # is key an ndarray or DNDarray or torch.Tensor?
            key = key.item()
        except AttributeError:
            # key is already an integer, do nothing
            pass
        if not arr.is_distributed():
            root = None
            return key, root
        if arr.split == indexed_axis:
            # adjust negative key
            if key < 0:
                key += arr.shape[0]
            # work out active process
            _, displs = arr.counts_displs()
            if key in displs:
                root = displs.index(key)
            else:
                displs = torch.cat(
                    (
                        torch.tensor(displs, device=device),
                        torch.tensor(key, device=device).reshape(-1),
                    ),
                    dim=0,
                )
                _, sorted_indices = displs.unique(sorted=True, return_inverse=True)
                root = sorted_indices[-1].item() - 1
                displs = displs.tolist()
            # correct key for rank-specific displacement
            if return_local_indices:
                if arr.comm.rank == root:
                    key -= displs[root]
        else:
            root = None
        return key, root

    def __get_local_slice(self, key: slice):
        split = self.split
        if split is None:
            return key
        key = stride_tricks.sanitize_slice(key, self.shape[split])
        start, stop, step = key.start, key.stop, key.step
        if step < 0:  # NOT supported by torch, should be filtered by torch_proxy
            key = self.__get_local_slice(slice(stop + 1, start + 1, abs(step)))
            if key is None:
                return None
            start, stop, step = key.start, key.stop, key.step
            return slice(key.stop - 1, key.start - 1, -1 * key.step)

        _, offsets = self.counts_displs()
        offset = offsets[self.comm.rank]
        range_proxy = range(self.lshape[split])
        local_inds = range_proxy[start - offset : stop - offset]  # only works if stop - offset > 0
        local_inds = local_inds[max(offset - start, 0) % step :: step]
        if len(local_inds) and stop > offset:
            # otherwise if (stop-offset) > -self.lshape[split] this can index into the local chunk despite ending before it
            return slice(local_inds.start, local_inds.stop, local_inds.step)
        return None

    def __getitem__(self, key: Union[int, Tuple[int, ...], List[int, ...]]) -> DNDarray:
        """
        Global getter function for DNDarrays.
        Returns a new DNDarray composed of the elements of the original tensor selected by the indices
        given. This does *NOT* redistribute or rebalance the resulting tensor. If the selection of values is
        unbalanced then the resultant tensor is also unbalanced!
        To redistributed the ``DNDarray`` use :func:`balance()` (issue #187)

        Parameters
        ----------
        key : int, slice, Tuple[int,...], List[int,...]
            Indices to get from the tensor.

        Examples
        --------
        >>> a = ht.arange(10, split=0)
        (1/2) >>> tensor([0, 1, 2, 3, 4], dtype=torch.int32)
        (2/2) >>> tensor([5, 6, 7, 8, 9], dtype=torch.int32)
        >>> a[1:6]
        (1/2) >>> tensor([1, 2, 3, 4], dtype=torch.int32)
        (2/2) >>> tensor([5], dtype=torch.int32)
        >>> a = ht.zeros((4, 5), split=0)
        (1/2) >>> tensor([[0., 0., 0., 0., 0.],
                          [0., 0., 0., 0., 0.]])
        (2/2) >>> tensor([[0., 0., 0., 0., 0.],
                          [0., 0., 0., 0., 0.]])
        >>> a[1:4, 1]
        (1/2) >>> tensor([0.])
        (2/2) >>> tensor([0., 0.])
        """
        # key can be: int, tuple, list, slice, DNDarray, torch tensor, numpy array, or sequence thereof

        if key is None:
            return self.expand_dims(0)
        if (
<<<<<<< HEAD
            key is ... or isinstance(key, slice) and key == slice(None)
        ):  # latter doesnt work with torch for 0-dim tensors
            return self

        original_split = self.split

        # Single-element indexing
        scalar = np.isscalar(key) or getattr(key, "ndim", 1) == 0
        if scalar:
            # single-element indexing on axis 0
            if self.ndim == 0:
                raise IndexError(
                    "Too many indices for DNDarray: DNDarray is 0-dimensional, but 1 were indexed"
                )
            output_shape = self.gshape[1:]
            if original_split is None or original_split == 0:
                output_split = None
            else:
                output_split = original_split - 1
            split_key_is_ordered = 1
            out_is_balanced = True
            backwards_transpose_axes = tuple(range(self.ndim))
            key, root = self.__process_scalar_key(key, indexed_axis=0, return_local_indices=True)
            if root is None:
                # early out for single-element indexing not affecting split axis
                indexed_arr = self.larray[key]
                indexed_arr = DNDarray(
                    indexed_arr,
                    gshape=output_shape,
                    dtype=self.dtype,
                    split=output_split,
                    device=self.device,
                    comm=self.comm,
                    balanced=out_is_balanced,
                )
                return indexed_arr
        else:
            # process multi-element key
            (
                self,
                key,
                output_shape,
                output_split,
                split_key_is_ordered,
                key_is_mask_like,
                out_is_balanced,
                root,
                backwards_transpose_axes,
            ) = self.__process_key(key, return_local_indices=True)

        if not self.is_distributed():
            # key is torch-proof, index underlying torch tensor
            indexed_arr = self.larray[key]
            # transpose array back if needed
            self = self.transpose(backwards_transpose_axes)
            return DNDarray(
                indexed_arr,
                gshape=output_shape,
                dtype=self.dtype,
                split=output_split,
                device=self.device,
                comm=self.comm,
                balanced=out_is_balanced,
            )

        if split_key_is_ordered == 1:
            if root is not None:
                # single-element indexing along split axis
                # prepare for Bcast: allocate buffer on all processes
                if self.comm.rank == root:
                    indexed_arr = self.larray[key]
                else:
                    indexed_arr = torch.zeros(
                        output_shape, dtype=self.larray.dtype, device=self.larray.device
                    )
                # broadcast result to all processes
                self.comm.Bcast(indexed_arr, root=root)
                indexed_arr = DNDarray(
                    indexed_arr,
                    gshape=output_shape,
                    dtype=self.dtype,
                    split=output_split,
                    device=self.device,
                    comm=self.comm,
                    balanced=out_is_balanced,
                )
                # transpose array back if needed
                self = self.transpose(backwards_transpose_axes)
                return indexed_arr

            # root is None, i.e. indexing does not affect split axis, apply as is
            indexed_arr = self.larray[key]
            # transpose array back if needed
            self = self.transpose(backwards_transpose_axes)
            return DNDarray(
                indexed_arr,
                gshape=output_shape,
                dtype=self.dtype,
                split=output_split,
                device=self.device,
                balanced=out_is_balanced,
                comm=self.comm,
            )

        # key along split axis is not ordered, indices are GLOBAL
        # prepare for communication of indices and data
        counts, displs = self.counts_displs()
        rank, size = self.comm.rank, self.comm.size

        key_is_single_tensor = isinstance(key, torch.Tensor)
        if key_is_single_tensor:
            split_key = key
        else:
            split_key = key[self.split]
        # split_key might be multi-dimensional, flatten it for communication
        if split_key.ndim > 1:
            original_split_key_shape = split_key.shape
            communication_split = output_split - (split_key.ndim - 1)
            split_key = split_key.flatten()
        else:
            communication_split = output_split

        # determine the number of elements to be received from each process
        recv_counts = torch.zeros((size, 1), dtype=torch.int64, device=self.larray.device)
        if key_is_mask_like:
            recv_indices = torch.zeros(
                (len(split_key), len(key)), dtype=split_key.dtype, device=self.larray.device
            )
        else:
            recv_indices = torch.zeros(
                (split_key.shape), dtype=split_key.dtype, device=self.larray.device
            )
        for p in range(size):
            cond1 = split_key >= displs[p]
            cond2 = split_key < displs[p] + counts[p]
            indices_from_p = torch.nonzero(cond1 & cond2, as_tuple=False)
            incoming_indices = split_key[indices_from_p].flatten()
            recv_counts[p, 0] = incoming_indices.numel()
            # store incoming indices in appropiate slice of recv_indices
            start = recv_counts[:p].sum().item()
            stop = start + recv_counts[p].item()
            if incoming_indices.numel() > 0:
                if key_is_mask_like:
                    # apply selection to all dimensions
                    for i in range(len(key)):
                        recv_indices[start:stop, i] = key[i][indices_from_p].flatten()
                    recv_indices[start:stop, self.split] -= displs[p]
                else:
                    recv_indices[start:stop] = incoming_indices - displs[p]
        # build communication matrix by sharing recv_counts with all processes
        # comm_matrix rows contain the send_counts for each process, columns contain the recv_counts
        comm_matrix = torch.zeros((size, size), dtype=torch.int64, device=self.larray.device)
        self.comm.Allgather(recv_counts, comm_matrix)
        send_counts = comm_matrix[:, rank]

        # active rank pairs:
        active_rank_pairs = torch.nonzero(comm_matrix, as_tuple=False)

        # Communication build-up:
        active_recv_indices_from = active_rank_pairs[torch.where(active_rank_pairs[:, 1] == rank)][
            :, 0
        ]
        active_send_indices_to = active_rank_pairs[torch.where(active_rank_pairs[:, 0] == rank)][
            :, 1
        ]
        rank_is_active = active_recv_indices_from.numel() > 0 or active_send_indices_to.numel() > 0

        # allocate recv_buf for incoming data
        recv_buf_shape = list(output_shape)
        if communication_split != output_split:
            # split key was flattened, flatten corresponding dims in recv_buf accordingly
            recv_buf_shape = (
                recv_buf_shape[:communication_split]
                + [recv_counts.sum().item()]
                + recv_buf_shape[output_split + 1 :]
            )
=======
            key is ...
            or (isinstance(key, slice) and key == slice(None))
            or (isinstance(key, tuple) and key == ())
        ):
            return self

        from .types import bool as ht_bool, uint8 as ht_uint8  # avoid circulars

        original_split = self.split

        def _normalize_index_component(comp):
            if isinstance(comp, DNDarray):
                if comp.dtype in (ht_bool, ht_uint8):
                    return comp

                if comp.split is not None:
                    return comp

                return comp.larray.to(torch.int64)

            return comp

        if isinstance(key, DNDarray):
            key = _normalize_index_component(key)
        elif isinstance(key, (list, tuple)):
            key = type(key)(_normalize_index_component(k) for k in key)

        if isinstance(key, tuple) and len(key) >= 1 and self.ndim >= 1:
            first = key[0]

            # Case 1: DNDarray boolean mask
            if (
                isinstance(first, DNDarray)
                and first.dtype in (ht_bool, ht_uint8)
                and first.ndim == 1
                and first.gshape == (self.gshape[0],)
            ):
                nz = first.nonzero()
                if isinstance(nz, tuple):
                    nz = nz[0]
                if getattr(nz, "ndim", 1) > 1 and nz.shape[-1] == 1:
                    nz = nz.squeeze(-1)
                idx0 = nz
                key = (idx0,) + key[1:]

            # Case 2: torch.Tensor boolean mask
            elif (
                isinstance(first, torch.Tensor)
                and first.ndim == 1
                and first.shape[0] == self.gshape[0]
                and first.dtype in (torch.bool, torch.uint8)
            ):
                idx0 = torch.nonzero(first, as_tuple=False).flatten()
                key = (idx0,) + key[1:]

            # Case 3: numpy.ndarray boolean mask
            elif (
                isinstance(first, np.ndarray)
                and first.ndim == 1
                and first.shape[0] == self.gshape[0]
                and first.dtype in (np.bool_, np.uint8)
            ):
                idx0 = np.nonzero(first)[0].astype(np.int64)
                key = (idx0,) + key[1:]

        if isinstance(key, DNDarray):
            # Exclude boolean masks; they have their own dedicated handling.
            if key.ndim == 1 and key.dtype not in (ht_bool, ht_uint8):
                key = key.larray.to(torch.int64)

        # Single-element indexing
        scalar = np.isscalar(key) or getattr(key, "ndim", 1) == 0
        if scalar:
            # single-element indexing on axis 0
            if self.ndim == 0:
                raise IndexError(
                    "Too many indices for DNDarray: DNDarray is 0-dimensional, but 1 were indexed"
                )
            output_shape = self.gshape[1:]
            if original_split is None or original_split == 0:
                output_split = None
            else:
                output_split = original_split - 1
            split_key_is_ordered = 1
            out_is_balanced = True
            backwards_transpose_axes = tuple(range(self.ndim))
            key, root = self.__process_scalar_key(key, indexed_axis=0, return_local_indices=True)
            if root is None:
                # early out for single-element indexing not affecting split axis
                indexed_arr = self.larray[key]
                indexed_arr = DNDarray(
                    indexed_arr,
                    gshape=output_shape,
                    dtype=self.dtype,
                    split=output_split,
                    device=self.device,
                    comm=self.comm,
                    balanced=out_is_balanced,
                )
                return indexed_arr
        else:
            # ------------------------------------------------------------------
            # Special case: 2D array with 1D boolean mask along split axis 0
            # Pattern: x[mask_1d]  with
            #   - self.ndim == 2
            #   - self.split == 0
            #   - key is DNDarray, bool, 1D, same split and length as axis 0
            # This corresponds to NumPy's "select rows by mask" semantics.
            # ------------------------------------------------------------------
            if (
                isinstance(key, DNDarray)
                and key.dtype in (ht_bool, ht_uint8)
                and key.ndim == 1
                and self.ndim == 2
                and self.split == 0
                and key.split == 0
                and key.gshape == (self.gshape[0],)
            ):
                # Local boolean mask on this rank
                local_mask = key.larray  # torch.bool, shape (local_rows,)
                local_result = self.larray[local_mask, :]  # shape (n_local_true, 2)

                # Compute global number of selected rows (sum over ranks)
                local_rows = torch.tensor(
                    [local_result.shape[0]],
                    device=self.larray.device,
                    dtype=torch.int64,
                )
                rows_buffer = torch.zeros(
                    (self.comm.size,),
                    device=self.larray.device,
                    dtype=torch.int64,
                )
                self.comm.Allgather(local_rows, rows_buffer)
                total_rows = int(rows_buffer.sum().item())

                # Global output shape: (total_rows, n_cols)
                output_shape = (total_rows, self.gshape[1])

                # Result remains split along axis 0, generally unbalanced.
                result = DNDarray(
                    local_result,
                    gshape=output_shape,
                    dtype=self.dtype,
                    split=0,
                    device=self.device,
                    comm=self.comm,
                    balanced=False,
                )
                return result

            # process multi-element key
            (
                self,
                key,
                output_shape,
                output_split,
                split_key_is_ordered,
                key_is_mask_like,
                out_is_balanced,
                root,
                backwards_transpose_axes,
            ) = self.__process_key(key, return_local_indices=True)
            # Do not treat keys that contain slices as "mask-like".
            # For such keys, we fall back to the simpler non-mask-like
            # path below, which only treats the split axis as globally indexed.
            if key_is_mask_like and isinstance(key, (tuple, list)):
                if any(isinstance(k, slice) for k in key):
                    key_is_mask_like = False

        if not self.is_distributed():
            # key is torch-proof, index underlying torch tensor
            indexed_arr = self.larray[key]
            # transpose array back if needed
            if self.ndim > 0:
                self = self.transpose(backwards_transpose_axes)
            return DNDarray(
                indexed_arr,
                gshape=output_shape,
                dtype=self.dtype,
                split=output_split,
                device=self.device,
                comm=self.comm,
                balanced=out_is_balanced,
            )

        if split_key_is_ordered == 1:
            if root is not None:
                # single-element indexing along split axis
                # prepare for Bcast: allocate buffer on all processes
                if self.comm.rank == root:
                    indexed_arr = self.larray[key]
                else:
                    indexed_arr = torch.zeros(
                        output_shape, dtype=self.larray.dtype, device=self.larray.device
                    )
                # broadcast result to all processes
                self.comm.Bcast(indexed_arr, root=root)
                indexed_arr = DNDarray(
                    indexed_arr,
                    gshape=output_shape,
                    dtype=self.dtype,
                    split=output_split,
                    device=self.device,
                    comm=self.comm,
                    balanced=out_is_balanced,
                )
                # transpose array back if needed
                if self.ndim > 0:
                    self = self.transpose(backwards_transpose_axes)
                return indexed_arr
            # This covers patterns like A[idx] where A is distributed (split=0) and idx has global indices (e.g. (N,k)).
            if self.is_distributed() and self.split == 0 and self.ndim == 1:
                k0 = key
                # key may be wrapped as a singleton tuple
                if isinstance(k0, tuple) and len(k0) == 1:
                    k0 = k0[0]

                # tolerate DNDarray key (can still happen depending on __process_key path)
                if isinstance(k0, DNDarray):
                    idx_t = k0.larray
                else:
                    idx_t = k0

                if isinstance(idx_t, torch.Tensor) and idx_t.dtype in (
                    torch.int8,
                    torch.int16,
                    torch.int32,
                    torch.int64,
                    torch.uint8,
                ):
                    return self.__take_split0_global_1d(
                        idx_t,
                        out_gshape=output_shape,
                        out_split=0,
                        out_is_balanced=out_is_balanced,
                    )
            # root is None, i.e. indexing does not affect split axis, apply as is
            indexed_arr = self.larray[key]
            # transpose array back if needed
            if self.ndim > 0:
                self = self.transpose(backwards_transpose_axes)
            return DNDarray(
                indexed_arr,
                gshape=output_shape,
                dtype=self.dtype,
                split=output_split,
                device=self.device,
                balanced=out_is_balanced,
                comm=self.comm,
            )

        # key along split axis is not ordered, indices are GLOBAL
        # prepare for communication of indices and data
        counts, displs = self.counts_displs()
        rank, size = self.comm.rank, self.comm.size

        key_is_single_tensor = isinstance(key, torch.Tensor)
        if key_is_single_tensor:
            split_key = key
        else:
            split_key = key[self.split]
        # split_key might be multi-dimensional, flatten it for communication
        if split_key.ndim > 1:
            original_split_key_shape = split_key.shape
            communication_split = output_split - (split_key.ndim - 1)
            split_key = split_key.flatten()
        else:
            communication_split = output_split

        # determine the number of elements to be received from each process
        recv_counts = torch.zeros((size, 1), dtype=torch.int64, device=self.larray.device)
        if key_is_mask_like:
            recv_indices = torch.zeros(
                (len(split_key), len(key)), dtype=split_key.dtype, device=self.larray.device
            )
        else:
            recv_indices = torch.zeros(
                (split_key.shape), dtype=split_key.dtype, device=self.larray.device
            )
        for p in range(size):
            cond1 = split_key >= displs[p]
            cond2 = split_key < displs[p] + counts[p]
            indices_from_p = torch.nonzero(cond1 & cond2, as_tuple=False)
            incoming_indices = split_key[indices_from_p].flatten()
            recv_counts[p, 0] = incoming_indices.numel()
            # store incoming indices in appropiate slice of recv_indices
            start = recv_counts[:p].sum().item()
            stop = start + recv_counts[p].item()
            if incoming_indices.numel() > 0:
                if key_is_mask_like:
                    # apply selection to all dimensions
                    for i in range(len(key)):
                        recv_indices[start:stop, i] = key[i][indices_from_p].flatten()
                    recv_indices[start:stop, self.split] -= displs[p]
                else:
                    recv_indices[start:stop] = incoming_indices - displs[p]
        # build communication matrix by sharing recv_counts with all processes
        # comm_matrix rows contain the send_counts for each process, columns contain the recv_counts
        comm_matrix = torch.zeros((size, size), dtype=torch.int64, device=self.larray.device)
        self.comm.Allgather(recv_counts, comm_matrix)
        send_counts = comm_matrix[:, rank]

        # active rank pairs:
        active_rank_pairs = torch.nonzero(comm_matrix, as_tuple=False)

        # Communication build-up:
        active_recv_indices_from = active_rank_pairs[torch.where(active_rank_pairs[:, 1] == rank)][
            :, 0
        ]
        active_send_indices_to = active_rank_pairs[torch.where(active_rank_pairs[:, 0] == rank)][
            :, 1
        ]
        rank_is_active = active_recv_indices_from.numel() > 0 or active_send_indices_to.numel() > 0

        # allocate recv_buf for incoming data
        recv_buf_shape = list(output_shape)
        if communication_split != output_split:
            # split key was flattened, flatten corresponding dims in recv_buf accordingly
            recv_buf_shape = (
                recv_buf_shape[:communication_split]
                + [recv_counts.sum().item()]
                + recv_buf_shape[output_split + 1 :]
            )
>>>>>>> d7908658
        else:
            recv_buf_shape[communication_split] = recv_counts.sum().item()
        recv_buf = torch.zeros(
            tuple(recv_buf_shape), dtype=self.larray.dtype, device=self.larray.device
        )
        if rank_is_active:
            # non-blocking send indices to `active_send_indices_to`
            send_requests = []
            for i in active_send_indices_to:
                start = recv_counts[:i].sum().item()
                stop = start + recv_counts[i].item()
                outgoing_indices = recv_indices[start:stop]
                send_requests.append(self.comm.Isend(outgoing_indices, dest=i))
                del outgoing_indices
            del recv_indices
            for i in active_recv_indices_from:
                # receive indices from `active_recv_indices_from`
                if key_is_mask_like:
                    incoming_indices = torch.zeros(
                        (send_counts[i].item(), len(key)),
                        dtype=torch.int64,
                        device=self.larray.device,
                    )
                else:
                    incoming_indices = torch.zeros(
                        send_counts[i].item(), dtype=torch.int64, device=self.larray.device
                    )
                self.comm.Recv(incoming_indices, source=i)
                # prepare send_buf for outgoing data
                if key_is_single_tensor:
                    send_buf = self.larray[incoming_indices]
                else:
                    if key_is_mask_like:
                        send_key = tuple(
                            incoming_indices[:, i].reshape(-1)
                            for i in range(incoming_indices.shape[1])
                        )
                        send_buf = self.larray[send_key]
                    else:
                        send_key = list(key)
                        send_key[self.split] = incoming_indices
                        send_buf = self.larray[tuple(send_key)]
                # non-blocking send requested data to i
                send_requests.append(self.comm.Isend(send_buf, dest=i))
                del send_buf
            # allocate temporary recv_buf to receive data from all active processes
            tmp_recv_buf_shape = recv_buf_shape.copy()
            tmp_recv_buf_shape[communication_split] = recv_counts.max().item()
            tmp_recv_buf = torch.zeros(
                tuple(tmp_recv_buf_shape), dtype=self.larray.dtype, device=self.larray.device
            )
            for i in active_send_indices_to:
                # receive data from i
                tmp_recv_slice = [slice(None)] * tmp_recv_buf.ndim
                tmp_recv_slice[communication_split] = slice(0, recv_counts[i].item())
                self.comm.Recv(tmp_recv_buf[tmp_recv_slice], source=i)
                # write received data to appropriate portion of recv_buf
                cond1 = split_key >= displs[i]
                cond2 = split_key < displs[i] + counts[i]
                recv_buf_indices = torch.nonzero(cond1 & cond2, as_tuple=False).flatten()
                recv_buf_key = [slice(None)] * recv_buf.ndim
                recv_buf_key[communication_split] = recv_buf_indices
                recv_buf[recv_buf_key] = tmp_recv_buf[tmp_recv_slice]
            del tmp_recv_buf
            # wait for all non-blocking communication to finish
            for req in send_requests:
                req.Wait()
        if communication_split != output_split:
            # split_key has been flattened, bring back recv_buf to intended shape
            original_local_shape = (
                output_shape[:communication_split]
                + original_split_key_shape
                + output_shape[output_split + 1 :]
            )
            recv_buf = recv_buf.reshape(original_local_shape)

        # construct indexed array from recv_buf
        indexed_arr = DNDarray(
            recv_buf,
            gshape=output_shape,
            dtype=self.dtype,
            split=output_split,
            device=self.device,
            comm=self.comm,
            balanced=out_is_balanced,
        )
        # transpose array back if needed
<<<<<<< HEAD
        self = self.transpose(backwards_transpose_axes)
=======
        if self.ndim > 0:
            self = self.transpose(backwards_transpose_axes)
>>>>>>> d7908658
        return indexed_arr

    if torch.cuda.device_count() > 0:

        def gpu(self) -> DNDarray:
            """
            Returns a copy of this object in GPU memory. If this object is already in GPU memory, then no copy is
            performed and the original object is returned.

            """
            self.__array = self.__array.cuda(devices.gpu.torch_device)
            self.__device = devices.gpu
            return self

    def __int__(self) -> DNDarray:
        """
        Integer scalar casting.
        """
        return self.__cast(int)

    def is_balanced(self, force_check: bool = False) -> bool:
        """
        Determine if ``self`` is balanced evenly (or as evenly as possible) across all nodes
        distributed evenly (or as evenly as possible) across all processes.
        This is equivalent to returning ``self.balanced``. If no information
        is available (``self.balanced = None``), the balanced status will be
        assessed via collective communication.

        Parameters
        ----------
        force_check : bool, optional
            If True, the balanced status of the ``DNDarray`` will be assessed via
            collective communication in any case.
        """
        if not force_check and self.balanced is not None:
            return self.balanced

        _, _, chk = self.comm.chunk(self.shape, self.split)
        test_lshape = tuple([x.stop - x.start for x in chk])
        balanced = 1 if test_lshape == self.lshape else 0

        out = self.comm.allreduce(balanced, MPI.SUM)
        balanced = True if out == self.comm.size else False
        return balanced

    def is_distributed(self) -> bool:
        """
        Determines whether the data of this ``DNDarray`` is distributed across multiple processes.
        """
        return self.split is not None and self.comm.is_distributed()

    @staticmethod
    def __key_is_singular(key: any, axis: int, self_proxy: torch.Tensor) -> bool:
        # determine if the key gets a singular item
        zeros = (0,) * (self_proxy.ndim - 1)
        return self_proxy[(*zeros[:axis], key[axis], *zeros[axis:])].ndim == 0

    @staticmethod
    def __key_adds_dimension(key: any, axis: int, self_proxy: torch.Tensor) -> bool:
        # determine if the key adds a new dimension
        zeros = (0,) * (self_proxy.ndim - 1)
        return self_proxy[(*zeros[:axis], key[axis], *zeros[axis:])].ndim == 2

    def item(self):
        """
        Returns the only element of a 1-element :class:`DNDarray`.
        Mirror of the pytorch command by the same name. If size of ``DNDarray`` is >1 element, then a ``ValueError`` is
        raised (by pytorch)

        Examples
        --------
        >>> import heat as ht
        >>> x = ht.zeros((1))
        >>> x.item()
        0.0
        """
        if self.size > 1:
            raise ValueError("only one-element DNDarrays can be converted to Python scalars")
        # make sure the element is on every process
        self.resplit_(None)
        return self.__array.item()

    def __len__(self) -> int:
        """
        The length of the ``DNDarray``, i.e. the number of items in the first dimension.
        """
        try:
            len = self.shape[0]
            return len
        except IndexError:
            raise TypeError("len() of unsized DNDarray")

    def numpy(self) -> np.array:
        """
        Returns a copy of the :class:`DNDarray` as numpy ndarray. If the ``DNDarray`` resides on the GPU, the underlying data will be copied to the CPU first.

        If the ``DNDarray`` is distributed, an MPI Allgather operation will be performed before converting to np.ndarray, i.e. each MPI process will end up holding a copy of the entire array in memory.  Make sure process memory is sufficient!

        Examples
        --------
        >>> import heat as ht
        T1 = ht.random.randn((10,8))
        T1.numpy()
        """
        dist = self.copy().resplit_(axis=None)
        return dist.larray.cpu().numpy()

    def _repr_pretty_(self, p, cycle):
        """
        Pretty print for IPython.
        """
        if cycle:
            p.text(printing.__str__(self))
        else:
            p.text(printing.__str__(self))

    def __repr__(self) -> str:
        """
        Returns a printable representation of the passed DNDarray, targeting developers.
        """
        return printing.__repr__(self)

    def ravel(self):
        """
        Flattens the ``DNDarray``.

        See Also
        --------
        :func:`~heat.core.manipulations.ravel`

        Examples
        --------
        >>> a = ht.ones((2, 3), split=0)
        >>> b = a.ravel()
        >>> a[0, 0] = 4
        >>> b
        DNDarray([4., 1., 1., 1., 1., 1.], dtype=ht.float32, device=cpu:0, split=0)
        """
        return manipulations.ravel(self)

    def redistribute_(
        self, lshape_map: Optional[torch.Tensor] = None, target_map: Optional[torch.Tensor] = None
    ):
        """
        Redistributes the data of the :class:`DNDarray` *along the split axis* to match the given target map.
        This function does not modify the non-split dimensions of the ``DNDarray``.
        This is an abstraction and extension of the balance function.

        Parameters
        ----------
        lshape_map : torch.Tensor, optional
            The current lshape of processes.
            Units are ``[rank, lshape]``.
        target_map : torch.Tensor, optional
            The desired distribution across the processes.
            Units are ``[rank, target lshape]``.
            Note: the only important parts of the target map are the values along the split axis,
            values which are not along this axis are there to mimic the shape of the ``lshape_map``.

        Examples
        --------
        >>> st = ht.ones((50, 81, 67), split=2)
        >>> target_map = torch.zeros((st.comm.size, 3), dtype=torch.int64)
        >>> target_map[0, 2] = 67
        >>> print(target_map)
        [0/2] tensor([[ 0,  0, 67],
        [0/2]         [ 0,  0,  0],
        [0/2]         [ 0,  0,  0]], dtype=torch.int32)
        [1/2] tensor([[ 0,  0, 67],
        [1/2]         [ 0,  0,  0],
        [1/2]         [ 0,  0,  0]], dtype=torch.int32)
        [2/2] tensor([[ 0,  0, 67],
        [2/2]         [ 0,  0,  0],
        [2/2]         [ 0,  0,  0]], dtype=torch.int32)
        >>> print(st.lshape)
        [0/2] (50, 81, 23)
        [1/2] (50, 81, 22)
        [2/2] (50, 81, 22)
        >>> st.redistribute_(target_map=target_map)
        >>> print(st.lshape)
        [0/2] (50, 81, 67)
        [1/2] (50, 81, 0)
        [2/2] (50, 81, 0)
        """
        if not self.is_distributed():
            return
        snd_dtype = self.dtype.torch_type()
        # units -> {pr, 1st index, 2nd index}
        if lshape_map is None:
            # NOTE: giving an lshape map which is incorrect will result in an incorrect distribution
            lshape_map = self.create_lshape_map(force_check=True)
        else:
            if not isinstance(lshape_map, torch.Tensor):
                raise TypeError(f"lshape_map must be a torch.Tensor, currently {type(lshape_map)}")
            if lshape_map.shape != (self.comm.size, len(self.gshape)):
                raise ValueError(
                    f"lshape_map must have the shape ({self.comm.size}, {len(self.gshape)}), currently {lshape_map.shape}"
                )
        if target_map is None:  # if no target map is given then it will balance the tensor
            _, _, chk = self.comm.chunk(self.shape, self.split)
            target_map = lshape_map.clone()
            target_map[..., self.split] = 0
            for pr in range(self.comm.size):
                target_map[pr, self.split] = self.comm.chunk(self.shape, self.split, rank=pr)[1][
                    self.split
                ]
            self.__balanced = True
        else:
            sanitation.sanitize_in_tensor(target_map)
            if target_map[..., self.split].sum() != self.shape[self.split]:
                raise ValueError(
                    f"Sum along the split axis of the target map must be equal to the shape in that dimension, currently {target_map[..., self.split]}"
                )
            if target_map.shape != (self.comm.size, len(self.gshape)):
                raise ValueError(
                    f"target_map must have the shape {(self.comm.size, len(self.gshape))}, currently {target_map.shape}"
                )
            # no info on balanced status
            self.__balanced = False
        lshape_cumsum = torch.cumsum(lshape_map[..., self.split], dim=0)
        chunk_cumsum = torch.cat(
            (
                torch.tensor([0], device=self.device.torch_device),
                torch.cumsum(target_map[..., self.split], dim=0),
            ),
            dim=0,
        )
        # need the data start as well for process 0
        for rcv_pr in range(self.comm.size - 1):
            st = chunk_cumsum[rcv_pr].item()
            sp = chunk_cumsum[rcv_pr + 1].item()
            # start pr should be the next process with data
            if lshape_map[rcv_pr, self.split] >= target_map[rcv_pr, self.split]:
                # if there is more data on the process than the start process than start == stop
                st_pr = rcv_pr
                sp_pr = rcv_pr
            else:
                # if there is less data on the process than need to get the data from the next data
                # with data
                # need processes > rcv_pr with lshape > 0
                st_pr = (
                    torch.nonzero(input=lshape_map[rcv_pr:, self.split] > 0, as_tuple=False)[
                        0
                    ].item()
                    + rcv_pr
                )
                hld = (
                    torch.nonzero(input=sp <= lshape_cumsum[rcv_pr:], as_tuple=False).flatten()
                    + rcv_pr
                )
                sp_pr = hld[0].item() if hld.numel() > 0 else self.comm.size

            # st_pr and sp_pr are the processes on which the data sits at the beginning
            # need to loop from st_pr to sp_pr + 1 and send the pr
            for snd_pr in range(st_pr, sp_pr + 1):
                if snd_pr == self.comm.size:
                    break
                data_required = abs(sp - st - lshape_map[rcv_pr, self.split].item())
                send_amt = (
                    data_required
                    if data_required <= lshape_map[snd_pr, self.split]
                    else lshape_map[snd_pr, self.split]
                )
                if (sp - st) <= lshape_map[rcv_pr, self.split].item() or snd_pr == rcv_pr:
                    send_amt = 0
                # send amount is the data still needed by recv if that is available on the snd
                if send_amt != 0:
                    self.__redistribute_shuffle(
                        snd_pr=snd_pr, send_amt=send_amt, rcv_pr=rcv_pr, snd_dtype=snd_dtype
                    )
                lshape_cumsum[snd_pr] -= send_amt
                lshape_cumsum[rcv_pr] += send_amt
                lshape_map[rcv_pr, self.split] += send_amt
                lshape_map[snd_pr, self.split] -= send_amt
            if lshape_map[rcv_pr, self.split] > target_map[rcv_pr, self.split]:
                # if there is any data left on the process then send it to the next one
                send_amt = lshape_map[rcv_pr, self.split] - target_map[rcv_pr, self.split]
                self.__redistribute_shuffle(
                    snd_pr=rcv_pr, send_amt=send_amt.item(), rcv_pr=rcv_pr + 1, snd_dtype=snd_dtype
                )
                lshape_cumsum[rcv_pr] -= send_amt
                lshape_cumsum[rcv_pr + 1] += send_amt
                lshape_map[rcv_pr, self.split] -= send_amt
                lshape_map[rcv_pr + 1, self.split] += send_amt

        if any(lshape_map[..., self.split] != target_map[..., self.split]):
            # sometimes need to call the redistribute once more,
            # (in the case that the second to last processes needs to get data from +1 and -1)
            self.redistribute_(lshape_map=lshape_map, target_map=target_map)

        self.__lshape_map = target_map

    def __redistribute_shuffle(
        self,
        snd_pr: Union[int, torch.Tensor],
        send_amt: Union[int, torch.Tensor],
        rcv_pr: Union[int, torch.Tensor],
        snd_dtype: torch.dtype,
    ):
        """
        Function to abstract the function used during redistribute for shuffling data between
        processes along the split axis

        Parameters
        ----------
        snd_pr : int or torch.Tensor
            Sending process
        send_amt : int or torch.Tensor
            Amount of data to be sent by the sending process
        rcv_pr : int or torch.Tensor
            Receiving process
        snd_dtype : torch.dtype
            Torch type of the data in question
        """
        rank = self.comm.rank
        send_slice = [slice(None)] * self.ndim
        keep_slice = [slice(None)] * self.ndim
        if rank == snd_pr:
            if snd_pr < rcv_pr:  # data passed to a higher rank (off the bottom)
                send_slice[self.split] = slice(
                    self.lshape[self.split] - send_amt, self.lshape[self.split]
                )
                keep_slice[self.split] = slice(0, self.lshape[self.split] - send_amt)
            if snd_pr > rcv_pr:  # data passed to a lower rank (off the top)
                send_slice[self.split] = slice(0, send_amt)
                keep_slice[self.split] = slice(send_amt, self.lshape[self.split])
            data = self.__array[send_slice].clone()
            self.comm.Send(data, dest=rcv_pr, tag=685)
            self.__array = self.__array[keep_slice]
        if rank == rcv_pr:
            shp = list(self.gshape)
            shp[self.split] = send_amt
            data = torch.zeros(shp, dtype=snd_dtype, device=self.device.torch_device)
            self.comm.Recv(data, source=snd_pr, tag=685)
            if snd_pr < rcv_pr:  # data passed from a lower rank (append to top)
                self.__array = torch.cat((data, self.__array), dim=self.split)
            if snd_pr > rcv_pr:  # data passed from a higher rank (append to bottom)
                self.__array = torch.cat((self.__array, data), dim=self.split)

    def resplit_(self, axis: int = None):
        """
        In-place option for resplitting a :class:`DNDarray`.

        Parameters
        ----------
        axis : int
            The new split axis, ``None`` denotes gathering, an int will set the new split axis

        Examples
        --------
        >>> a = ht.zeros(
        ...     (
        ...         4,
        ...         5,
        ...     ),
        ...     split=0,
        ... )
        >>> a.lshape
        (0/2) (2, 5)
        (1/2) (2, 5)
        >>> ht.resplit_(a, None)
        >>> a.split
        None
        >>> a.lshape
        (0/2) (4, 5)
        (1/2) (4, 5)
        >>> a = ht.zeros(
        ...     (
        ...         4,
        ...         5,
        ...     ),
        ...     split=0,
        ... )
        >>> a.lshape
        (0/2) (2, 5)
        (1/2) (2, 5)
        >>> ht.resplit_(a, 1)
        >>> a.split
        1
        >>> a.lshape
        (0/2) (4, 3)
        (1/2) (4, 2)
        """
        # sanitize the axis to check whether it is in range
        axis = sanitize_axis(self.shape, axis)

        self.__partitions_dict__ = None

        # early out for unchanged content
        if self.comm.size == 1:
            self.__split = axis
        if axis == self.split:
            return self

        if axis is None:
            gathered = torch.empty(
                self.shape, dtype=self.dtype.torch_type(), device=self.device.torch_device
            )
            counts, displs = self.counts_displs()
            self.comm.Allgatherv(self.__array, (gathered, counts, displs), recv_axis=self.split)
            self.__array = gathered
            self.__split = axis
            self.__lshape_map = None
            return self
        # tensor needs be split/sliced locally
        if self.split is None:
            # new_arr = self
            _, _, slices = self.comm.chunk(self.shape, axis)
            temp = self.__array[slices]
            self.__array = torch.empty((1,), device=self.device.torch_device)
            # necessary to clear storage of local __array
            self.__array = temp.clone().detach()
            self.__split = axis
            self.__lshape_map = None
            return self

        arr_tiles = tiling.SplitTiles(self)
        new_tiles = tiling.SplitTiles(self)

        gshape = self.shape
        new_lshape = list(gshape)
        new_lshape[axis] = int(arr_tiles.tile_dimensions[axis][self.comm.rank].item())

        recv_buffer = torch.empty(
            tuple(new_lshape), dtype=self.dtype.torch_type(), device=self.device.torch_device
        )

        self._axis2axisResplit(
            self.larray, self.split, arr_tiles, recv_buffer, axis, new_tiles, self.comm
        )

        self.__array = recv_buffer
        self.__split = axis
        self.__lshape_map = None

        return self

    def __setitem__(
        self,
        key: Union[int, Tuple[int, ...], List[int, ...]],
        value: Union[float, DNDarray, torch.Tensor],
    ):
        """
        Global item setter

        Parameters
        ----------
        key : Union[int, Tuple[int,...], List[int,...]]
            Index/indices to be set
        value: Union[float, DNDarray,torch.Tensor]
            Value to be set to the specified positions in the DNDarray (self)

        Notes
        -----
        If a ``DNDarray`` is given as the value to be set then the split axes are assumed to be equal.
        If they are not, PyTorch will raise an error when the values are attempted to be set on the local array

        Examples
        --------
        >>> a = ht.zeros((4, 5), split=0)
        (1/2) >>> tensor([[0., 0., 0., 0., 0.],
                          [0., 0., 0., 0., 0.]])
        (2/2) >>> tensor([[0., 0., 0., 0., 0.],
                          [0., 0., 0., 0., 0.]])
        >>> a[1:4, 1] = 1
        >>> a
        (1/2) >>> tensor([[0., 0., 0., 0., 0.],
                          [0., 1., 0., 0., 0.]])
        (2/2) >>> tensor([[0., 1., 0., 0., 0.],
                          [0., 1., 0., 0., 0.]])
        """

        def __broadcast_value(
            arr: DNDarray,
            key: Union[int, Tuple[int, ...], slice],
            value: DNDarray,
            **kwargs,
        ):
            """
            Broadcasts the assignment DNDarray `value` to the shape of the indexed array `arr[key]` if necessary.
            """
            is_scalar = (
                np.isscalar(value)
                or getattr(value, "ndim", 1) == 0
                or (value.shape == (1,) and value.split is None)
            )
            if is_scalar:
                # no need to broadcast
                return value, is_scalar
            # need information on indexed array
            output_shape = kwargs.get("output_shape", None)
            if output_shape is not None:
                indexed_dims = len(output_shape)
            else:
                if isinstance(key, (int, tuple)):
                    # direct indexing, output_shape has not been calculated
                    # use proxy to avoid MPI communication and limit memory usage
                    indexed_proxy = arr.__torch_proxy__()[key]
                    indexed_dims = indexed_proxy.ndim
                    output_shape = tuple(indexed_proxy.shape)
                else:
                    raise RuntimeError(
                        "Not enough information to broadcast value to indexed array, please provide `output_shape`"
                    )
            value_shape = value.shape
            # check if value needs to be broadcasted
            if value_shape != output_shape:
                # assess whether the shapes are compatible, starting from the trailing dimension
                for i in range(1, min(len(value_shape), len(output_shape)) + 1):
                    if i == 1:
                        if value_shape[-i] != output_shape[-i] and not value_shape[-i] == 1:
                            # shapes are not compatible, raise error
                            raise ValueError(
                                f"could not broadcast input array from shape {value_shape} into shape {output_shape}"
                            )
                    else:
                        if value_shape[-i] != output_shape[-i] and (not value_shape[-i] == 1):
                            # shapes are not compatible, raise error
                            raise ValueError(
                                f"could not broadcast input from shape {value_shape} into shape {output_shape}"
                            )
                # value has more dimensions than indexed array
                if value.ndim > indexed_dims:
                    # check if all dimensions except the indexed ones are singletons
                    all_singletons = value.shape[: value.ndim - indexed_dims] == (1,) * (
                        value.ndim - indexed_dims
                    )
                    if not all_singletons:
                        raise ValueError(
                            f"could not broadcast input array from shape {value_shape} into shape {output_shape}"
                        )
                    # squeeze out singleton dimensions
                    value = value.squeeze(tuple(range(value.ndim - indexed_dims)))
                else:
                    while value.ndim < indexed_dims:
                        # broadcasting
                        # expand missing dimensions to align split axis
                        value = value.expand_dims(0)
                        try:
                            value_shape = tuple(torch.broadcast_shapes(value.shape, output_shape))
                        except RuntimeError:
                            raise ValueError(
                                f"could not broadcast input array from shape {value_shape} into shape {output_shape}"
                            )
            return value, is_scalar

        def __set(
            arr: DNDarray,
            key: Union[int, Tuple[int, ...], List[int, ...]],
            value: Union[DNDarray, torch.Tensor, np.ndarray, float, int, list, tuple],
        ):
            """
            Setter for not advanced indexing, i.e. when arr[key] is an in-place view of arr.
            """
            # only assign values if key does not contain empty slices
            process_is_inactive = arr.larray[key].numel() == 0
            if not process_is_inactive:
                # make sure value is same datatype as arr
                arr.larray[key] = value.larray.type(arr.dtype.torch_type())
            return
<<<<<<< HEAD

        # make sure `value` is a DNDarray
        try:
            value = factories.array(value)
        except TypeError:
            raise TypeError(f"Cannot assign object of type {type(value)} to DNDarray.")

        # workaround for Heat issue #1292. TODO: remove when issue is fixed
        if not isinstance(key, DNDarray):
            if key is None or key is ... or key is slice(None):
                # match dimensions
                value, _ = __broadcast_value(self, key, value)
                # make sure `self` and `value` distribution are aligned
                value = sanitation.sanitize_distribution(value, target=self)
                return __set(self, key, value)

        # single-element key
        scalar = np.isscalar(key) or getattr(key, "ndim", 1) == 0
        if scalar:
            key, root = self.__process_scalar_key(key, indexed_axis=0, return_local_indices=True)
            # match dimensions
            value, _ = __broadcast_value(self, key, value)
            # `root` will be None when the indexed axis is not the split axis, or when the
            # indexed axis is the split axis but the indexed element is not local
            if root is not None:
                if self.comm.rank == root:
                    # verify that `self[key]` and `value` distribution are aligned
                    # do not index `self` with `key` directly here, as this would MPI-broadcast to all ranks
                    indexed_proxy = self.__torch_proxy__()[key]
                    if indexed_proxy.names.count("split") != 0:
                        # distribution map of indexed subarray is the same as the lshape_map of the original array after losing the first dimension
                        indexed_lshape_map = self.lshape_map[:, 1:]
                        if value.lshape_map != indexed_lshape_map:
                            try:
                                value.redistribute_(target_map=indexed_lshape_map)
                            except ValueError:
                                raise ValueError(
                                    f"cannot assign value to indexed DNDarray because distribution schemes do not match: {value.lshape_map} vs. {indexed_lshape_map}"
                                )
                    __set(self, key, value)
            else:
                # `root` is None, i.e. the indexed element is local on each process
                # verify that `self[key]` and `value` distribution are aligned
                value = sanitation.sanitize_distribution(value, target=self[key])
                __set(self, key, value)
            return

        # multi-element key, incl. slicing and striding, ordered and non-ordered advanced indexing
        (
            self,
            key,
            output_shape,
            output_split,
            split_key_is_ordered,
            key_is_mask_like,
            _,
            root,
            backwards_transpose_axes,
        ) = self.__process_key(key, return_local_indices=True, op="set")

        # print("DEBUGGING: key, split_key_is_ordered", key, split_key_is_ordered)
        # match dimensions
        value, value_is_scalar = __broadcast_value(self, key, value, output_shape=output_shape)

        # early out for non-distributed case
        if not self.is_distributed() and not value.is_distributed():
            # no communication needed
            __set(self, key, value)
            self = self.transpose(backwards_transpose_axes)
            return

        # distributed case
        if split_key_is_ordered == 1:
            # key all local
            if root is not None:
                # single-element assignment along split axis, only one active process
                if self.comm.rank == root:
                    self.larray[key] = value.larray.type(self.dtype.torch_type())
            else:
                # indexed elements are process-local
                if self.is_distributed() and not value_is_scalar:
                    if not value.is_distributed():
                        # work with distributed `value`
                        value = factories.array(
                            value.larray,
                            dtype=value.dtype,
                            split=output_split,
                            device=self.device,
                            comm=self.comm,
                        )
                    else:
                        if value.split != output_split:
                            raise RuntimeError(
                                f"Cannot assign distributed `value` with split axis {value.split} to indexed DNDarray with split axis {output_split}."
                            )
                    # verify that `self[key]` and `value` distribution are aligned
                    target_shape = torch.tensor(
                        tuple(self.larray[key].shape), device=self.device.torch_device
                    )
                    target_map = torch.zeros(
                        (self.comm.size, len(target_shape)),
                        dtype=torch.int64,
                        device=self.device.torch_device,
                    )
                    self.comm.Allgather(target_shape, target_map)
                    value.redistribute_(target_map=target_map)
                __set(self, key, value)
            self = self.transpose(backwards_transpose_axes)
            return

        if split_key_is_ordered == -1:
            # key along split axis is in descending order, i.e. slice with negative step
            # N.B. PyTorch doesn't support negative-step slices. Key has been processed into torch tensor.

            # flip value, match value distribution to key's
            # NB: `value.ndim` can be smaller than `self.ndim`, hence  `value.split` nominally different from `self.split`
            flipped_value = manipulations.flip(value, axis=output_split)
            split_key = factories.array(
                key[self.split], is_split=0, device=self.device, comm=self.comm
            )
            if not flipped_value.is_distributed():
                # work with distributed `flipped_value`
                flipped_value = factories.array(
                    flipped_value.larray,
                    dtype=flipped_value.dtype,
                    split=output_split,
                    device=self.device,
                    comm=self.comm,
=======

        # make sure `value` is a DNDarray
        try:
            value = factories.array(value)
        except TypeError:
            raise TypeError(f"Cannot assign object of type {type(value)} to DNDarray.")

        # keep the key in its original form to handle edge cases
        original_key = key

        # single-element key
        scalar = np.isscalar(key) or getattr(key, "ndim", 1) == 0
        if scalar:
            key, root = self.__process_scalar_key(key, indexed_axis=0, return_local_indices=True)
            value, value_is_scalar = __broadcast_value(self, key, value)

            if root is not None:
                if self.comm.rank == root:
                    indexed_proxy = self.__torch_proxy__()[key]
                    if indexed_proxy.names.count("split") != 0:
                        indexed_lshape_map = self.lshape_map[:, 1:]
                        if value.lshape_map != indexed_lshape_map:
                            try:
                                value.redistribute_(target_map=indexed_lshape_map)
                            except ValueError:
                                raise ValueError(
                                    f"cannot assign value to indexed DNDarray because "
                                    f"distribution schemes do not match: "
                                    f"{value.lshape_map} vs. {indexed_lshape_map}"
                                )
                    __set(self, key, value)
            else:
                if not value_is_scalar:
                    value = sanitation.sanitize_distribution(value, target=self[key])
                __set(self, key, value)
            return

        if isinstance(key, tuple) and len(key) >= 1 and self.ndim >= 1:
            first = key[0]
            if isinstance(first, (DNDarray, torch.Tensor, np.ndarray)):
                first_dtype = getattr(first, "dtype", None)
                first_ndim = getattr(first, "ndim", 0)
                first_shape = tuple(getattr(first, "shape", ()))

                if (
                    first_ndim == 1
                    and first_shape == (self.shape[0],)
                    and first_dtype
                    in (ht_bool, ht_uint8, torch.bool, torch.uint8, np.bool_, np.uint8)
                ):
                    # 1D boolean row mask -> explicit integer indices
                    if isinstance(first, DNDarray):
                        nz = first.nonzero()
                        if isinstance(nz, tuple):
                            nz = nz[0]
                        idx0 = nz  # DNDarray of int indices (global)
                    else:
                        first_t = torch.as_tensor(first, device=self.device.torch_device)
                        idx0 = torch.nonzero(first_t, as_tuple=False).flatten()

                    # Baue neuen Key: (idx0, rest...)
                    new_key = (idx0,) + key[1:]

                    # Rekursiver Aufruf mit Integer-Advanced-Indexing.
                    # In diesem Aufruf ist first kein Bool mehr, d.h. wir landen nicht erneut hier.
                    self[new_key] = value
                    return

        # handle negative indices in multi-element keys
        if isinstance(key, tuple):
            key_list = list(key)
            for ax, k_ax in enumerate(key_list):
                if isinstance(k_ax, (int, np.integer)) and not isinstance(k_ax, (bool, np.bool_)):
                    if k_ax < 0:
                        dim = self.gshape[ax]
                        if -dim <= k_ax < 0:
                            key_list[ax] = dim + k_ax
                        else:
                            raise IndexError(
                                f"index {k_ax} is out of bounds for axis {ax} with size {dim}"
                            )
            key = tuple(key_list)

        # multi-element key, incl. slicing and striding, ordered and non-ordered advanced indexing
        (
            self,
            key,
            output_shape,
            output_split,
            split_key_is_ordered,
            key_is_mask_like,
            _,
            root,
            backwards_transpose_axes,
        ) = self.__process_key(key, return_local_indices=True, op="set")

        # match dimensions
        value, value_is_scalar = __broadcast_value(self, key, value, output_shape=output_shape)

        # early out for non-distributed case
        if not self.is_distributed() and not value.is_distributed():
            # no communication needed, just apply the local set
            __set(self, key, value)

            # For 0-D arrays there is nothing to transpose; avoid permute() with no dims
            if self.ndim > 0:
                self = self.transpose(backwards_transpose_axes)

            return

        # distributed case
        if split_key_is_ordered == 1:
            # key all local
            if root is not None:
                # single-element assignment along split axis, only one active process
                if self.comm.rank == root:
                    self.larray[key] = value.larray.type(self.dtype.torch_type())
            else:
                # indexed elements are process-local
                if self.is_distributed() and not value_is_scalar:
                    if not value.is_distributed():
                        # work with distributed `value`
                        value = factories.array(
                            value.larray,
                            dtype=value.dtype,
                            split=output_split,
                            device=self.device,
                            comm=self.comm,
                        )
                    else:
                        if value.split != output_split:
                            raise RuntimeError(
                                f"Cannot assign distributed `value` with split axis {value.split} to indexed DNDarray with split axis {output_split}."
                            )
                    # verify that `self[key]` and `value` distribution are aligned
                    target_shape = torch.tensor(
                        tuple(self.larray[key].shape), device=self.device.torch_device
                    )
                    target_map = torch.zeros(
                        (self.comm.size, len(target_shape)),
                        dtype=torch.int64,
                        device=self.device.torch_device,
                    )
                    self.comm.Allgather(target_shape, target_map)
                    value.redistribute_(target_map=target_map)
                __set(self, key, value)
            self = self.transpose(backwards_transpose_axes)
            return

        if split_key_is_ordered == -1:
            # key along split axis is in descending order, i.e. slice with negative step
            # N.B. PyTorch doesn't support negative-step slices. Key has been processed into torch tensor.

            # flip value, match value distribution to key's
            # NB: `value.ndim` can be smaller than `self.ndim`, hence  `value.split` nominally different from `self.split`
            flipped_value = manipulations.flip(value, axis=output_split)
            split_key = factories.array(
                key[self.split], is_split=0, device=self.device, comm=self.comm
            )
            if not flipped_value.is_distributed():
                # work with distributed `flipped_value`
                flipped_value = factories.array(
                    flipped_value.larray,
                    dtype=flipped_value.dtype,
                    split=output_split,
                    device=self.device,
                    comm=self.comm,
                )
            # match `value` distribution to `self[key]` distribution
            target_map = flipped_value.lshape_map
            target_map[:, output_split] = split_key.lshape_map[:, 0]
            flipped_value.redistribute_(target_map=target_map)
            __set(self, key, flipped_value)
            self = self.transpose(backwards_transpose_axes)
            return

        def _advanced_setitem_unordered_local(
            x_local: torch.Tensor,
            split_key: torch.Tensor,
            value_torch: torch.Tensor,
            *,
            split_axis: int,
            value_key_start_dim: int,
            local_offset: int,
            local_size: int,
            value_is_scalar: bool,
            out_dtype: torch.dtype,
            base_index: Optional[Tuple] = None,
        ) -> None:
            """
            The function is a helper that updates ``x_local`` in-place according to the logical advanced
            indexing pattern encoded by ``split_key`` and the broadcasted ``value_torch``.
            This helper operates exclusively on local ``torch.Tensor`` views:
            - ``x_local`` is the local slice of the distributed array on this rank.
            - ``split_key`` contains GLOBAL indices along the split axis.
            - Only those indices that fall into ``[local_offset, local_offset + local_size)``
              are applied on this rank.
            """
            # 1) Local mask: which global indices in `split_key` belong to this rank?
            global_indices = split_key
            local_mask = (global_indices >= local_offset) & (
                global_indices < local_offset + local_size
            )

            coord = local_mask.nonzero(as_tuple=True)

            if coord[0].numel() == 0:
                # Nothing to do on this rank, exit early.
                return

            # 2) Map global → local indices along the split axis
            global_split_indices = global_indices[coord]
            local_split_indices = global_split_indices - local_offset

            # 3) Build LHS index for x_local (corresponds to self.larray)
            if base_index is None:
                lhs_index = [slice(None)] * x_local.ndim
            else:
                lhs_index = list(base_index)

            lhs_index[split_axis] = local_split_indices
            lhs_index = tuple(lhs_index)

            # 4) Build RHS index for value_torch
            if value_is_scalar:
                # Scalar assignment: broadcast scalar to the selected positions
                x_local[lhs_index] = value_torch.to(out_dtype)
                return

            rhs_index = [slice(None)] * value_torch.ndim
            m = split_key.ndim

            for d in range(m):
                rhs_index[value_key_start_dim + d] = coord[d]

            rhs = value_torch[tuple(rhs_index)]
            x_local[lhs_index] = rhs.to(out_dtype)

        if split_key_is_ordered == 0:
            print(
                "\n\n ############################ TEST split_key_is_ordered == 0 ############################ \n\n"
            )
            # key along split axis is unordered, communication needed in general
            # key along the split axis is torch tensor, indices are GLOBAL
            counts, displs = self.counts_displs()
            rank, _ = self.comm.rank, self.comm.size

            key_is_single_tensor = isinstance(key, torch.Tensor)

            if (
                not value.is_distributed()
                and value_is_scalar
                and isinstance(original_key, tuple)
                and len(original_key) == self.ndim
                and all(
                    isinstance(k, DNDarray)
                    and k.ndim == 1
                    and k.dtype in (types.int32, types.int64)
                    for k in original_key
                )
            ):
                # Alle Indexvektoren global auf *jedem* Rang verfügbar machen,
                # unabhängig davon, wie nz verteilt ist.
                global_indices = []
                for k in original_key:
                    k_full = k.copy()
                    k_full.resplit_(None)  # alle Ränge halten anschließend den kompletten 1D-Vektor
                    global_indices.append(k_full.larray)

                # Globale Indizes entlang der Split-Achse
                idx_split_global = global_indices[self.split]
                local_offset = displs[rank]
                local_size = counts[rank]

                # Welche Einträge von nz gehören zu diesem Rang?
                mask = (idx_split_global >= local_offset) & (
                    idx_split_global < local_offset + local_size
                )
                if not mask.any():
                    # Auf diesem Rang ist nichts zu tun
                    self = self.transpose(backwards_transpose_axes)
                    return

                # Pro Dimension einen lokalen Indextensor bauen
                lhs_index = []
                for dim, gind in enumerate(global_indices):
                    sel = gind[mask]
                    if dim == self.split:
                        # globale -> lokale Indizes
                        sel = sel - local_offset
                    lhs_index.append(sel)
                lhs_index = tuple(lhs_index)

                # Skalarwert in richtigen Torch-Typ/Device bringen
                if hasattr(value, "larray"):
                    scalar_torch = value.larray
                else:
                    scalar_torch = torch.as_tensor(value, device=self.device.torch_device)
                scalar_torch = scalar_torch.type(self.dtype.torch_type())

                # In-place Update der lokalen Daten
                self.larray[lhs_index] = scalar_torch
                self = self.transpose(backwards_transpose_axes)
                return

            # No communication needed if `value` is not distributed, only set elements local to each process
            if not value.is_distributed():
                # Edge case: pure boolean DNDarray mask with same split as `self`
                if (
                    key_is_mask_like
                    and isinstance(original_key, DNDarray)
                    and original_key.split == self.split
                    and original_key.larray.dtype == torch.bool
                ):
                    local_mask = original_key.larray

                    if value_is_scalar:
                        if hasattr(value, "larray"):
                            scalar_torch = value.larray
                        else:
                            scalar_torch = torch.as_tensor(value, device=self.device.torch_device)
                        scalar_torch = scalar_torch.type(self.dtype.torch_type())
                        self.larray[local_mask] = scalar_torch
                    else:
                        if hasattr(value, "larray"):
                            value_torch = value.larray
                        else:
                            value_torch = torch.as_tensor(value, device=self.device.torch_device)

                        if value_torch.ndim == 1:
                            # RHS is already flat, length == #True(global)
                            # -> we need to extract the appropriate section from value_torch for each rank

                            # 1) Local number of True values
                            local_mask_flat = local_mask.flatten()
                            local_true = int(local_mask_flat.sum().item())

                            # 2) Prefix sum across ranks to find the start index
                            if self.comm.size > 1:
                                if self.comm.rank == 0:
                                    offset = 0
                                    _ = self.comm.exscan(local_true)
                                else:
                                    offset = self.comm.exscan(local_true)
                            else:
                                offset = 0

                            # 3) Extract the local section from RHS
                            rhs_local = value_torch[offset : offset + local_true].type(
                                self.dtype.torch_type()
                            )

                            # 4) Insert the local section into the True positions
                            x_flat = self.larray.view(-1)
                            x_flat[local_mask_flat] = rhs_local
                        else:
                            # Value has the same shape as arr (or is broadcastable)
                            self.larray[local_mask] = value_torch[local_mask].type(
                                self.dtype.torch_type()
                            )

                    self = self.transpose(backwards_transpose_axes)
                    return

                if key_is_single_tensor:
                    # key is a single torch.Tensor
                    split_key = key
                    # find elements of `split_key` that are local to this process
                    local_indices = torch.nonzero(
                        (split_key >= displs[rank]) & (split_key < displs[rank] + counts[rank])
                    ).flatten()
                    # keep local indexing key only and correct for displacements along the split axis
                    key = key[local_indices] - displs[rank]
                    if value_is_scalar:
                        # no need to index value
                        self.larray[key] = value.larray.type(self.dtype.torch_type())
                    else:
                        # set local elements of `self` to corresponding elements of `value`
                        self.larray[key] = value.larray[local_indices].type(self.dtype.torch_type())
                    self = self.transpose(backwards_transpose_axes)
                    return

                if key_is_mask_like:
                    # Echte boolsche Maske entlang der Split-Achse, lokal auswerten.
                    split_part = key[self.split]

                    if isinstance(split_part, DNDarray):
                        local_mask = split_part.larray
                    elif isinstance(split_part, torch.Tensor):
                        if split_part.dtype not in (torch.bool, torch.uint8):
                            raise TypeError(
                                f"mask-like key along the split axis must be boolean, got {split_part.dtype}"
                            )
                        start = displs[rank]
                        stop = start + counts[rank]
                        local_mask = split_part[start:stop]
                    else:
                        raise TypeError("Unsupported mask-like key type along split axis")

                    local_indices = torch.nonzero(local_mask, as_tuple=False).flatten()

                    if local_indices.numel() == 0:
                        self = self.transpose(backwards_transpose_axes)
                        return

                    # Lokalen Key bauen: Split-Achse bekommt lokale Integer-Indizes,
                    # DNDarray-Komponenten werden zu lokalen Torch-Tensoren.
                    new_key = []
                    for i, k_i in enumerate(key):
                        if i == self.split:
                            new_key.append(local_indices)
                        else:
                            if isinstance(k_i, DNDarray):
                                new_key.append(k_i.larray)
                            else:
                                new_key.append(k_i)

                    key_local = tuple(new_key)

                    # Wert vorbereiten
                    if value_is_scalar:
                        if hasattr(value, "larray"):
                            scalar_torch = value.larray
                        else:
                            scalar_torch = torch.as_tensor(value, device=self.device.torch_device)
                        scalar_torch = scalar_torch.type(self.dtype.torch_type())
                        self.larray[key_local] = scalar_torch
                    else:
                        if hasattr(value, "larray"):
                            value_torch = value.larray
                        else:
                            value_torch = torch.as_tensor(value, device=self.device.torch_device)
                        self.larray[key_local] = value_torch[key_local].type(
                            self.dtype.torch_type()
                        )

                    self = self.transpose(backwards_transpose_axes)
                    return

                # Use original split of ``value`` (applying __process_key splits it like the input array)
                # and take care of transposes
                original_split_axis = backwards_transpose_axes[self.split]
                raw_split_part = original_key[original_split_axis]

                if isinstance(raw_split_part, DNDarray):
                    split_key = raw_split_part.larray
                elif isinstance(raw_split_part, torch.Tensor):
                    split_key = raw_split_part
                else:
                    # Fallback to previous behaviour: use processed key on the (possibly transposed) split axis
                    split_key = key[self.split]

                # Convert to torch.Tensor if a DNDarray was passed
                if isinstance(split_key, DNDarray):
                    split_key = split_key.larray

                if split_key.dtype == torch.bool:
                    # assume mask along the split axis: convert to global indices
                    split_key = torch.nonzero(split_key, as_tuple=False).flatten()

                local_offset = displs[rank]
                local_size = counts[rank]

                # Ensure value is a local torch.Tensor (avoid DNDarray-style indexing here)
                if hasattr(value, "larray"):
                    value_torch = value.larray
                else:
                    value_torch = torch.as_tensor(value, device=self.device.torch_device)

                feature_dims = self.larray.ndim - (self.split + 1)

                if value_is_scalar:
                    value_key_start_dim = 0
                else:
                    value_key_start_dim = value_torch.ndim - split_key.ndim - feature_dims
                    if value_key_start_dim < 0:
                        raise RuntimeError("value_key_start_dim < 0 – inconsistent shapes")

                local_split_axis = self.split

                base_index = [slice(None)] * self.larray.ndim
                for dim, k_part in enumerate(original_key):
                    if dim == self.split:
                        continue
                    # DNDarray → torch.Tensor
                    if isinstance(k_part, DNDarray):
                        base_index[dim] = k_part.larray
                    else:
                        # slices, ints, torch.Tensor, ...
                        base_index[dim] = k_part

                # apply the advanced indexing setitem locally
                _advanced_setitem_unordered_local(
                    x_local=self.larray,
                    split_key=split_key,
                    value_torch=value_torch,
                    split_axis=local_split_axis,
                    value_key_start_dim=value_key_start_dim,
                    local_offset=local_offset,
                    local_size=local_size,
                    value_is_scalar=value_is_scalar,
                    out_dtype=self.dtype.torch_type(),
                    base_index=tuple(base_index),
>>>>>>> d7908658
                )
            # match `value` distribution to `self[key]` distribution
            target_map = flipped_value.lshape_map
            target_map[:, output_split] = split_key.lshape_map[:, 0]
            flipped_value.redistribute_(target_map=target_map)
            __set(self, key, flipped_value)
            self = self.transpose(backwards_transpose_axes)
            return

<<<<<<< HEAD
        if split_key_is_ordered == 0:
            # key along split axis is unordered, communication needed
            # key along the split axis is torch tensor, indices are GLOBAL
            counts, displs = self.counts_displs()
            rank, _ = self.comm.rank, self.comm.size

            #
            key_is_single_tensor = isinstance(key, torch.Tensor)
            if not value.is_distributed():
                if key_is_single_tensor:
                    # key is a single torch.Tensor
                    split_key = key
                    # find elements of `split_key` that are local to this process
                    local_indices = torch.nonzero(
                        (split_key >= displs[rank]) & (split_key < displs[rank] + counts[rank])
                    ).flatten()
                    # keep local indexing key only and correct for displacements along the split axis
                    key = key[local_indices] - displs[rank]
                    if value_is_scalar:
                        # no need to index value
                        self.larray[key] = value.larray.type(self.dtype.torch_type())
                    else:
                        # set local elements of `self` to corresponding elements of `value`
                        self.larray[key] = value.larray[local_indices].type(self.dtype.torch_type())
                    self = self.transpose(backwards_transpose_axes)
                    return
                # key is a sequence
                split_key = key[self.split]
                split_key_dims = split_key.ndim
                if split_key_dims > 1:
                    # flatten `split_key`
                    split_key = split_key.flatten()
                    # flatten  split_key dimensions of `value`:
                    new_shape = list(value.shape)
                    new_shape = (
                        new_shape[: output_split - (split_key_dims - 1)]
                        + [-1]
                        + new_shape[output_split + 1 :]
                    )
                    if not value_is_scalar:
                        # reshape `value` to match indexed array
                        value = value.reshape(new_shape)
                    output_split -= split_key_dims - 1
                # find elements of `split_key` that are local to this process
                local_indices = torch.nonzero(
                    (split_key >= displs[rank]) & (split_key < displs[rank] + counts[rank])
                ).flatten()
                key = list(key)
                if key_is_mask_like:
                    # keep local indexing keys across all dimensions
                    # correct for displacements along the split axis
                    key = tuple(
                        [
                            (
                                key[i][local_indices] - displs[rank]
                                if i == self.split
                                else key[i][local_indices]
                            )
                            for i in range(len(key))
                        ]
                    )
                    if not key[self.split].numel() == 0:
                        if value_is_scalar:
                            # no need to index value
                            self.larray[key] = value.larray.type(self.dtype.torch_type())
                        else:
                            self.larray[key] = value.larray[local_indices].type(
                                self.dtype.torch_type()
                            )
                else:
                    # keep local indexing key and correct for displacements along split dimension
                    key[self.split] = split_key[local_indices] - displs[rank]
                    key = tuple(key)
                    # set local elements of `self` to corresponding elements of `value`
                    if not key[self.split].numel() == 0:
                        if value_is_scalar:
                            # no need to index value
                            self.larray[key] = value.larray.type(self.dtype.torch_type())
                        else:
                            value_key = tuple(
                                [
                                    local_indices if i == output_split else slice(None)
                                    for i in range(value.ndim)
                                ]
                            )
                            self.larray[key] = value.larray[value_key].type(self.dtype.torch_type())
=======
>>>>>>> d7908658
                self = self.transpose(backwards_transpose_axes)
                return

            # both `self` and `value` are distributed
            # distribution of `key` and `value` must be aligned
            if key_is_mask_like:
                # redistribute `value` to match distribution of `key` in one pass
                split_key = key[self.split]
                global_split_key = factories.array(
                    split_key, is_split=0, device=self.device, comm=self.comm, copy=False
                )
                target_map = value.lshape_map
                target_map[:, value.split] = global_split_key.lshape_map[:, 0]
                value.redistribute_(target_map=target_map)
            else:
                # redistribute split-axis `key` to match distribution of `value` in one pass
                if key_is_single_tensor:
                    # key is a single torch.Tensor
                    split_key = key
                else:
                    split_key = key[self.split]
<<<<<<< HEAD
                global_split_key = factories.array(
                    split_key, is_split=0, device=self.device, comm=self.comm, copy=False
                )
=======
                    global_split_key = factories.array(
                        split_key, is_split=0, device=self.device, comm=self.comm, copy=False
                    )
>>>>>>> d7908658
                target_map = global_split_key.lshape_map
                target_map[:, 0] = value.lshape_map[:, value.split]
                global_split_key.redistribute_(target_map=target_map)
                split_key = global_split_key.larray

            # key and value are now aligned

            # prepare for `value` Alltoallv:
            # work along axis 0, transpose if necessary
            transpose_axes = list(range(value.ndim))
            transpose_axes[0], transpose_axes[value.split] = (
                transpose_axes[value.split],
                transpose_axes[0],
            )
            value = value.transpose(transpose_axes)
            send_counts = torch.zeros(
                self.comm.size, dtype=torch.int64, device=self.device.torch_device
            )
            send_displs = torch.zeros_like(send_counts)
            # allocate send buffer: add 1 column to store sent indices
            send_buf_shape = list(value.lshape)
            if value.ndim < 2:
                send_buf_shape.append(1)
            if key_is_mask_like:
                send_buf_shape[-1] += len(key)
            else:
                send_buf_shape[-1] += 1
            send_buf = torch.zeros(
                send_buf_shape, dtype=value.dtype.torch_type(), device=self.device.torch_device
            )
            for proc in range(self.comm.size):
                # calculate what local elements of `value` belong on process `proc`
                send_indices = torch.nonzero(
                    (split_key >= displs[proc]) & (split_key < displs[proc] + counts[proc])
                ).flatten()
                # calculate outgoing counts and displacements for each process
                send_counts[proc] = send_indices.numel()
                send_displs[proc] = send_counts[:proc].sum()
                # compose send buffer: stack local elements of `value` according to destination process
                if send_indices.numel() > 0:
                    if value.ndim < 2:
                        # temporarily add a singleton dimension to value to accmodate column dimension for send_indices
                        send_buf[send_displs[proc] : send_displs[proc] + send_counts[proc], :-1] = (
                            value.larray[send_indices].unsqueeze(1)
                        )
                    else:
                        send_buf[send_displs[proc] : send_displs[proc] + send_counts[proc], :-1] = (
                            value.larray[send_indices]
                        )
                    # store outgoing GLOBAL indices in the last column of send_buf
                    # TODO: if key_is_mask_like: apply send_indices to all dimensions of key
                    if key_is_mask_like:
                        for i in range(-len(key), 0):
                            send_buf[
                                send_displs[proc] : send_displs[proc] + send_counts[proc], i
                            ] = key[i + len(key)][send_indices]
                    else:
                        send_indices = split_key[send_indices]
                        send_buf[send_displs[proc] : send_displs[proc] + send_counts[proc], -1] = (
                            send_indices
                        )

            # compose communication matrix: share `send_counts` information with all processes
            comm_matrix = torch.zeros(
                (self.comm.size, self.comm.size),
                dtype=torch.int64,
                device=self.device.torch_device,
            )
            self.comm.Allgather(send_counts, comm_matrix)
            # comm_matrix columns contain recv_counts for each process
            recv_counts = comm_matrix[:, self.comm.rank].squeeze(0)
            recv_displs = torch.zeros_like(recv_counts)
            recv_displs[1:] = recv_counts.cumsum(0)[:-1]
            # allocate receive buffer, with 1 extra column for incoming indices
            recv_buf_shape = value.lshape_map[self.comm.rank]
            recv_buf_shape[value.split] = recv_counts.sum()
            recv_buf_shape = recv_buf_shape.tolist()
            if value.ndim < 2:
                recv_buf_shape.append(1)
            if key_is_mask_like:
                recv_buf_shape[-1] += len(key)
            else:
                recv_buf_shape[-1] += 1
            recv_buf_shape = tuple(recv_buf_shape)
            recv_buf = torch.zeros(
                recv_buf_shape, dtype=value.dtype.torch_type(), device=self.device.torch_device
            )
            # perform Alltoallv along the 0 axis
            send_counts, send_displs, recv_counts, recv_displs = (
                send_counts.tolist(),
                send_displs.tolist(),
                recv_counts.tolist(),
                recv_displs.tolist(),
            )
            self.comm.Alltoallv(
                (send_buf, send_counts, send_displs), (recv_buf, recv_counts, recv_displs)
            )
            del send_buf, comm_matrix
            key = list(key)
            if key_is_mask_like:
                # extract incoming indices from recv_buf
                recv_indices = recv_buf[..., -len(key) :]
                # correct split-axis indices for rank offset
                recv_indices[:, 0] -= displs[rank]
                key = recv_indices.split(1, dim=1)
                key = [key[i].squeeze_(1) for i in range(len(key))]
                # remove indices from recv_buf
                recv_buf = recv_buf[..., : -len(key)]
            else:
                # store incoming indices in int 1-D tensor and correct for rank offset
                recv_indices = recv_buf[..., -1].type(torch.int64) - displs[rank]
                # remove last column from recv_buf
                recv_buf = recv_buf[..., :-1]
                # replace split-axis key with incoming local indices
                key = list(key)
                key[self.split] = recv_indices
                key = tuple(key)
            # transpose back value and recv_buf if necessary, wrap recv_buf in DNDarray
            value = value.transpose(transpose_axes)
            if value.ndim < 2:
                recv_buf.squeeze_(1)
            recv_buf = DNDarray(
                recv_buf.permute(*transpose_axes),
                gshape=value.gshape,
                dtype=value.dtype,
                split=value.split,
                device=value.device,
                comm=value.comm,
                balanced=value.balanced,
            )
            # set local elements of `self` to corresponding elements of `value`
            __set(self, key, recv_buf)
            self = self.transpose(backwards_transpose_axes)

    def __setter(
        self,
        key: Union[int, Tuple[int, ...], List[int, ...]],
        value: Union[float, DNDarray, torch.Tensor],
    ):
        """
        Utility function for checking ``value`` and forwarding to :func:``__setitem__``

        Raises
        ------
        NotImplementedError
            If the type of ``value`` ist not supported
        """
        if np.isscalar(value):
            self.__array.__setitem__(key, value)
        elif isinstance(value, DNDarray):
            self.__array.__setitem__(key, value.__array)
        elif isinstance(value, torch.Tensor):
            self.__array.__setitem__(key, value.data)
        elif isinstance(value, (list, tuple)):
            value = torch.tensor(value, device=self.device.torch_device)
            self.__array.__setitem__(key, value.data)
        elif isinstance(value, np.ndarray):
            value = torch.from_numpy(value)
            self.__array.__setitem__(key, value.data)
        else:
            raise NotImplementedError(f"Not implemented for {value.__class__.__name__}")

    def __take_split0_global_1d(
        self,
        idx: torch.Tensor,
        out_gshape: Tuple[int, ...],
        out_split: Optional[int],
        out_is_balanced: bool,
    ) -> "DNDarray":
        """
        Distributed take for 1D arrays split along axis 0.
        idx contains GLOBAL indices (any shape). Returns self[idx] with shape out_gshape.

        Communication strategy:
        - each rank sends requested indices to owning ranks (Alltoallv)
        - owners lookup local values and send them back (Alltoallv)
        - requester reorders to original idx order and reshapes
        """
        comm = self.comm
        size = comm.Get_size()
        rank = comm.Get_rank()

        # flatten local request
        idx_flat = idx.reshape(-1).contiguous()

        # handle empty
        if idx_flat.numel() == 0:
            empty = self.larray.new_empty(idx.shape, dtype=self.larray.dtype)
            return DNDarray(
                empty,
                out_gshape,
                dtype=self.dtype,
                split=out_split,
                device=self.device,
                comm=comm,
                balanced=out_is_balanced,
            )

        # normalize negative indices
        n = self.gshape[0]
        if (idx_flat < 0).any():
            idx_flat = idx_flat.clone()
            idx_flat[idx_flat < 0] += n

        # bounds check
        if (idx_flat < 0).any() or (idx_flat >= n).any():
            raise IndexError("index out of bounds")

        # ownership map via counts/displs of self
        counts, displs = self.counts_displs()  # python lists
        if size == 1:
            vals = self.larray[idx_flat].reshape(idx.shape)
            return DNDarray(
                vals,
                out_gshape,
                dtype=self.dtype,
                split=out_split,
                device=self.device,
                comm=comm,
                balanced=out_is_balanced,
            )

        boundaries = torch.tensor(displs[1:], device=idx_flat.device, dtype=idx_flat.dtype)
        owners = torch.bucketize(idx_flat, boundaries, right=True)

        # group requests by owner
        owners_sorted, order = owners.sort(stable=True)
        idx_sorted = idx_flat[order]

        # send counts/displs
        send_counts_t = torch.bincount(owners_sorted, minlength=size).to(torch.int64)
        send_counts = send_counts_t.cpu().tolist()
        send_displs = [0]
        for c in send_counts[:-1]:
            send_displs.append(send_displs[-1] + c)

        # recv counts/displs
        recv_counts = comm.alltoall(send_counts)
        recv_displs = [0]
        for c in recv_counts[:-1]:
            recv_displs.append(recv_displs[-1] + c)
        recv_total = sum(recv_counts)

        # exchange indices
        recv_idx = torch.empty((recv_total,), dtype=idx_sorted.dtype, device=idx_sorted.device)
        comm.Alltoallv((idx_sorted, send_counts, send_displs), (recv_idx, recv_counts, recv_displs))

        # local lookup on owner
        offset = displs[rank]
        local_idx = recv_idx - offset
        local_src = self.larray.contiguous()
        send_vals = local_src[local_idx]

        # send values back (reverse pattern)
        recv_vals_grouped = torch.empty(
            (idx_sorted.numel(),), dtype=send_vals.dtype, device=send_vals.device
        )
        comm.Alltoallv(
            (send_vals, recv_counts, recv_displs), (recv_vals_grouped, send_counts, send_displs)
        )

        # undo grouping permutation
        inv = torch.empty_like(order)
        inv[order] = torch.arange(order.numel(), device=order.device, dtype=order.dtype)
        vals = recv_vals_grouped[inv].reshape(idx.shape)

        return DNDarray(
            vals,
            out_gshape,
            dtype=self.dtype,
            split=out_split,
            device=self.device,
            comm=comm,
            balanced=out_is_balanced,
        )

    def __str__(self) -> str:
        """
        Computes a string representation of the passed ``DNDarray``.
        """
        return printing.__str__(self)

    def tolist(self, keepsplit: bool = False) -> List:
        """
        Return a copy of the local array data as a (nested) Python list. For scalars, a standard Python number is returned.

        Parameters
        ----------
        keepsplit: bool
            Whether the list should be returned locally or globally.

        Examples
        --------
        >>> a = ht.array([[0, 1], [2, 3]])
        >>> a.tolist()
        [[0, 1], [2, 3]]

        >>> a = ht.array([[0, 1], [2, 3]], split=0)
        >>> a.tolist()
        [[0, 1], [2, 3]]

        >>> a = ht.array([[0, 1], [2, 3]], split=1)
        >>> a.tolist(keepsplit=True)
        (1/2) [[0], [2]]
        (2/2) [[1], [3]]
        """
        if not keepsplit:
            return self.resplit(axis=None).__array.tolist()

        return self.__array.tolist()

    @classmethod
    def __torch_function__(cls, func, types, args=(), kwargs=None):
        """
        Supports PyTorch's dispatch mechanism.
        """
        import heat

        if kwargs is None:
            kwargs = {}
        try:
            ht_func = getattr(heat, func.__name__)
        except AttributeError:
            return NotImplemented
        return ht_func(*args, **kwargs)

    def __torch_proxy__(self) -> torch.Tensor:
        """
        Return a 1-element `torch.Tensor` strided as the global `self` shape. The split axis of the initial DNDarray is stored in the `names` attribute of the returned tensor.
        Used internally to lower memory footprint of sanitation.
        """
        names = [None] * self.ndim
        if self.split is not None:
            names[self.split] = "split"
        return (
            torch.ones((1,), dtype=torch.int8, device=self.larray.device)
            .as_strided(self.gshape, [0] * self.ndim)
            .refine_names(*names)
        )

    @staticmethod
    def __xitem_get_key_start_stop(
        rank: int,
        actives: list,
        key_st: int,
        key_sp: int,
        step: int,
        ends: torch.Tensor,
        og_key_st: int,
    ) -> Tuple[int, int]:
        # this does some basic logic for adjusting the starting and stoping of the a key for
        #   setitem and getitem
        if step is not None and rank > actives[0]:
            offset = (ends[rank - 1] - og_key_st) % step
            if step > 2 and offset > 0:
                key_st += step - offset
            elif step == 2 and offset > 0:
                key_st += (ends[rank - 1] - og_key_st) % step
        if isinstance(key_st, torch.Tensor):
            key_st = key_st.item()
        if isinstance(key_sp, torch.Tensor):
            key_sp = key_sp.item()
        return key_st, key_sp


# HeAT imports at the end to break cyclic dependencies
from . import complex_math
from . import devices
from . import factories
from . import indexing
from . import linalg
from . import manipulations
from . import printing
from . import rounding
from . import sanitation
from . import statistics
from . import stride_tricks
from . import tiling
from . import types

from .devices import Device
from .stride_tricks import sanitize_axis
<<<<<<< HEAD
from .types import datatype, canonical_heat_type, bool, uint8
=======
from .types import datatype, canonical_heat_type
from .types import bool as ht_bool, uint8 as ht_uint8
>>>>>>> d7908658
<|MERGE_RESOLUTION|>--- conflicted
+++ resolved
@@ -939,11 +939,7 @@
         advanced_indexing = False
         split_key_is_ordered = 1
         key_is_mask_like = False
-<<<<<<< HEAD
-        out_is_balanced = False
-=======
         out_is_balanced = True if not arr.is_distributed() else arr.balanced
->>>>>>> d7908658
         root = None
         backwards_transpose_axes = tuple(range(arr.ndim))
 
@@ -953,11 +949,7 @@
             except RuntimeError:
                 raise IndexError("Invalid indices: expected a list of integers, got {}".format(key))
         if isinstance(key, (DNDarray, torch.Tensor, np.ndarray)):
-<<<<<<< HEAD
-            if key.dtype in (bool, uint8, torch.bool, torch.uint8, np.bool_, np.uint8):
-=======
             if key.dtype in (ht_bool, ht_uint8, torch.bool, torch.uint8, np.bool_, np.uint8):
->>>>>>> d7908658
                 # boolean indexing: shape must be consistent with arr.shape
                 key_ndim = key.ndim
                 if not tuple(key.shape) == arr.shape[:key_ndim]:
@@ -1115,8 +1107,6 @@
         advanced_indexing_shapes = []
         lose_dims = 0
         for i, k in enumerate(key):
-<<<<<<< HEAD
-=======
             if isinstance(k, DNDarray) and k.ndim == 0:
                 k = k.larray.item()
                 key[i] = k
@@ -1153,7 +1143,6 @@
                             "singleton tuples (e.g. idx = idx[0])."
                         )
 
->>>>>>> d7908658
             if np.isscalar(k) or getattr(k, "ndim", 1) == 0:
                 # single-element indexing along axis i
                 try:
@@ -1174,16 +1163,10 @@
             elif isinstance(k, Iterable) or isinstance(k, DNDarray):
                 advanced_indexing = True
                 advanced_indexing_dims.append(i)
-<<<<<<< HEAD
-                # work with DNDarrays to assess distribution
-                # torch tensors will be extracted in the advanced indexing section below
-                k = factories.array(k, device=arr.device, comm=arr.comm, copy=None)
-=======
 
                 if not isinstance(k, DNDarray):
                     k = factories.array(k, device=arr.device, comm=arr.comm, copy=None)
 
->>>>>>> d7908658
                 advanced_indexing_shapes.append(k.gshape)
                 if arr_is_distributed and i == arr.split:
                     if (
@@ -1195,10 +1178,7 @@
                         out_is_balanced = None
                     else:
                         split_key_is_ordered = 0
-<<<<<<< HEAD
-=======
-
->>>>>>> d7908658
+
                         # redistribute key along last axis to match split axis of indexed array
                         k = k.resplit(-1)
                         out_is_balanced = True
@@ -1283,15 +1263,10 @@
             if key_is_mask_like:
                 key = list(key)
                 key_splits = [k.split for k in key]
-<<<<<<< HEAD
-                if arr.split is not None:
-                    if not key_splits.count(key_splits[arr.split]) == len(key_splits):
-=======
                 if arr.split is not None and arr.split in advanced_indexing_dims:
                     split_key_pos = advanced_indexing_dims.index(arr.split)
 
                     if not key_splits.count(key_splits[split_key_pos]) == len(key_splits):
->>>>>>> d7908658
                         if (
                             key_splits[arr.split] is not None
                             and key_splits.count(None) == len(key_splits) - 1
@@ -1536,184 +1511,6 @@
         if key is None:
             return self.expand_dims(0)
         if (
-<<<<<<< HEAD
-            key is ... or isinstance(key, slice) and key == slice(None)
-        ):  # latter doesnt work with torch for 0-dim tensors
-            return self
-
-        original_split = self.split
-
-        # Single-element indexing
-        scalar = np.isscalar(key) or getattr(key, "ndim", 1) == 0
-        if scalar:
-            # single-element indexing on axis 0
-            if self.ndim == 0:
-                raise IndexError(
-                    "Too many indices for DNDarray: DNDarray is 0-dimensional, but 1 were indexed"
-                )
-            output_shape = self.gshape[1:]
-            if original_split is None or original_split == 0:
-                output_split = None
-            else:
-                output_split = original_split - 1
-            split_key_is_ordered = 1
-            out_is_balanced = True
-            backwards_transpose_axes = tuple(range(self.ndim))
-            key, root = self.__process_scalar_key(key, indexed_axis=0, return_local_indices=True)
-            if root is None:
-                # early out for single-element indexing not affecting split axis
-                indexed_arr = self.larray[key]
-                indexed_arr = DNDarray(
-                    indexed_arr,
-                    gshape=output_shape,
-                    dtype=self.dtype,
-                    split=output_split,
-                    device=self.device,
-                    comm=self.comm,
-                    balanced=out_is_balanced,
-                )
-                return indexed_arr
-        else:
-            # process multi-element key
-            (
-                self,
-                key,
-                output_shape,
-                output_split,
-                split_key_is_ordered,
-                key_is_mask_like,
-                out_is_balanced,
-                root,
-                backwards_transpose_axes,
-            ) = self.__process_key(key, return_local_indices=True)
-
-        if not self.is_distributed():
-            # key is torch-proof, index underlying torch tensor
-            indexed_arr = self.larray[key]
-            # transpose array back if needed
-            self = self.transpose(backwards_transpose_axes)
-            return DNDarray(
-                indexed_arr,
-                gshape=output_shape,
-                dtype=self.dtype,
-                split=output_split,
-                device=self.device,
-                comm=self.comm,
-                balanced=out_is_balanced,
-            )
-
-        if split_key_is_ordered == 1:
-            if root is not None:
-                # single-element indexing along split axis
-                # prepare for Bcast: allocate buffer on all processes
-                if self.comm.rank == root:
-                    indexed_arr = self.larray[key]
-                else:
-                    indexed_arr = torch.zeros(
-                        output_shape, dtype=self.larray.dtype, device=self.larray.device
-                    )
-                # broadcast result to all processes
-                self.comm.Bcast(indexed_arr, root=root)
-                indexed_arr = DNDarray(
-                    indexed_arr,
-                    gshape=output_shape,
-                    dtype=self.dtype,
-                    split=output_split,
-                    device=self.device,
-                    comm=self.comm,
-                    balanced=out_is_balanced,
-                )
-                # transpose array back if needed
-                self = self.transpose(backwards_transpose_axes)
-                return indexed_arr
-
-            # root is None, i.e. indexing does not affect split axis, apply as is
-            indexed_arr = self.larray[key]
-            # transpose array back if needed
-            self = self.transpose(backwards_transpose_axes)
-            return DNDarray(
-                indexed_arr,
-                gshape=output_shape,
-                dtype=self.dtype,
-                split=output_split,
-                device=self.device,
-                balanced=out_is_balanced,
-                comm=self.comm,
-            )
-
-        # key along split axis is not ordered, indices are GLOBAL
-        # prepare for communication of indices and data
-        counts, displs = self.counts_displs()
-        rank, size = self.comm.rank, self.comm.size
-
-        key_is_single_tensor = isinstance(key, torch.Tensor)
-        if key_is_single_tensor:
-            split_key = key
-        else:
-            split_key = key[self.split]
-        # split_key might be multi-dimensional, flatten it for communication
-        if split_key.ndim > 1:
-            original_split_key_shape = split_key.shape
-            communication_split = output_split - (split_key.ndim - 1)
-            split_key = split_key.flatten()
-        else:
-            communication_split = output_split
-
-        # determine the number of elements to be received from each process
-        recv_counts = torch.zeros((size, 1), dtype=torch.int64, device=self.larray.device)
-        if key_is_mask_like:
-            recv_indices = torch.zeros(
-                (len(split_key), len(key)), dtype=split_key.dtype, device=self.larray.device
-            )
-        else:
-            recv_indices = torch.zeros(
-                (split_key.shape), dtype=split_key.dtype, device=self.larray.device
-            )
-        for p in range(size):
-            cond1 = split_key >= displs[p]
-            cond2 = split_key < displs[p] + counts[p]
-            indices_from_p = torch.nonzero(cond1 & cond2, as_tuple=False)
-            incoming_indices = split_key[indices_from_p].flatten()
-            recv_counts[p, 0] = incoming_indices.numel()
-            # store incoming indices in appropiate slice of recv_indices
-            start = recv_counts[:p].sum().item()
-            stop = start + recv_counts[p].item()
-            if incoming_indices.numel() > 0:
-                if key_is_mask_like:
-                    # apply selection to all dimensions
-                    for i in range(len(key)):
-                        recv_indices[start:stop, i] = key[i][indices_from_p].flatten()
-                    recv_indices[start:stop, self.split] -= displs[p]
-                else:
-                    recv_indices[start:stop] = incoming_indices - displs[p]
-        # build communication matrix by sharing recv_counts with all processes
-        # comm_matrix rows contain the send_counts for each process, columns contain the recv_counts
-        comm_matrix = torch.zeros((size, size), dtype=torch.int64, device=self.larray.device)
-        self.comm.Allgather(recv_counts, comm_matrix)
-        send_counts = comm_matrix[:, rank]
-
-        # active rank pairs:
-        active_rank_pairs = torch.nonzero(comm_matrix, as_tuple=False)
-
-        # Communication build-up:
-        active_recv_indices_from = active_rank_pairs[torch.where(active_rank_pairs[:, 1] == rank)][
-            :, 0
-        ]
-        active_send_indices_to = active_rank_pairs[torch.where(active_rank_pairs[:, 0] == rank)][
-            :, 1
-        ]
-        rank_is_active = active_recv_indices_from.numel() > 0 or active_send_indices_to.numel() > 0
-
-        # allocate recv_buf for incoming data
-        recv_buf_shape = list(output_shape)
-        if communication_split != output_split:
-            # split key was flattened, flatten corresponding dims in recv_buf accordingly
-            recv_buf_shape = (
-                recv_buf_shape[:communication_split]
-                + [recv_counts.sum().item()]
-                + recv_buf_shape[output_split + 1 :]
-            )
-=======
             key is ...
             or (isinstance(key, slice) and key == slice(None))
             or (isinstance(key, tuple) and key == ())
@@ -2038,7 +1835,6 @@
                 + [recv_counts.sum().item()]
                 + recv_buf_shape[output_split + 1 :]
             )
->>>>>>> d7908658
         else:
             recv_buf_shape[communication_split] = recv_counts.sum().item()
         recv_buf = torch.zeros(
@@ -2126,12 +1922,8 @@
             balanced=out_is_balanced,
         )
         # transpose array back if needed
-<<<<<<< HEAD
-        self = self.transpose(backwards_transpose_axes)
-=======
         if self.ndim > 0:
             self = self.transpose(backwards_transpose_axes)
->>>>>>> d7908658
         return indexed_arr
 
     if torch.cuda.device_count() > 0:
@@ -2692,7 +2484,6 @@
                 # make sure value is same datatype as arr
                 arr.larray[key] = value.larray.type(arr.dtype.torch_type())
             return
-<<<<<<< HEAD
 
         # make sure `value` is a DNDarray
         try:
@@ -2700,45 +2491,81 @@
         except TypeError:
             raise TypeError(f"Cannot assign object of type {type(value)} to DNDarray.")
 
-        # workaround for Heat issue #1292. TODO: remove when issue is fixed
-        if not isinstance(key, DNDarray):
-            if key is None or key is ... or key is slice(None):
-                # match dimensions
-                value, _ = __broadcast_value(self, key, value)
-                # make sure `self` and `value` distribution are aligned
-                value = sanitation.sanitize_distribution(value, target=self)
-                return __set(self, key, value)
+        # keep the key in its original form to handle edge cases
+        original_key = key
 
         # single-element key
         scalar = np.isscalar(key) or getattr(key, "ndim", 1) == 0
         if scalar:
             key, root = self.__process_scalar_key(key, indexed_axis=0, return_local_indices=True)
-            # match dimensions
-            value, _ = __broadcast_value(self, key, value)
-            # `root` will be None when the indexed axis is not the split axis, or when the
-            # indexed axis is the split axis but the indexed element is not local
+            value, value_is_scalar = __broadcast_value(self, key, value)
+
             if root is not None:
                 if self.comm.rank == root:
-                    # verify that `self[key]` and `value` distribution are aligned
-                    # do not index `self` with `key` directly here, as this would MPI-broadcast to all ranks
                     indexed_proxy = self.__torch_proxy__()[key]
                     if indexed_proxy.names.count("split") != 0:
-                        # distribution map of indexed subarray is the same as the lshape_map of the original array after losing the first dimension
                         indexed_lshape_map = self.lshape_map[:, 1:]
                         if value.lshape_map != indexed_lshape_map:
                             try:
                                 value.redistribute_(target_map=indexed_lshape_map)
                             except ValueError:
                                 raise ValueError(
-                                    f"cannot assign value to indexed DNDarray because distribution schemes do not match: {value.lshape_map} vs. {indexed_lshape_map}"
+                                    f"cannot assign value to indexed DNDarray because "
+                                    f"distribution schemes do not match: "
+                                    f"{value.lshape_map} vs. {indexed_lshape_map}"
                                 )
                     __set(self, key, value)
             else:
-                # `root` is None, i.e. the indexed element is local on each process
-                # verify that `self[key]` and `value` distribution are aligned
-                value = sanitation.sanitize_distribution(value, target=self[key])
+                if not value_is_scalar:
+                    value = sanitation.sanitize_distribution(value, target=self[key])
                 __set(self, key, value)
             return
+
+        if isinstance(key, tuple) and len(key) >= 1 and self.ndim >= 1:
+            first = key[0]
+            if isinstance(first, (DNDarray, torch.Tensor, np.ndarray)):
+                first_dtype = getattr(first, "dtype", None)
+                first_ndim = getattr(first, "ndim", 0)
+                first_shape = tuple(getattr(first, "shape", ()))
+
+                if (
+                    first_ndim == 1
+                    and first_shape == (self.shape[0],)
+                    and first_dtype
+                    in (ht_bool, ht_uint8, torch.bool, torch.uint8, np.bool_, np.uint8)
+                ):
+                    # 1D boolean row mask -> explicit integer indices
+                    if isinstance(first, DNDarray):
+                        nz = first.nonzero()
+                        if isinstance(nz, tuple):
+                            nz = nz[0]
+                        idx0 = nz  # DNDarray of int indices (global)
+                    else:
+                        first_t = torch.as_tensor(first, device=self.device.torch_device)
+                        idx0 = torch.nonzero(first_t, as_tuple=False).flatten()
+
+                    # Baue neuen Key: (idx0, rest...)
+                    new_key = (idx0,) + key[1:]
+
+                    # Rekursiver Aufruf mit Integer-Advanced-Indexing.
+                    # In diesem Aufruf ist first kein Bool mehr, d.h. wir landen nicht erneut hier.
+                    self[new_key] = value
+                    return
+
+        # handle negative indices in multi-element keys
+        if isinstance(key, tuple):
+            key_list = list(key)
+            for ax, k_ax in enumerate(key_list):
+                if isinstance(k_ax, (int, np.integer)) and not isinstance(k_ax, (bool, np.bool_)):
+                    if k_ax < 0:
+                        dim = self.gshape[ax]
+                        if -dim <= k_ax < 0:
+                            key_list[ax] = dim + k_ax
+                        else:
+                            raise IndexError(
+                                f"index {k_ax} is out of bounds for axis {ax} with size {dim}"
+                            )
+            key = tuple(key_list)
 
         # multi-element key, incl. slicing and striding, ordered and non-ordered advanced indexing
         (
@@ -2753,15 +2580,18 @@
             backwards_transpose_axes,
         ) = self.__process_key(key, return_local_indices=True, op="set")
 
-        # print("DEBUGGING: key, split_key_is_ordered", key, split_key_is_ordered)
         # match dimensions
         value, value_is_scalar = __broadcast_value(self, key, value, output_shape=output_shape)
 
         # early out for non-distributed case
         if not self.is_distributed() and not value.is_distributed():
-            # no communication needed
+            # no communication needed, just apply the local set
             __set(self, key, value)
-            self = self.transpose(backwards_transpose_axes)
+
+            # For 0-D arrays there is nothing to transpose; avoid permute() with no dims
+            if self.ndim > 0:
+                self = self.transpose(backwards_transpose_axes)
+
             return
 
         # distributed case
@@ -2821,174 +2651,6 @@
                     split=output_split,
                     device=self.device,
                     comm=self.comm,
-=======
-
-        # make sure `value` is a DNDarray
-        try:
-            value = factories.array(value)
-        except TypeError:
-            raise TypeError(f"Cannot assign object of type {type(value)} to DNDarray.")
-
-        # keep the key in its original form to handle edge cases
-        original_key = key
-
-        # single-element key
-        scalar = np.isscalar(key) or getattr(key, "ndim", 1) == 0
-        if scalar:
-            key, root = self.__process_scalar_key(key, indexed_axis=0, return_local_indices=True)
-            value, value_is_scalar = __broadcast_value(self, key, value)
-
-            if root is not None:
-                if self.comm.rank == root:
-                    indexed_proxy = self.__torch_proxy__()[key]
-                    if indexed_proxy.names.count("split") != 0:
-                        indexed_lshape_map = self.lshape_map[:, 1:]
-                        if value.lshape_map != indexed_lshape_map:
-                            try:
-                                value.redistribute_(target_map=indexed_lshape_map)
-                            except ValueError:
-                                raise ValueError(
-                                    f"cannot assign value to indexed DNDarray because "
-                                    f"distribution schemes do not match: "
-                                    f"{value.lshape_map} vs. {indexed_lshape_map}"
-                                )
-                    __set(self, key, value)
-            else:
-                if not value_is_scalar:
-                    value = sanitation.sanitize_distribution(value, target=self[key])
-                __set(self, key, value)
-            return
-
-        if isinstance(key, tuple) and len(key) >= 1 and self.ndim >= 1:
-            first = key[0]
-            if isinstance(first, (DNDarray, torch.Tensor, np.ndarray)):
-                first_dtype = getattr(first, "dtype", None)
-                first_ndim = getattr(first, "ndim", 0)
-                first_shape = tuple(getattr(first, "shape", ()))
-
-                if (
-                    first_ndim == 1
-                    and first_shape == (self.shape[0],)
-                    and first_dtype
-                    in (ht_bool, ht_uint8, torch.bool, torch.uint8, np.bool_, np.uint8)
-                ):
-                    # 1D boolean row mask -> explicit integer indices
-                    if isinstance(first, DNDarray):
-                        nz = first.nonzero()
-                        if isinstance(nz, tuple):
-                            nz = nz[0]
-                        idx0 = nz  # DNDarray of int indices (global)
-                    else:
-                        first_t = torch.as_tensor(first, device=self.device.torch_device)
-                        idx0 = torch.nonzero(first_t, as_tuple=False).flatten()
-
-                    # Baue neuen Key: (idx0, rest...)
-                    new_key = (idx0,) + key[1:]
-
-                    # Rekursiver Aufruf mit Integer-Advanced-Indexing.
-                    # In diesem Aufruf ist first kein Bool mehr, d.h. wir landen nicht erneut hier.
-                    self[new_key] = value
-                    return
-
-        # handle negative indices in multi-element keys
-        if isinstance(key, tuple):
-            key_list = list(key)
-            for ax, k_ax in enumerate(key_list):
-                if isinstance(k_ax, (int, np.integer)) and not isinstance(k_ax, (bool, np.bool_)):
-                    if k_ax < 0:
-                        dim = self.gshape[ax]
-                        if -dim <= k_ax < 0:
-                            key_list[ax] = dim + k_ax
-                        else:
-                            raise IndexError(
-                                f"index {k_ax} is out of bounds for axis {ax} with size {dim}"
-                            )
-            key = tuple(key_list)
-
-        # multi-element key, incl. slicing and striding, ordered and non-ordered advanced indexing
-        (
-            self,
-            key,
-            output_shape,
-            output_split,
-            split_key_is_ordered,
-            key_is_mask_like,
-            _,
-            root,
-            backwards_transpose_axes,
-        ) = self.__process_key(key, return_local_indices=True, op="set")
-
-        # match dimensions
-        value, value_is_scalar = __broadcast_value(self, key, value, output_shape=output_shape)
-
-        # early out for non-distributed case
-        if not self.is_distributed() and not value.is_distributed():
-            # no communication needed, just apply the local set
-            __set(self, key, value)
-
-            # For 0-D arrays there is nothing to transpose; avoid permute() with no dims
-            if self.ndim > 0:
-                self = self.transpose(backwards_transpose_axes)
-
-            return
-
-        # distributed case
-        if split_key_is_ordered == 1:
-            # key all local
-            if root is not None:
-                # single-element assignment along split axis, only one active process
-                if self.comm.rank == root:
-                    self.larray[key] = value.larray.type(self.dtype.torch_type())
-            else:
-                # indexed elements are process-local
-                if self.is_distributed() and not value_is_scalar:
-                    if not value.is_distributed():
-                        # work with distributed `value`
-                        value = factories.array(
-                            value.larray,
-                            dtype=value.dtype,
-                            split=output_split,
-                            device=self.device,
-                            comm=self.comm,
-                        )
-                    else:
-                        if value.split != output_split:
-                            raise RuntimeError(
-                                f"Cannot assign distributed `value` with split axis {value.split} to indexed DNDarray with split axis {output_split}."
-                            )
-                    # verify that `self[key]` and `value` distribution are aligned
-                    target_shape = torch.tensor(
-                        tuple(self.larray[key].shape), device=self.device.torch_device
-                    )
-                    target_map = torch.zeros(
-                        (self.comm.size, len(target_shape)),
-                        dtype=torch.int64,
-                        device=self.device.torch_device,
-                    )
-                    self.comm.Allgather(target_shape, target_map)
-                    value.redistribute_(target_map=target_map)
-                __set(self, key, value)
-            self = self.transpose(backwards_transpose_axes)
-            return
-
-        if split_key_is_ordered == -1:
-            # key along split axis is in descending order, i.e. slice with negative step
-            # N.B. PyTorch doesn't support negative-step slices. Key has been processed into torch tensor.
-
-            # flip value, match value distribution to key's
-            # NB: `value.ndim` can be smaller than `self.ndim`, hence  `value.split` nominally different from `self.split`
-            flipped_value = manipulations.flip(value, axis=output_split)
-            split_key = factories.array(
-                key[self.split], is_split=0, device=self.device, comm=self.comm
-            )
-            if not flipped_value.is_distributed():
-                # work with distributed `flipped_value`
-                flipped_value = factories.array(
-                    flipped_value.larray,
-                    dtype=flipped_value.dtype,
-                    split=output_split,
-                    device=self.device,
-                    comm=self.comm,
                 )
             # match `value` distribution to `self[key]` distribution
             target_map = flipped_value.lshape_map
@@ -3325,105 +2987,8 @@
                     value_is_scalar=value_is_scalar,
                     out_dtype=self.dtype.torch_type(),
                     base_index=tuple(base_index),
->>>>>>> d7908658
                 )
-            # match `value` distribution to `self[key]` distribution
-            target_map = flipped_value.lshape_map
-            target_map[:, output_split] = split_key.lshape_map[:, 0]
-            flipped_value.redistribute_(target_map=target_map)
-            __set(self, key, flipped_value)
-            self = self.transpose(backwards_transpose_axes)
-            return
-
-<<<<<<< HEAD
-        if split_key_is_ordered == 0:
-            # key along split axis is unordered, communication needed
-            # key along the split axis is torch tensor, indices are GLOBAL
-            counts, displs = self.counts_displs()
-            rank, _ = self.comm.rank, self.comm.size
-
-            #
-            key_is_single_tensor = isinstance(key, torch.Tensor)
-            if not value.is_distributed():
-                if key_is_single_tensor:
-                    # key is a single torch.Tensor
-                    split_key = key
-                    # find elements of `split_key` that are local to this process
-                    local_indices = torch.nonzero(
-                        (split_key >= displs[rank]) & (split_key < displs[rank] + counts[rank])
-                    ).flatten()
-                    # keep local indexing key only and correct for displacements along the split axis
-                    key = key[local_indices] - displs[rank]
-                    if value_is_scalar:
-                        # no need to index value
-                        self.larray[key] = value.larray.type(self.dtype.torch_type())
-                    else:
-                        # set local elements of `self` to corresponding elements of `value`
-                        self.larray[key] = value.larray[local_indices].type(self.dtype.torch_type())
-                    self = self.transpose(backwards_transpose_axes)
-                    return
-                # key is a sequence
-                split_key = key[self.split]
-                split_key_dims = split_key.ndim
-                if split_key_dims > 1:
-                    # flatten `split_key`
-                    split_key = split_key.flatten()
-                    # flatten  split_key dimensions of `value`:
-                    new_shape = list(value.shape)
-                    new_shape = (
-                        new_shape[: output_split - (split_key_dims - 1)]
-                        + [-1]
-                        + new_shape[output_split + 1 :]
-                    )
-                    if not value_is_scalar:
-                        # reshape `value` to match indexed array
-                        value = value.reshape(new_shape)
-                    output_split -= split_key_dims - 1
-                # find elements of `split_key` that are local to this process
-                local_indices = torch.nonzero(
-                    (split_key >= displs[rank]) & (split_key < displs[rank] + counts[rank])
-                ).flatten()
-                key = list(key)
-                if key_is_mask_like:
-                    # keep local indexing keys across all dimensions
-                    # correct for displacements along the split axis
-                    key = tuple(
-                        [
-                            (
-                                key[i][local_indices] - displs[rank]
-                                if i == self.split
-                                else key[i][local_indices]
-                            )
-                            for i in range(len(key))
-                        ]
-                    )
-                    if not key[self.split].numel() == 0:
-                        if value_is_scalar:
-                            # no need to index value
-                            self.larray[key] = value.larray.type(self.dtype.torch_type())
-                        else:
-                            self.larray[key] = value.larray[local_indices].type(
-                                self.dtype.torch_type()
-                            )
-                else:
-                    # keep local indexing key and correct for displacements along split dimension
-                    key[self.split] = split_key[local_indices] - displs[rank]
-                    key = tuple(key)
-                    # set local elements of `self` to corresponding elements of `value`
-                    if not key[self.split].numel() == 0:
-                        if value_is_scalar:
-                            # no need to index value
-                            self.larray[key] = value.larray.type(self.dtype.torch_type())
-                        else:
-                            value_key = tuple(
-                                [
-                                    local_indices if i == output_split else slice(None)
-                                    for i in range(value.ndim)
-                                ]
-                            )
-                            self.larray[key] = value.larray[value_key].type(self.dtype.torch_type())
-=======
->>>>>>> d7908658
+
                 self = self.transpose(backwards_transpose_axes)
                 return
 
@@ -3445,15 +3010,9 @@
                     split_key = key
                 else:
                     split_key = key[self.split]
-<<<<<<< HEAD
-                global_split_key = factories.array(
-                    split_key, is_split=0, device=self.device, comm=self.comm, copy=False
-                )
-=======
                     global_split_key = factories.array(
                         split_key, is_split=0, device=self.device, comm=self.comm, copy=False
                     )
->>>>>>> d7908658
                 target_map = global_split_key.lshape_map
                 target_map[:, 0] = value.lshape_map[:, value.split]
                 global_split_key.redistribute_(target_map=target_map)
@@ -3836,9 +3395,5 @@
 
 from .devices import Device
 from .stride_tricks import sanitize_axis
-<<<<<<< HEAD
-from .types import datatype, canonical_heat_type, bool, uint8
-=======
 from .types import datatype, canonical_heat_type
-from .types import bool as ht_bool, uint8 as ht_uint8
->>>>>>> d7908658
+from .types import bool as ht_bool, uint8 as ht_uint8