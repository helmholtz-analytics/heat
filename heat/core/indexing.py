"""
Functions relating to indices of items within DNDarrays, i.e. `where()`
"""

import torch
from typing import List, Dict, Any, TypeVar, Union, Tuple, Sequence

from .communication import MPI
from .dndarray import DNDarray
from . import sanitation
from . import types
from . import manipulations

__all__ = ["nonzero", "where"]


def nonzero(x: DNDarray) -> Tuple[DNDarray, ...]:
    """
    TODO: UPDATE DOCS!
    Return a Tuple of :class:`~heat.core.dndarray.DNDarray`s, one for each dimension of ``x``,
    containing the indices of the non-zero elements in that dimension. If ``x`` is split then
    the result is split in the 0th dimension. However, this :class:`~heat.core.dndarray.DNDarray`
    can be UNBALANCED as it contains the indices of the non-zero elements on each node.
    The values in ``x`` are always tested and returned in row-major, C-style order.
    The corresponding non-zero values can be obtained with: ``x[nonzero(x)]``.

    Parameters
    ----------
    x: DNDarray
        Input array

    Examples
    --------
    >>> import heat as ht
    >>> x = ht.array([[3, 0, 0], [0, 4, 1], [0, 6, 0]], split=0)
    >>> ht.nonzero(x)
    (DNDarray([0, 1, 1, 2], dtype=ht.int64, device=cpu:0, split=None),
        DNDarray([0, 1, 2, 1], dtype=ht.int64, device=cpu:0, split=None))
    >>> y = ht.array([[1, 2, 3], [4, 5, 6], [7, 8, 9]], split=0)
    >>> y > 3
    DNDarray([[False, False, False],
              [ True,  True,  True],
              [ True,  True,  True]], dtype=ht.bool, device=cpu:0, split=0)
    >>> ht.nonzero(y > 3)
    DNDarray([[1, 0],
              [1, 1],
              [1, 2],
              [2, 0],
              [2, 1],
              [2, 2]], dtype=ht.int64, device=cpu:0, split=0)
    (DNDarray([1, 1, 1, 2, 2, 2], dtype=ht.int64, device=cpu:0, split=None),
        DNDarray([0, 1, 2, 0, 1, 2], dtype=ht.int64, device=cpu:0, split=None))
    >>> y[ht.nonzero(y > 3)]
    DNDarray([4, 5, 6, 7, 8, 9], dtype=ht.int64, device=cpu:0, split=0)
    """
    try:
        local_x = x.larray
    except AttributeError:
        raise TypeError("Input must be a DNDarray, is {}".format(type(x)))

    if not x.is_distributed():
        # nonzero indices as tuple
        lcl_nonzero = torch.nonzero(input=local_x, as_tuple=True)
        # bookkeeping for final DNDarray construct
        nonzero_size = lcl_nonzero[0].shape[0]
<<<<<<< HEAD
        output_split = None if x.split is None else 0
=======
        output_split = None
>>>>>>> d7908658
        output_balanced = True
    else:
        lcl_nonzero = torch.nonzero(input=local_x, as_tuple=False)
        nonzero_size = torch.tensor(
            lcl_nonzero.shape[0], dtype=torch.int64, device=lcl_nonzero.device
        )
        # global nonzero_size
        x.comm.Allreduce(MPI.IN_PLACE, nonzero_size, MPI.SUM)
        # correct indices along split axis
        _, displs = x.counts_displs()
        lcl_nonzero[:, x.split] += displs[x.comm.rank]

        if x.split != 0:
            # construct global 2D DNDarray of nz indices:
            shape_2d = (nonzero_size.item(), x.ndim)
            global_nonzero = DNDarray(
                lcl_nonzero,
                gshape=shape_2d,
                dtype=types.int64,
                split=0,
                device=x.device,
                comm=x.comm,
                balanced=False,
            )
            # stabilize distributed result: vectorized sorting of nz indices along axis 0
            global_nonzero.balance_()
            global_nonzero = manipulations.unique(global_nonzero, axis=0)
            # return indices as tuple of columns
            lcl_nonzero = global_nonzero.larray.split(1, dim=1)
            output_balanced = True
        else:
            # return indices as tuple of columns
            lcl_nonzero = lcl_nonzero.split(1, dim=1)
            output_balanced = False

        nonzero_size = nonzero_size.item()
        output_split = 0

    # return global_nonzero as tuple of DNDarrays
    global_nonzero = list(lcl_nonzero)
    output_shape = (nonzero_size,)
    for i, nz_tensor in enumerate(global_nonzero):
        if nz_tensor.ndim > 1:
            # extra dimension in distributed case from usage of torch.split()
            nz_tensor = nz_tensor.squeeze(dim=-1)
        nz_array = DNDarray(
            nz_tensor,
            gshape=output_shape,
            dtype=types.int64,
            split=output_split,
            device=x.device,
            comm=x.comm,
            balanced=output_balanced,
        )
        global_nonzero[i] = nz_array
    global_nonzero = tuple(global_nonzero)

    return tuple(global_nonzero)


DNDarray.nonzero = lambda self: nonzero(self)
DNDarray.nonzero.__doc__ = nonzero.__doc__


def where(
    cond: DNDarray,
    x: Union[None, int, float, DNDarray] = None,
    y: Union[None, int, float, DNDarray] = None,
) -> DNDarray:
    """
    Return a :class:`~heat.core.dndarray.DNDarray` containing elements chosen from ``x`` or ``y`` depending on condition.
    Result is a :class:`~heat.core.dndarray.DNDarray` with elements from ``x`` where cond is ``True``,
    and elements from ``y`` elsewhere (``False``).

    Parameters
    ----------
    cond : DNDarray
        Condition of interest, where true yield ``x`` otherwise yield ``y``
    x : DNDarray or int or float, optional
        Values from which to choose. ``x``, ``y`` and condition need to be broadcastable to some shape.
    y : DNDarray or int or float, optional
        Values from which to choose. ``x``, ``y`` and condition need to be broadcastable to some shape.

    Raises
    ------
    NotImplementedError
        if splits of the two input :class:`~heat.core.dndarray.DNDarray` differ
    TypeError
        if only x or y is given or both are not DNDarrays or numerical scalars

    Notes
    -----
    When only condition is provided, this function is a shorthand for :func:`nonzero`.

    Examples
    --------
    >>> import heat as ht
    >>> x = ht.arange(10, split=0)
    >>> ht.where(x < 5, x, 10 * x)
    DNDarray([ 0,  1,  2,  3,  4, 50, 60, 70, 80, 90], dtype=ht.int64, device=cpu:0, split=0)
    >>> y = ht.array([[0, 1, 2], [0, 2, 4], [0, 3, 6]])
    >>> ht.where(y < 4, y, -1)
    DNDarray([[ 0,  1,  2],
              [ 0,  2, -1],
              [ 0,  3, -1]], dtype=ht.int64, device=cpu:0, split=None)
    """
    # ---- binary where(cond, x, y) branch ------------------------------------
    if cond.split is not None and (isinstance(x, DNDarray) or isinstance(y, DNDarray)):
        if (isinstance(x, DNDarray) and cond.split != x.split) or (
            isinstance(y, DNDarray) and cond.split != y.split
        ):
            # Only raise if the "other" array has a meaningful first dimension.
            if isinstance(y, DNDarray) and len(y.shape) >= 1 and y.shape[0] > 1:
                raise NotImplementedError("binary op not implemented for different split axes")

    if isinstance(x, (DNDarray, int, float)) and isinstance(y, (DNDarray, int, float)):
        # Simple elementwise selection using arithmetic:
        # cond == 0 -> take y, cond == 1 -> take x
        for var in [x, y]:
            if isinstance(var, int):
                var = float(var)
        return cond.dtype(cond == 0) * y + cond * x

    # ---- where(cond) "indices only" branch ----------------------------------
    elif x is None and y is None:
        # General rule: delegate to nonzero(cond), and only wrap into a 2-D
        # coordinate matrix in the special distributed case where the array
        # is split along a non-zero axis.
        nz = nonzero(cond)  # tuple of DNDarrays, one per dimension

        # 1) Non-distributed: behave exactly like ht.nonzero(cond)
        if cond.split is None:
            return nz

        # 2) Distributed along axis 0: keep the legacy tuple-of-indices API.
        #    This is relied upon in several parts of the code base (e.g. KMeans).
        if cond.split == 0:
            return nz

        # 3) Distributed along a non-zero axis (split > 0)
        #    a) 1-D condition: only a single index vector exists, nothing to stack.
        if cond.ndim == 1:
            return nz[0]

        #    b) Higher-dimensional condition: build an (N, ndim) coordinate matrix
        #       from the column vectors in `nz`.
        coords = manipulations.stack(nz, axis=1)
        coords = coords.astype(types.int64, copy=False)

        # Ensure indices are split along axis 0 for stable distributed behavior
        if coords.split is None:
            coords.resplit_(0)

        return coords

    # ---- invalid combinations ----------------------------------------------
    else:
        raise TypeError(
            "either both or neither x and y must be given and both must be "
            f"DNDarrays or numerical scalars (got {type(x)}, {type(y)})"
        )<|MERGE_RESOLUTION|>--- conflicted
+++ resolved
@@ -63,11 +63,7 @@
         lcl_nonzero = torch.nonzero(input=local_x, as_tuple=True)
         # bookkeeping for final DNDarray construct
         nonzero_size = lcl_nonzero[0].shape[0]
-<<<<<<< HEAD
-        output_split = None if x.split is None else 0
-=======
         output_split = None
->>>>>>> d7908658
         output_balanced = True
     else:
         lcl_nonzero = torch.nonzero(input=local_x, as_tuple=False)
