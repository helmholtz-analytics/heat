--- conflicted
+++ resolved
@@ -66,7 +66,6 @@
         output_split = None if x.split is None else 0
         output_balanced = True
     else:
-<<<<<<< HEAD
         lcl_nonzero = torch.nonzero(input=local_x, as_tuple=False)
         nonzero_size = torch.tensor(
             lcl_nonzero.shape[0], dtype=torch.int64, device=lcl_nonzero.device
@@ -122,32 +121,6 @@
     global_nonzero = tuple(global_nonzero)
 
     return tuple(global_nonzero)
-=======
-        # a is split
-        lcl_nonzero = torch.nonzero(input=x.larray, as_tuple=False)
-        _, _, slices = x.comm.chunk(x.shape, x.split)
-        lcl_nonzero[..., x.split] += slices[x.split].start
-        gout = list(lcl_nonzero.size())
-        gout[0] = x.comm.allreduce(gout[0], MPI.SUM)
-        is_split = 0
-
-    if x.ndim == 1:
-        lcl_nonzero = lcl_nonzero.squeeze(dim=1)
-
-    for g in range(len(gout) - 1, -1, -1):
-        if gout[g] == 1 and len(gout) > 1:
-            del gout[g]
-
-    return DNDarray(
-        lcl_nonzero,
-        gshape=tuple(gout),
-        dtype=types.canonical_heat_type(lcl_nonzero.dtype),
-        split=is_split,
-        device=x.device,
-        comm=x.comm,
-        balanced=False,
-    )
->>>>>>> a7ff81d1
 
 
 DNDarray.nonzero = lambda self: nonzero(self)
