import functools
import operator

import numpy as np
import torch

from . import dndarray
from . import factories
from . import stride_tricks
from . import types

__all__ = [
    'expand_dims',
<<<<<<< HEAD
    'sort',
    'squeeze'
=======
    'squeeze',
    'unique'
>>>>>>> 90969a7f
]


def expand_dims(a, axis):
    """
    Expand the shape of an array.

    Insert a new axis that will appear at the axis position in the expanded array shape.

    Parameters
    ----------
    a : ht.DNDarray
        Input array to be expanded.
    axis : int
        Position in the expanded axes where the new axis is placed.

    Returns
    -------
    res : ht.DNDarray
        Output array. The number of dimensions is one greater than that of the input array.

    Raises
    ------
    ValueError
        If the axis is not in range of the axes.

    Examples
    --------
    >>> x = ht.array([1,2])
    >>> x.shape
    (2,)

    >>> y = ht.expand_dims(x, axis=0)
    >>> y
    array([[1, 2]])
    >>> y.shape
    (1, 2)

    y = ht.expand_dims(x, axis=1)
    >>> y
    array([[1],
           [2]])
    >>> y.shape
    (2, 1)
    """
    # ensure type consistency
    if not isinstance(a, dndarray.DNDarray):
        raise TypeError('expected ht.DNDarray, but was {}'.format(type(a)))

    # sanitize axis, introduce arbitrary dummy dimension to model expansion
    axis = stride_tricks.sanitize_axis(a.shape + (1,), axis)

    return dndarray.DNDarray(
        a._DNDarray__array.unsqueeze(dim=axis), a.shape[:axis] + (1,) + a.shape[axis:],
        a.dtype,
        a.split if a.split is None or a.split < axis else a.split + 1,
        a.device,
        a.comm
    )


def sort(a, axis=None, descending=False, out=None):
    # default: using last axis
    if axis is None:
        axis = len(a.shape) - 1
    if a.split is None or axis != a.split:
        # sorting is not affected by split -> we can just sort along the axis
        partial, index = torch.sort(a._DNDarray__array, dim=axis, descending=descending)

    else:
        # sorting is affected by split, process need to communicate results
        # transpose so we can work along the 0 axis
        transposed = a._DNDarray__array.transpose(axis, 0)
        print("transposed", transposed)
        local_sorted, _ = torch.sort(transposed, dim=0, descending=descending)
        print("local_sorted", local_sorted)

        size = a.comm.Get_size()
        rank = a.comm.Get_rank()
        counts, _, _ = a.comm.counts_displs_shape(a.gshape, axis=axis)

        length = local_sorted.size()[0]
        print("length", length)

        # Separate the sorted tensor into size + 1 equal length partitions
        partitions = [x * length // (size + 1) for x in range(1, size + 1)]
        print("partitions", partitions)
        local_pivots = local_sorted[partitions] if counts[rank] else torch.empty(
            (0, ) + local_sorted.size()[1:], dtype=local_sorted.dtype)
        print("local_pivots", local_pivots)
        pivot_dim = list(transposed.size())
        # Only processes with elements should share their pivots
        pivot_dim[0] = size * sum([1 for x in counts if x > 0])
        print("pivot_dim", pivot_dim)

        # share the local pivots with root process
        pivot_buffer = torch.empty(pivot_dim, dtype=a.dtype.torch_type())
        a.comm.Gather(local_pivots, pivot_buffer, root=0)
        print("Gathered pivot_buffer", pivot_buffer)

        pivot_dim[0] = size - 1
        global_pivots = torch.empty(pivot_dim, dtype=a.dtype.torch_type())

        # root process creates new pivots and shares them with other processes
        if rank is 0:
            sorted_pivots, _ = torch.sort(pivot_buffer, descending=descending, dim=0)
            print('sorted_pivots', sorted_pivots)
            length = sorted_pivots.size()[0]
            global_partitions = [x * length // size for x in range(1, size)]
            print("global_partitions", global_partitions)
            global_pivots = sorted_pivots[global_partitions]
        print("global_pivots", global_pivots)

        a.comm.Bcast(global_pivots, root=0)

        print("Bcas global_pivots", global_pivots)

        # Create matrix that holds information which process gets how many values at which position
        zeroes_dim = (size, ) + transposed.size()[1:]
        print('zeros_dim', zeroes_dim)
        partition_matrix = torch.zeros(zeroes_dim, dtype=torch.int64)

        # Create matrix that holds information, which value is shipped to which process
        index_matrix = torch.empty_like(local_sorted, dtype=torch.int64)

        # Iterate along the split axis which is now 0 due to transpose
        for i, x in enumerate(local_sorted):
            # print('x', x)
            # Enumerate over all elements with correct index
            for idx, val in np.ndenumerate(x.numpy()):
                # print('index', idx, 'val', val)
                op_func = operator.gt if descending else operator.lt
                # Calculate position where element must be sent to
                cur = next(i for i in range(len(global_pivots) + 1)
                           if (i == len(global_pivots) or op_func(val, global_pivots[i][idx])))

                # print('cur', cur)
                partition_matrix[cur][idx] += 1
                index_matrix[i][idx] = cur
        print('partition_matrix', partition_matrix)
        # Tested with 2-4 processes to this point

        print('index_matrix', index_matrix)

        # Share and sum the local partition_matrix
        a.comm.Allreduce(MPI.IN_PLACE, partition_matrix, op=MPI.SUM)
        print('reduced partition_matrix', partition_matrix)

        shape = (size, ) + transposed.size()[1:]
        send_matrix = torch.zeros(shape, dtype=partition_matrix.dtype)
        # recv_matrix = torch.empty(shape, dtype=partition_matrix.dtype)

        for idx, val in np.ndenumerate(index_matrix.numpy()):
            pos = (val, ) + idx[1:]
            send_matrix[pos] += 1

        print('rank', rank, 'send_matrix', send_matrix)
        a.comm.Alltoall(MPI.IN_PLACE, send_matrix)

        print('recv_matrix', send_matrix)
        shape = (partition_matrix[rank].max(), ) + transposed.size()[1:]
        print('shape', shape)

        # create matrix whose elements are ranks of processes where the value will come from
        recv_indices = torch.empty(shape, dtype=local_sorted.dtype)
        fill_level = torch.zeros(shape[1:], dtype=torch.int32)

        for i, x in enumerate(send_matrix):
            for idx, val in np.ndenumerate(x.numpy()):
                for k in range(val):
                    recv_indices[fill_level[idx]][idx] = i
                    fill_level[idx] += 1

        print('recv_indices', recv_indices)

        for idx, val in np.ndenumerate(index_matrix.numpy()):
            send_buf = torch.tensor(local_sorted[idx])
            # Add tag to identify correct value we want to receive later
            tag = int(''.join([str(el) for el in idx[1:]]))
            a.comm.Send(send_buf, dest=val, tag=tag)

        recv_amount = sum(send_matrix)
        print('recv_amount', recv_amount)
        fill_level = torch.zeros(shape[1:], dtype=torch.int32)
        local_result = torch.empty(shape, dtype=local_sorted.dtype)

        for idx, val in np.ndenumerate(recv_amount.numpy()):
            for i in range(val):
                source = recv_indices[fill_level[idx]][idx]
                tag = int(''.join([str(el) for el in idx]))
                recv_buf = torch.empty(1, dtype=local_sorted.dtype)
                a.comm.Recv(recv_buf, source=source, tag=tag)
                local_result[fill_level[idx]][idx] = recv_buf
                fill_level[idx] += 1

        print('local_result', local_result)

        # Create a matrix which holds information about the 'unbalancedness' of the local result
        problem_idx = torch.zeros((size, ) + local_result.shape[1:], dtype=partition_matrix.dtype)
        for i, x in enumerate(partition_matrix):
            for idx, val in np.ndenumerate(x.numpy()):
                problem_idx[i][idx] = x[idx] - counts[i]
        print('problem_index', problem_idx)

        # create final result tensor by iteratively redistributing with the neighbour processes
        partial = torch.empty(transposed.size(), dtype=a.dtype.torch_type())
        copy_size = min(a.lshape[axis], partition_matrix[rank].max())
        partial[0: copy_size] = local_result[0: copy_size]
        print('partial', partial)
        for i in range(size):
            # start with lowest rank and populate to the highest
            for idx, val in np.ndenumerate(problem_idx[i].numpy()):
                while val != 0:
                    print('current', i, 'val', val, 'idx', idx)
                    if val < 0:
                        receiver = i
                        sender = next(ind + i + 1 for ind, pr in enumerate(partition_matrix[i + 1:]) if pr[idx] > 0)
                        print('Sender', sender, local_result.shape)
                        receiver_idx = (val, ) + idx

                        if rank == sender:
                            end = partition_matrix[sender][idx]
                            enumerate_index = [slice(None)] + [slice(ind, ind + 1) for ind in idx]
                            print('end', end, local_result[0: end])
                            values = local_result[0: end][enumerate_index]
                            sender_idx = (values.argmax() if descending else values.argmin(), ) + idx

                            print('Sender', sender, 'Sender_idx', sender_idx, 'receiver', receiver, 'receiver_idx', receiver_idx)
                            send_buf = torch.tensor(local_result[sender_idx])
                            print('send_buf', send_buf)
                            a.comm.Send(send_buf, dest=receiver)
                            # Swap last element along axis at the now freed location
                            last_idx = (a.lshape[axis] + problem_idx[sender][idx] - 1, ) + sender_idx[1:]
                            print('last_index', last_idx, local_result[last_idx])
                            local_result[sender_idx] = local_result[last_idx]
                            print('local_result', local_result)
                            if sender_idx[0] < partial.shape[0]:
                                partial[sender_idx] = local_result[last_idx]
                        if rank == receiver:
                            recv_buf = torch.empty(1, dtype=local_result.dtype)
                            a.comm.Recv(recv_buf, source=sender)
                            print('Received', recv_buf)
                            partial[receiver_idx] = recv_buf
                            print('partial', partial)

                        val += 1
                        problem_idx[receiver][idx] += 1
                        partition_matrix[receiver][idx] += 1
                        problem_idx[sender][idx] -= 1
                        partition_matrix[receiver][idx] -= 1

                        print('problem_idx', problem_idx)

                    if val > 0:
                        sender = i
                        receiver = next(ind + i + 1 for ind, pr in enumerate(partition_matrix[i + 1:]) if pr[idx] > 0)
                        print('sender', sender, 'receiver', receiver)
                        if rank == sender:
                            end = partition_matrix[sender][idx]
                            enumerate_index = [slice(None)] + [slice(ind, ind + 1) for ind in idx]
                            values = local_result[0: end][enumerate_index]
                            sender_idx = (values.argmin() if descending else values.argmax(), ) + idx

                            send_buf = torch.tensor(local_result[sender_idx])
                            a.comm.Send(send_buf, dest=receiver)
                        if rank == receiver:
                            recv_buf = torch.empty(1, dtype=local_result.dtype)
                            a.comm.Recv(recv_buf, source=sender)
                            print('recv_buf', recv_buf)
                            recv_index = (partition_matrix[receiver][idx], ) + idx
                            print('receive_index', recv_index)
                            if recv_index[axis] < partial.shape[axis]:
                                partial[recv_index] = recv_buf
                            if recv_index[axis] < local_result.shape[axis]:
                                local_result[recv_index] = recv_buf
                            else:
                                new_shape = list(local_result.shape)
                                new_shape[0] = new_shape[0] + val
                                tmp = torch.empty(new_shape, dtype=local_result.dtype)
                                tmp[0: local_result.shape[axis]] = local_result
                                local_result = tmp
                                local_result[recv_index] = recv_buf
                            print('partial', partial, 'local_result', local_result)
                        val -= 1
                        problem_idx[receiver][idx] += 1
                        partition_matrix[receiver][idx] += 1
                        problem_idx[sender][idx] -= 1
                        partition_matrix[receiver][idx] -= 1
        partial, _ = partial.sort(dim=0, descending=descending)
        partial = partial.transpose(0, axis)

    if out:
        out._DND__array = partial
    else:
        return dndarray.DNDarray(
            partial,
            a.gshape,
            a.dtype,
            a.split,
            a.device,
            a.comm
        )


def squeeze(x, axis=None):
    """
    Remove single-dimensional entries from the shape of a tensor.

    Parameters:
    -----------
    x : ht.DNDarray
        Input data.

    axis : None or int or tuple of ints, optional
           Selects a subset of the single-dimensional entries in the shape.
           If axis is None, all single-dimensional entries will be removed from the shape.
           If an axis is selected with shape entry greater than one, a ValueError is raised.


    Returns:
    --------
    squeezed : ht.DNDarray
               The input tensor, but with all or a subset of the dimensions of length 1 removed.


    Examples:
    >>> import heat as ht
    >>> import torch
    >>> torch.manual_seed(1)
    <torch._C.Generator object at 0x115704ad0>
    >>> a = ht.random.randn(1,3,1,5)
    >>> a
    tensor([[[[ 0.2673, -0.4212, -0.5107, -1.5727, -0.1232]],

            [[ 3.5870, -1.8313,  1.5987, -1.2770,  0.3255]],

            [[-0.4791,  1.3790,  2.5286,  0.4107, -0.9880]]]])
    >>> a.shape
    (1, 3, 1, 5)
    >>> ht.squeeze(a).shape
    (3, 5)
    >>> ht.squeeze(a)
    tensor([[ 0.2673, -0.4212, -0.5107, -1.5727, -0.1232],
            [ 3.5870, -1.8313,  1.5987, -1.2770,  0.3255],
            [-0.4791,  1.3790,  2.5286,  0.4107, -0.9880]])
    >>> ht.squeeze(a,axis=0).shape
    (3, 1, 5)
    >>> ht.squeeze(a,axis=-2).shape
    (1, 3, 5)
    >>> ht.squeeze(a,axis=1).shape
    Traceback (most recent call last):
    ...
    ValueError: Dimension along axis 1 is not 1 for shape (1, 3, 1, 5)
    """

    # Sanitize input
    if not isinstance(x, dndarray.DNDarray):
        raise TypeError('expected x to be a ht.DNDarray, but was {}'.format(type(x)))
    # Sanitize axis
    axis = stride_tricks.sanitize_axis(x.shape, axis)
    if axis is not None:
        if isinstance(axis, int):
            dim_is_one = (x.shape[axis] == 1)
        if isinstance(axis, tuple):
            dim_is_one = bool(factories.array(list(x.shape[dim] == 1 for dim in axis)).all()._DNDarray__array)
        if not dim_is_one:
            raise ValueError('Dimension along axis {} is not 1 for shape {}'.format(axis, x.shape))

    # Local squeeze
    if axis is None:
        axis = tuple(i for i, dim in enumerate(x.shape) if dim == 1)
    if isinstance(axis, int):
        axis = (axis,)
    out_lshape = tuple(x.lshape[dim] for dim in range(len(x.lshape)) if not dim in axis)
    x_lsqueezed = x._DNDarray__array.reshape(out_lshape)

    # Calculate split axis according to squeezed shape
    if x.split is not None:
        split = x.split - len(list(dim for dim in axis if dim < x.split))
    else:
        split = x.split

    # Distributed squeeze
    if x.split is not None:
        if x.comm.is_distributed():
            if x.split in axis:
                raise ValueError('Cannot split AND squeeze along same axis. Split is {}, axis is {} for shape {}'.format(
                    x.split, axis, x.shape))
            out_gshape = tuple(x.gshape[dim] for dim in range(len(x.gshape)) if not dim in axis)
            x_gsqueezed = factories.empty(out_gshape, dtype=x.dtype)
            loffset = factories.zeros(1, dtype=types.int64)
            loffset.__setitem__(0, x.comm.chunk(x.gshape, x.split)[0])
            displs = factories.zeros(x.comm.size, dtype=types.int64)
            x.comm.Allgather(loffset, displs)

            # TODO: address uneven distribution of dimensions (Allgatherv). Issue #273, #233
            x.comm.Allgather(x_lsqueezed, x_gsqueezed)  # works with evenly distributed dimensions only
            return dndarray.DNDarray(
                x_gsqueezed,
                out_gshape,
                x_lsqueezed.dtype,
                split=split,
                device=x.device,
                comm=x.comm)

    return dndarray.DNDarray(
        x_lsqueezed,
        out_lshape,
        x.dtype,
        split=split,
        device=x.device,
        comm=x.comm)


def unique(a, sorted=False, return_inverse=False, axis=None):
    """
    Finds and returns the unique elements of an array.

    Works most effective if axis != a.split.

    Parameters
    ----------
    a : ht.DNDarray
        Input array where unique elements should be found.
    sorted : bool
        Whether the found elements should be sorted before returning as output.
    return_inverse:
        Whether to also return the indices for where elements in the original input ended up in the returned
        unique list.
    axis : int
        Axis along which unique elements should be found. Default to None, which will return a one dimensional list of
        unique values.

    Returns
    -------
    res : ht.DNDarray
        Output array. The unique elements. Elements are distributed the same way as the input tensor.
    inverse_indices : torch.tensor (optional)
        If return_inverse is True, this tensor will hold the list of inverse indices

    Examples
    --------
    >>> x = ht.array([[3, 2], [1, 3]])
    >>> ht.unique(x, sorted=True)
    array([1, 2, 3])

    >>> ht.unique(x, sorted=True, axis=0)
    array([[1, 3],
           [2, 3]])

    >>> ht.unique(x, sorted=True, axis=1)
    array([[2, 3],
           [3, 1]])
    """
    if a.split is None:
        # Trivial case, result can just be forwarded
        return torch.unique(a._DNDarray__array, sorted=sorted, return_inverse=return_inverse, dim=axis)

    local_data = a._DNDarray__array
    unique_axis = None
    inverse_indices = None

    if axis is not None:
        # transpose so we can work along the 0 axis
        local_data = local_data.transpose(0, axis)
        unique_axis = 0

    # Calculate the unique on the local values
    if a.lshape[a.split] == 0:
        # Passing an empty vector to torch throws exception
        if axis is None:
            res_shape = [0]
            inv_shape = list(a.gshape)
            inv_shape[a.split] = 0
        else:
            res_shape = list(local_data.shape)
            res_shape[0] = 0
            inv_shape = [0]
        lres = torch.empty(res_shape, dtype=a.dtype.torch_type())
        inverse_pos = torch.empty(inv_shape, dtype=torch.int64)

    else:
        lres, inverse_pos = torch.unique(local_data, sorted=sorted, return_inverse=True, dim=unique_axis)

    # Share and gather the results with the other processes
    uniques = torch.tensor([lres.shape[0]]).to(torch.int32)
    uniques_buf = torch.empty((a.comm.Get_size(), ), dtype=torch.int32)
    a.comm.Allgather(uniques, uniques_buf)

    split = None
    is_split = None

    if axis is None or axis == a.split:
        # Local results can now just be added together
        if axis is None:
            # One dimensional vectors can't be distributed -> no split
            output_dim = [uniques_buf.sum().item()]
            recv_axis = 0
        else:
            output_dim = list(lres.shape)
            output_dim[0] = uniques_buf.sum().item()
            recv_axis = a.split

            # Result will be split along the same axis as a
            split = a.split

        # Gather all unique vectors
        counts = list(uniques_buf.tolist())
        displs = list([0] + uniques_buf.cumsum(0).tolist()[:-1])
        gres_buf = torch.empty(output_dim, dtype=a.dtype.torch_type())
        a.comm.Allgatherv(lres, (gres_buf, counts, displs,), axis=recv_axis, recv_axis=0)

        if return_inverse:
            # Prepare some information to generated the inverse indices list
            avg_len = a.gshape[a.split] // a.comm.Get_size()
            rem = a.gshape[a.split] % a.comm.Get_size()

            # Share the local reverse indices with other processes
            counts = [avg_len] * a.comm.Get_size()
            add_vec = [1] * rem + [0] * (a.comm.Get_size() - rem)
            inverse_counts = [sum(x) for x in zip(counts, add_vec)]
            inverse_displs = [0] + list(np.cumsum(inverse_counts[:-1]))
            inverse_dim = list(inverse_pos.shape)
            inverse_dim[a.split] = a.gshape[a.split]
            inverse_buf = torch.empty(inverse_dim, dtype=inverse_pos.dtype)

            # Transpose data and buffer so we can use Allgatherv along axis=0 (axis=1 does not work properly yet)
            inverse_pos = inverse_pos.transpose(0, a.split)
            inverse_buf = inverse_buf.transpose(0, a.split)
            a.comm.Allgatherv(inverse_pos, (inverse_buf, inverse_counts, inverse_displs), axis=0)
            inverse_buf = inverse_buf.transpose(0, a.split)

        # Run unique a second time
        gres = torch.unique(gres_buf, sorted=sorted, return_inverse=return_inverse, dim=unique_axis)
        if return_inverse:
            # Use the previously gathered information to generate global inverse_indices
            g_inverse = gres[1]
            gres = gres[0]
            if axis is None:
                # Calculate how many elements we have in each layer along the split axis
                elements_per_layer = 1
                for num, val in enumerate(a.gshape):
                    if not num == a.split:
                        elements_per_layer *= val

                # Create the displacements for the flattened inverse indices array
                local_elements = [displ * elements_per_layer for displ in inverse_displs][1:] + [float('inf')]

                # Flatten the inverse indices array every element can be updated to represent a global index
                transposed = inverse_buf.transpose(0, a.split)
                transposed_shape = transposed.shape
                flatten_inverse = transposed.flatten()

                # Update the index elements iteratively
                cur_displ = 0
                inverse_indices = [0] * len(flatten_inverse)
                for num in range(len(inverse_indices)):
                    if num >= local_elements[cur_displ]:
                        cur_displ += 1
                    index = flatten_inverse[num] + displs[cur_displ]
                    inverse_indices[num] = g_inverse[index].tolist()

                # Convert the flattened array back to the correct global shape of a
                inverse_indices = torch.tensor(inverse_indices).reshape(transposed_shape)
                inverse_indices = inverse_indices.transpose(0, a.split)

            else:
                inverse_indices = torch.zeros_like(inverse_buf)
                steps = displs + [None]

                # Algorithm that creates the correct list for the reverse_indices
                for i in range(len(steps) - 1):
                    begin = steps[i]
                    end = steps[i + 1]
                    for num, x in enumerate(inverse_buf[begin: end]):
                        inverse_indices[begin + num] = g_inverse[begin + x]

    else:
        max_uniques, max_pos = uniques_buf.max(0)

        # find indices of vectors
        if a.comm.Get_rank() == max_pos.item():
            # Get the indices of the vectors we need from each process
            indices = []
            found = []
            pos_list = inverse_pos.tolist()
            for p in pos_list:
                if p not in found:
                    found += [p]
                    indices += [pos_list.index(p)]
                if len(indices) is max_uniques.item():
                    break
            indices = torch.tensor(indices, dtype=a.dtype.torch_type())
        else:
            indices = torch.empty((max_uniques.item(),), dtype=a.dtype.torch_type())

        a.comm.Bcast(indices, root=max_pos)
        gres = local_data[indices.tolist()]

        is_split = a.split
        inverse_indices = indices

    if axis is not None:
        # transpose matrix back
        gres = gres.transpose(0, axis)
    result = factories.array(gres, dtype=a.dtype, device=a.device, comm=a.comm, is_split=is_split)

    if split is not None:
        result.resplit(a.split)

    return_value = result
    if return_inverse:
        return_value = [return_value, inverse_indices]

    return return_value<|MERGE_RESOLUTION|>--- conflicted
+++ resolved
@@ -11,13 +11,9 @@
 
 __all__ = [
     'expand_dims',
-<<<<<<< HEAD
     'sort',
-    'squeeze'
-=======
     'squeeze',
     'unique'
->>>>>>> 90969a7f
 ]
 
 
