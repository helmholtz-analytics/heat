import numpy as np
import torch
import warnings

from .communication import MPI

from . import dndarray
from . import factories
from . import logical
from . import stride_tricks
from . import tiling
from . import types


__all__ = [
    "concatenate",
    "diag",
    "diagonal",
    "expand_dims",
    "flatten",
    "flip",
    "flipud",
    "hstack",
<<<<<<< HEAD
    "pad",
=======
    "reshape",
>>>>>>> a1c3792e
    "resplit",
    "sort",
    "squeeze",
    "unique",
    "vstack",
]


def concatenate(arrays, axis=0):
    """
    Join 2 arrays along an existing axis.

    Parameters
    ----------
    arrays: tuple of 2 DNDarrays
        The arrays must have the same shape, except in the dimension corresponding to axis (the first, by default).
    axis: int, optional
        The axis along which the arrays will be joined. Default is 0.

    Returns
    -------
    res: DNDarray
        The concatenated DNDarray

    Raises
    ------
    RuntimeError
        If the concatted DNDarray meta information, e.g. split or comm, does not match.
    TypeError
        If the passed parameters are not of correct type (see documentation above).
    ValueError
        If the number of passed arrays is less than two or their shapes do not match.

    Examples
    --------
    >>> x = ht.zeros((3, 5), split=None)
    [0/1] tensor([[0., 0., 0., 0., 0.],
    [0/1]         [0., 0., 0., 0., 0.],
    [0/1]         [0., 0., 0., 0., 0.]])
    [1/1] tensor([[0., 0., 0., 0., 0.],
    [1/1]         [0., 0., 0., 0., 0.],
    [1/1]         [0., 0., 0., 0., 0.]])
    >>> y = ht.ones((3, 6), split=0)
    [0/1] tensor([[1., 1., 1., 1., 1., 1.],
    [0/1]         [1., 1., 1., 1., 1., 1.]])
    [1/1] tensor([[1., 1., 1., 1., 1., 1.]])
    >>> ht.concatenate((x, y), axis=1)
    [0/1] tensor([[0., 0., 0., 0., 0., 1., 1., 1., 1., 1., 1.],
    [0/1]         [0., 0., 0., 0., 0., 1., 1., 1., 1., 1., 1.]])
    [1/1] tensor([[0., 0., 0., 0., 0., 1., 1., 1., 1., 1., 1.]])

    >>> x = ht.zeros((4, 5), split=1)
    [0/1] tensor([[0., 0., 0.],
    [0/1]         [0., 0., 0.],
    [0/1]         [0., 0., 0.],
    [0/1]         [0., 0., 0.]])
    [1/1] tensor([[0., 0.],
    [1/1]         [0., 0.],
    [1/1]         [0., 0.],
    [1/1]         [0., 0.]])
    >>> y = ht.ones((3, 5), split=1)
    [0/1] tensor([[1., 1., 1.],
    [0/1]         [1., 1., 1.],
    [0/1]         [1., 1., 1.]])
    [1/1] tensor([[1., 1.],
    [1/1]         [1., 1.],
    [1/1]         [1., 1.]])
    >>> ht.concatenate((x, y), axis=0)
    [0/1] tensor([[0., 0., 0.],
    [0/1]         [0., 0., 0.],
    [0/1]         [0., 0., 0.],
    [0/1]         [0., 0., 0.],
    [0/1]         [1., 1., 1.],
    [0/1]         [1., 1., 1.],
    [0/1]         [1., 1., 1.]])
    [1/1] tensor([[0., 0.],
    [1/1]         [0., 0.],
    [1/1]         [0., 0.],
    [1/1]         [0., 0.],
    [1/1]         [1., 1.],
    [1/1]         [1., 1.],
    [1/1]         [1., 1.]])
    """
    if not isinstance(arrays, (tuple, list)):
        raise TypeError("arrays must be a list or a tuple")

    # a single array cannot be concatenated
    if len(arrays) < 2:
        raise ValueError("concatenate requires 2 arrays")
    # concatenate multiple arrays
    elif len(arrays) > 2:
        res = concatenate((arrays[0], arrays[1]), axis=axis)
        for a in range(2, len(arrays)):
            res = concatenate((res, arrays[a]), axis=axis)
        return res

    # unpack the arrays
    arr0, arr1 = arrays[0], arrays[1]

    # input sanitation
    if not isinstance(arr0, dndarray.DNDarray) or not isinstance(arr1, dndarray.DNDarray):
        raise TypeError("Both arrays must be DNDarrays")
    if not isinstance(axis, int):
        raise TypeError("axis must be an integer, currently: {}".format(type(axis)))
    axis = stride_tricks.sanitize_axis(arr0.gshape, axis)

    if arr0.numdims != arr1.numdims:
        raise ValueError("DNDarrays must have the same number of dimensions")

    if not all([arr0.gshape[i] == arr1.gshape[i] for i in range(len(arr0.gshape)) if i != axis]):
        raise ValueError(
            "Arrays cannot be concatenated, shapes must be the same in every axis "
            "except the selected axis: {}, {}".format(arr0.gshape, arr1.gshape)
        )

    # different communicators may not be concatenated
    if arr0.comm != arr1.comm:
        raise RuntimeError("Communicators of passed arrays mismatch.")

    # identify common data type
    out_dtype = types.promote_types(arr0.dtype, arr1.dtype)
    if arr0.dtype != out_dtype:
        arr0 = out_dtype(arr0, device=arr0.device)
    if arr1.dtype != out_dtype:
        arr1 = out_dtype(arr1, device=arr1.device)

    s0, s1 = arr0.split, arr1.split
    # no splits, local concat
    if s0 is None and s1 is None:
        return factories.array(
            torch.cat((arr0._DNDarray__array, arr1._DNDarray__array), dim=axis),
            device=arr0.device,
            comm=arr0.comm,
        )

    # non-matching splits when both arrays are split
    elif s0 != s1 and all([s is not None for s in [s0, s1]]):
        raise RuntimeError(
            "DNDarrays given have differing split axes, arr0 {} arr1 {}".format(s0, s1)
        )

    # unsplit and split array
    elif (s0 is None and s1 != axis) or (s1 is None and s0 != axis):
        out_shape = tuple(
            arr1.gshape[x] if x != axis else arr0.gshape[x] + arr1.gshape[x]
            for x in range(len(arr1.gshape))
        )
        out = factories.empty(
            out_shape, split=s1 if s1 is not None else s0, device=arr1.device, comm=arr0.comm
        )

        _, _, arr0_slice = arr1.comm.chunk(arr0.shape, arr1.split)
        _, _, arr1_slice = arr0.comm.chunk(arr1.shape, arr0.split)
        out._DNDarray__array = torch.cat(
            (arr0._DNDarray__array[arr0_slice], arr1._DNDarray__array[arr1_slice]), dim=axis
        )
        out._DNDarray__comm = arr0.comm

        return out

    elif s0 == s1 or any([s is None for s in [s0, s1]]):
        if s0 != axis and all([s is not None for s in [s0, s1]]):
            # the axis is different than the split axis, this case can be easily implemented
            # torch cat arrays together and return a new array that is_split
            out_shape = tuple(
                arr1.gshape[x] if x != axis else arr0.gshape[x] + arr1.gshape[x]
                for x in range(len(arr1.gshape))
            )
            out = factories.empty(out_shape, split=s0, dtype=out_dtype, device=arr0.device)
            out._DNDarray__array = torch.cat(
                (arr0._DNDarray__array, arr1._DNDarray__array), dim=axis
            )
            out._DNDarray__comm = arr0.comm
            return out

        else:
            arr0 = arr0.copy()
            arr1 = arr1.copy()
            # maps are created for where the data is and the output shape is calculated
            lshape_map = factories.zeros((2, arr0.comm.size, len(arr0.gshape)), dtype=int)
            lshape_map[0, arr0.comm.rank, :] = torch.Tensor(arr0.lshape)
            lshape_map[1, arr0.comm.rank, :] = torch.Tensor(arr1.lshape)
            lshape_map_comm = arr0.comm.Iallreduce(MPI.IN_PLACE, lshape_map, MPI.SUM)

            arr0_shape, arr1_shape = list(arr0.shape), list(arr1.shape)
            arr0_shape[axis] += arr1_shape[axis]
            out_shape = tuple(arr0_shape)

            # the chunk map is used for determine how much data should be on each process
            chunk_map = factories.zeros((arr0.comm.size, len(arr0.gshape)), dtype=int)
            _, _, chk = arr0.comm.chunk(out_shape, s0 if s0 is not None else s1)
            for i in range(len(out_shape)):
                chunk_map[arr0.comm.rank, i] = chk[i].stop - chk[i].start
            chunk_map_comm = arr0.comm.Iallreduce(MPI.IN_PLACE, chunk_map, MPI.SUM)

            lshape_map_comm.wait()
            chunk_map_comm.wait()

            if s0 is not None:
                send_slice = [slice(None)] * arr0.numdims
                keep_slice = [slice(None)] * arr0.numdims
                # data is first front-loaded onto the first size/2 processes
                for spr in range(1, arr0.comm.size):
                    if arr0.comm.rank == spr:
                        for pr in range(spr):
                            send_amt = abs((chunk_map[pr, axis] - lshape_map[0, pr, axis]).item())
                            send_amt = (
                                send_amt if send_amt < arr0.lshape[axis] else arr0.lshape[axis]
                            )
                            if send_amt:
                                send_slice[arr0.split] = slice(0, send_amt)
                                keep_slice[arr0.split] = slice(send_amt, arr0.lshape[axis])

                                send = arr0.comm.Isend(
                                    arr0.lloc[send_slice].clone(),
                                    dest=pr,
                                    tag=pr + arr0.comm.size + spr,
                                )
                                arr0._DNDarray__array = arr0.lloc[keep_slice].clone()
                                send.wait()
                    for pr in range(spr):
                        snt = abs((chunk_map[pr, s0] - lshape_map[0, pr, s0]).item())
                        snt = (
                            snt
                            if snt < lshape_map[0, spr, axis]
                            else lshape_map[0, spr, axis].item()
                        )
                        if arr0.comm.rank == pr and snt:
                            shp = list(arr0.gshape)
                            shp[arr0.split] = snt
                            data = torch.zeros(
                                shp, dtype=out_dtype.torch_type(), device=arr0.device.torch_device
                            )

                            arr0.comm.Recv(data, source=spr, tag=pr + arr0.comm.size + spr)
                            arr0._DNDarray__array = torch.cat(
                                (arr0._DNDarray__array, data), dim=arr0.split
                            )
                        lshape_map[0, pr, arr0.split] += snt
                        lshape_map[0, spr, arr0.split] -= snt

            if s1 is not None:
                send_slice = [slice(None)] * arr0.numdims
                keep_slice = [slice(None)] * arr0.numdims
                # push the data backwards (arr1), making the data the proper size for arr1 on the last nodes
                # the data is "compressed" on np/2 processes. data is sent from
                for spr in range(arr0.comm.size - 1, -1, -1):
                    if arr0.comm.rank == spr:
                        for pr in range(arr0.comm.size - 1, spr, -1):
                            # calculate the amount of data to send from the chunk map
                            send_amt = abs((chunk_map[pr, axis] - lshape_map[1, pr, axis]).item())
                            send_amt = (
                                send_amt if send_amt < arr1.lshape[axis] else arr1.lshape[axis]
                            )
                            if send_amt:
                                send_slice[axis] = slice(
                                    arr1.lshape[axis] - send_amt, arr1.lshape[axis]
                                )
                                keep_slice[axis] = slice(0, arr1.lshape[axis] - send_amt)

                                send = arr1.comm.Isend(
                                    arr1.lloc[send_slice].clone(),
                                    dest=pr,
                                    tag=pr + arr1.comm.size + spr,
                                )
                                arr1._DNDarray__array = arr1.lloc[keep_slice].clone()
                                send.wait()
                    for pr in range(arr1.comm.size - 1, spr, -1):
                        snt = abs((chunk_map[pr, axis] - lshape_map[1, pr, axis]).item())
                        snt = (
                            snt
                            if snt < lshape_map[1, spr, axis]
                            else lshape_map[1, spr, axis].item()
                        )

                        if arr1.comm.rank == pr and snt:
                            shp = list(arr1.gshape)
                            shp[axis] = snt
                            data = torch.zeros(
                                shp, dtype=out_dtype.torch_type(), device=arr1.device.torch_device
                            )
                            arr1.comm.Recv(data, source=spr, tag=pr + arr1.comm.size + spr)
                            arr1._DNDarray__array = torch.cat(
                                (data, arr1._DNDarray__array), dim=axis
                            )
                        lshape_map[1, pr, axis] += snt
                        lshape_map[1, spr, axis] -= snt

            if s0 is None:
                arb_slice = [None] * len(arr1.shape)
                for c in range(len(chunk_map)):
                    arb_slice[axis] = c
                    # the chunk map is adjusted by subtracting what data is already in the correct place (the data from
                    # arr1 is already correctly placed) i.e. the chunk map shows how much data is still needed on each
                    # process, the local
                    chunk_map[arb_slice] -= lshape_map[tuple([1] + arb_slice)]

                # after adjusting arr1 need to now select the target data in arr0 on each node with a local slice
                if arr0.comm.rank == 0:
                    lcl_slice = [slice(None)] * arr0.numdims
                    lcl_slice[axis] = slice(chunk_map[0, axis].item())
                    arr0._DNDarray__array = arr0._DNDarray__array[lcl_slice].clone().squeeze()
                ttl = chunk_map[0, axis].item()
                for en in range(1, arr0.comm.size):
                    sz = chunk_map[en, axis]
                    if arr0.comm.rank == en:
                        lcl_slice = [slice(None)] * arr0.numdims
                        lcl_slice[axis] = slice(ttl, sz.item() + ttl, 1)
                        arr0._DNDarray__array = arr0._DNDarray__array[lcl_slice].clone().squeeze()
                    ttl += sz.item()

                if len(arr0.lshape) < len(arr1.lshape):
                    arr0._DNDarray__array.unsqueeze_(axis)

            if s1 is None:
                arb_slice = [None] * len(arr0.shape)
                for c in range(len(chunk_map)):
                    arb_slice[axis] = c
                    chunk_map[arb_slice] -= lshape_map[tuple([0] + arb_slice)]

                # get the desired data in arr1 on each node with a local slice
                if arr1.comm.rank == arr1.comm.size - 1:
                    lcl_slice = [slice(None)] * arr1.numdims
                    lcl_slice[axis] = slice(
                        arr1.lshape[axis] - chunk_map[-1, axis].item(), arr1.lshape[axis], 1
                    )
                    arr1._DNDarray__array = arr1._DNDarray__array[lcl_slice].clone().squeeze()
                ttl = chunk_map[-1, axis].item()
                for en in range(arr1.comm.size - 2, -1, -1):
                    sz = chunk_map[en, axis]
                    if arr1.comm.rank == en:
                        lcl_slice = [slice(None)] * arr1.numdims
                        lcl_slice[axis] = slice(
                            arr1.lshape[axis] - (sz.item() + ttl), arr1.lshape[axis] - ttl, 1
                        )
                        arr1._DNDarray__array = arr1._DNDarray__array[lcl_slice].clone().squeeze()
                    ttl += sz.item()
                if len(arr1.lshape) < len(arr0.lshape):
                    arr1._DNDarray__array.unsqueeze_(axis)

            # now that the data is in the proper shape, need to concatenate them on the nodes where they both exist for
            # the others, just set them equal
            out = factories.empty(
                out_shape,
                split=s0 if s0 is not None else s1,
                dtype=out_dtype,
                device=arr0.device,
                comm=arr0.comm,
            )
            res = torch.cat((arr0._DNDarray__array, arr1._DNDarray__array), dim=axis)
            out._DNDarray__array = res

            return out


def diag(a, offset=0):
    """
    Extract a diagonal or construct a diagonal array.
    See the documentation for `heat.diagonal` for more information about extracting the diagonal.

    Parameters
    ----------
    a: ht.DNDarray
        The array holding data for creating a diagonal array or extracting a diagonal.
        If a is a 1-dimensional array a diagonal 2d-array will be returned.
        If a is a n-dimensional array with n > 1 the diagonal entries will be returned in an n-1 dimensional array.
    offset: int, optional
        The offset from the main diagonal.
        Offset greater than zero means above the main diagonal, smaller than zero is below the main diagonal.

    Returns
    -------
    res: ht.DNDarray
        The extracted diagonal or the constructed diagonal array

    Examples
    --------
    >>> import heat as ht
    >>> a = ht.array([1, 2])
    >>> ht.diag(a)
    tensor([[1, 0],
           [0, 2]])

    >>> ht.diag(a, offset=1)
    tensor([[0, 1, 0],
           [0, 0, 2],
           [0, 0, 0]])

    >>> ht.equal(ht.diag(ht.diag(a)), a)
    True
    >>> a = ht.array([[1, 2], [3, 4]])
    >>> ht.diag(a)
    tensor([1, 4])
    """
    if len(a.shape) > 1:
        return diagonal(a, offset=offset)
    elif len(a.shape) < 1:
        raise ValueError("input array must be of dimension 1 or greater")
    if not isinstance(offset, int):
        raise ValueError("offset must be an integer, got", type(offset))
    if not isinstance(a, dndarray.DNDarray):
        raise ValueError("a must be a DNDarray, got", type(a))

    # 1-dimensional array, must be extended to a square diagonal matrix
    gshape = (a.shape[0] + abs(offset),) * 2
    off, lshape, _ = a.comm.chunk(gshape, a.split)

    # This ensures that the data is on the correct nodes
    if offset > 0:
        padding = factories.empty(
            (offset,), dtype=a.dtype, split=None, device=a.device, comm=a.comm
        )
        a = concatenate((a, padding))
        indices_x = torch.arange(0, min(lshape[0], max(gshape[0] - off - offset, 0)))
    elif offset < 0:
        padding = factories.empty(
            (abs(offset),), dtype=a.dtype, split=None, device=a.device, comm=a.comm
        )
        a = concatenate((padding, a))
        indices_x = torch.arange(max(0, min(abs(offset) - off, lshape[0])), lshape[0])
    else:
        # Offset = 0 values on main diagonal
        indices_x = torch.arange(0, lshape[0])

    indices_y = indices_x + off + offset
    a.balance_()

    local = torch.zeros(lshape, dtype=a.dtype.torch_type(), device=a.device.torch_device)
    local[indices_x, indices_y] = a._DNDarray__array[indices_x]

    return factories.array(local, dtype=a.dtype, is_split=a.split, device=a.device, comm=a.comm)


def diagonal(a, offset=0, dim1=0, dim2=1):
    """
    Extract a diagonal of an n-dimensional array with n > 1.
    The returned array will be of dimension n-1.

    Parameters
    ----------
    a: ht.DNDarray
        The array of which the diagonal should be extracted.
    offset: int, optional
        The offset from the main diagonal.
        Offset greater than zero means above the main diagonal, smaller than zero is below the main diagonal.
        Default is 0 which means the main diagonal will be selected.
    dim1: int, optional
        First dimension with respect to which to take the diagonal.
        Default is 0.
    dim2: int, optional
        Second dimension with respect to which to take the diagonal.
        Default is 1.
    Returns
    -------
    res: ht.DNDarray
        An array holding the extracted diagonal.

    Examples
    --------
    >>> import heat as ht
    >>> a = ht.array([[1, 2], [3, 4]])
    >>> ht.diagonal(a)
    tensor([1, 4])

    >>> ht.diagonal(a, offset=1)
    tensor([2])

    >>> ht.diagonal(a, offset=-1)
    tensor([3])

    >>> a = ht.array([[[0, 1], [2, 3]], [[4, 5], [6, 7]]])
    >>> ht.diagonal(a)
    tensor([[0, 6],
           [1, 7]])

    >>> ht.diagonal(a, dim2=2)
    tensor([[0, 5],
           [2, 7]])
    """
    dim1, dim2 = stride_tricks.sanitize_axis(a.shape, (dim1, dim2))

    if dim1 == dim2:
        raise ValueError("Dim1 and dim2 need to be different")
    if not isinstance(a, dndarray.DNDarray):
        raise ValueError("a must be a DNDarray, got", type(a))
    if not isinstance(offset, int):
        raise ValueError("offset must be an integer, got", type(offset))

    shape = a.gshape
    ax1 = shape[dim1]
    ax2 = shape[dim2]
    # determine the number of diagonal elements that will be retrieved
    length = min(ax1, ax2 - offset) if offset >= 0 else min(ax2, ax1 + offset)
    # Remove dim1 and dim2 from shape and append resulting length
    shape = tuple([x for ind, x in enumerate(shape) if ind not in (dim1, dim2)]) + (length,)
    x, y = min(dim1, dim2), max(dim1, dim2)

    if a.split is None:
        split = None
    elif a.split < x < y:
        split = a.split
    elif x < a.split < y:
        split = a.split - 1
    elif x < y < a.split:
        split = a.split - 2
    else:
        split = len(shape) - 1

    if a.split is None or a.split not in (dim1, dim2):
        result = torch.diagonal(a._DNDarray__array, offset=offset, dim1=dim1, dim2=dim2)
    else:
        vz = 1 if a.split == dim1 else -1
        off, _, _ = a.comm.chunk(a.shape, a.split)
        result = torch.diagonal(a._DNDarray__array, offset=offset + vz * off, dim1=dim1, dim2=dim2)
    return factories.array(result, dtype=a.dtype, is_split=split, device=a.device, comm=a.comm)


def expand_dims(a, axis):
    """
    Expand the shape of an array.

    Insert a new axis that will appear at the axis position in the expanded array shape.

    Parameters
    ----------
    a : ht.DNDarray
        Input array to be expanded.
    axis : int
        Position in the expanded axes where the new axis is placed.

    Returns
    -------
    res : ht.DNDarray
        Output array. The number of dimensions is one greater than that of the input array.

    Raises
    ------
    ValueError
        If the axis is not in range of the axes.

    Examples
    --------
    >>> x = ht.array([1,2])
    >>> x.shape
    (2,)

    >>> y = ht.expand_dims(x, axis=0)
    >>> y
    array([[1, 2]])
    >>> y.shape
    (1, 2)

    >>> y = ht.expand_dims(x, axis=1)
    >>> y
    array([[1],
           [2]])
    >>> y.shape
    (2, 1)
    """
    # ensure type consistency
    if not isinstance(a, dndarray.DNDarray):
        raise TypeError("expected ht.DNDarray, but was {}".format(type(a)))

    # sanitize axis, introduce arbitrary dummy dimension to model expansion
    axis = stride_tricks.sanitize_axis(a.shape + (1,), axis)

    return dndarray.DNDarray(
        a._DNDarray__array.unsqueeze(dim=axis),
        a.shape[:axis] + (1,) + a.shape[axis:],
        a.dtype,
        a.split if a.split is None or a.split < axis else a.split + 1,
        a.device,
        a.comm,
    )


def flatten(a):
    """
    Flattens an array into one dimension.
    WARNING: if a.split > 0, then the array must be resplit.

    Parameters
    ----------
    a : DNDarray
        array to collapse
    Returns
    -------
    ret : DNDarray
        flattened copy
    Examples
    --------
    >>> a = ht.array([[[1,2],[3,4]],[[5,6],[7,8]]])
    >>> ht.flatten(a)
    tensor([1,2,3,4,5,6,7,8])
    """
    if a.split is None:
        return factories.array(
            torch.flatten(a._DNDarray__array),
            dtype=a.dtype,
            is_split=None,
            device=a.device,
            comm=a.comm,
        )

    if a.split > 0:
        a = resplit(a, 0)

    a = factories.array(
        torch.flatten(a._DNDarray__array),
        dtype=a.dtype,
        is_split=a.split,
        device=a.device,
        comm=a.comm,
    )
    a.balance_()

    return a


def flip(a, axis=None):
    """
    Reverse the order of elements in an array along the given axis.

    The shape of the array is preserved, but the elements are reordered.

    Parameters
    ----------
    a: ht.DNDarray
        Input array to be flipped
    axis: int, tuple
        A list of axes to be flipped

    Returns
    -------
    res: ht.DNDarray
        The flipped array.

    Examples
    --------
    >>> a = ht.array([[0,1],[2,3]])
    >>> ht.flip(a, [0])
    tensor([[2, 3],
        [0, 1]])

    >>> b = ht.array([[0,1,2],[3,4,5]], split=1)
    >>> ht.flip(a, [0,1])
    (1/2) tensor([5,4,3])
    (2/2) tensor([2,1,0])
    """
    # flip all dimensions
    if axis is None:
        axis = tuple(range(a.numdims))

    # torch.flip only accepts tuples
    if isinstance(axis, int):
        axis = [axis]

    flipped = torch.flip(a._DNDarray__array, axis)

    if a.split not in axis:
        return factories.array(
            flipped, dtype=a.dtype, is_split=a.split, device=a.device, comm=a.comm
        )

    # Need to redistribute tensors on split axis
    # Get local shapes
    old_lshape = a.lshape
    dest_proc = a.comm.size - 1 - a.comm.rank
    new_lshape = a.comm.sendrecv(old_lshape, dest=dest_proc, source=dest_proc)

    # Exchange local tensors
    req = a.comm.Isend(flipped, dest=dest_proc)
    received = torch.empty(new_lshape, dtype=a._DNDarray__array.dtype, device=a.device.torch_device)
    a.comm.Recv(received, source=dest_proc)

    res = factories.array(received, dtype=a.dtype, is_split=a.split, device=a.device, comm=a.comm)
    res.balance_()  # after swapping, first processes may be empty
    req.Wait()
    return res


def flipud(a):
    """
        Flip array in the up/down direction.

        Parameters
        ----------
        a: ht.DNDarray
            Input array to be flipped

        Returns
        -------
        res: ht.DNDarray
            The flipped array.

        Examples
        --------
        >>> a = ht.array([[0,1],[2,3]])
        >>> ht.flipud(a)
        tensor([[2, 3],
            [0, 1]])

        >>> b = ht.array([[0,1,2],[3,4,5]], split=0)
        >>> ht.flipud(b)
        (1/2) tensor([3,4,5])
        (2/2) tensor([0,1,2])
    """
    return flip(a, 0)


def hstack(tup):
    """
    Stack arrays in sequence horizontally (column wise).
    This is equivalent to concatenation along the second axis, except for 1-D
    arrays where it concatenates along the first axis. Rebuilds arrays divided
    by `hsplit`.

    Parameters
    ----------
    tup : sequence of DNDarrays
        The arrays must have the same shape along all but the second axis,
        except 1-D arrays which can be any length.
    Returns
    -------
    stacked : DNDarray
        The array formed by stacking the given arrays.

    Examples
    --------
    >>> a = ht.array((1,2,3))
    >>> b = ht.array((2,3,4))
    >>> ht.hstack((a,b))
    [0] tensor([1, 2, 3, 2, 3, 4])
    [1] tensor([1, 2, 3, 2, 3, 4])
    >>> a = ht.array((1,2,3), split=0)
    >>> b = ht.array((2,3,4), split=0)
    >>> ht.hstack((a,b))
    [0] tensor([1, 2, 3])
    [1] tensor([2, 3, 4])
    >>> a = ht.array([[1],[2],[3]], split=0)
    >>> b = ht.array([[2],[3],[4]], split=0)
    >>> ht.hstack((a,b))
    [0] tensor([[1, 2],
    [0]         [2, 3]])
    [1] tensor([[3, 4]])
    """
    tup = list(tup)
    axis = 1
    all_vec = False
    if len(tup) == 2 and all(len(x.gshape) == 1 for x in tup):
        axis = 0
        all_vec = True
    if not all_vec:
        for cn, arr in enumerate(tup):
            if len(arr.gshape) == 1:
                tup[cn] = arr.expand_dims(1)

    return concatenate(tup, axis=axis)


<<<<<<< HEAD
def pad(array, pad_width, mode="constant", values=0):
    """
    Pads tensor with a specific value (default=0).
    (Not all dimensions supported)


    Parameters
    ----------
    array : ht.DNDarray
        tensor which is to be padded
    pad_width: sequence of 2-element-sequences (sequence = tuple or list)
        Number of values padded to the edges of each axis. ((before_1, after_1),...(before_N, after_N)) unique pad widths for each axis.
        Shortcuts:
            - ((before, after),)  or (before, after)
                --> before and after pad width for each axis.
            - (pad_width,) or int
                --> before = after = pad width for all axes.

        Determines how many elements are padded along which dimension.
        Therefore:
        - pad last dimension:       (
                                        padding_left, padding_right
                                    )
        - pad last 2 dimensions:    (
                                        (padding_top, padding_bottom),
                                        (padding_left, padding_right)
                                    )
        - pad last 3 dimensions:    (
                                        (padding_front, padding_back)
                                        (padding_top, padding_bottom),
                                        (paddling_left, padding_right),
                                    )
        - ... (same pattern)
    mode : string, optional
        - 'constant' (default): Pads the input tensor boundaries with a constant value.
            --> available for arbitrary dimensions

    values: number or tuple of 2-element-sequences (containing numbers), optional (default=0) (sequence = tuple or list)
        The fill values for each axis (1 tuple per axis).
        ((before_1, after_1), ... (before_N, after_N)) unique pad values for each axis.

        Shortcuts:
            - ((before, after),) or (before, after)
               --> before and after padding values for each axis.
            - (value,) or int
                --> before = after = padding value for all axes.

        Hint: This function follows the principle of tensor datatype integrity.
        Therefore, a tensor can only be padded with values of the same datatype.
        All values that violate this rule are implicitly cast to the tensor datatype.

    Returns
    -------
    padded_tensor : ht.DNDarray
        The padded tensor

    Examples
    --------
    >>> a = torch.arange(2 * 3 * 4).reshape(2, 3, 4)
    >>> b = ht.array(a, split = 0)


    Pad last dimension
    >>> c = ht.pad(b, (2,1), value=1)
    tensor([[[ 1,  1,  0,  1,  2,  3,  1],
         [ 1,  1,  4,  5,  6,  7,  1],
         [ 1,  1,  8,  9, 10, 11,  1]],

        [[ 1,  1, 12, 13, 14, 15,  1],
         [ 1,  1, 16, 17, 18, 19,  1],
         [ 1,  1, 20, 21, 22, 23,  1]]])


    Pad last 2 dimensions
    >>> d = ht.pad(b, [(1,0), (2,1)])
    tensor([[[ 0,  0,  0,  0,  0,  0,  0],
         [ 0,  0,  0,  1,  2,  3,  0],
         [ 0,  0,  4,  5,  6,  7,  0],
         [ 0,  0,  8,  9, 10, 11,  0]],

        [[ 0,  0,  0,  0,  0,  0,  0],
         [ 0,  0, 12, 13, 14, 15,  0],
         [ 0,  0, 16, 17, 18, 19,  0],
         [ 0,  0, 20, 21, 22, 23,  0]]])


    Pad last 3 dimensions
    >>> e = ht.pad(b, ((2,1), [1,0], (2,1)))
    tensor([[[ 0,  0,  0,  0,  0,  0,  0],
         [ 0,  0,  0,  0,  0,  0,  0],
         [ 0,  0,  0,  0,  0,  0,  0],
         [ 0,  0,  0,  0,  0,  0,  0]],

        [[ 0,  0,  0,  0,  0,  0,  0],
         [ 0,  0,  0,  0,  0,  0,  0],
         [ 0,  0,  0,  0,  0,  0,  0],
         [ 0,  0,  0,  0,  0,  0,  0]],

        [[ 0,  0,  0,  0,  0,  0,  0],
         [ 0,  0,  0,  1,  2,  3,  0],
         [ 0,  0,  4,  5,  6,  7,  0],
         [ 0,  0,  8,  9, 10, 11,  0]],

        [[ 0,  0,  0,  0,  0,  0,  0],
         [ 0,  0, 12, 13, 14, 15,  0],
         [ 0,  0, 16, 17, 18, 19,  0],
         [ 0,  0, 20, 21, 22, 23,  0]],

        [[ 0,  0,  0,  0,  0,  0,  0],
         [ 0,  0,  0,  0,  0,  0,  0],
         [ 0,  0,  0,  0,  0,  0,  0],
         [ 0,  0,  0,  0,  0,  0,  0]]])

    """

    if not isinstance(array, dndarray.DNDarray):
        raise TypeError("expected array to be a ht.DNDarray, but was {}".format(type(array)))

    if not isinstance(mode, str):
        raise TypeError("expected mode to be a string, but was {}".format(type(mode)))

    # no data
    if 0 in array.lshape:
        return array

    # shortcut int for all dimensions
    if isinstance(pad_width, int):
        pad = (pad_width,) * 2 * len(array.shape)

    elif not (isinstance(pad_width, tuple) or isinstance(pad_width, list)):
        raise TypeError(
            "expected pad_width to be an integer or a sequence (tuple or list), but was {}".format(
                type(pad_width)
            )
        )

    # shortcut one sequence within a sequence for all dimensions - ((before,after), ) = pad_width
    elif len(pad_width) == 1:
        if isinstance(pad_width[0], int):
            pad = (pad_width[0],) * 2 * len(array.shape)
        elif not (isinstance(pad_width[0], tuple) or isinstance(pad_width[0], list)):
            raise TypeError(
                "For shortcut option '1 sequence for all dimensions', expected element within pad_width to be a tuple or list, but was {}".format(
                    type(pad_width[0])
                )
            )
        elif len(pad_width[0]) == 2:
            pad = pad_width[0] * len(array.shape)
        else:
            raise ValueError(
                f"Pad_width {pad_width} invalid.\n Apart from shortcut options (--> documentation), "
                "each sequence within pad_width must contain 2 elements."
            )
    # shortcut - one sequence for all dimensions - (before,after) = pad_width
    elif len(pad_width) == 2 and isinstance(pad_width[0], int) and isinstance(pad_width[1], int):
        pad_width = tuple(pad_width)
        pad = pad_width * len(array.shape)

    # no shortcut - padding of various dimensions
    else:
        if any(
            not (isinstance(pad_tuple, tuple) or isinstance(pad_tuple, list))
            for pad_tuple in pad_width
        ):
            raise TypeError(
                f"Invalid type for pad_width {pad_width}.\nApart from shortcut options (--> documentation),"
                "pad_width has to be a sequence of (2 elements) sequences (sequence=tuple or list)."
            )
        pad = tuple()
        # Transform numpy pad_width to torch pad (--> one tuple containing all padding spans)
        for pad_tuple in pad_width:
            if isinstance(pad_tuple, list):
                pad_tuple = tuple(pad_tuple)
            pad = pad_tuple + pad

        if len(pad) % 2 != 0:
            raise ValueError(
                f"Pad_width {pad_width} invalid.\n Apart from shortcut options (--> documentation), "
                "each sequence within pad_width must contain 2 elements."
            )

        if len(pad) // 2 > len(array.shape):
            raise ValueError(
                f"Not enough dimensions to pad.\n"
                f"Padding a {len(array.shape)}-dimensional tensor for {len(pad)//2}"
                f" dimensions is not possible."
            )

    # value_tuple = all padding values stored in 1 tuple
    if isinstance(values, tuple) or isinstance(values, list):
        value_tuple = tuple()
        # sequences for each dimension defined within one sequence
        if isinstance(values[0], tuple) or isinstance(values[0], list):
            # one sequence for all dimensions - values = ((before, after),)
            if len(values) == 1:
                value_tuple = values[0] * (len(pad) // 2)
            else:
                for value_pair in values:
                    if isinstance(value_pair, tuple):
                        pass
                    elif isinstance(value_pair, list):
                        value_pair = tuple(value_pair)
                    else:
                        raise TypeError(
                            f"Value pair {value_pair} within values invalid. Expected all elements within values to be sequences(list/tuple),"
                            f"but one was: {type(value_pair)}"
                        )
                    value_tuple = value_pair + value_tuple

            if len(value_tuple) % 2 != 0:
                raise ValueError(
                    f"Expected values to contain an even amount of elements, but got {len(value_tuple)}"
                )

        # One sequence for all dimensions - values = (before, after)
        elif len(values) == 2:
            value_tuple = values * (len(pad) // 2)

    rank_array = len(array.shape)
    amount_pad_dim = len(pad) // 2
    pad_dim = [rank_array - i for i in range(1, amount_pad_dim + 1)]

    array_torch = array._DNDarray__array

    if array.split != None:
        counts = array.comm.counts_displs_shape(array.gshape, array.split)[0]
        amount_of_processes = len(counts)

    # calculate gshape for output tensor
    output_shape_list = list(array.gshape)

    for i in range(len(array.gshape)):
        output_shape_list[i] += sum(pad[len(pad) - 2 * (1 + i) : len(pad) - 2 * i])

    output_shape = tuple(output_shape_list)

    # -------------------------------------------------------------------------------------------------------------------
    # CASE 1: Padding in non split dimension or no distribution at all
    # ------------------------------------------------------------------------------------------------------------------
    if array.split is None or array.split not in pad_dim or amount_of_processes == 1:
        # values = scalar
        if isinstance(values, int) or isinstance(values, float):
            padded_torch_tensor = torch.nn.functional.pad(array_torch, pad, mode, values)
        # values = sequence with one value for all dimensions
        elif len(values) == 1 and (isinstance(values[0], int) or isinstance(values[0], float)):
            padded_torch_tensor = torch.nn.functional.pad(array_torch, pad, mode, values[0])
        else:
            padded_torch_tensor = array_torch
            for i in range(len(value_tuple) - 1, -1, -1):
                pad_list = [0] * 2 * rank_array
                pad_list[i] = pad[i]
                pad_tuple = tuple(pad_list)
                padded_torch_tensor = torch.nn.functional.pad(
                    padded_torch_tensor, pad_tuple, mode, value_tuple[i]
                )

        padded_tensor = dndarray.DNDarray(
            array=padded_torch_tensor,
            gshape=output_shape,
            dtype=array.dtype,
            split=array.split,
            device=array.device,
            comm=array.comm,
        )

        return padded_tensor

    # ------------------------------------------------------------------------------------------------------------------
    # CASE 2: padding in split dimension and function runs on more than 1 process
    #
    # Pad only first/last tensor portion on node (i.e. only beginning/end in split dimension)
    # --> "Calculate" pad tuple for the corresponding tensor portion/ the two indices which have to be set to zero
    #      in different paddings depending on the dimension
    #       Calculate the index of the first element in tuple that has to change/set to zero in
    #       some dimensions (the following is the second)
    # ------------------------------------------------------------------------------------------------------------------

    pad_beginning_list = list(pad)
    pad_end_list = list(pad)
    pad_middle_list = list(pad)

    # calculate the corresponding pad tuples

    first_idx_set_zero = 2 * (rank_array - array.split - 1)

    pad_end_list[first_idx_set_zero] = 0
    pad_beginning_list[first_idx_set_zero + 1] = 0
    pad_middle_list[first_idx_set_zero : first_idx_set_zero + 2] = [0, 0]

    pad_beginning = tuple(pad_beginning_list)
    pad_end = tuple(pad_end_list)
    pad_middle = tuple(pad_middle_list)

    if amount_of_processes >= array.shape[array.split]:
        last_ps_with_data = array.shape[array.split] - 1
    else:
        last_ps_with_data = amount_of_processes - 1

    rank = array.comm.rank

    # first process - pad beginning
    if rank == 0:
        pad_tuple_curr_rank = pad_beginning

    # last process - pad end
    elif rank == last_ps_with_data:
        pad_tuple_curr_rank = pad_end

    # pad middle
    else:
        pad_tuple_curr_rank = pad_middle

    if isinstance(values, int) or isinstance(values, float):
        padded_torch_tensor = torch.nn.functional.pad(
            array_torch, pad_tuple_curr_rank, mode, values
        )
    elif len(values) == 1 and (isinstance(values[0], int) or isinstance(values[0], float)):
        padded_torch_tensor = torch.nn.functional.pad(
            array_torch, pad_tuple_curr_rank, mode, values[0]
        )
    else:
        padded_torch_tensor = array_torch
        for i in range(len(value_tuple) - 1, -1, -1):
            pad_list = [0] * 2 * rank_array
            pad_list[i] = pad_tuple_curr_rank[i]
            pad_tuple = tuple(pad_list)
            padded_torch_tensor = torch.nn.functional.pad(
                padded_torch_tensor, pad_tuple, mode, value_tuple[i]
            )

        padded_tensor = dndarray.DNDarray(
            array=padded_torch_tensor,
            gshape=output_shape,
            dtype=array.dtype,
            split=array.split,
            device=array.device,
            comm=array.comm,
        )

    # TODO ensure correct balancing
    # if not padded_tensor.is_balanced():
    #    padded_tensor.balance_()

    return padded_tensor
=======
def reshape(a, shape, axis=None):
    """
    Returns a tensor with the same data and number of elements as a, but with the specified shape.

    Parameters
    ----------
    a : ht.DNDarray
        The input tensor
    shape : tuple, list
        Shape of the new tensor
    axis : int, optional
        The new split axis. None denotes same axis
        Default : None

    Returns
    -------
    reshaped : ht.DNDarray
        The DNDarray with the specified shape

    Raises
    ------
    ValueError
        If the number of elements changes in the new shape.

    Examples
    --------
    >>> a = ht.zeros((3,4))
    >>> ht.reshape(a, (4,3))
    tensor([[0,0,0],
            [0,0,0],
            [0,0,0],
            [0,0,0]])

    >>> a = ht.linspace(0, 14, 8, split=0)
    >>> ht.reshape(a, (2,4))
    (1/2) tensor([[0., 2., 4., 6.]])
    (2/2) tensor([[ 8., 10., 12., 14.]])
    """
    if not isinstance(a, dndarray.DNDarray):
        raise TypeError("'a' must be a DNDarray, currently {}".format(type(a)))
    if not isinstance(shape, (list, tuple)):
        raise TypeError("shape must be list, tuple, currently {}".format(type(shape)))
        # check axis parameter
    if axis is None:
        axis = a.split
    stride_tricks.sanitize_axis(shape, axis)
    tdtype, tdevice = a.dtype.torch_type(), a.device.torch_device
    # Check the type of shape and number elements
    shape = stride_tricks.sanitize_shape(shape)
    if torch.prod(torch.tensor(shape, device=tdevice)) != a.size:
        raise ValueError("cannot reshape array of size {} into shape {}".format(a.size, shape))

    def reshape_argsort_counts_displs(
        shape1, lshape1, displs1, axis1, shape2, displs2, axis2, comm
    ):
        """
        Compute the send order, counts, and displacements.
        """
        shape1 = torch.tensor(shape1, dtype=tdtype, device=tdevice)
        lshape1 = torch.tensor(lshape1, dtype=tdtype, device=tdevice)
        shape2 = torch.tensor(shape2, dtype=tdtype, device=tdevice)
        # constants
        width = torch.prod(lshape1[axis1:], dtype=torch.int)
        height = torch.prod(lshape1[:axis1], dtype=torch.int)
        global_len = torch.prod(shape1[axis1:])
        ulen = torch.prod(shape2[axis2 + 1 :])
        gindex = displs1[comm.rank] * torch.prod(shape1[axis1 + 1 :])

        # Get axis position on new split axis
        mask = torch.arange(width, device=tdevice) + gindex
        mask = mask + torch.arange(height, device=tdevice).reshape([height, 1]) * global_len
        mask = (torch.floor_divide(mask, ulen)) % shape2[axis2]
        mask = mask.flatten()

        # Compute return values
        counts = torch.zeros(comm.size, dtype=torch.int, device=tdevice)
        displs = torch.zeros_like(counts)
        argsort = torch.empty_like(mask, dtype=torch.long)
        plz = 0
        for i in range(len(new_displs) - 1):
            mat = torch.where((mask >= displs2[i]) & (mask < displs2[i + 1]))[0]
            counts[i] = mat.numel()
            argsort[plz : counts[i] + plz] = mat
            plz += counts[i]
        displs[1:] = torch.cumsum(counts[:-1], dim=0)
        return argsort, counts, displs

    # Forward to Pytorch directly
    if a.split is None:
        return factories.array(
            torch.reshape(a._DNDarray__array, shape), dtype=a.dtype, device=a.device, comm=a.comm
        )

    # Create new flat result tensor
    _, local_shape, _ = a.comm.chunk(shape, axis)
    data = torch.empty(local_shape, dtype=tdtype, device=tdevice).flatten()

    # Calculate the counts and displacements
    _, old_displs, _ = a.comm.counts_displs_shape(a.shape, a.split)
    _, new_displs, _ = a.comm.counts_displs_shape(shape, axis)

    old_displs += (a.shape[a.split],)
    new_displs += (shape[axis],)

    sendsort, sendcounts, senddispls = reshape_argsort_counts_displs(
        a.shape, a.lshape, old_displs, a.split, shape, new_displs, axis, a.comm
    )
    recvsort, recvcounts, recvdispls = reshape_argsort_counts_displs(
        shape, local_shape, new_displs, axis, a.shape, old_displs, a.split, a.comm
    )

    # rearange order
    send = a._DNDarray__array.flatten()[sendsort]
    a.comm.Alltoallv((send, sendcounts, senddispls), (data, recvcounts, recvdispls))

    # original order
    backsort = torch.argsort(recvsort)
    data = data[backsort]

    # Reshape local tensor
    data = data.reshape(local_shape)

    return factories.array(data, dtype=a.dtype, is_split=axis, device=a.device, comm=a.comm)
>>>>>>> a1c3792e


def sort(a, axis=None, descending=False, out=None):
    """
    Sorts the elements of the DNDarray a along the given dimension (by default in ascending order) by their value.

    The sorting is not stable which means that equal elements in the result may have a different ordering than in the
    original array.

    Sorting where `axis == a.split` needs a lot of communication between the processes of MPI.

    Parameters
    ----------
    a : ht.DNDarray
        Input array to be sorted.
    axis : int, optional
        The dimension to sort along.
        Default is the last axis.
    descending : bool, optional
        If set to true values are sorted in descending order
        Default is false
    out : ht.DNDarray or None, optional
        A location in which to store the results. If provided, it must have a broadcastable shape. If not provided
        or set to None, a fresh tensor is allocated.

    Returns
    -------
    values : ht.DNDarray
        The sorted local results.
    indices
        The indices of the elements in the original data

    Raises
    ------
    ValueError
        If the axis is not in range of the axes.

    Examples
    --------
    >>> x = ht.array([[4, 1], [2, 3]], split=0)
    >>> x.shape
    (1, 2)
    (1, 2)

    >>> y = ht.sort(x, axis=0)
    >>> y
    (array([[2, 1]], array([[1, 0]]))
    (array([[4, 3]], array([[0, 1]]))

    >>> ht.sort(x, descending=True)
    (array([[4, 1]], array([[0, 1]]))
    (array([[3, 2]], array([[1, 0]]))
    """
    # default: using last axis
    if axis is None:
        axis = len(a.shape) - 1

    stride_tricks.sanitize_axis(a.shape, axis)

    if a.split is None or axis != a.split:
        # sorting is not affected by split -> we can just sort along the axis
        final_result, final_indices = torch.sort(
            a._DNDarray__array, dim=axis, descending=descending
        )

    else:
        # sorting is affected by split, processes need to communicate results
        # transpose so we can work along the 0 axis
        transposed = a._DNDarray__array.transpose(axis, 0)
        local_sorted, local_indices = torch.sort(transposed, dim=0, descending=descending)

        size = a.comm.Get_size()
        rank = a.comm.Get_rank()
        counts, disp, _ = a.comm.counts_displs_shape(a.gshape, axis=axis)

        actual_indices = local_indices.to(dtype=local_sorted.dtype) + disp[rank]

        length = local_sorted.size()[0]

        # Separate the sorted tensor into size + 1 equal length partitions
        partitions = [x * length // (size + 1) for x in range(1, size + 1)]
        local_pivots = (
            local_sorted[partitions]
            if counts[rank]
            else torch.empty((0,) + local_sorted.size()[1:], dtype=local_sorted.dtype)
        )

        # Only processes with elements should share their pivots
        gather_counts = [int(x > 0) * size for x in counts]
        gather_displs = (0,) + tuple(np.cumsum(gather_counts[:-1]))

        pivot_dim = list(transposed.size())
        pivot_dim[0] = size * sum([1 for x in counts if x > 0])

        # share the local pivots with root process
        pivot_buffer = torch.empty(
            pivot_dim, dtype=a.dtype.torch_type(), device=a.device.torch_device
        )
        a.comm.Gatherv(local_pivots, (pivot_buffer, gather_counts, gather_displs), root=0)

        pivot_dim[0] = size - 1
        global_pivots = torch.empty(
            pivot_dim, dtype=a.dtype.torch_type(), device=a.device.torch_device
        )

        # root process creates new pivots and shares them with other processes
        if rank == 0:
            sorted_pivots, _ = torch.sort(pivot_buffer, descending=descending, dim=0)
            length = sorted_pivots.size()[0]
            global_partitions = [x * length // size for x in range(1, size)]
            global_pivots = sorted_pivots[global_partitions]

        a.comm.Bcast(global_pivots, root=0)

        lt_partitions = torch.empty((size,) + local_sorted.shape, dtype=torch.int64)
        last = torch.zeros_like(local_sorted, dtype=torch.int64)
        comp_op = torch.gt if descending else torch.lt
        # Iterate over all pivots and store which pivot is the first greater than the elements value
        for idx, p in enumerate(global_pivots):
            lt = comp_op(local_sorted, p).int()
            if idx > 0:
                lt_partitions[idx] = lt - last
            else:
                lt_partitions[idx] = lt
            last = lt
        lt_partitions[size - 1] = torch.ones_like(local_sorted, dtype=last.dtype) - last

        # Matrix holding information how many values will be sent where
        local_partitions = torch.sum(lt_partitions, dim=1)

        partition_matrix = torch.empty_like(local_partitions)
        a.comm.Allreduce(local_partitions, partition_matrix, op=MPI.SUM)

        # Matrix that holds information which value will be shipped where
        index_matrix = torch.empty_like(local_sorted, dtype=torch.int64)

        # Matrix holding information which process get how many values from where
        shape = (size,) + transposed.size()[1:]
        send_matrix = torch.zeros(shape, dtype=partition_matrix.dtype)
        recv_matrix = torch.zeros(shape, dtype=partition_matrix.dtype)

        for i, x in enumerate(lt_partitions):
            index_matrix[x > 0] = i
            send_matrix[i] += torch.sum(x, dim=0)

        a.comm.Alltoall(send_matrix, recv_matrix)

        scounts = local_partitions
        rcounts = recv_matrix

        shape = (partition_matrix[rank].max(),) + transposed.size()[1:]
        first_result = torch.empty(shape, dtype=local_sorted.dtype)
        first_indices = torch.empty_like(first_result)

        # Iterate through one layer and send values with alltoallv
        for idx in np.ndindex(local_sorted.shape[1:]):
            idx_slice = [slice(None)] + [slice(ind, ind + 1) for ind in idx]

            send_count = scounts[idx_slice].reshape(-1).tolist()
            send_disp = [0] + list(np.cumsum(send_count[:-1]))
            s_val = local_sorted[idx_slice].clone()
            s_ind = actual_indices[idx_slice].clone().to(dtype=local_sorted.dtype)

            recv_count = rcounts[idx_slice].reshape(-1).tolist()
            recv_disp = [0] + list(np.cumsum(recv_count[:-1]))
            rcv_length = rcounts[idx_slice].sum().item()
            r_val = torch.empty((rcv_length,) + s_val.shape[1:], dtype=local_sorted.dtype)
            r_ind = torch.empty_like(r_val)

            a.comm.Alltoallv((s_val, send_count, send_disp), (r_val, recv_count, recv_disp))
            a.comm.Alltoallv((s_ind, send_count, send_disp), (r_ind, recv_count, recv_disp))
            first_result[idx_slice][:rcv_length] = r_val
            first_indices[idx_slice][:rcv_length] = r_ind

        # The process might not have the correct number of values therefore the tensors need to be rebalanced
        send_vec = torch.zeros(local_sorted.shape[1:] + (size, size), dtype=torch.int64)
        target_cumsum = np.cumsum(counts)
        for idx in np.ndindex(local_sorted.shape[1:]):
            idx_slice = [slice(None)] + [slice(ind, ind + 1) for ind in idx]
            current_counts = partition_matrix[idx_slice].reshape(-1).tolist()
            current_cumsum = list(np.cumsum(current_counts))
            for proc in range(size):
                if current_cumsum[proc] > target_cumsum[proc]:
                    # process has to many values which will be sent to higher ranks
                    first = next(i for i in range(size) if send_vec[idx][:, i].sum() < counts[i])
                    last = next(
                        i
                        for i in range(size + 1)
                        if i == size or current_cumsum[proc] < target_cumsum[i]
                    )
                    sent = 0
                    for i, x in enumerate(counts[first:last]):
                        # Each following process gets as many elements as it needs
                        amount = int(x - send_vec[idx][:, first + i].sum())
                        send_vec[idx][proc][first + i] = amount
                        current_counts[first + i] += amount
                        sent += amount
                    if last < size:
                        # Send all left over values to the highest last process
                        amount = partition_matrix[proc][idx]
                        send_vec[idx][proc][last] = int(amount - sent)
                        current_counts[last] += int(amount - sent)
                elif current_cumsum[proc] < target_cumsum[proc]:
                    # process needs values from higher rank
                    first = (
                        0
                        if proc == 0
                        else next(
                            i for i, x in enumerate(current_cumsum) if target_cumsum[proc - 1] < x
                        )
                    )
                    last = next(i for i, x in enumerate(current_cumsum) if target_cumsum[proc] <= x)
                    for i, x in enumerate(partition_matrix[idx_slice][first:last]):
                        # Taking as many elements as possible from each following process
                        send_vec[idx][first + i][proc] = int(x - send_vec[idx][first + i].sum())
                        current_counts[first + i] = 0
                    # Taking just enough elements from the last element to fill the current processes tensor
                    send_vec[idx][last][proc] = int(target_cumsum[proc] - current_cumsum[last - 1])
                    current_counts[last] -= int(target_cumsum[proc] - current_cumsum[last - 1])
                else:
                    # process doesn't need more values
                    send_vec[idx][proc][proc] = (
                        partition_matrix[proc][idx] - send_vec[idx][proc].sum()
                    )
                current_counts[proc] = counts[proc]
                current_cumsum = list(np.cumsum(current_counts))

        # Iterate through one layer again to create the final balanced local tensors
        second_result = torch.empty_like(local_sorted)
        second_indices = torch.empty_like(second_result)
        for idx in np.ndindex(local_sorted.shape[1:]):
            idx_slice = [slice(None)] + [slice(ind, ind + 1) for ind in idx]

            send_count = send_vec[idx][rank]
            send_disp = [0] + list(np.cumsum(send_count[:-1]))

            recv_count = send_vec[idx][:, rank]
            recv_disp = [0] + list(np.cumsum(recv_count[:-1]))

            end = partition_matrix[rank][idx]
            s_val, indices = first_result[0:end][idx_slice].sort(descending=descending, dim=0)
            s_ind = first_indices[0:end][idx_slice][indices].reshape_as(s_val)

            r_val = torch.empty((counts[rank],) + s_val.shape[1:], dtype=local_sorted.dtype)
            r_ind = torch.empty_like(r_val)

            a.comm.Alltoallv((s_val, send_count, send_disp), (r_val, recv_count, recv_disp))
            a.comm.Alltoallv((s_ind, send_count, send_disp), (r_ind, recv_count, recv_disp))

            second_result[idx_slice] = r_val
            second_indices[idx_slice] = r_ind

        second_result, tmp_indices = second_result.sort(dim=0, descending=descending)
        final_result = second_result.transpose(0, axis)
        final_indices = torch.empty_like(second_indices)
        # Update the indices in case the ordering changed during the last sort
        for idx in np.ndindex(tmp_indices.shape):
            val = tmp_indices[idx]
            final_indices[idx] = second_indices[val.item()][idx[1:]]
        final_indices = final_indices.transpose(0, axis)
    return_indices = factories.array(
        final_indices, dtype=dndarray.types.int32, is_split=a.split, device=a.device, comm=a.comm
    )
    if out is not None:
        out._DNDarray__array = final_result
        return return_indices
    else:
        tensor = factories.array(
            final_result, dtype=a.dtype, is_split=a.split, device=a.device, comm=a.comm
        )
        return tensor, return_indices


def squeeze(x, axis=None):
    """
    Remove single-dimensional entries from the shape of a tensor.

    Parameters:
    -----------
    x : ht.DNDarray
        Input data.

    axis : None or int or tuple of ints, optional
           Selects a subset of the single-dimensional entries in the shape.
           If axis is None, all single-dimensional entries will be removed from the shape.
           If an axis is selected with shape entry greater than one, a ValueError is raised.


    Returns:
    --------
    squeezed : ht.DNDarray
               The input tensor, but with all or a subset of the dimensions of length 1 removed.


    Examples:
    >>> import heat as ht
    >>> import torch
    >>> torch.manual_seed(1)
    <torch._C.Generator object at 0x115704ad0>
    >>> a = ht.random.randn(1,3,1,5)
    >>> a
    tensor([[[[ 0.2673, -0.4212, -0.5107, -1.5727, -0.1232]],

            [[ 3.5870, -1.8313,  1.5987, -1.2770,  0.3255]],

            [[-0.4791,  1.3790,  2.5286,  0.4107, -0.9880]]]])
    >>> a.shape
    (1, 3, 1, 5)
    >>> ht.squeeze(a).shape
    (3, 5)
    >>> ht.squeeze(a)
    tensor([[ 0.2673, -0.4212, -0.5107, -1.5727, -0.1232],
            [ 3.5870, -1.8313,  1.5987, -1.2770,  0.3255],
            [-0.4791,  1.3790,  2.5286,  0.4107, -0.9880]])
    >>> ht.squeeze(a,axis=0).shape
    (3, 1, 5)
    >>> ht.squeeze(a,axis=-2).shape
    (1, 3, 5)
    >>> ht.squeeze(a,axis=1).shape
    Traceback (most recent call last):
    ...
    ValueError: Dimension along axis 1 is not 1 for shape (1, 3, 1, 5)
    """

    # Sanitize input
    if not isinstance(x, dndarray.DNDarray):
        raise TypeError("expected x to be a ht.DNDarray, but was {}".format(type(x)))
    # Sanitize axis
    axis = stride_tricks.sanitize_axis(x.shape, axis)
    if axis is not None:
        if isinstance(axis, int):
            dim_is_one = x.shape[axis] == 1
        if isinstance(axis, tuple):
            dim_is_one = bool(
                factories.array(list(x.shape[dim] == 1 for dim in axis)).all()._DNDarray__array
            )
        if not dim_is_one:
            raise ValueError("Dimension along axis {} is not 1 for shape {}".format(axis, x.shape))

    # Local squeeze
    if axis is None:
        axis = tuple(i for i, dim in enumerate(x.shape) if dim == 1)
    if isinstance(axis, int):
        axis = (axis,)
    out_lshape = tuple(x.lshape[dim] for dim in range(len(x.lshape)) if dim not in axis)
    x_lsqueezed = x._DNDarray__array.reshape(out_lshape)

    # Calculate split axis according to squeezed shape
    if x.split is not None:
        split = x.split - len(list(dim for dim in axis if dim < x.split))
    else:
        split = x.split

    # Distributed squeeze
    if x.split is not None:
        if x.comm.is_distributed():
            if x.split in axis:
                raise ValueError(
                    "Cannot split AND squeeze along same axis. Split is {}, axis is {} for shape {}".format(
                        x.split, axis, x.shape
                    )
                )
            out_gshape = tuple(x.gshape[dim] for dim in range(len(x.gshape)) if dim not in axis)
            x_gsqueezed = factories.empty(out_gshape, dtype=x.dtype)
            loffset = factories.zeros(1, dtype=types.int64)
            loffset.__setitem__(0, x.comm.chunk(x.gshape, x.split)[0])
            displs = factories.zeros(x.comm.size, dtype=types.int64)
            x.comm.Allgather(loffset, displs)

            # TODO: address uneven distribution of dimensions (Allgatherv). Issue #273, #233
            x.comm.Allgather(
                x_lsqueezed, x_gsqueezed
            )  # works with evenly distributed dimensions only
            return dndarray.DNDarray(
                x_gsqueezed,
                out_gshape,
                x_lsqueezed.dtype,
                split=split,
                device=x.device,
                comm=x.comm,
            )

    return dndarray.DNDarray(
        x_lsqueezed, out_lshape, x.dtype, split=split, device=x.device, comm=x.comm
    )


def unique(a, sorted=False, return_inverse=False, axis=None):
    """
    Finds and returns the unique elements of an array.

    Works most effective if axis != a.split.

    Parameters
    ----------
    a : ht.DNDarray
        Input array where unique elements should be found.
    sorted : bool, optional
        Whether the found elements should be sorted before returning as output.
        Warning: sorted is not working if 'axis != None and axis != a.split'
        Default: False
    return_inverse : bool, optional
        Whether to also return the indices for where elements in the original input ended up in the returned
        unique list.
        Default: False
    axis : int, optional
        Axis along which unique elements should be found. Default to None, which will return a one dimensional list of
        unique values.

    Returns
    -------
    res : ht.DNDarray
        Output array. The unique elements. Elements are distributed the same way as the input tensor.
    inverse_indices : torch.tensor (optional)
        If return_inverse is True, this tensor will hold the list of inverse indices

    Examples
    --------
    >>> x = ht.array([[3, 2], [1, 3]])
    >>> ht.unique(x, sorted=True)
    array([1, 2, 3])

    >>> ht.unique(x, sorted=True, axis=0)
    array([[1, 3],
           [2, 3]])

    >>> ht.unique(x, sorted=True, axis=1)
    array([[2, 3],
           [3, 1]])
    """
    if a.split is None:
        torch_output = torch.unique(
            a._DNDarray__array, sorted=sorted, return_inverse=return_inverse, dim=axis
        )
        if isinstance(torch_output, tuple):
            heat_output = tuple(
                factories.array(i, dtype=a.dtype, split=None, device=a.device) for i in torch_output
            )
        else:
            heat_output = factories.array(torch_output, dtype=a.dtype, split=None, device=a.device)
        return heat_output

    local_data = a._DNDarray__array
    unique_axis = None
    inverse_indices = None

    if axis is not None:
        # transpose so we can work along the 0 axis
        local_data = local_data.transpose(0, axis)
        unique_axis = 0

    # Calculate the unique on the local values
    if a.lshape[a.split] == 0:
        # Passing an empty vector to torch throws exception
        if axis is None:
            res_shape = [0]
            inv_shape = list(a.gshape)
            inv_shape[a.split] = 0
        else:
            res_shape = list(local_data.shape)
            res_shape[0] = 0
            inv_shape = [0]
        lres = torch.empty(res_shape, dtype=a.dtype.torch_type())
        inverse_pos = torch.empty(inv_shape, dtype=torch.int64)

    else:
        lres, inverse_pos = torch.unique(
            local_data, sorted=sorted, return_inverse=True, dim=unique_axis
        )

    # Share and gather the results with the other processes
    uniques = torch.tensor([lres.shape[0]]).to(torch.int32)
    uniques_buf = torch.empty((a.comm.Get_size(),), dtype=torch.int32)
    a.comm.Allgather(uniques, uniques_buf)

    if axis is None or axis == a.split:
        is_split = None
        split = a.split

        output_dim = list(lres.shape)
        output_dim[0] = uniques_buf.sum().item()

        # Gather all unique vectors
        counts = list(uniques_buf.tolist())
        displs = list([0] + uniques_buf.cumsum(0).tolist()[:-1])
        gres_buf = torch.empty(output_dim, dtype=a.dtype.torch_type())
        a.comm.Allgatherv(lres, (gres_buf, counts, displs), recv_axis=0)

        if return_inverse:
            # Prepare some information to generated the inverse indices list
            avg_len = a.gshape[a.split] // a.comm.Get_size()
            rem = a.gshape[a.split] % a.comm.Get_size()

            # Share the local reverse indices with other processes
            counts = [avg_len] * a.comm.Get_size()
            add_vec = [1] * rem + [0] * (a.comm.Get_size() - rem)
            inverse_counts = [sum(x) for x in zip(counts, add_vec)]
            inverse_displs = [0] + list(np.cumsum(inverse_counts[:-1]))
            inverse_dim = list(inverse_pos.shape)
            inverse_dim[a.split] = a.gshape[a.split]
            inverse_buf = torch.empty(inverse_dim, dtype=inverse_pos.dtype)

            # Transpose data and buffer so we can use Allgatherv along axis=0 (axis=1 does not work properly yet)
            inverse_pos = inverse_pos.transpose(0, a.split)
            inverse_buf = inverse_buf.transpose(0, a.split)
            a.comm.Allgatherv(
                inverse_pos, (inverse_buf, inverse_counts, inverse_displs), recv_axis=0
            )
            inverse_buf = inverse_buf.transpose(0, a.split)

        # Run unique a second time
        gres = torch.unique(gres_buf, sorted=sorted, return_inverse=return_inverse, dim=unique_axis)
        if return_inverse:
            # Use the previously gathered information to generate global inverse_indices
            g_inverse = gres[1]
            gres = gres[0]
            if axis is None:
                # Calculate how many elements we have in each layer along the split axis
                elements_per_layer = 1
                for num, val in enumerate(a.gshape):
                    if not num == a.split:
                        elements_per_layer *= val

                # Create the displacements for the flattened inverse indices array
                local_elements = [displ * elements_per_layer for displ in inverse_displs][1:] + [
                    float("inf")
                ]

                # Flatten the inverse indices array every element can be updated to represent a global index
                transposed = inverse_buf.transpose(0, a.split)
                transposed_shape = transposed.shape
                flatten_inverse = transposed.flatten()

                # Update the index elements iteratively
                cur_displ = 0
                inverse_indices = [0] * len(flatten_inverse)
                for num in range(len(inverse_indices)):
                    if num >= local_elements[cur_displ]:
                        cur_displ += 1
                    index = flatten_inverse[num] + displs[cur_displ]
                    inverse_indices[num] = g_inverse[index].tolist()

                # Convert the flattened array back to the correct global shape of a
                inverse_indices = torch.tensor(inverse_indices).reshape(transposed_shape)
                inverse_indices = inverse_indices.transpose(0, a.split)

            else:
                inverse_indices = torch.zeros_like(inverse_buf)
                steps = displs + [None]

                # Algorithm that creates the correct list for the reverse_indices
                for i in range(len(steps) - 1):
                    begin = steps[i]
                    end = steps[i + 1]
                    for num, x in enumerate(inverse_buf[begin:end]):
                        inverse_indices[begin + num] = g_inverse[begin + x]

    else:
        # Tensor is already split and does not need to be redistributed afterward
        split = None
        is_split = a.split
        max_uniques, max_pos = uniques_buf.max(0)
        # find indices of vectors
        if a.comm.Get_rank() == max_pos.item():
            # Get indices of the unique vectors to share with all over processes
            indices = inverse_pos.reshape(-1).unique()
        else:
            indices = torch.empty((max_uniques.item(),), dtype=inverse_pos.dtype)

        a.comm.Bcast(indices, root=max_pos)

        gres = local_data[indices.tolist()]

        inverse_indices = indices
        if sorted:
            raise ValueError(
                "Sorting with axis != split is not supported yet. "
                "See https://github.com/helmholtz-analytics/heat/issues/363"
            )

    if axis is not None:
        # transpose matrix back
        gres = gres.transpose(0, axis)

    split = split if a.split < len(gres.shape) else None
    result = factories.array(
        gres, dtype=a.dtype, device=a.device, comm=a.comm, split=split, is_split=is_split
    )
    if split is not None:
        result.resplit_(a.split)

    return_value = result
    if return_inverse:
        return_value = [return_value, inverse_indices.to(a.device.torch_device)]

    return return_value


def resplit(arr, axis=None):
    """
    Out-of-place redistribution of the content of the tensor. Allows to "unsplit" (i.e. gather) all values from all
    nodes as well as the definition of new axis along which the tensor is split without changes to the values.
    WARNING: this operation might involve a significant communication overhead. Use it sparingly and preferably for
    small tensors.

    Parameters
    ----------
    arr : ht.DNDarray
        The tensor from which to resplit
    axis : int, None
        The new split axis, None denotes gathering, an int will set the new split axis

    Returns
    -------
    resplit: ht.DNDarray
        A new tensor that is a copy of 'arr', but split along 'axis'

    Examples
    --------
    >>> a = ht.zeros((4, 5,), split=0)
    >>> a.lshape
    (0/2) (2, 5)
    (1/2) (2, 5)
    >>> b = resplit(a, None)
    >>> b.split
    None
    >>> b.lshape
    (0/2) (4, 5)
    (1/2) (4, 5)
    >>> a = ht.zeros((4, 5,), split=0)
    >>> a.lshape
    (0/2) (2, 5)
    (1/2) (2, 5)
    >>> b = resplit(a, 1)
    >>> b.split
    1
    >>> b.lshape
    (0/2) (4, 3)
    (1/2) (4, 2)
    """
    # sanitize the axis to check whether it is in range
    axis = stride_tricks.sanitize_axis(arr.shape, axis)

    # early out for unchanged content
    if axis == arr.split:
        return arr.copy()
    if axis is None:
        # new_arr = arr.copy()
        gathered = torch.empty(
            arr.shape, dtype=arr.dtype.torch_type(), device=arr.device.torch_device
        )
        counts, displs, _ = arr.comm.counts_displs_shape(arr.shape, arr.split)
        arr.comm.Allgatherv(arr._DNDarray__array, (gathered, counts, displs), recv_axis=arr.split)
        new_arr = factories.array(gathered, is_split=axis, device=arr.device, dtype=arr.dtype)
        return new_arr
    # tensor needs be split/sliced locally
    if arr.split is None:
        temp = arr._DNDarray__array[arr.comm.chunk(arr.shape, axis)[2]]
        new_arr = factories.array(temp, is_split=axis, device=arr.device, dtype=arr.dtype)
        return new_arr

    arr_tiles = tiling.SplitTiles(arr)
    new_arr = factories.empty(arr.gshape, split=axis, dtype=arr.dtype, device=arr.device)
    new_tiles = tiling.SplitTiles(new_arr)
    rank = arr.comm.rank
    waits = []
    rcv_waits = {}
    for rpr in range(arr.comm.size):
        # need to get where the tiles are on the new one first
        # rpr is the destination
        new_locs = torch.where(new_tiles.tile_locations == rpr)
        new_locs = torch.stack([new_locs[i] for i in range(arr.numdims)], dim=1)

        for i in range(new_locs.shape[0]):
            key = tuple(new_locs[i].tolist())
            spr = arr_tiles.tile_locations[key].item()
            to_send = arr_tiles[key]
            if spr == rank and spr != rpr:
                waits.append(arr.comm.Isend(to_send.clone(), dest=rpr, tag=rank))
            elif spr == rpr and rpr == rank:
                new_tiles[key] = to_send.clone()
            elif rank == rpr:
                buf = torch.zeros_like(new_tiles[key])
                rcv_waits[key] = [arr.comm.Irecv(buf=buf, source=spr, tag=spr), buf]
    for w in waits:
        w.wait()
    for k in rcv_waits.keys():
        rcv_waits[k][0].wait()
        new_tiles[k] = rcv_waits[k][1]

    return new_arr


def vstack(tup):
    """
    Stack arrays in sequence vertically (row wise).
    This is equivalent to concatenation along the first axis.
    This function makes most sense for arrays with up to 3 dimensions. For
    instance, for pixel-data with a height (first axis), width (second axis),
    and r/g/b channels (third axis). The functions `concatenate`, `stack` and
    `block` provide more general stacking and concatenation operations.

    NOTE: the split axis will be switched to 1 in the case that both elements are 1D and split=0
    Parameters
    ----------
    tup : sequence of DNDarrays
        The arrays must have the same shape along all but the first axis.
        1-D arrays must have the same length.
    Returns
    -------
    stacked : ndarray
        The array formed by stacking the given arrays, will be at least 2-D.

    Examples
    --------
    >>> a = ht.array([1, 2, 3])
    >>> b = ht.array([2, 3, 4])
    >>> ht.vstack((a,b))
    [0] tensor([[1, 2, 3],
    [0]         [2, 3, 4]])
    [1] tensor([[1, 2, 3],
    [1]         [2, 3, 4]])
    >>> a = ht.array([1, 2, 3], split=0)
    >>> b = ht.array([2, 3, 4], split=0)
    >>> ht.vstack((a,b))
    [0] tensor([[1, 2],
    [0]         [2, 3]])
    [1] tensor([[3],
    [1]         [4]])
    >>> a = ht.array([[1], [2], [3]], split=0)
    >>> b = ht.array([[2], [3], [4]], split=0)
    >>> ht.vstack((a,b))
    [0] tensor([[1],
    [0]         [2],
    [0]         [3]])
    [1] tensor([[2],
    [1]         [3],
    [1]         [4]])

    """
    tup = list(tup)
    for cn, arr in enumerate(tup):
        if len(arr.gshape) == 1:
            tup[cn] = arr.expand_dims(0).resplit_(arr.split)

    return concatenate(tup, axis=0)<|MERGE_RESOLUTION|>--- conflicted
+++ resolved
@@ -21,11 +21,8 @@
     "flip",
     "flipud",
     "hstack",
-<<<<<<< HEAD
     "pad",
-=======
     "reshape",
->>>>>>> a1c3792e
     "resplit",
     "sort",
     "squeeze",
@@ -786,7 +783,6 @@
     return concatenate(tup, axis=axis)
 
 
-<<<<<<< HEAD
 def pad(array, pad_width, mode="constant", values=0):
     """
     Pads tensor with a specific value (default=0).
@@ -1011,7 +1007,7 @@
 
     array_torch = array._DNDarray__array
 
-    if array.split != None:
+    if array.split is not None:
         counts = array.comm.counts_displs_shape(array.gshape, array.split)[0]
         amount_of_processes = len(counts)
 
@@ -1131,7 +1127,8 @@
     #    padded_tensor.balance_()
 
     return padded_tensor
-=======
+
+
 def reshape(a, shape, axis=None):
     """
     Returns a tensor with the same data and number of elements as a, but with the specified shape.
@@ -1255,7 +1252,6 @@
     data = data.reshape(local_shape)
 
     return factories.array(data, dtype=a.dtype, is_split=axis, device=a.device, comm=a.comm)
->>>>>>> a1c3792e
 
 
 def sort(a, axis=None, descending=False, out=None):
