import numpy as np
import torch
import warnings

from .communication import MPI

from . import constants
from . import dndarray
from . import factories
from . import linalg
from . import stride_tricks
from . import tiling
from . import types
from . import operations


__all__ = [
    "column_stack",
    "concatenate",
    "diag",
    "diagonal",
    "expand_dims",
    "flatten",
    "flip",
    "fliplr",
    "flipud",
    "hstack",
    "reshape",
    "resplit",
<<<<<<< HEAD
    "row_stack",
=======
    "rot90",
>>>>>>> bb0010bf
    "shape",
    "sort",
    "squeeze",
    "stack",
    "topk",
    "unique",
    "vstack",
]


def column_stack(arrays):
    """
    Stack 1-D or 2-D ``DNDarray``s as columns into a 2-D ``DNDarray``.
    If the input arrays are 1-D, they will be stacked as columns. If they are 2-D,
    they will be concatenated along the second axis.

    Parameters
    ----------
    arrays : Sequence[DNDarrays,...]

    Raises
    ------
    ValueError
        If arrays have more than 2 dimensions

    Returns
    -------
    DNDarray

    Note
    ----
    All ``DNDarray``s in the sequence must have the same number of rows.
    All ``DNDarray``s must be split along the same axis! Note that distributed
    1-D arrays (``split = 0``) by default will be transposed into distributed
    column arrays with ``split == 1``.

    Examples
    --------
    # 1-D tensors
    >>> a = ht.array([1, 2, 3])
    >>> b = ht.array([2, 3, 4])
    >>> ht.column_stack((a, b))
    tensor([[1, 2],
        [2, 3],
        [3, 4]])
    # 1-D and 2-D tensors
    >>> a = ht.array([1, 2, 3])
    >>> b = ht.array([[2, 5], [3, 6], [4, 7]])
    >>> c = ht.array([[7, 10], [8, 11], [9, 12]])
    >>> ht.column_stack((a, b, c))
    tensor([[ 1,  2,  5,  7, 10],
            [ 2,  3,  6,  8, 11],
            [ 3,  4,  7,  9, 12]])
    # distributed DNDarrays, 3 processes
    >>> a = ht.arange(10, split=0).reshape((5, 2))
    >>> b = ht.arange(5, 20, split=0).reshape((5, 3))
    >>> c = ht.arange(20, 40, split=0).reshape((5, 4))
    >>> ht_column_stack((a, b, c))
    [1,0] tensor([[ 0,  1,  5,  6,  7, 20, 21, 22, 23],
    [1,0]         [ 2,  3,  8,  9, 10, 24, 25, 26, 27]], dtype=torch.int32)
    [1,1] tensor([[ 4,  5, 11, 12, 13, 28, 29, 30, 31],
    [1,1]         [ 6,  7, 14, 15, 16, 32, 33, 34, 35]], dtype=torch.int32)
    [1,2] tensor([[ 8,  9, 17, 18, 19, 36, 37, 38, 39]], dtype=torch.int32)
    # distributed 1-D and 2-D DNDarrays, 3 processes
    >>> a = ht.arange(5, split=0)
    >>> b = ht.arange(5, 20, split=1).reshape((5, 3))
    >>> ht_column_stack((a, b))
    [0/2] tensor([[ 0,  5],
    [0/2]         [ 1,  8],
    [0/2]         [ 2, 11],
    [0/2]         [ 3, 14],
    [0/2]         [ 4, 17]], dtype=torch.int32)
    [1/2] tensor([[ 6],
    [1/2]         [ 9],
    [1/2]         [12],
    [1/2]         [15],
    [1/2]         [18]], dtype=torch.int32)
    [2/2] tensor([[ 7],
    [2/2]         [10],
    [2/2]         [13],
    [2/2]         [16],
    [2/2]         [19]], dtype=torch.int32)
    """

    arr_dims = list(array.ndim for array in arrays)
    # sanitation, arrays can be 1-d or 2-d, see sanitation module #468
    over_dims = [i for i, j in enumerate(arr_dims) if j > 2]
    if len(over_dims) > 0:
        raise ValueError("Arrays must be 1-D or 2-D")
    if arr_dims.count(1) == len(arr_dims):
        # all arrays are 1-D, stack
        return stack(arrays, axis=1)
    else:
        if arr_dims.count(1) > 0:
            arr_1d = [i for i, j in enumerate(arr_dims) if j == 1]
            # 1-D arrays must be columns
            arrays = list(arrays)
            for ind in arr_1d:
                arrays[ind] = arrays[ind].reshape((1, arrays[ind].size)).T
        return concatenate(arrays, axis=1)


def concatenate(arrays, axis=0):
    """
    Join a sequence of arrays along an existing axis.

    Parameters
    ----------
    arrays : Sequence[DNDarrays,...]
        The arrays must have the same shape, except in the dimension corresponding to axis (the first, by default).
    axis : int, optional
        The axis along which the arrays will be joined. Default is 0.

    Returns
    -------
    res: DNDarray
        The concatenated DNDarray

    Raises
    ------
    RuntimeError
        If the concatted DNDarray meta information, e.g. split or comm, does not match.
    TypeError
        If the passed parameters are not of correct type (see documentation above).
    ValueError
        If the number of passed arrays is less than two or their shapes do not match.

    Examples
    --------
    >>> x = ht.zeros((3, 5), split=None)
    [0/1] tensor([[0., 0., 0., 0., 0.],
    [0/1]         [0., 0., 0., 0., 0.],
    [0/1]         [0., 0., 0., 0., 0.]])
    [1/1] tensor([[0., 0., 0., 0., 0.],
    [1/1]         [0., 0., 0., 0., 0.],
    [1/1]         [0., 0., 0., 0., 0.]])
    >>> y = ht.ones((3, 6), split=0)
    [0/1] tensor([[1., 1., 1., 1., 1., 1.],
    [0/1]         [1., 1., 1., 1., 1., 1.]])
    [1/1] tensor([[1., 1., 1., 1., 1., 1.]])
    >>> ht.concatenate((x, y), axis=1)
    [0/1] tensor([[0., 0., 0., 0., 0., 1., 1., 1., 1., 1., 1.],
    [0/1]         [0., 0., 0., 0., 0., 1., 1., 1., 1., 1., 1.]])
    [1/1] tensor([[0., 0., 0., 0., 0., 1., 1., 1., 1., 1., 1.]])

    >>> x = ht.zeros((4, 5), split=1)
    [0/1] tensor([[0., 0., 0.],
    [0/1]         [0., 0., 0.],
    [0/1]         [0., 0., 0.],
    [0/1]         [0., 0., 0.]])
    [1/1] tensor([[0., 0.],
    [1/1]         [0., 0.],
    [1/1]         [0., 0.],
    [1/1]         [0., 0.]])
    >>> y = ht.ones((3, 5), split=1)
    [0/1] tensor([[1., 1., 1.],
    [0/1]         [1., 1., 1.],
    [0/1]         [1., 1., 1.]])
    [1/1] tensor([[1., 1.],
    [1/1]         [1., 1.],
    [1/1]         [1., 1.]])
    >>> ht.concatenate((x, y), axis=0)
    [0/1] tensor([[0., 0., 0.],
    [0/1]         [0., 0., 0.],
    [0/1]         [0., 0., 0.],
    [0/1]         [0., 0., 0.],
    [0/1]         [1., 1., 1.],
    [0/1]         [1., 1., 1.],
    [0/1]         [1., 1., 1.]])
    [1/1] tensor([[0., 0.],
    [1/1]         [0., 0.],
    [1/1]         [0., 0.],
    [1/1]         [0., 0.],
    [1/1]         [1., 1.],
    [1/1]         [1., 1.],
    [1/1]         [1., 1.]])
    """
    if not isinstance(arrays, (tuple, list)):
        raise TypeError("arrays must be a list or a tuple")

    # a single array cannot be concatenated
    if len(arrays) < 2:
        raise ValueError("concatenate requires 2 arrays")
    # concatenate multiple arrays
    elif len(arrays) > 2:
        res = concatenate((arrays[0], arrays[1]), axis=axis)
        for a in range(2, len(arrays)):
            res = concatenate((res, arrays[a]), axis=axis)
        return res

    # unpack the arrays
    arr0, arr1 = arrays[0], arrays[1]

    # input sanitation
    if not isinstance(arr0, dndarray.DNDarray) or not isinstance(arr1, dndarray.DNDarray):
        raise TypeError("Both arrays must be DNDarrays")
    if not isinstance(axis, int):
        raise TypeError("axis must be an integer, currently: {}".format(type(axis)))
    axis = stride_tricks.sanitize_axis(arr0.gshape, axis)

    if arr0.ndim != arr1.ndim:
        raise ValueError("DNDarrays must have the same number of dimensions")

    if not all([arr0.gshape[i] == arr1.gshape[i] for i in range(len(arr0.gshape)) if i != axis]):
        raise ValueError(
            "Arrays cannot be concatenated, shapes must be the same in every axis "
            "except the selected axis: {}, {}".format(arr0.gshape, arr1.gshape)
        )

    # different communicators may not be concatenated
    if arr0.comm != arr1.comm:
        raise RuntimeError("Communicators of passed arrays mismatch.")

    # identify common data type
    out_dtype = types.promote_types(arr0.dtype, arr1.dtype)
    if arr0.dtype != out_dtype:
        arr0 = out_dtype(arr0, device=arr0.device)
    if arr1.dtype != out_dtype:
        arr1 = out_dtype(arr1, device=arr1.device)

    s0, s1 = arr0.split, arr1.split
    # no splits, local concat
    if s0 is None and s1 is None:
        return factories.array(
            torch.cat((arr0._DNDarray__array, arr1._DNDarray__array), dim=axis),
            device=arr0.device,
            comm=arr0.comm,
        )

    # non-matching splits when both arrays are split
    elif s0 != s1 and all([s is not None for s in [s0, s1]]):
        raise RuntimeError(
            "DNDarrays given have differing split axes, arr0 {} arr1 {}".format(s0, s1)
        )

    # unsplit and split array
    elif (s0 is None and s1 != axis) or (s1 is None and s0 != axis):
        out_shape = tuple(
            arr1.gshape[x] if x != axis else arr0.gshape[x] + arr1.gshape[x]
            for x in range(len(arr1.gshape))
        )
        out = factories.empty(
            out_shape, split=s1 if s1 is not None else s0, device=arr1.device, comm=arr0.comm
        )

        _, _, arr0_slice = arr1.comm.chunk(arr0.shape, arr1.split)
        _, _, arr1_slice = arr0.comm.chunk(arr1.shape, arr0.split)
        out._DNDarray__array = torch.cat(
            (arr0._DNDarray__array[arr0_slice], arr1._DNDarray__array[arr1_slice]), dim=axis
        )
        out._DNDarray__comm = arr0.comm

        return out

    elif s0 == s1 or any([s is None for s in [s0, s1]]):
        if s0 != axis and all([s is not None for s in [s0, s1]]):
            # the axis is different than the split axis, this case can be easily implemented
            # torch cat arrays together and return a new array that is_split
            out_shape = tuple(
                arr1.gshape[x] if x != axis else arr0.gshape[x] + arr1.gshape[x]
                for x in range(len(arr1.gshape))
            )
            out = factories.empty(out_shape, split=s0, dtype=out_dtype, device=arr0.device)
            out._DNDarray__array = torch.cat(
                (arr0._DNDarray__array, arr1._DNDarray__array), dim=axis
            )
            out._DNDarray__comm = arr0.comm
            return out

        else:
            arr0 = arr0.copy()
            arr1 = arr1.copy()
            # maps are created for where the data is and the output shape is calculated
            lshape_map = torch.zeros((2, arr0.comm.size, len(arr0.gshape)), dtype=torch.int)
            lshape_map[0, arr0.comm.rank, :] = torch.Tensor(arr0.lshape)
            lshape_map[1, arr0.comm.rank, :] = torch.Tensor(arr1.lshape)
            lshape_map_comm = arr0.comm.Iallreduce(MPI.IN_PLACE, lshape_map, MPI.SUM)

            arr0_shape, arr1_shape = list(arr0.shape), list(arr1.shape)
            arr0_shape[axis] += arr1_shape[axis]
            out_shape = tuple(arr0_shape)

            # the chunk map is used for determine how much data should be on each process
            chunk_map = torch.zeros((arr0.comm.size, len(arr0.gshape)), dtype=torch.int)
            _, _, chk = arr0.comm.chunk(out_shape, s0 if s0 is not None else s1)
            for i in range(len(out_shape)):
                chunk_map[arr0.comm.rank, i] = chk[i].stop - chk[i].start
            chunk_map_comm = arr0.comm.Iallreduce(MPI.IN_PLACE, chunk_map, MPI.SUM)

            lshape_map_comm.wait()
            chunk_map_comm.wait()

            if s0 is not None:
                send_slice = [slice(None)] * arr0.ndim
                keep_slice = [slice(None)] * arr0.ndim
                # data is first front-loaded onto the first size/2 processes
                for spr in range(1, arr0.comm.size):
                    if arr0.comm.rank == spr:
                        for pr in range(spr):
                            send_amt = abs((chunk_map[pr, axis] - lshape_map[0, pr, axis]).item())
                            send_amt = (
                                send_amt if send_amt < arr0.lshape[axis] else arr0.lshape[axis]
                            )
                            if send_amt:
                                send_slice[arr0.split] = slice(0, send_amt)
                                keep_slice[arr0.split] = slice(send_amt, arr0.lshape[axis])

                                send = arr0.comm.Isend(
                                    arr0.lloc[send_slice].clone(),
                                    dest=pr,
                                    tag=pr + arr0.comm.size + spr,
                                )
                                arr0._DNDarray__array = arr0.lloc[keep_slice].clone()
                                send.wait()
                    for pr in range(spr):
                        snt = abs((chunk_map[pr, s0] - lshape_map[0, pr, s0]).item())
                        snt = (
                            snt
                            if snt < lshape_map[0, spr, axis]
                            else lshape_map[0, spr, axis].item()
                        )
                        if arr0.comm.rank == pr and snt:
                            shp = list(arr0.gshape)
                            shp[arr0.split] = snt
                            data = torch.zeros(
                                shp, dtype=out_dtype.torch_type(), device=arr0.device.torch_device
                            )

                            arr0.comm.Recv(data, source=spr, tag=pr + arr0.comm.size + spr)
                            arr0._DNDarray__array = torch.cat(
                                (arr0._DNDarray__array, data), dim=arr0.split
                            )
                        lshape_map[0, pr, arr0.split] += snt
                        lshape_map[0, spr, arr0.split] -= snt

            if s1 is not None:
                send_slice = [slice(None)] * arr0.ndim
                keep_slice = [slice(None)] * arr0.ndim
                # push the data backwards (arr1), making the data the proper size for arr1 on the last nodes
                # the data is "compressed" on np/2 processes. data is sent from
                for spr in range(arr0.comm.size - 1, -1, -1):
                    if arr0.comm.rank == spr:
                        for pr in range(arr0.comm.size - 1, spr, -1):
                            # calculate the amount of data to send from the chunk map
                            send_amt = abs((chunk_map[pr, axis] - lshape_map[1, pr, axis]).item())
                            send_amt = (
                                send_amt if send_amt < arr1.lshape[axis] else arr1.lshape[axis]
                            )
                            if send_amt:
                                send_slice[axis] = slice(
                                    arr1.lshape[axis] - send_amt, arr1.lshape[axis]
                                )
                                keep_slice[axis] = slice(0, arr1.lshape[axis] - send_amt)

                                send = arr1.comm.Isend(
                                    arr1.lloc[send_slice].clone(),
                                    dest=pr,
                                    tag=pr + arr1.comm.size + spr,
                                )
                                arr1._DNDarray__array = arr1.lloc[keep_slice].clone()
                                send.wait()
                    for pr in range(arr1.comm.size - 1, spr, -1):
                        snt = abs((chunk_map[pr, axis] - lshape_map[1, pr, axis]).item())
                        snt = (
                            snt
                            if snt < lshape_map[1, spr, axis]
                            else lshape_map[1, spr, axis].item()
                        )

                        if arr1.comm.rank == pr and snt:
                            shp = list(arr1.gshape)
                            shp[axis] = snt
                            data = torch.zeros(
                                shp, dtype=out_dtype.torch_type(), device=arr1.device.torch_device
                            )
                            arr1.comm.Recv(data, source=spr, tag=pr + arr1.comm.size + spr)
                            arr1._DNDarray__array = torch.cat(
                                (data, arr1._DNDarray__array), dim=axis
                            )
                        lshape_map[1, pr, axis] += snt
                        lshape_map[1, spr, axis] -= snt

            if s0 is None:
                arb_slice = [None] * len(arr1.shape)
                for c in range(len(chunk_map)):
                    arb_slice[axis] = c
                    # the chunk map is adjusted by subtracting what data is already in the correct place (the data from
                    # arr1 is already correctly placed) i.e. the chunk map shows how much data is still needed on each
                    # process, the local
                    chunk_map[arb_slice] -= lshape_map[tuple([1] + arb_slice)]

                # after adjusting arr1 need to now select the target data in arr0 on each node with a local slice
                if arr0.comm.rank == 0:
                    lcl_slice = [slice(None)] * arr0.ndim
                    lcl_slice[axis] = slice(chunk_map[0, axis].item())
                    arr0._DNDarray__array = arr0._DNDarray__array[lcl_slice].clone().squeeze()
                ttl = chunk_map[0, axis].item()
                for en in range(1, arr0.comm.size):
                    sz = chunk_map[en, axis]
                    if arr0.comm.rank == en:
                        lcl_slice = [slice(None)] * arr0.ndim
                        lcl_slice[axis] = slice(ttl, sz.item() + ttl, 1)
                        arr0._DNDarray__array = arr0._DNDarray__array[lcl_slice].clone().squeeze()
                    ttl += sz.item()

                if len(arr0.lshape) < len(arr1.lshape):
                    arr0._DNDarray__array.unsqueeze_(axis)

            if s1 is None:
                arb_slice = [None] * len(arr0.shape)
                for c in range(len(chunk_map)):
                    arb_slice[axis] = c
                    chunk_map[arb_slice] -= lshape_map[tuple([0] + arb_slice)]

                # get the desired data in arr1 on each node with a local slice
                if arr1.comm.rank == arr1.comm.size - 1:
                    lcl_slice = [slice(None)] * arr1.ndim
                    lcl_slice[axis] = slice(
                        arr1.lshape[axis] - chunk_map[-1, axis].item(), arr1.lshape[axis], 1
                    )
                    arr1._DNDarray__array = arr1._DNDarray__array[lcl_slice].clone().squeeze()
                ttl = chunk_map[-1, axis].item()
                for en in range(arr1.comm.size - 2, -1, -1):
                    sz = chunk_map[en, axis]
                    if arr1.comm.rank == en:
                        lcl_slice = [slice(None)] * arr1.ndim
                        lcl_slice[axis] = slice(
                            arr1.lshape[axis] - (sz.item() + ttl), arr1.lshape[axis] - ttl, 1
                        )
                        arr1._DNDarray__array = arr1._DNDarray__array[lcl_slice].clone().squeeze()
                    ttl += sz.item()
                if len(arr1.lshape) < len(arr0.lshape):
                    arr1._DNDarray__array.unsqueeze_(axis)

            # now that the data is in the proper shape, need to concatenate them on the nodes where they both exist for
            # the others, just set them equal
            out = factories.empty(
                out_shape,
                split=s0 if s0 is not None else s1,
                dtype=out_dtype,
                device=arr0.device,
                comm=arr0.comm,
            )
            res = torch.cat((arr0._DNDarray__array, arr1._DNDarray__array), dim=axis)
            out._DNDarray__array = res

            return out


def diag(a, offset=0):
    """
    Extract a diagonal or construct a diagonal array.
    See the documentation for `heat.diagonal` for more information about extracting the diagonal.

    Parameters
    ----------
    a: ht.DNDarray
        The array holding data for creating a diagonal array or extracting a diagonal.
        If a is a 1-dimensional array a diagonal 2d-array will be returned.
        If a is a n-dimensional array with n > 1 the diagonal entries will be returned in an n-1 dimensional array.
    offset: int, optional
        The offset from the main diagonal.
        Offset greater than zero means above the main diagonal, smaller than zero is below the main diagonal.

    Returns
    -------
    res: ht.DNDarray
        The extracted diagonal or the constructed diagonal array

    Examples
    --------
    >>> import heat as ht
    >>> a = ht.array([1, 2])
    >>> ht.diag(a)
    tensor([[1, 0],
           [0, 2]])

    >>> ht.diag(a, offset=1)
    tensor([[0, 1, 0],
           [0, 0, 2],
           [0, 0, 0]])

    >>> ht.equal(ht.diag(ht.diag(a)), a)
    True
    >>> a = ht.array([[1, 2], [3, 4]])
    >>> ht.diag(a)
    tensor([1, 4])
    """
    if len(a.shape) > 1:
        return diagonal(a, offset=offset)
    elif len(a.shape) < 1:
        raise ValueError("input array must be of dimension 1 or greater")
    if not isinstance(offset, int):
        raise ValueError("offset must be an integer, got", type(offset))
    if not isinstance(a, dndarray.DNDarray):
        raise ValueError("a must be a DNDarray, got", type(a))

    # 1-dimensional array, must be extended to a square diagonal matrix
    gshape = (a.shape[0] + abs(offset),) * 2
    off, lshape, _ = a.comm.chunk(gshape, a.split)

    # This ensures that the data is on the correct nodes
    if offset > 0:
        padding = factories.empty(
            (offset,), dtype=a.dtype, split=None, device=a.device, comm=a.comm
        )
        a = concatenate((a, padding))
        indices_x = torch.arange(0, min(lshape[0], max(gshape[0] - off - offset, 0)))
    elif offset < 0:
        padding = factories.empty(
            (abs(offset),), dtype=a.dtype, split=None, device=a.device, comm=a.comm
        )
        a = concatenate((padding, a))
        indices_x = torch.arange(max(0, min(abs(offset) - off, lshape[0])), lshape[0])
    else:
        # Offset = 0 values on main diagonal
        indices_x = torch.arange(0, lshape[0])

    indices_y = indices_x + off + offset
    a.balance_()

    local = torch.zeros(lshape, dtype=a.dtype.torch_type(), device=a.device.torch_device)
    local[indices_x, indices_y] = a._DNDarray__array[indices_x]

    return factories.array(local, dtype=a.dtype, is_split=a.split, device=a.device, comm=a.comm)


def diagonal(a, offset=0, dim1=0, dim2=1):
    """
    Extract a diagonal of an n-dimensional array with n > 1.
    The returned array will be of dimension n-1.

    Parameters
    ----------
    a: ht.DNDarray
        The array of which the diagonal should be extracted.
    offset: int, optional
        The offset from the main diagonal.
        Offset greater than zero means above the main diagonal, smaller than zero is below the main diagonal.
        Default is 0 which means the main diagonal will be selected.
    dim1: int, optional
        First dimension with respect to which to take the diagonal.
        Default is 0.
    dim2: int, optional
        Second dimension with respect to which to take the diagonal.
        Default is 1.
    Returns
    -------
    res: ht.DNDarray
        An array holding the extracted diagonal.

    Examples
    --------
    >>> import heat as ht
    >>> a = ht.array([[1, 2], [3, 4]])
    >>> ht.diagonal(a)
    tensor([1, 4])

    >>> ht.diagonal(a, offset=1)
    tensor([2])

    >>> ht.diagonal(a, offset=-1)
    tensor([3])

    >>> a = ht.array([[[0, 1], [2, 3]], [[4, 5], [6, 7]]])
    >>> ht.diagonal(a)
    tensor([[0, 6],
           [1, 7]])

    >>> ht.diagonal(a, dim2=2)
    tensor([[0, 5],
           [2, 7]])
    """
    dim1, dim2 = stride_tricks.sanitize_axis(a.shape, (dim1, dim2))

    if dim1 == dim2:
        raise ValueError("Dim1 and dim2 need to be different")
    if not isinstance(a, dndarray.DNDarray):
        raise ValueError("a must be a DNDarray, got", type(a))
    if not isinstance(offset, int):
        raise ValueError("offset must be an integer, got", type(offset))

    shape = a.gshape
    ax1 = shape[dim1]
    ax2 = shape[dim2]
    # determine the number of diagonal elements that will be retrieved
    length = min(ax1, ax2 - offset) if offset >= 0 else min(ax2, ax1 + offset)
    # Remove dim1 and dim2 from shape and append resulting length
    shape = tuple([x for ind, x in enumerate(shape) if ind not in (dim1, dim2)]) + (length,)
    x, y = min(dim1, dim2), max(dim1, dim2)

    if a.split is None:
        split = None
    elif a.split < x < y:
        split = a.split
    elif x < a.split < y:
        split = a.split - 1
    elif x < y < a.split:
        split = a.split - 2
    else:
        split = len(shape) - 1

    if a.split is None or a.split not in (dim1, dim2):
        result = torch.diagonal(a._DNDarray__array, offset=offset, dim1=dim1, dim2=dim2)
    else:
        vz = 1 if a.split == dim1 else -1
        off, _, _ = a.comm.chunk(a.shape, a.split)
        result = torch.diagonal(a._DNDarray__array, offset=offset + vz * off, dim1=dim1, dim2=dim2)
    return factories.array(result, dtype=a.dtype, is_split=split, device=a.device, comm=a.comm)


def expand_dims(a, axis):
    """
    Expand the shape of an array.

    Insert a new axis that will appear at the axis position in the expanded array shape.

    Parameters
    ----------
    a : ht.DNDarray
        Input array to be expanded.
    axis : int
        Position in the expanded axes where the new axis is placed.

    Returns
    -------
    res : ht.DNDarray
        Output array. The number of dimensions is one greater than that of the input array.

    Raises
    ------
    ValueError
        If the axis is not in range of the axes.

    Examples
    --------
    >>> x = ht.array([1,2])
    >>> x.shape
    (2,)

    >>> y = ht.expand_dims(x, axis=0)
    >>> y
    array([[1, 2]])
    >>> y.shape
    (1, 2)

    >>> y = ht.expand_dims(x, axis=1)
    >>> y
    array([[1],
           [2]])
    >>> y.shape
    (2, 1)
    """
    # ensure type consistency
    if not isinstance(a, dndarray.DNDarray):
        raise TypeError("expected ht.DNDarray, but was {}".format(type(a)))

    # sanitize axis, introduce arbitrary dummy dimension to model expansion
    axis = stride_tricks.sanitize_axis(a.shape + (1,), axis)

    return dndarray.DNDarray(
        a._DNDarray__array.unsqueeze(dim=axis),
        a.shape[:axis] + (1,) + a.shape[axis:],
        a.dtype,
        a.split if a.split is None or a.split < axis else a.split + 1,
        a.device,
        a.comm,
    )


def flatten(a):
    """
    Flattens an array into one dimension.
    WARNING: if a.split > 0, then the array must be resplit.

    Parameters
    ----------
    a : DNDarray
        array to collapse
    Returns
    -------
    ret : DNDarray
        flattened copy
    Examples
    --------
    >>> a = ht.array([[[1,2],[3,4]],[[5,6],[7,8]]])
    >>> ht.flatten(a)
    tensor([1,2,3,4,5,6,7,8])
    """
    if a.split is None:
        return factories.array(
            torch.flatten(a._DNDarray__array),
            dtype=a.dtype,
            is_split=None,
            device=a.device,
            comm=a.comm,
        )

    if a.split > 0:
        a = resplit(a, 0)

    a = factories.array(
        torch.flatten(a._DNDarray__array),
        dtype=a.dtype,
        is_split=a.split,
        device=a.device,
        comm=a.comm,
    )
    a.balance_()

    return a


def flip(a, axis=None):
    """
    Reverse the order of elements in an array along the given axis.

    The shape of the array is preserved, but the elements are reordered.

    Parameters
    ----------
    a: ht.DNDarray
        Input array to be flipped
    axis: int, tuple
        A list of axes to be flipped

    Returns
    -------
    res: ht.DNDarray
        The flipped array.

    Examples
    --------
    >>> a = ht.array([[0,1],[2,3]])
    >>> ht.flip(a, [0])
    tensor([[2, 3],
        [0, 1]])

    >>> b = ht.array([[0,1,2],[3,4,5]], split=1)
    >>> ht.flip(a, [0,1])
    (1/2) tensor([5,4,3])
    (2/2) tensor([2,1,0])
    """
    # flip all dimensions
    if axis is None:
        axis = tuple(range(a.ndim))

    # torch.flip only accepts tuples
    if isinstance(axis, int):
        axis = [axis]

    flipped = torch.flip(a._DNDarray__array, axis)

    if a.split not in axis:
        return factories.array(
            flipped, dtype=a.dtype, is_split=a.split, device=a.device, comm=a.comm
        )

    # Need to redistribute tensors on split axis
    # Get local shapes
    old_lshape = a.lshape
    dest_proc = a.comm.size - 1 - a.comm.rank
    new_lshape = a.comm.sendrecv(old_lshape, dest=dest_proc, source=dest_proc)

    # Exchange local tensors
    req = a.comm.Isend(flipped, dest=dest_proc)
    received = torch.empty(new_lshape, dtype=a._DNDarray__array.dtype, device=a.device.torch_device)
    a.comm.Recv(received, source=dest_proc)

    res = factories.array(received, dtype=a.dtype, is_split=a.split, device=a.device, comm=a.comm)
    res.balance_()  # after swapping, first processes may be empty
    req.Wait()
    return res


def fliplr(a):
    """
        Flip array in the left/right direction. If a.ndim > 2, flip along dimension 1.

        Parameters
        ----------
        a: ht.DNDarray
            Input array to be flipped, must be at least 2-D

        Returns
        -------
        res: ht.DNDarray
            The flipped array.

        Examples
        --------
        >>> a = ht.array([[0,1],[2,3]])
        >>> ht.fliplr(a)
        tensor([[1, 0],
                [3, 2]])

        >>> b = ht.array([[0,1,2],[3,4,5]], split=0)
        >>> ht.fliplr(b)
        (1/2) tensor([[2, 1, 0]])
        (2/2) tensor([[5, 4, 3]])
    """
    return flip(a, 1)


def flipud(a):
    """
        Flip array in the up/down direction.

        Parameters
        ----------
        a: ht.DNDarray
            Input array to be flipped

        Returns
        -------
        res: ht.DNDarray
            The flipped array.

        Examples
        --------
        >>> a = ht.array([[0,1],[2,3]])
        >>> ht.flipud(a)
        tensor([[2, 3],
            [0, 1]])

        >>> b = ht.array([[0,1,2],[3,4,5]], split=0)
        >>> ht.flipud(b)
        (1/2) tensor([3,4,5])
        (2/2) tensor([0,1,2])
    """
    return flip(a, 0)


def hstack(tup):
    """
    Stack arrays in sequence horizontally (column wise).
    This is equivalent to concatenation along the second axis, except for 1-D
    arrays where it concatenates along the first axis. Rebuilds arrays divided
    by `hsplit`.

    Parameters
    ----------
    tup : sequence of DNDarrays
        The arrays must have the same shape along all but the second axis,
        except 1-D arrays which can be any length.
    Returns
    -------
    stacked : DNDarray
        The array formed by stacking the given arrays.

    Examples
    --------
    >>> a = ht.array((1,2,3))
    >>> b = ht.array((2,3,4))
    >>> ht.hstack((a,b))
    [0] tensor([1, 2, 3, 2, 3, 4])
    [1] tensor([1, 2, 3, 2, 3, 4])
    >>> a = ht.array((1,2,3), split=0)
    >>> b = ht.array((2,3,4), split=0)
    >>> ht.hstack((a,b))
    [0] tensor([1, 2, 3])
    [1] tensor([2, 3, 4])
    >>> a = ht.array([[1],[2],[3]], split=0)
    >>> b = ht.array([[2],[3],[4]], split=0)
    >>> ht.hstack((a,b))
    [0] tensor([[1, 2],
    [0]         [2, 3]])
    [1] tensor([[3, 4]])
    """
    tup = list(tup)
    axis = 1
    all_vec = False
    if len(tup) == 2 and all(len(x.gshape) == 1 for x in tup):
        axis = 0
        all_vec = True
    if not all_vec:
        for cn, arr in enumerate(tup):
            if len(arr.gshape) == 1:
                tup[cn] = arr.expand_dims(1)

    return concatenate(tup, axis=axis)


def reshape(a, shape, axis=None):
    """
    Returns a tensor with the same data and number of elements as a, but with the specified shape.

    Parameters
    ----------
    a : ht.DNDarray
        The input tensor
    shape : tuple, list
        Shape of the new tensor
    axis : int, optional
        The new split axis. None denotes same axis
        Default : None

    Returns
    -------
    reshaped : ht.DNDarray
        The DNDarray with the specified shape

    Raises
    ------
    ValueError
        If the number of elements changes in the new shape.

    Examples
    --------
    >>> a = ht.zeros((3,4))
    >>> ht.reshape(a, (4,3))
    tensor([[0,0,0],
            [0,0,0],
            [0,0,0],
            [0,0,0]])

    >>> a = ht.linspace(0, 14, 8, split=0)
    >>> ht.reshape(a, (2,4))
    (1/2) tensor([[0., 2., 4., 6.]])
    (2/2) tensor([[ 8., 10., 12., 14.]])
    """
    if not isinstance(a, dndarray.DNDarray):
        raise TypeError("'a' must be a DNDarray, currently {}".format(type(a)))
    if not isinstance(shape, (list, tuple)):
        raise TypeError("shape must be list, tuple, currently {}".format(type(shape)))
        # check axis parameter
    if axis is None:
        axis = a.split
    stride_tricks.sanitize_axis(shape, axis)
    tdtype, tdevice = a.dtype.torch_type(), a.device.torch_device
    # Check the type of shape and number elements
    shape = stride_tricks.sanitize_shape(shape)
    if torch.prod(torch.tensor(shape, device=tdevice)) != a.size:
        raise ValueError("cannot reshape array of size {} into shape {}".format(a.size, shape))

    def reshape_argsort_counts_displs(
        shape1, lshape1, displs1, axis1, shape2, displs2, axis2, comm
    ):
        """
        Compute the send order, counts, and displacements.
        """
        shape1 = torch.tensor(shape1, dtype=tdtype, device=tdevice)
        lshape1 = torch.tensor(lshape1, dtype=tdtype, device=tdevice)
        shape2 = torch.tensor(shape2, dtype=tdtype, device=tdevice)
        # constants
        width = torch.prod(lshape1[axis1:], dtype=torch.int)
        height = torch.prod(lshape1[:axis1], dtype=torch.int)
        global_len = torch.prod(shape1[axis1:])
        ulen = torch.prod(shape2[axis2 + 1 :])
        gindex = displs1[comm.rank] * torch.prod(shape1[axis1 + 1 :])

        # Get axis position on new split axis
        mask = torch.arange(width, device=tdevice) + gindex
        mask = mask + torch.arange(height, device=tdevice).reshape([height, 1]) * global_len
        mask = (torch.floor_divide(mask, ulen)) % shape2[axis2]
        mask = mask.flatten()

        # Compute return values
        counts = torch.zeros(comm.size, dtype=torch.int, device=tdevice)
        displs = torch.zeros_like(counts)
        argsort = torch.empty_like(mask, dtype=torch.long)
        plz = 0
        for i in range(len(displs2) - 1):
            mat = torch.where((mask >= displs2[i]) & (mask < displs2[i + 1]))[0]
            counts[i] = mat.numel()
            argsort[plz : counts[i] + plz] = mat
            plz += counts[i]
        displs[1:] = torch.cumsum(counts[:-1], dim=0)
        return argsort, counts, displs

    # Forward to Pytorch directly
    if a.split is None:
        return factories.array(
            torch.reshape(a._DNDarray__array, shape), dtype=a.dtype, device=a.device, comm=a.comm
        )

    # Create new flat result tensor
    _, local_shape, _ = a.comm.chunk(shape, axis)
    data = torch.empty(local_shape, dtype=tdtype, device=tdevice).flatten()

    # Calculate the counts and displacements
    _, old_displs, _ = a.comm.counts_displs_shape(a.shape, a.split)
    _, new_displs, _ = a.comm.counts_displs_shape(shape, axis)

    old_displs += (a.shape[a.split],)
    new_displs += (shape[axis],)

    sendsort, sendcounts, senddispls = reshape_argsort_counts_displs(
        a.shape, a.lshape, old_displs, a.split, shape, new_displs, axis, a.comm
    )
    recvsort, recvcounts, recvdispls = reshape_argsort_counts_displs(
        shape, local_shape, new_displs, axis, a.shape, old_displs, a.split, a.comm
    )

    # rearange order
    send = a._DNDarray__array.flatten()[sendsort]
    a.comm.Alltoallv((send, sendcounts, senddispls), (data, recvcounts, recvdispls))

    # original order
    backsort = torch.argsort(recvsort)
    data = data[backsort]

    # Reshape local tensor
    data = data.reshape(local_shape)

    return factories.array(data, dtype=a.dtype, is_split=axis, device=a.device, comm=a.comm)


def rot90(m, k=1, axes=(0, 1)):
    """
    Rotate an array by 90 degrees in the plane specified by axes.
    Rotation direction is from the first towards the second axis.

    Parameters
    ----------
    m : DNDarray
        Array of two or more dimensions.
    k : integer
        Number of times the array is rotated by 90 degrees.
    axes: (2,) int list or tuple
        The array is rotated in the plane defined by the axes.
        Axes must be different.

    Returns
    -------
    DNDarray

    Notes
    -----
    rot90(m, k=1, axes=(1,0)) is the reverse of rot90(m, k=1, axes=(0,1))
    rot90(m, k=1, axes=(1,0)) is equivalent to rot90(m, k=-1, axes=(0,1))

    May change the split axis on distributed tensors

    Raises
    ------
    TypeError
        If first parameter is not a :class:DNDarray.
    TypeError
        If parameter ``k`` is not castable to integer.
    ValueError
        If ``len(axis)!=2``.
    ValueError
        If the axes are the same.
    ValueError
        If axes are out of range.

    Examples
    --------
    >>> m = ht.array([[1,2],[3,4]], dtype=ht.int)
    >>> m
    tensor([[1, 2],
            [3, 4]], dtype=torch.int32)
    >>> ht.rot90(m)
    tensor([[2, 4],
            [1, 3]], dtype=torch.int32)
    >>> ht.rot90(m, 2)
    tensor([[4, 3],
            [2, 1]], dtype=torch.int32)
    >>> m = ht.arange(8).reshape((2,2,2))
    >>> ht.rot90(m, 1, (1,2))
    tensor([[[1, 3],
             [0, 2]],
            [[5, 7],
             [4, 6]]], dtype=torch.int32)
    """
    axes = tuple(axes)
    if len(axes) != 2:
        raise ValueError("len(axes) must be 2.")

    if not isinstance(m, dndarray.DNDarray):
        raise TypeError("expected m to be a ht.DNDarray, but was {}".format(type(m)))

    if axes[0] == axes[1] or np.absolute(axes[0] - axes[1]) == m.ndim:
        raise ValueError("Axes must be different.")

    if axes[0] >= m.ndim or axes[0] < -m.ndim or axes[1] >= m.ndim or axes[1] < -m.ndim:
        raise ValueError("Axes={} out of range for array of ndim={}.".format(axes, m.ndim))

    if m.split is None:
        return factories.array(
            torch.rot90(m._DNDarray__array, k, axes), dtype=m.dtype, device=m.device, comm=m.comm
        )

    try:
        k = int(k)
    except (TypeError, ValueError):
        raise TypeError("Unknown type, must be castable to integer")

    k %= 4

    if k == 0:
        return m.copy()
    if k == 2:
        return flip(flip(m, axes[0]), axes[1])

    axes_list = np.arange(0, m.ndim).tolist()
    (axes_list[axes[0]], axes_list[axes[1]]) = (axes_list[axes[1]], axes_list[axes[0]])

    if k == 1:
        return linalg.transpose(flip(m, axes[1]), axes_list)
    else:
        # k == 3
        return flip(linalg.transpose(m, axes_list), axes[1])


def shape(a):
    """
    Returns the shape of a DNDarray `a`.

    Parameters
    ----------
    a : DNDarray

    Returns
    -------
    tuple of ints
    """
    # sanitize input
    if not isinstance(a, dndarray.DNDarray):
        raise TypeError("Expected a to be a DNDarray but was {}".format(type(a)))

    return a.gshape


def sort(a, axis=None, descending=False, out=None):
    """
    Sorts the elements of the DNDarray a along the given dimension (by default in ascending order) by their value.

    The sorting is not stable which means that equal elements in the result may have a different ordering than in the
    original array.

    Sorting where `axis == a.split` needs a lot of communication between the processes of MPI.

    Parameters
    ----------
    a : ht.DNDarray
        Input array to be sorted.
    axis : int, optional
        The dimension to sort along.
        Default is the last axis.
    descending : bool, optional
        If set to true values are sorted in descending order
        Default is false
    out : ht.DNDarray or None, optional
        A location in which to store the results. If provided, it must have a broadcastable shape. If not provided
        or set to None, a fresh tensor is allocated.

    Returns
    -------
    values : ht.DNDarray
        The sorted local results.
    indices
        The indices of the elements in the original data

    Raises
    ------
    ValueError
        If the axis is not in range of the axes.

    Examples
    --------
    >>> x = ht.array([[4, 1], [2, 3]], split=0)
    >>> x.shape
    (1, 2)
    (1, 2)

    >>> y = ht.sort(x, axis=0)
    >>> y
    (array([[2, 1]], array([[1, 0]]))
    (array([[4, 3]], array([[0, 1]]))

    >>> ht.sort(x, descending=True)
    (array([[4, 1]], array([[0, 1]]))
    (array([[3, 2]], array([[1, 0]]))
    """
    # default: using last axis
    if axis is None:
        axis = len(a.shape) - 1

    stride_tricks.sanitize_axis(a.shape, axis)

    if a.split is None or axis != a.split:
        # sorting is not affected by split -> we can just sort along the axis
        final_result, final_indices = torch.sort(
            a._DNDarray__array, dim=axis, descending=descending
        )

    else:
        # sorting is affected by split, processes need to communicate results
        # transpose so we can work along the 0 axis
        transposed = a._DNDarray__array.transpose(axis, 0)
        local_sorted, local_indices = torch.sort(transposed, dim=0, descending=descending)

        size = a.comm.Get_size()
        rank = a.comm.Get_rank()
        counts, disp, _ = a.comm.counts_displs_shape(a.gshape, axis=axis)

        actual_indices = local_indices.to(dtype=local_sorted.dtype) + disp[rank]

        length = local_sorted.size()[0]

        # Separate the sorted tensor into size + 1 equal length partitions
        partitions = [x * length // (size + 1) for x in range(1, size + 1)]
        local_pivots = (
            local_sorted[partitions]
            if counts[rank]
            else torch.empty((0,) + local_sorted.size()[1:], dtype=local_sorted.dtype)
        )

        # Only processes with elements should share their pivots
        gather_counts = [int(x > 0) * size for x in counts]
        gather_displs = (0,) + tuple(np.cumsum(gather_counts[:-1]))

        pivot_dim = list(transposed.size())
        pivot_dim[0] = size * sum([1 for x in counts if x > 0])

        # share the local pivots with root process
        pivot_buffer = torch.empty(
            pivot_dim, dtype=a.dtype.torch_type(), device=a.device.torch_device
        )
        a.comm.Gatherv(local_pivots, (pivot_buffer, gather_counts, gather_displs), root=0)

        pivot_dim[0] = size - 1
        global_pivots = torch.empty(
            pivot_dim, dtype=a.dtype.torch_type(), device=a.device.torch_device
        )

        # root process creates new pivots and shares them with other processes
        if rank == 0:
            sorted_pivots, _ = torch.sort(pivot_buffer, descending=descending, dim=0)
            length = sorted_pivots.size()[0]
            global_partitions = [x * length // size for x in range(1, size)]
            global_pivots = sorted_pivots[global_partitions]

        a.comm.Bcast(global_pivots, root=0)

        lt_partitions = torch.empty((size,) + local_sorted.shape, dtype=torch.int64)
        last = torch.zeros_like(local_sorted, dtype=torch.int64)
        comp_op = torch.gt if descending else torch.lt
        # Iterate over all pivots and store which pivot is the first greater than the elements value
        for idx, p in enumerate(global_pivots):
            lt = comp_op(local_sorted, p).int()
            if idx > 0:
                lt_partitions[idx] = lt - last
            else:
                lt_partitions[idx] = lt
            last = lt
        lt_partitions[size - 1] = torch.ones_like(local_sorted, dtype=last.dtype) - last

        # Matrix holding information how many values will be sent where
        local_partitions = torch.sum(lt_partitions, dim=1)

        partition_matrix = torch.empty_like(local_partitions)
        a.comm.Allreduce(local_partitions, partition_matrix, op=MPI.SUM)

        # Matrix that holds information which value will be shipped where
        index_matrix = torch.empty_like(local_sorted, dtype=torch.int64)

        # Matrix holding information which process get how many values from where
        shape = (size,) + transposed.size()[1:]
        send_matrix = torch.zeros(shape, dtype=partition_matrix.dtype)
        recv_matrix = torch.zeros(shape, dtype=partition_matrix.dtype)

        for i, x in enumerate(lt_partitions):
            index_matrix[x > 0] = i
            send_matrix[i] += torch.sum(x, dim=0)

        a.comm.Alltoall(send_matrix, recv_matrix)

        scounts = local_partitions
        rcounts = recv_matrix

        shape = (partition_matrix[rank].max(),) + transposed.size()[1:]
        first_result = torch.empty(shape, dtype=local_sorted.dtype)
        first_indices = torch.empty_like(first_result)

        # Iterate through one layer and send values with alltoallv
        for idx in np.ndindex(local_sorted.shape[1:]):
            idx_slice = [slice(None)] + [slice(ind, ind + 1) for ind in idx]

            send_count = scounts[idx_slice].reshape(-1).tolist()
            send_disp = [0] + list(np.cumsum(send_count[:-1]))
            s_val = local_sorted[idx_slice].clone()
            s_ind = actual_indices[idx_slice].clone().to(dtype=local_sorted.dtype)

            recv_count = rcounts[idx_slice].reshape(-1).tolist()
            recv_disp = [0] + list(np.cumsum(recv_count[:-1]))
            rcv_length = rcounts[idx_slice].sum().item()
            r_val = torch.empty((rcv_length,) + s_val.shape[1:], dtype=local_sorted.dtype)
            r_ind = torch.empty_like(r_val)

            a.comm.Alltoallv((s_val, send_count, send_disp), (r_val, recv_count, recv_disp))
            a.comm.Alltoallv((s_ind, send_count, send_disp), (r_ind, recv_count, recv_disp))
            first_result[idx_slice][:rcv_length] = r_val
            first_indices[idx_slice][:rcv_length] = r_ind

        # The process might not have the correct number of values therefore the tensors need to be rebalanced
        send_vec = torch.zeros(local_sorted.shape[1:] + (size, size), dtype=torch.int64)
        target_cumsum = np.cumsum(counts)
        for idx in np.ndindex(local_sorted.shape[1:]):
            idx_slice = [slice(None)] + [slice(ind, ind + 1) for ind in idx]
            current_counts = partition_matrix[idx_slice].reshape(-1).tolist()
            current_cumsum = list(np.cumsum(current_counts))
            for proc in range(size):
                if current_cumsum[proc] > target_cumsum[proc]:
                    # process has to many values which will be sent to higher ranks
                    first = next(i for i in range(size) if send_vec[idx][:, i].sum() < counts[i])
                    last = next(
                        i
                        for i in range(size + 1)
                        if i == size or current_cumsum[proc] < target_cumsum[i]
                    )
                    sent = 0
                    for i, x in enumerate(counts[first:last]):
                        # Each following process gets as many elements as it needs
                        amount = int(x - send_vec[idx][:, first + i].sum())
                        send_vec[idx][proc][first + i] = amount
                        current_counts[first + i] += amount
                        sent += amount
                    if last < size:
                        # Send all left over values to the highest last process
                        amount = partition_matrix[proc][idx]
                        send_vec[idx][proc][last] = int(amount - sent)
                        current_counts[last] += int(amount - sent)
                elif current_cumsum[proc] < target_cumsum[proc]:
                    # process needs values from higher rank
                    first = (
                        0
                        if proc == 0
                        else next(
                            i for i, x in enumerate(current_cumsum) if target_cumsum[proc - 1] < x
                        )
                    )
                    last = next(i for i, x in enumerate(current_cumsum) if target_cumsum[proc] <= x)
                    for i, x in enumerate(partition_matrix[idx_slice][first:last]):
                        # Taking as many elements as possible from each following process
                        send_vec[idx][first + i][proc] = int(x - send_vec[idx][first + i].sum())
                        current_counts[first + i] = 0
                    # Taking just enough elements from the last element to fill the current processes tensor
                    send_vec[idx][last][proc] = int(target_cumsum[proc] - current_cumsum[last - 1])
                    current_counts[last] -= int(target_cumsum[proc] - current_cumsum[last - 1])
                else:
                    # process doesn't need more values
                    send_vec[idx][proc][proc] = (
                        partition_matrix[proc][idx] - send_vec[idx][proc].sum()
                    )
                current_counts[proc] = counts[proc]
                current_cumsum = list(np.cumsum(current_counts))

        # Iterate through one layer again to create the final balanced local tensors
        second_result = torch.empty_like(local_sorted)
        second_indices = torch.empty_like(second_result)
        for idx in np.ndindex(local_sorted.shape[1:]):
            idx_slice = [slice(None)] + [slice(ind, ind + 1) for ind in idx]

            send_count = send_vec[idx][rank]
            send_disp = [0] + list(np.cumsum(send_count[:-1]))

            recv_count = send_vec[idx][:, rank]
            recv_disp = [0] + list(np.cumsum(recv_count[:-1]))

            end = partition_matrix[rank][idx]
            s_val, indices = first_result[0:end][idx_slice].sort(descending=descending, dim=0)
            s_ind = first_indices[0:end][idx_slice][indices].reshape_as(s_val)

            r_val = torch.empty((counts[rank],) + s_val.shape[1:], dtype=local_sorted.dtype)
            r_ind = torch.empty_like(r_val)

            a.comm.Alltoallv((s_val, send_count, send_disp), (r_val, recv_count, recv_disp))
            a.comm.Alltoallv((s_ind, send_count, send_disp), (r_ind, recv_count, recv_disp))

            second_result[idx_slice] = r_val
            second_indices[idx_slice] = r_ind

        second_result, tmp_indices = second_result.sort(dim=0, descending=descending)
        final_result = second_result.transpose(0, axis)
        final_indices = torch.empty_like(second_indices)
        # Update the indices in case the ordering changed during the last sort
        for idx in np.ndindex(tmp_indices.shape):
            val = tmp_indices[idx]
            final_indices[idx] = second_indices[val.item()][idx[1:]]
        final_indices = final_indices.transpose(0, axis)
    return_indices = factories.array(
        final_indices, dtype=dndarray.types.int32, is_split=a.split, device=a.device, comm=a.comm
    )
    if out is not None:
        out._DNDarray__array = final_result
        return return_indices
    else:
        tensor = factories.array(
            final_result, dtype=a.dtype, is_split=a.split, device=a.device, comm=a.comm
        )
        return tensor, return_indices


def squeeze(x, axis=None):
    """
    Remove single-dimensional entries from the shape of a tensor.

    Parameters:
    -----------
    x : ht.DNDarray
        Input data.

    axis : None or int or tuple of ints, optional
           Selects a subset of the single-dimensional entries in the shape.
           If axis is None, all single-dimensional entries will be removed from the shape.
           If an axis is selected with shape entry greater than one, a ValueError is raised.


    Returns:
    --------
    squeezed : ht.DNDarray
               The input tensor, but with all or a subset of the dimensions of length 1 removed.
               Split semantics: see note below.

    Examples:
    ---------
    >>> import heat as ht
    >>> import torch
    >>> torch.manual_seed(1)
    <torch._C.Generator object at 0x115704ad0>
    >>> a = ht.random.randn(1,3,1,5)
    >>> a
    tensor([[[[ 0.2673, -0.4212, -0.5107, -1.5727, -0.1232]],

            [[ 3.5870, -1.8313,  1.5987, -1.2770,  0.3255]],

            [[-0.4791,  1.3790,  2.5286,  0.4107, -0.9880]]]])
    >>> a.shape
    (1, 3, 1, 5)
    >>> ht.squeeze(a).shape
    (3, 5)
    >>> ht.squeeze(a)
    tensor([[ 0.2673, -0.4212, -0.5107, -1.5727, -0.1232],
            [ 3.5870, -1.8313,  1.5987, -1.2770,  0.3255],
            [-0.4791,  1.3790,  2.5286,  0.4107, -0.9880]])
    >>> ht.squeeze(a,axis=0).shape
    (3, 1, 5)
    >>> ht.squeeze(a,axis=-2).shape
    (1, 3, 5)
    >>> ht.squeeze(a,axis=1).shape
    Traceback (most recent call last):
    ...
    ValueError: Dimension along axis 1 is not 1 for shape (1, 3, 1, 5)

    Note:
    -----
    Split semantics: a distributed tensor will keep its original split dimension after "squeezing",
    which, depending on the squeeze axis, may result in a lower numerical 'split' value, as in:
    >>> x.shape
    (10, 1, 12, 13)
    >>> x.split
    2
    >>> x.squeeze().shape
    (10, 12, 13)
    >>> x.squeeze().split
    1
    """

    # Sanitize input
    if not isinstance(x, dndarray.DNDarray):
        raise TypeError("expected x to be a ht.DNDarray, but was {}".format(type(x)))
    # Sanitize axis
    axis = stride_tricks.sanitize_axis(x.shape, axis)
    if axis is not None:
        if isinstance(axis, int):
            dim_is_one = x.shape[axis] == 1
            axis = (axis,)
        elif isinstance(axis, tuple):
            dim_is_one = bool(torch.tensor(list(x.shape[dim] == 1 for dim in axis)).all())
        if not dim_is_one:
            raise ValueError("Dimension along axis {} is not 1 for shape {}".format(axis, x.shape))

    if axis is None:
        axis = tuple(i for i, dim in enumerate(x.shape) if dim == 1)

    if x.split is not None and x.split in axis:
        # split dimension is about to disappear, set split to None
        x.resplit_(axis=None)

    out_lshape = tuple(x.lshape[dim] for dim in range(x.ndim) if dim not in axis)
    out_gshape = tuple(x.gshape[dim] for dim in range(x.ndim) if dim not in axis)
    x_lsqueezed = x._DNDarray__array.reshape(out_lshape)

    # Calculate new split axis according to squeezed shape
    if x.split is not None:
        split = x.split - len(list(dim for dim in axis if dim < x.split))
    else:
        split = None

    return dndarray.DNDarray(
        x_lsqueezed, out_gshape, x.dtype, split=split, device=x.device, comm=x.comm
    )


def stack(arrays, axis=0, out=None):
    """
    Join a sequence of ``DNDarray``s along a new axis.

    The ``axis`` parameter specifies the index of the new axis in the dimensions of the result.
    For example, if ``axis=0``, the arrays will be stacked along the first dimension; if ``axis=-1``,
    they will be stacked along the last dimension.

    Parameters
    ----------
    arrays : Sequence[DNDarrays,...]
        Each DNDarray must have the same shape, must be split along the same axis, and must be balanced.
    axis : int, optional
        The axis in the result array along which the input arrays are stacked.
    out : DNDarray, optional
        If provided, the destination to place the result. The shape must be correct, matching that of what stack would have returned if no out argument were specified.

    Raises
    ------
    TypeError
        If arrays in sequence are not ``DNDarray``s, or if their ``dtype`` attribute does not match.
    ValueError
        If ``arrays`` contains less than 2 ``DNDarray``s.
    ValueError
        If the ``DNDarray``s are of different shapes, or if they are split along different axes (``split`` attribute).
    RuntimeError
        If the ``DNDarrays`` reside of different devices, or if they are unevenly distributed across ranks (method ``is_balanced()`` returns ``False``)

    Returns
    -------
    DNDarray

    Examples
    --------
    >>> a = ht.arange(20).reshape(4, 5)
    >>> b = ht.arange(20, 40).reshape(4, 5)
    >>> ht.stack((a,b), axis=0)
    tensor([[[ 0,  1,  2,  3,  4],
             [ 5,  6,  7,  8,  9],
             [10, 11, 12, 13, 14],
             [15, 16, 17, 18, 19]],

            [[20, 21, 22, 23, 24],
             [25, 26, 27, 28, 29],
             [30, 31, 32, 33, 34],
             [35, 36, 37, 38, 39]]])
    # distributed DNDarrays, 3 processes, stack along last dimension
    >>> a = ht.arange(20, split=0).reshape(4, 5)
    >>> b = ht.arange(20, 40, split=0).reshape(4, 5)
    >>> ht.stack((a,b), axis=-1)
    [0/2] tensor([[[ 0, 20],
    [0/2]          [ 1, 21],
    [0/2]          [ 2, 22],
    [0/2]          [ 3, 23],
    [0/2]          [ 4, 24]],
    [0/2]
    [0/2]         [[ 5, 25],
    [0/2]          [ 6, 26],
    [0/2]          [ 7, 27],
    [0/2]          [ 8, 28],
    [0/2]          [ 9, 29]]])
    [1/2] tensor([[[10, 30],
    [1/2]          [11, 31],
    [1/2]          [12, 32],
    [1/2]          [13, 33],
    [1/2]          [14, 34]]])
    [2/2] tensor([[[15, 35],
    [2/2]          [16, 36],
    [2/2]          [17, 37],
    [2/2]          [18, 38],
    [2/2]          [19, 39]]])
    """

    # sanitation
    if not isinstance(arrays, (tuple, list)):
        raise TypeError("arrays must be a list or a tuple")

    if len(arrays) < 2:
        raise ValueError("stack expects a sequence of at least 2 DNDarrays")

    for i, array in enumerate(arrays):
        if not isinstance(array, dndarray.DNDarray):
            raise TypeError(
                "all arrays in sequence must be DNDarrays, array {} was {}".format(i, type(array))
            )

    arrays_metadata = list(
        [array.gshape, array.split, array.device, array.is_balanced()] for array in arrays
    )
    num_arrays = len(arrays)
    # metadata must be identical for all arrays
    if arrays_metadata.count(arrays_metadata[0]) != num_arrays:
        shapes = list(array.gshape for array in arrays)
        if shapes.count(shapes[0]) != num_arrays:
            raise ValueError(
                "All DNDarrays in sequence must have the same shape, got shapes {}".format(shapes)
            )
        splits = list(array.split for array in arrays)
        if splits.count(splits[0]) != num_arrays:
            raise ValueError(
                "All DNDarrays in sequence must have the same split axis, got splits {}"
                "Check out the heat.resplit() documentation.".format(splits)
            )
        devices = list(array.device for array in arrays)
        if devices.count(devices[0]) != num_arrays:
            raise RuntimeError(
                "DNDarrays in sequence must reside on the same device, got devices {}".format(
                    devices
                )
            )
        balance = list(array.is_balanced() for array in arrays)
        if balance.count(balance[0]) != num_arrays:
            raise RuntimeError(
                "DNDarrays distribution must be balanced across ranks, is_balanced() returns {}"
                "You can balance a DNDarray with the balance_() method.".format(balance)
            )
    else:
        array_shape, array_split, array_device = arrays_metadata[0][:3]
        # extract torch tensors
        t_arrays = list(array._DNDarray__array for array in arrays)
        # output dtype
        t_dtypes = list(t_array.dtype for t_array in t_arrays)
        t_array_dtype = t_dtypes[0]
        if t_dtypes.count(t_dtypes[0]) != num_arrays:
            for d in range(1, len(t_dtypes)):
                t_array_dtype = (
                    t_array_dtype
                    if t_array_dtype is t_dtypes[d]
                    else torch.promote_types(t_array_dtype, t_dtypes[d])
                )
            t_arrays = list(t_array.type(t_array_dtype) for t_array in t_arrays)
        array_dtype = types.canonical_heat_type(t_array_dtype)

    # sanitate axis
    axis = stride_tricks.sanitize_axis(array_shape + (num_arrays,), axis)

    # output shape and split
    stacked_shape = array_shape[:axis] + (num_arrays,) + array_shape[axis:]
    if array_split is not None:
        stacked_split = array_split + 1 if axis <= array_split else array_split
    else:
        stacked_split = None

    # sanitate output
    if out is not None:
        if not isinstance(out, dndarray.DNDarray):
            raise TypeError("expected out to be None or ht.DNDarray, but was {}".format(type(out)))
        if out.dtype is not array_dtype:
            raise TypeError("expected out to be {}, but was {}".format(array_dtype, out.dtype))
        if out.gshape != stacked_shape:
            raise ValueError(
                "expected out.shape to be {}, got {}".format(out.gshape, stacked_shape)
            )
        if out.split is not stacked_split:
            raise ValueError("expected out.split to be {}, got {}".format(out.split, stacked_split))
    # end of sanitation

    # stack locally
    t_stacked = torch.stack(t_arrays, dim=axis)

    # return stacked DNDarrays
    if out is not None:
        out._DNDarray__array = t_stacked
        return out

    stacked = dndarray.DNDarray(
        t_stacked,
        gshape=stacked_shape,
        dtype=array_dtype,
        split=stacked_split,
        device=array_device,
        comm=arrays[0].comm,
    )
    return stacked


def unique(a, sorted=False, return_inverse=False, axis=None):
    """
    Finds and returns the unique elements of an array.

    Works most effective if axis != a.split.

    Parameters
    ----------
    a : ht.DNDarray
        Input array where unique elements should be found.
    sorted : bool, optional
        Whether the found elements should be sorted before returning as output.
        Warning: sorted is not working if 'axis != None and axis != a.split'
        Default: False
    return_inverse : bool, optional
        Whether to also return the indices for where elements in the original input ended up in the returned
        unique list.
        Default: False
    axis : int, optional
        Axis along which unique elements should be found. Default to None, which will return a one dimensional list of
        unique values.

    Returns
    -------
    res : ht.DNDarray
        Output array. The unique elements. Elements are distributed the same way as the input tensor.
    inverse_indices : torch.tensor (optional)
        If return_inverse is True, this tensor will hold the list of inverse indices

    Examples
    --------
    >>> x = ht.array([[3, 2], [1, 3]])
    >>> ht.unique(x, sorted=True)
    array([1, 2, 3])

    >>> ht.unique(x, sorted=True, axis=0)
    array([[1, 3],
           [2, 3]])

    >>> ht.unique(x, sorted=True, axis=1)
    array([[2, 3],
           [3, 1]])
    """
    if a.split is None:
        torch_output = torch.unique(
            a._DNDarray__array, sorted=sorted, return_inverse=return_inverse, dim=axis
        )
        if isinstance(torch_output, tuple):
            heat_output = tuple(
                factories.array(i, dtype=a.dtype, split=None, device=a.device) for i in torch_output
            )
        else:
            heat_output = factories.array(torch_output, dtype=a.dtype, split=None, device=a.device)
        return heat_output

    local_data = a._DNDarray__array
    unique_axis = None
    inverse_indices = None

    if axis is not None:
        # transpose so we can work along the 0 axis
        local_data = local_data.transpose(0, axis)
        unique_axis = 0

    # Calculate the unique on the local values
    if a.lshape[a.split] == 0:
        # Passing an empty vector to torch throws exception
        if axis is None:
            res_shape = [0]
            inv_shape = list(a.gshape)
            inv_shape[a.split] = 0
        else:
            res_shape = list(local_data.shape)
            res_shape[0] = 0
            inv_shape = [0]
        lres = torch.empty(res_shape, dtype=a.dtype.torch_type())
        inverse_pos = torch.empty(inv_shape, dtype=torch.int64)

    else:
        lres, inverse_pos = torch.unique(
            local_data, sorted=sorted, return_inverse=True, dim=unique_axis
        )

    # Share and gather the results with the other processes
    uniques = torch.tensor([lres.shape[0]]).to(torch.int32)
    uniques_buf = torch.empty((a.comm.Get_size(),), dtype=torch.int32)
    a.comm.Allgather(uniques, uniques_buf)

    if axis is None or axis == a.split:
        is_split = None
        split = a.split

        output_dim = list(lres.shape)
        output_dim[0] = uniques_buf.sum().item()

        # Gather all unique vectors
        counts = list(uniques_buf.tolist())
        displs = list([0] + uniques_buf.cumsum(0).tolist()[:-1])
        gres_buf = torch.empty(output_dim, dtype=a.dtype.torch_type())
        a.comm.Allgatherv(lres, (gres_buf, counts, displs), recv_axis=0)

        if return_inverse:
            # Prepare some information to generated the inverse indices list
            avg_len = a.gshape[a.split] // a.comm.Get_size()
            rem = a.gshape[a.split] % a.comm.Get_size()

            # Share the local reverse indices with other processes
            counts = [avg_len] * a.comm.Get_size()
            add_vec = [1] * rem + [0] * (a.comm.Get_size() - rem)
            inverse_counts = [sum(x) for x in zip(counts, add_vec)]
            inverse_displs = [0] + list(np.cumsum(inverse_counts[:-1]))
            inverse_dim = list(inverse_pos.shape)
            inverse_dim[a.split] = a.gshape[a.split]
            inverse_buf = torch.empty(inverse_dim, dtype=inverse_pos.dtype)

            # Transpose data and buffer so we can use Allgatherv along axis=0 (axis=1 does not work properly yet)
            inverse_pos = inverse_pos.transpose(0, a.split)
            inverse_buf = inverse_buf.transpose(0, a.split)
            a.comm.Allgatherv(
                inverse_pos, (inverse_buf, inverse_counts, inverse_displs), recv_axis=0
            )
            inverse_buf = inverse_buf.transpose(0, a.split)

        # Run unique a second time
        gres = torch.unique(gres_buf, sorted=sorted, return_inverse=return_inverse, dim=unique_axis)
        if return_inverse:
            # Use the previously gathered information to generate global inverse_indices
            g_inverse = gres[1]
            gres = gres[0]
            if axis is None:
                # Calculate how many elements we have in each layer along the split axis
                elements_per_layer = 1
                for num, val in enumerate(a.gshape):
                    if not num == a.split:
                        elements_per_layer *= val

                # Create the displacements for the flattened inverse indices array
                local_elements = [displ * elements_per_layer for displ in inverse_displs][1:] + [
                    float("inf")
                ]

                # Flatten the inverse indices array every element can be updated to represent a global index
                transposed = inverse_buf.transpose(0, a.split)
                transposed_shape = transposed.shape
                flatten_inverse = transposed.flatten()

                # Update the index elements iteratively
                cur_displ = 0
                inverse_indices = [0] * len(flatten_inverse)
                for num in range(len(inverse_indices)):
                    if num >= local_elements[cur_displ]:
                        cur_displ += 1
                    index = flatten_inverse[num] + displs[cur_displ]
                    inverse_indices[num] = g_inverse[index].tolist()

                # Convert the flattened array back to the correct global shape of a
                inverse_indices = torch.tensor(inverse_indices).reshape(transposed_shape)
                inverse_indices = inverse_indices.transpose(0, a.split)

            else:
                inverse_indices = torch.zeros_like(inverse_buf)
                steps = displs + [None]

                # Algorithm that creates the correct list for the reverse_indices
                for i in range(len(steps) - 1):
                    begin = steps[i]
                    end = steps[i + 1]
                    for num, x in enumerate(inverse_buf[begin:end]):
                        inverse_indices[begin + num] = g_inverse[begin + x]

    else:
        # Tensor is already split and does not need to be redistributed afterward
        split = None
        is_split = a.split
        max_uniques, max_pos = uniques_buf.max(0)
        # find indices of vectors
        if a.comm.Get_rank() == max_pos.item():
            # Get indices of the unique vectors to share with all over processes
            indices = inverse_pos.reshape(-1).unique()
        else:
            indices = torch.empty((max_uniques.item(),), dtype=inverse_pos.dtype)

        a.comm.Bcast(indices, root=max_pos)

        gres = local_data[indices.tolist()]

        inverse_indices = indices
        if sorted:
            raise ValueError(
                "Sorting with axis != split is not supported yet. "
                "See https://github.com/helmholtz-analytics/heat/issues/363"
            )

    if axis is not None:
        # transpose matrix back
        gres = gres.transpose(0, axis)

    split = split if a.split < len(gres.shape) else None
    result = factories.array(
        gres, dtype=a.dtype, device=a.device, comm=a.comm, split=split, is_split=is_split
    )
    if split is not None:
        result.resplit_(a.split)

    return_value = result
    if return_inverse:
        return_value = [return_value, inverse_indices.to(a.device.torch_device)]

    return return_value


def resplit(arr, axis=None):
    """
    Out-of-place redistribution of the content of the tensor. Allows to "unsplit" (i.e. gather) all values from all
    nodes as well as the definition of new axis along which the tensor is split without changes to the values.
    WARNING: this operation might involve a significant communication overhead. Use it sparingly and preferably for
    small tensors.

    Parameters
    ----------
    arr : ht.DNDarray
        The tensor from which to resplit
    axis : int, None
        The new split axis, None denotes gathering, an int will set the new split axis

    Returns
    -------
    resplit: ht.DNDarray
        A new tensor that is a copy of 'arr', but split along 'axis'

    Examples
    --------
    >>> a = ht.zeros((4, 5,), split=0)
    >>> a.lshape
    (0/2) (2, 5)
    (1/2) (2, 5)
    >>> b = resplit(a, None)
    >>> b.split
    None
    >>> b.lshape
    (0/2) (4, 5)
    (1/2) (4, 5)
    >>> a = ht.zeros((4, 5,), split=0)
    >>> a.lshape
    (0/2) (2, 5)
    (1/2) (2, 5)
    >>> b = resplit(a, 1)
    >>> b.split
    1
    >>> b.lshape
    (0/2) (4, 3)
    (1/2) (4, 2)
    """
    # sanitize the axis to check whether it is in range
    axis = stride_tricks.sanitize_axis(arr.shape, axis)

    # early out for unchanged content
    if axis == arr.split:
        return arr.copy()
    if axis is None:
        # new_arr = arr.copy()
        gathered = torch.empty(
            arr.shape, dtype=arr.dtype.torch_type(), device=arr.device.torch_device
        )
        counts, displs, _ = arr.comm.counts_displs_shape(arr.shape, arr.split)
        arr.comm.Allgatherv(arr._DNDarray__array, (gathered, counts, displs), recv_axis=arr.split)
        new_arr = factories.array(gathered, is_split=axis, device=arr.device, dtype=arr.dtype)
        return new_arr
    # tensor needs be split/sliced locally
    if arr.split is None:
        temp = arr._DNDarray__array[arr.comm.chunk(arr.shape, axis)[2]]
        new_arr = factories.array(temp, is_split=axis, device=arr.device, dtype=arr.dtype)
        return new_arr

    arr_tiles = tiling.SplitTiles(arr)
    new_arr = factories.empty(arr.gshape, split=axis, dtype=arr.dtype, device=arr.device)
    new_tiles = tiling.SplitTiles(new_arr)
    rank = arr.comm.rank
    waits = []
    rcv_waits = {}
    for rpr in range(arr.comm.size):
        # need to get where the tiles are on the new one first
        # rpr is the destination
        new_locs = torch.where(new_tiles.tile_locations == rpr)
        new_locs = torch.stack([new_locs[i] for i in range(arr.ndim)], dim=1)

        for i in range(new_locs.shape[0]):
            key = tuple(new_locs[i].tolist())
            spr = arr_tiles.tile_locations[key].item()
            to_send = arr_tiles[key]
            if spr == rank and spr != rpr:
                waits.append(arr.comm.Isend(to_send.clone(), dest=rpr, tag=rank))
            elif spr == rpr and rpr == rank:
                new_tiles[key] = to_send.clone()
            elif rank == rpr:
                buf = torch.zeros_like(new_tiles[key])
                rcv_waits[key] = [arr.comm.Irecv(buf=buf, source=spr, tag=spr), buf]
    for w in waits:
        w.wait()
    for k in rcv_waits.keys():
        rcv_waits[k][0].wait()
        new_tiles[k] = rcv_waits[k][1]

    return new_arr


def row_stack(arrays):
    """
    Stack 1-D or 2-D ``DNDarray``s as rows into a 2-D ``DNDarray``.
    If the input arrays are 1-D, they will be stacked as rows. If they are 2-D,
    they will be concatenated along the first axis.

    Parameters
    ----------
    arrays : Sequence[DNDarrays,...]

    Raises
    ------
    ValueError
        If arrays have more than 2 dimensions

    Returns
    -------
    DNDarray

    Note
    ----
    All ``DNDarray``s in the sequence must have the same number of columns.
    All ``DNDarray``s must be split along the same axis!

    Examples
    --------
    # 1-D tensors
    >>> a = ht.array([1, 2, 3])
    >>> b = ht.array([2, 3, 4])
    >>> ht.row_stack((a, b))
    tensor([[1, 2, 3],
            [2, 3, 4]])
    # 1-D and 2-D tensors
    >>> a = ht.array([1, 2, 3])
    >>> b = ht.array([[2, 3, 4], [5, 6, 7]])
    >>> c = ht.array([[7, 8, 9], [10, 11, 12]])
    >>> ht.row_stack((a, b, c))
    tensor([[ 1,  2,  3],
            [ 2,  3,  4],
            [ 5,  6,  7],
            [ 7,  8,  9],
            [10, 11, 12]])
    # distributed DNDarrays, 3 processes
    >>> a = ht.arange(10, split=0).reshape((2, 5))
    >>> b = ht.arange(5, 20, split=0).reshape((3, 5))
    >>> c = ht.arange(20, 40, split=0).reshape((4, 5))
    >>> ht.row_stack((a, b, c))
    [0/2] tensor([[0, 1, 2, 3, 4],
    [0/2]         [5, 6, 7, 8, 9],
    [0/2]         [5, 6, 7, 8, 9]], dtype=torch.int32)
    [1/2] tensor([[10, 11, 12, 13, 14],
    [1/2]         [15, 16, 17, 18, 19],
    [1/2]         [20, 21, 22, 23, 24]], dtype=torch.int32)
    [2/2] tensor([[25, 26, 27, 28, 29],
    [2/2]         [30, 31, 32, 33, 34],
    [2/2]         [35, 36, 37, 38, 39]], dtype=torch.int32)
    # distributed 1-D and 2-D DNDarrays, 3 processes
    >>> a = ht.arange(5, split=0)
    >>> b = ht.arange(5, 20, split=0).reshape((3, 5))
    >>> ht.row_stack((a, b))
    [0/2] tensor([[0, 1, 2, 3, 4],
    [0/2]         [5, 6, 7, 8, 9]])
    [1/2] tensor([[10, 11, 12, 13, 14]])
    [2/2] tensor([[15, 16, 17, 18, 19]])
    """

    arr_dims = list(array.ndim for array in arrays)
    # sanitation, arrays can be 1-d or 2-d, see sanitation module #468
    over_dims = [i for i, j in enumerate(arr_dims) if j > 2]
    if len(over_dims) > 0:
        raise ValueError("Arrays must be 1-D or 2-D")
    if arr_dims.count(1) == len(arr_dims):
        # all arrays are 1-D, stack
        return stack(arrays, axis=0)
    else:
        if arr_dims.count(1) > 0:
            arr_1d = [i for i, j in enumerate(arr_dims) if j == 1]
            # 1-D arrays must be row arrays
            arrays = list(arrays)
            for ind in arr_1d:
                arrays[ind] = arrays[ind].reshape((1, arrays[ind].size))
        return concatenate(arrays, axis=0)


def vstack(tup):
    """
    Stack arrays in sequence vertically (row wise).
    This is equivalent to concatenation along the first axis.
    This function makes most sense for arrays with up to 3 dimensions. For
    instance, for pixel-data with a height (first axis), width (second axis),
    and r/g/b channels (third axis). The functions `concatenate`, `stack` and
    `block` provide more general stacking and concatenation operations.

    NOTE: the split axis will be switched to 1 in the case that both elements are 1D and split=0
    Parameters
    ----------
    tup : sequence of DNDarrays
        The arrays must have the same shape along all but the first axis.
        1-D arrays must have the same length.
    Returns
    -------
    stacked : ndarray
        The array formed by stacking the given arrays, will be at least 2-D.

    Examples
    --------
    >>> a = ht.array([1, 2, 3])
    >>> b = ht.array([2, 3, 4])
    >>> ht.vstack((a,b))
    [0] tensor([[1, 2, 3],
    [0]         [2, 3, 4]])
    [1] tensor([[1, 2, 3],
    [1]         [2, 3, 4]])
    >>> a = ht.array([1, 2, 3], split=0)
    >>> b = ht.array([2, 3, 4], split=0)
    >>> ht.vstack((a,b))
    [0] tensor([[1, 2],
    [0]         [2, 3]])
    [1] tensor([[3],
    [1]         [4]])
    >>> a = ht.array([[1], [2], [3]], split=0)
    >>> b = ht.array([[2], [3], [4]], split=0)
    >>> ht.vstack((a,b))
    [0] tensor([[1],
    [0]         [2],
    [0]         [3]])
    [1] tensor([[2],
    [1]         [3],
    [1]         [4]])

    """
    tup = list(tup)
    for cn, arr in enumerate(tup):
        if len(arr.gshape) == 1:
            tup[cn] = arr.expand_dims(0).resplit_(arr.split)

    return concatenate(tup, axis=0)


def topk(a, k, dim=None, largest=True, sorted=True, out=None):
    """
    Returns the k highest entries in the array.
    (Not Stable for split arrays)

    Parameters:
    -------
    a: DNDarray
        Array to take items from
    k: int
        Number of items to take
    dim: int
        Dimension along which to take, per default the last dimension
    largest: bool
        Return either the k largest or smallest items
    sorted: bool
        Whether to sort the output (descending if largest=True, else ascending)
    out: tuple of ht.DNDarrays
        (items, indices) to put the result in

    Returns
    -------
    items: ht.DNDarray of shape (k,)
        The selected items
    indices: ht.DNDarray of shape (k,)
        The respective indices

    Examples
    --------
    >>> a = ht.array([1, 2, 3])
    >>> ht.topk(a,2)
    (tensor([3, 2]), tensor([2, 1]))
    >>> a = ht.array([[1,2,3],[1,2,3]])
    >>> ht.topk(a,2,dim=1)
   (tensor([[3, 2],
        [3, 2]]),
    tensor([[2, 1],
        [2, 1]]))
    >>> a = ht.array([[1,2,3],[1,2,3]], split=1)
    >>> ht.topk(a,2,dim=1)
   (tensor([[3],
        [3]]), tensor([[1],
        [1]]))
    (tensor([[2],
        [2]]), tensor([[1],
        [1]]))
    """

    if dim is None:
        dim = len(a.shape) - 1

    if largest:
        neutral_value = -constants.sanitize_infinity(a._DNDarray__array.dtype)
    else:
        neutral_value = constants.sanitize_infinity(a._DNDarray__array.dtype)

    def local_topk(*args, **kwargs):
        shape = a.lshape

        if shape[dim] < k:
            result, indices = torch.topk(args[0], shape[dim], largest=largest, sorted=sorted)
            if dim == a.split:
                # Pad the result with neutral values to fill the buffer
                size = list(result.shape)
                padding_sizes = [
                    k - size[dim] if index == dim else 0
                    for index, item in enumerate(list(result.shape))
                ]
                padding = torch.nn.ConstantPad1d(padding_sizes, neutral_value)
                result = padding(result)
                # Different value for indices padding to prevent type casting issues
                padding = torch.nn.ConstantPad1d(padding_sizes, 0)
                indices = padding(indices)
        else:
            result, indices = torch.topk(args[0], k=k, dim=dim, largest=largest, sorted=sorted)

        # add offset of data chunks if reduction is computed across split axis
        if dim == a.split:
            offset, _, _ = a.comm.chunk(shape, a.split)
            indices = indices.clone()
            indices += torch.tensor(offset * a.comm.rank, dtype=indices.dtype)

        local_shape = list(result.shape)
        local_shape_len = len(shape)

        metadata = torch.tensor([k, dim, largest, sorted, local_shape_len, *local_shape])
        send_buffer = torch.cat(
            (metadata.double(), result.double().flatten(), indices.flatten().double())
        )

        return send_buffer

    gres = operations.__reduce_op(
        a,
        local_topk,
        MPI_TOPK,
        axis=dim,
        neutral=neutral_value,
        dim=dim,
        sorted=sorted,
        largest=largest,
    )

    # Split data again to return a tuple
    local_result = gres._DNDarray__array
    shape_len = int(local_result[4])

    gres, gindices = local_result[5 + shape_len :].chunk(2)
    gres = gres.reshape(*local_result[5 : 5 + shape_len].int())
    gindices = gindices.reshape(*local_result[5 : 5 + shape_len].int())

    # Create output with correct split
    if dim == a.split:
        is_split = None
        split = a.split
    else:
        is_split = a.split
        split = None

    final_array = factories.array(
        gres, dtype=a.dtype, device=a.device, split=split, is_split=is_split
    )
    final_indices = factories.array(
        gindices, dtype=torch.int64, device=a.device, split=split, is_split=is_split
    )

    if out is not None:
        if out[0].shape != final_array.shape or out[1].shape != final_indices.shape:
            raise ValueError(
                "Expecting output buffer tuple of shape ({}, {}), got ({}, {})".format(
                    gres.shape, gindices.shape, out[0].shape, out[1].shape
                )
            )
        out[0]._DNDarray__array.storage().copy_(final_array._DNDarray__array.storage())
        out[1]._DNDarray__array.storage().copy_(final_indices._DNDarray__array.storage())

        out[0]._DNDarray__dtype = a.dtype
        out[1]._DNDarray__dtype = types.int64

    return final_array, final_indices


def mpi_topk(a, b, mpi_type):
    # Parse Buffer
    a_parsed = torch.from_numpy(np.frombuffer(a, dtype=np.float64))
    b_parsed = torch.from_numpy(np.frombuffer(b, dtype=np.float64))

    # Collect metadata from Buffer
    k = int(a_parsed[0].item())
    dim = int(a_parsed[1].item())
    largest = bool(a_parsed[2].item())
    sorted = bool(a_parsed[3].item())

    # Offset is the length of the shape on the buffer
    len_shape_a = int(a_parsed[4])
    shape_a = a_parsed[5 : 5 + len_shape_a].int().tolist()
    len_shape_b = int(b_parsed[4])
    shape_b = b_parsed[5 : 5 + len_shape_b].int().tolist()

    # separate the data into values, indices
    a_values, a_indices = a_parsed[len_shape_a + 5 :].chunk(2)
    b_values, b_indices = b_parsed[len_shape_b + 5 :].chunk(2)

    # reconstruct the flatened data by shape
    a_values = a_values.reshape(shape_a)
    a_indices = a_indices.reshape(shape_a)
    b_values = b_values.reshape(shape_b)
    b_indices = b_indices.reshape(shape_b)

    # stack the data to actually run topk on
    values = torch.cat((a_values, b_values), dim=dim)
    indices = torch.cat((a_indices, b_indices), dim=dim)

    result, k_indices = torch.topk(values, k, dim=dim, largest=largest, sorted=sorted)
    indices = torch.gather(indices, dim, k_indices)

    metadata = a_parsed[0 : len_shape_a + 5]
    final_result = torch.cat((metadata, result.double().flatten(), indices.double().flatten()))

    b_parsed.copy_(final_result)


MPI_TOPK = MPI.Op.Create(mpi_topk, commute=True)<|MERGE_RESOLUTION|>--- conflicted
+++ resolved
@@ -27,11 +27,8 @@
     "hstack",
     "reshape",
     "resplit",
-<<<<<<< HEAD
+    "rot90",
     "row_stack",
-=======
-    "rot90",
->>>>>>> bb0010bf
     "shape",
     "sort",
     "squeeze",
