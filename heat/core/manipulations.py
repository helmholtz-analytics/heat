"""
Manipulation operations for (potentially distributed) `DNDarray`s.
"""
from __future__ import annotations

import numpy as np
import torch
import warnings

from typing import Iterable, Type, List, Callable, Union, Tuple, Sequence, Optional

from .communication import MPI
from .dndarray import DNDarray

from . import arithmetics
from . import factories
from . import indexing
from . import linalg
from . import sanitation
from . import stride_tricks
from . import tiling
from . import types
from . import _operations

__all__ = [
    "balance",
    "column_stack",
    "concatenate",
    "diag",
    "diagonal",
    "dsplit",
    "expand_dims",
    "flatten",
    "flip",
    "fliplr",
    "flipud",
    "hsplit",
    "hstack",
    "moveaxis",
    "pad",
    "ravel",
    "redistribute",
    "repeat",
    "reshape",
    "resplit",
    "roll",
    "rot90",
    "row_stack",
    "shape",
    "sort",
    "split",
    "squeeze",
    "stack",
<<<<<<< HEAD
    "tile",
=======
    "swapaxes",
>>>>>>> 634a2bd6
    "topk",
    "unique",
    "vsplit",
    "vstack",
]


def balance(array: DNDarray, copy=False) -> DNDarray:
    """
    Out of place balance function. More information on the meaning of balance can be found in
    :func:`DNDarray.balance_() <heat.core.dndarray.DNDarray.balance_()>`.

    Parameters
    ----------
    array : DNDarray
        the DNDarray to be balanced
    copy : bool, optional
        if the DNDarray should be copied before being balanced. If false (default) this will balance
        the original array and return that array. Otherwise (true), a balanced copy of the array
        will be returned.
        Default: False

    Returns
    -------
    balanced : DNDarray
        The balanced DNDarray
    """
    cpy = array.copy() if copy else array
    cpy.balance_()
    return cpy


DNDarray.balance = lambda self, copy=False: balance(self, copy)
DNDarray.balance.__doc__ = balance.__doc__


def column_stack(arrays: Sequence[DNDarray, ...]) -> DNDarray:
    """
    Stack 1-D or 2-D `DNDarray`s as columns into a 2-D `DNDarray`.
    If the input arrays are 1-D, they will be stacked as columns. If they are 2-D,
    they will be concatenated along the second axis.

    Parameters
    ----------
    arrays : Sequence[DNDarray, ...]
        Sequence of `DNDarray`s.

    Raises
    ------
    ValueError
        If arrays have more than 2 dimensions

    Notes
    -----
    All `DNDarray`s in the sequence must have the same number of rows.
    All `DNDarray`s must be split along the same axis! Note that distributed
    1-D arrays (`split = 0`) by default will be transposed into distributed
    column arrays with `split == 1`.

    See Also
    --------
    :func:`concatenate`
    :func:`hstack`
    :func:`row_stack`
    :func:`stack`
    :func:`vstack`

    Examples
    --------
    >>> # 1-D tensors
    >>> a = ht.array([1, 2, 3])
    >>> b = ht.array([2, 3, 4])
    >>> ht.column_stack((a, b)).larray
    tensor([[1, 2],
            [2, 3],
            [3, 4]])
    >>> # 1-D and 2-D tensors
    >>> a = ht.array([1, 2, 3])
    >>> b = ht.array([[2, 5], [3, 6], [4, 7]])
    >>> c = ht.array([[7, 10], [8, 11], [9, 12]])
    >>> ht.column_stack((a, b, c)).larray
    tensor([[ 1,  2,  5,  7, 10],
            [ 2,  3,  6,  8, 11],
            [ 3,  4,  7,  9, 12]])
    >>> # distributed DNDarrays, 3 processes
    >>> a = ht.arange(10, split=0).reshape((5, 2))
    >>> b = ht.arange(5, 20, split=0).reshape((5, 3))
    >>> c = ht.arange(20, 40, split=0).reshape((5, 4))
    >>> ht_column_stack((a, b, c)).larray
    [0/2] tensor([[ 0,  1,  5,  6,  7, 20, 21, 22, 23],
    [0/2]         [ 2,  3,  8,  9, 10, 24, 25, 26, 27]], dtype=torch.int32)
    [1/2] tensor([[ 4,  5, 11, 12, 13, 28, 29, 30, 31],
    [1/2]         [ 6,  7, 14, 15, 16, 32, 33, 34, 35]], dtype=torch.int32)
    [2/2] tensor([[ 8,  9, 17, 18, 19, 36, 37, 38, 39]], dtype=torch.int32)
    >>> # distributed 1-D and 2-D DNDarrays, 3 processes
    >>> a = ht.arange(5, split=0)
    >>> b = ht.arange(5, 20, split=1).reshape((5, 3))
    >>> ht_column_stack((a, b)).larray
    [0/2] tensor([[ 0,  5],
    [0/2]         [ 1,  8],
    [0/2]         [ 2, 11],
    [0/2]         [ 3, 14],
    [0/2]         [ 4, 17]], dtype=torch.int32)
    [1/2] tensor([[ 6],
    [1/2]         [ 9],
    [1/2]         [12],
    [1/2]         [15],
    [1/2]         [18]], dtype=torch.int32)
    [2/2] tensor([[ 7],
    [2/2]         [10],
    [2/2]         [13],
    [2/2]         [16],
    [2/2]         [19]], dtype=torch.int32)
    """
    arr_dims = list(array.ndim for array in arrays)
    # sanitation, arrays can be 1-d or 2-d, see sanitation module #468
    over_dims = [i for i, j in enumerate(arr_dims) if j > 2]
    if len(over_dims) > 0:
        raise ValueError("Arrays must be 1-D or 2-D")
    if arr_dims.count(1) == len(arr_dims):
        # all arrays are 1-D, stack
        return stack(arrays, axis=1)
    else:
        if arr_dims.count(1) > 0:
            arr_1d = [i for i, j in enumerate(arr_dims) if j == 1]
            # 1-D arrays must be columns
            arrays = list(arrays)
            for ind in arr_1d:
                arrays[ind] = arrays[ind].reshape((1, arrays[ind].size)).T
        return concatenate(arrays, axis=1)


def concatenate(arrays: Sequence[DNDarray, ...], axis: int = 0) -> DNDarray:
    """
    Join 2 or more `DNDarrays` along an existing axis.

    Parameters
    ----------
    arrays: Sequence[DNDarray, ...]
        The arrays must have the same shape, except in the dimension corresponding to axis.
    axis: int, optional
        The axis along which the arrays will be joined (default is 0).

    Raises
    ------
    RuntimeError
        If the concatenated :class:`~heat.core.dndarray.DNDarray` meta information, e.g. `split` or `comm`, does not match.
    TypeError
        If the passed parameters are not of correct type.
    ValueError
        If the number of passed arrays is less than two or their shapes do not match.

    Examples
    --------
    >>> x = ht.zeros((3, 5), split=None)
    [0/1] tensor([[0., 0., 0., 0., 0.],
    [0/1]         [0., 0., 0., 0., 0.],
    [0/1]         [0., 0., 0., 0., 0.]])
    [1/1] tensor([[0., 0., 0., 0., 0.],
    [1/1]         [0., 0., 0., 0., 0.],
    [1/1]         [0., 0., 0., 0., 0.]])
    >>> y = ht.ones((3, 6), split=0)
    [0/1] tensor([[1., 1., 1., 1., 1., 1.],
    [0/1]         [1., 1., 1., 1., 1., 1.]])
    [1/1] tensor([[1., 1., 1., 1., 1., 1.]])
    >>> ht.concatenate((x, y), axis=1)
    [0/1] tensor([[0., 0., 0., 0., 0., 1., 1., 1., 1., 1., 1.],
    [0/1]         [0., 0., 0., 0., 0., 1., 1., 1., 1., 1., 1.]])
    [1/1] tensor([[0., 0., 0., 0., 0., 1., 1., 1., 1., 1., 1.]])
    >>> x = ht.zeros((4, 5), split=1)
    [0/1] tensor([[0., 0., 0.],
    [0/1]         [0., 0., 0.],
    [0/1]         [0., 0., 0.],
    [0/1]         [0., 0., 0.]])
    [1/1] tensor([[0., 0.],
    [1/1]         [0., 0.],
    [1/1]         [0., 0.],
    [1/1]         [0., 0.]])
    >>> y = ht.ones((3, 5), split=1)
    [0/1] tensor([[1., 1., 1.],
    [0/1]         [1., 1., 1.],
    [0/1]         [1., 1., 1.]])
    [1/1] tensor([[1., 1.],
    [1/1]         [1., 1.],
    [1/1]         [1., 1.]])
    >>> ht.concatenate((x, y), axis=0)
    [0/1] tensor([[0., 0., 0.],
    [0/1]         [0., 0., 0.],
    [0/1]         [0., 0., 0.],
    [0/1]         [0., 0., 0.],
    [0/1]         [1., 1., 1.],
    [0/1]         [1., 1., 1.],
    [0/1]         [1., 1., 1.]])
    [1/1] tensor([[0., 0.],
    [1/1]         [0., 0.],
    [1/1]         [0., 0.],
    [1/1]         [0., 0.],
    [1/1]         [1., 1.],
    [1/1]         [1., 1.],
    [1/1]         [1., 1.]])
    """
    # input sanitation
    arrays = sanitation.sanitize_sequence(arrays)
    for arr in arrays:
        sanitation.sanitize_in(arr)

    # a single array cannot be concatenated
    if len(arrays) < 2:
        raise ValueError("concatenate requires 2 arrays")
    # concatenate multiple arrays
    elif len(arrays) > 2:
        res = concatenate((arrays[0], arrays[1]), axis=axis)
        for a in range(2, len(arrays)):
            res = concatenate((res, arrays[a]), axis=axis)
        return res

    # unpack the arrays
    arr0, arr1 = arrays

    if not isinstance(axis, int):
        raise TypeError("axis must be an integer, currently: {}".format(type(axis)))
    axis = stride_tricks.sanitize_axis(arr0.gshape, axis)

    if arr0.ndim != arr1.ndim:
        raise ValueError("DNDarrays must have the same number of dimensions")

    if not all([arr0.gshape[i] == arr1.gshape[i] for i in range(len(arr0.gshape)) if i != axis]):
        raise ValueError(
            "Arrays cannot be concatenated, shapes must be the same in every axis "
            "except the selected axis: {}, {}".format(arr0.gshape, arr1.gshape)
        )

    # different communicators may not be concatenated
    if arr0.comm != arr1.comm:
        raise RuntimeError("Communicators of passed arrays mismatch.")

    # identify common data type
    out_dtype = types.promote_types(arr0.dtype, arr1.dtype)
    if arr0.dtype != out_dtype:
        arr0 = out_dtype(arr0, device=arr0.device)
    if arr1.dtype != out_dtype:
        arr1 = out_dtype(arr1, device=arr1.device)

    s0, s1 = arr0.split, arr1.split
    # no splits, local concat
    if s0 is None and s1 is None:
        return factories.array(
            torch.cat((arr0.larray, arr1.larray), dim=axis), device=arr0.device, comm=arr0.comm
        )

    # non-matching splits when both arrays are split
    elif s0 != s1 and all([s is not None for s in [s0, s1]]):
        raise RuntimeError(
            "DNDarrays given have differing split axes, arr0 {} arr1 {}".format(s0, s1)
        )

    # unsplit and split array
    elif (s0 is None and s1 != axis) or (s1 is None and s0 != axis):
        _, _, arr0_slice = arr1.comm.chunk(arr0.shape, arr1.split)
        _, _, arr1_slice = arr0.comm.chunk(arr1.shape, arr0.split)
        out = factories.array(
            torch.cat((arr0.larray[arr0_slice], arr1.larray[arr1_slice]), dim=axis),
            dtype=out_dtype,
            is_split=s1 if s1 is not None else s0,
            device=arr1.device,
            comm=arr0.comm,
        )

        return out

    elif s0 == s1 or any([s is None for s in [s0, s1]]):
        if s0 != axis and all([s is not None for s in [s0, s1]]):
            # the axis is different than the split axis, this case can be easily implemented
            # torch cat arrays together and return a new array that is_split

            out = factories.array(
                torch.cat((arr0.larray, arr1.larray), dim=axis),
                dtype=out_dtype,
                is_split=s0,
                device=arr0.device,
                comm=arr0.comm,
            )
            return out

        else:
            t_arr0 = arr0.larray
            t_arr1 = arr1.larray
            # maps are created for where the data is and the output shape is calculated
            lshape_map = torch.zeros((2, arr0.comm.size, len(arr0.gshape)), dtype=torch.int)
            lshape_map[0, arr0.comm.rank, :] = torch.Tensor(arr0.lshape)
            lshape_map[1, arr0.comm.rank, :] = torch.Tensor(arr1.lshape)
            lshape_map_comm = arr0.comm.Iallreduce(MPI.IN_PLACE, lshape_map, MPI.SUM)

            arr0_shape, arr1_shape = list(arr0.shape), list(arr1.shape)
            arr0_shape[axis] += arr1_shape[axis]
            out_shape = tuple(arr0_shape)

            # the chunk map is used to determine how much data should be on each process
            chunk_map = torch.zeros((arr0.comm.size, len(arr0.gshape)), dtype=torch.int)
            _, _, chk = arr0.comm.chunk(out_shape, s0 if s0 is not None else s1)
            for i in range(len(out_shape)):
                chunk_map[arr0.comm.rank, i] = chk[i].stop - chk[i].start
            chunk_map_comm = arr0.comm.Iallreduce(MPI.IN_PLACE, chunk_map, MPI.SUM)

            lshape_map_comm.Wait()
            chunk_map_comm.Wait()

            if s0 is not None:
                send_slice = [slice(None)] * arr0.ndim
                keep_slice = [slice(None)] * arr0.ndim
                # data is first front-loaded onto the first size/2 processes
                for spr in range(1, arr0.comm.size):
                    if arr0.comm.rank == spr:
                        for pr in range(spr):
                            send_amt = abs((chunk_map[pr, axis] - lshape_map[0, pr, axis]).item())
                            send_amt = (
                                send_amt if send_amt < t_arr0.shape[axis] else t_arr0.shape[axis]
                            )
                            if send_amt:
                                send_slice[arr0.split] = slice(0, send_amt)
                                keep_slice[arr0.split] = slice(send_amt, t_arr0.shape[axis])
                                send = arr0.comm.Isend(
                                    t_arr0[send_slice].clone(),
                                    dest=pr,
                                    tag=pr + arr0.comm.size + spr,
                                )
                                t_arr0 = t_arr0[keep_slice].clone()
                                send.Wait()
                    for pr in range(spr):
                        snt = abs((chunk_map[pr, s0] - lshape_map[0, pr, s0]).item())
                        snt = (
                            snt
                            if snt < lshape_map[0, spr, axis]
                            else lshape_map[0, spr, axis].item()
                        )
                        if arr0.comm.rank == pr and snt:
                            shp = list(arr0.gshape)
                            shp[arr0.split] = snt
                            data = torch.zeros(
                                shp, dtype=out_dtype.torch_type(), device=arr0.device.torch_device
                            )

                            arr0.comm.Recv(data, source=spr, tag=pr + arr0.comm.size + spr)
                            t_arr0 = torch.cat((t_arr0, data), dim=arr0.split)
                        lshape_map[0, pr, arr0.split] += snt
                        lshape_map[0, spr, arr0.split] -= snt

            if s1 is not None:
                send_slice = [slice(None)] * arr0.ndim
                keep_slice = [slice(None)] * arr0.ndim

                # push the data backwards (arr1), making the data the proper size for arr1 on the last nodes
                # the data is "compressed" on np/2 processes. data is sent from
                for spr in range(arr0.comm.size - 1, -1, -1):
                    if arr0.comm.rank == spr:
                        for pr in range(arr0.comm.size - 1, spr, -1):
                            # calculate the amount of data to send from the chunk map
                            send_amt = abs((chunk_map[pr, axis] - lshape_map[1, pr, axis]).item())
                            send_amt = (
                                send_amt if send_amt < t_arr1.shape[axis] else t_arr1.shape[axis]
                            )
                            if send_amt:
                                send_slice[axis] = slice(
                                    t_arr1.shape[axis] - send_amt, t_arr1.shape[axis]
                                )
                                keep_slice[axis] = slice(0, t_arr1.shape[axis] - send_amt)
                                send = arr1.comm.Isend(
                                    t_arr1[send_slice].clone(),
                                    dest=pr,
                                    tag=pr + arr1.comm.size + spr,
                                )
                                t_arr1 = t_arr1[keep_slice].clone()
                                send.Wait()
                    for pr in range(arr1.comm.size - 1, spr, -1):
                        snt = abs((chunk_map[pr, axis] - lshape_map[1, pr, axis]).item())
                        snt = (
                            snt
                            if snt < lshape_map[1, spr, axis]
                            else lshape_map[1, spr, axis].item()
                        )

                        if arr1.comm.rank == pr and snt:
                            shp = list(arr1.gshape)
                            shp[axis] = snt
                            data = torch.zeros(
                                shp, dtype=out_dtype.torch_type(), device=arr1.device.torch_device
                            )
                            arr1.comm.Recv(data, source=spr, tag=pr + arr1.comm.size + spr)
                            t_arr1 = torch.cat((data, t_arr1), dim=axis)
                        lshape_map[1, pr, axis] += snt
                        lshape_map[1, spr, axis] -= snt

            if s0 is None:
                arb_slice = [None] * len(arr1.shape)
                for c in range(len(chunk_map)):
                    arb_slice[axis] = c
                    # the chunk map is adjusted by subtracting what data is already in the correct place (the data from
                    # arr1 is already correctly placed) i.e. the chunk map shows how much data is still needed on each
                    # process, the local
                    chunk_map[arb_slice] -= lshape_map[tuple([1] + arb_slice)]

                # after adjusting arr1 need to now select the target data in arr0 on each node with a local slice
                if arr0.comm.rank == 0:
                    lcl_slice = [slice(None)] * arr0.ndim
                    lcl_slice[axis] = slice(chunk_map[0, axis].item())
                    t_arr0 = t_arr0[lcl_slice].clone().squeeze()
                ttl = chunk_map[0, axis].item()
                for en in range(1, arr0.comm.size):
                    sz = chunk_map[en, axis]
                    if arr0.comm.rank == en:
                        lcl_slice = [slice(None)] * arr0.ndim
                        lcl_slice[axis] = slice(ttl, sz.item() + ttl, 1)
                        t_arr0 = t_arr0[lcl_slice].clone().squeeze()
                    ttl += sz.item()

                if len(t_arr0.shape) < len(t_arr1.shape):
                    t_arr0.unsqueeze_(axis)

            if s1 is None:
                arb_slice = [None] * len(arr0.shape)
                for c in range(len(chunk_map)):
                    arb_slice[axis] = c
                    chunk_map[arb_slice] -= lshape_map[tuple([0] + arb_slice)]

                # get the desired data in arr1 on each node with a local slice
                if arr1.comm.rank == arr1.comm.size - 1:
                    lcl_slice = [slice(None)] * arr1.ndim
                    lcl_slice[axis] = slice(
                        t_arr1.shape[axis] - chunk_map[-1, axis].item(), t_arr1.shape[axis], 1
                    )
                    t_arr1 = t_arr1[lcl_slice].clone().squeeze()
                ttl = chunk_map[-1, axis].item()
                for en in range(arr1.comm.size - 2, -1, -1):
                    sz = chunk_map[en, axis]
                    if arr1.comm.rank == en:
                        lcl_slice = [slice(None)] * arr1.ndim
                        lcl_slice[axis] = slice(
                            t_arr1.shape[axis] - (sz.item() + ttl), t_arr1.shape[axis] - ttl, 1
                        )
                        t_arr1 = t_arr1[lcl_slice].clone().squeeze()
                    ttl += sz.item()
                if len(t_arr1.shape) < len(t_arr0.shape):
                    t_arr1.unsqueeze_(axis)

            res = torch.cat((t_arr0, t_arr1), dim=axis)
            out = factories.array(
                res,
                is_split=s0 if s0 is not None else s1,
                dtype=out_dtype,
                device=arr0.device,
                comm=arr0.comm,
            )

            return out


def diag(a: DNDarray, offset: int = 0) -> DNDarray:
    """
    Extract a diagonal or construct a diagonal array.
    See the documentation for :func:`diagonal` for more information about extracting the diagonal.

    Parameters
    ----------
    a: DNDarray
        The array holding data for creating a diagonal array or extracting a diagonal.
        If `a` is a 1-dimensional array, a diagonal 2d-array will be returned.
        If `a` is a n-dimensional array with n > 1 the diagonal entries will be returned in an n-1 dimensional array.
    offset: int, optional
        The offset from the main diagonal.
        Offset greater than zero means above the main diagonal, smaller than zero is below the main diagonal.

    See Also
    --------
    :func:`diagonal`

    Examples
    --------
    >>> import heat as ht
    >>> a = ht.array([1, 2])
    >>> ht.diag(a)
    DNDarray([[1, 0],
              [0, 2]], dtype=ht.int64, device=cpu:0, split=None)
    >>> ht.diag(a, offset=1)
    DNDarray([[0, 1, 0],
              [0, 0, 2],
              [0, 0, 0]], dtype=ht.int64, device=cpu:0, split=None)
    >>> ht.equal(ht.diag(ht.diag(a)), a)
    True
    >>> a = ht.array([[1, 2], [3, 4]])
    >>> ht.diag(a)
    DNDarray([1, 4], dtype=ht.int64, device=cpu:0, split=None)
    """
    sanitation.sanitize_in(a)

    if len(a.shape) > 1:
        return diagonal(a, offset=offset)
    elif len(a.shape) < 1:
        raise ValueError("input array must be of dimension 1 or greater")
    if not isinstance(offset, int):
        raise ValueError("offset must be an integer, got", type(offset))

    # 1-dimensional array, must be extended to a square diagonal matrix
    gshape = (a.shape[0] + abs(offset),) * 2
    off, lshape, _ = a.comm.chunk(gshape, a.split)

    # This ensures that the data is on the correct nodes
    if offset > 0:
        padding = factories.empty(
            (offset,), dtype=a.dtype, split=None, device=a.device, comm=a.comm
        )
        a = concatenate((a, padding))
        indices_x = torch.arange(0, min(lshape[0], max(gshape[0] - off - offset, 0)))
    elif offset < 0:
        padding = factories.empty(
            (abs(offset),), dtype=a.dtype, split=None, device=a.device, comm=a.comm
        )
        a = concatenate((padding, a))
        indices_x = torch.arange(max(0, min(abs(offset) - off, lshape[0])), lshape[0])
    else:
        # Offset = 0 values on main diagonal
        indices_x = torch.arange(0, lshape[0])

    indices_y = indices_x + off + offset
    a.balance_()

    local = torch.zeros(lshape, dtype=a.dtype.torch_type(), device=a.device.torch_device)
    local[indices_x, indices_y] = a.larray[indices_x]

    return factories.array(local, dtype=a.dtype, is_split=a.split, device=a.device, comm=a.comm)


def diagonal(a: DNDarray, offset: int = 0, dim1: int = 0, dim2: int = 1) -> DNDarray:
    """
    Extract a diagonal of an n-dimensional array with n > 1.
    The returned array will be of dimension n-1.

    Parameters
    ----------
    a: DNDarray
        The array of which the diagonal should be extracted.
    offset: int, optional
        The offset from the main diagonal.
        Offset greater than zero means above the main diagonal, smaller than zero is below the main diagonal.
        Default is 0 which means the main diagonal will be selected.
    dim1: int, optional
        First dimension with respect to which to take the diagonal.
    dim2: int, optional
        Second dimension with respect to which to take the diagonal.

    Examples
    --------
    >>> import heat as ht
    >>> a = ht.array([[1, 2], [3, 4]])
    >>> ht.diagonal(a)
    DNDarray([1, 4], dtype=ht.int64, device=cpu:0, split=None)
    >>> ht.diagonal(a, offset=1)
    DNDarray([2], dtype=ht.int64, device=cpu:0, split=None)
    >>> ht.diagonal(a, offset=-1)
    DNDarray([3], dtype=ht.int64, device=cpu:0, split=None)
    >>> a = ht.array([[[0, 1], [2, 3]], [[4, 5], [6, 7]]])
    >>> ht.diagonal(a)
    DNDarray([[0, 6],
              [1, 7]], dtype=ht.int64, device=cpu:0, split=None)
    >>> ht.diagonal(a, dim2=2)
    DNDarray([[0, 5],
              [2, 7]], dtype=ht.int64, device=cpu:0, split=None)
    """
    dim1, dim2 = stride_tricks.sanitize_axis(a.shape, (dim1, dim2))

    if dim1 == dim2:
        raise ValueError("Dim1 and dim2 need to be different")
    if not isinstance(a, DNDarray):
        raise ValueError("a must be a DNDarray, got", type(a))
    if not isinstance(offset, int):
        raise ValueError("offset must be an integer, got", type(offset))

    shape = a.gshape
    ax1 = shape[dim1]
    ax2 = shape[dim2]
    # determine the number of diagonal elements that will be retrieved
    length = min(ax1, ax2 - offset) if offset >= 0 else min(ax2, ax1 + offset)
    # Remove dim1 and dim2 from shape and append resulting length
    shape = tuple([x for ind, x in enumerate(shape) if ind not in (dim1, dim2)]) + (length,)
    x, y = min(dim1, dim2), max(dim1, dim2)

    if a.split is None:
        split = None
    elif a.split < x < y:
        split = a.split
    elif x < a.split < y:
        split = a.split - 1
    elif x < y < a.split:
        split = a.split - 2
    else:
        split = len(shape) - 1

    if a.split is None or a.split not in (dim1, dim2):
        result = torch.diagonal(a.larray, offset=offset, dim1=dim1, dim2=dim2)
    else:
        vz = 1 if a.split == dim1 else -1
        off, _, _ = a.comm.chunk(a.shape, a.split)
        result = torch.diagonal(a.larray, offset=offset + vz * off, dim1=dim1, dim2=dim2)
    return factories.array(result, dtype=a.dtype, is_split=split, device=a.device, comm=a.comm)


def dsplit(x: Sequence[DNDarray, ...], indices_or_sections: Iterable) -> List[DNDarray, ...]:
    """
    Split array into multiple sub-DNDarrays along the 3rd axis (depth).
    Returns a list of sub-DNDarrays as copies of parts of `x`.

    Parameters
    ----------
    x : DNDarray
        DNDArray to be divided into sub-DNDarrays.
    indices_or_sections : int or 1-dimensional array_like (i.e. undistributed DNDarray, list or tuple)
        If `indices_or_sections` is an integer, N, the DNDarray will be divided into N equal DNDarrays along the 3rd axis.
        If such a split is not possible, an error is raised.
        If `indices_or_sections` is a 1-D DNDarray of sorted integers, the entries indicate where along the 3rd axis
        the array is split.
        If an index exceeds the dimension of the array along the 3rd axis, an empty sub-DNDarray is returned correspondingly.

    Raises
    ------
    ValueError
        If `indices_or_sections` is given as integer, but a split does not result in equal division.

    Notes
    -----
    Please refer to the split documentation. dsplit is equivalent to split with axis=2,
    the array is always split along the third axis provided the array dimension is greater than or equal to 3.

    See Also
    ------
    :func:`split`
    :func:`hsplit`
    :func:`vsplit`

    Examples
    --------
    >>> x = ht.array(24).reshape((2, 3, 4))
    >>> ht.dsplit(x, 2)
        [DNDarray([[[ 0,  1],
                   [ 4,  5],
                   [ 8,  9]],
                   [[12, 13],
                   [16, 17],
                   [20, 21]]]),
        DNDarray([[[ 2,  3],
                   [ 6,  7],
                   [10, 11]],
                   [[14, 15],
                   [18, 19],
                   [22, 23]]])]
    >>> ht.dsplit(x, [1, 4])
        [DNDarray([[[ 0],
                    [ 4],
                    [ 8]],
                   [[12],
                    [16],
                    [20]]]),
        DNDarray([[[ 1,  2,  3],
                    [ 5,  6,  7],
                    [ 9, 10, 11]],
                    [[13, 14, 15],
                     [17, 18, 19],
                     [21, 22, 23]]]),
        DNDarray([])]
    """
    return split(x, indices_or_sections, 2)


def expand_dims(a: DNDarray, axis: int) -> DNDarray:
    """
    Expand the shape of an array.
    Insert a new axis that will appear at the axis position in the expanded array shape.

    Parameters
    ----------
    a : DNDarray
        Input array to be expanded.
    axis : int
        Position in the expanded axes where the new axis is placed.

    Raises
    ------
    ValueError
        If `axis` is not consistent with the available dimensions.

    Examples
    --------
    >>> x = ht.array([1,2])
    >>> x.shape
    (2,)
    >>> y = ht.expand_dims(x, axis=0)
    >>> y
    array([[1, 2]])
    >>> y.shape
    (1, 2)
    >>> y = ht.expand_dims(x, axis=1)
    >>> y
    array([[1],
           [2]])
    >>> y.shape
    (2, 1)
    """
    # sanitize input
    sanitation.sanitize_in(a)

    # sanitize axis, introduce arbitrary dummy dimension to model expansion
    axis = stride_tricks.sanitize_axis(a.shape + (1,), axis)

    return DNDarray(
        a.larray.unsqueeze(dim=axis),
        a.shape[:axis] + (1,) + a.shape[axis:],
        a.dtype,
        a.split if a.split is None or a.split < axis else a.split + 1,
        a.device,
        a.comm,
        a.balanced,
    )


DNDarray.expand_dims = lambda self, axis: expand_dims(self, axis)
DNDarray.expand_dims.__doc__ = expand_dims.__doc__


def flatten(a: DNDarray) -> DNDarray:
    """
    Flattens an array into one dimension.

    Parameters
    ----------
    a : DNDarray
        Array to collapse

    Warning
    ----------
    If `a.split>0`, the array must be redistributed along the first axis (see :func:`resplit`).


    See Also
    --------
    :func:`ravel`

    Examples
    --------
    >>> a = ht.array([[[1,2],[3,4]],[[5,6],[7,8]]])
    >>> ht.flatten(a)
    DNDarray([1, 2, 3, 4, 5, 6, 7, 8], dtype=ht.int64, device=cpu:0, split=None)
    """
    if a.split is None:
        return factories.array(
            torch.flatten(a.larray), dtype=a.dtype, is_split=None, device=a.device, comm=a.comm
        )

    if a.split > 0:
        a = resplit(a, 0)

    a = factories.array(
        torch.flatten(a.larray), dtype=a.dtype, is_split=a.split, device=a.device, comm=a.comm
    )
    a.balance_()

    return a


DNDarray.flatten = lambda self: flatten(self)
DNDarray.flatten.__doc__ = flatten.__doc__


def flip(a: DNDarray, axis: Union[int, Tuple[int, ...]] = None) -> DNDarray:
    """
    Reverse the order of elements in an array along the given axis.
    The shape of the array is preserved, but the elements are reordered.

    Parameters
    ----------
    a: DNDarray
        Input array to be flipped
    axis: int or Tuple[int,...]
        A list of axes to be flipped

    See Also
    --------
    :func:`fliplr`
    :func:`flipud`

    Examples
    --------
    >>> a = ht.array([[0,1],[2,3]])
    >>> ht.flip(a, [0])
    DNDarray([[2, 3],
              [0, 1]], dtype=ht.int64, device=cpu:0, split=None)
    >>> b = ht.array([[0,1,2],[3,4,5]], split=1)
    >>> ht.flip(a, [0,1])
    (1/2) tensor([5,4,3])
    (2/2) tensor([2,1,0])
    """
    # flip all dimensions
    if axis is None:
        axis = tuple(range(a.ndim))

    # torch.flip only accepts tuples
    if isinstance(axis, int):
        axis = [axis]

    flipped = torch.flip(a.larray, axis)

    if a.split not in axis:
        return factories.array(
            flipped, dtype=a.dtype, is_split=a.split, device=a.device, comm=a.comm
        )

    # Need to redistribute tensors on split axis
    # Get local shapes
    old_lshape = a.lshape
    dest_proc = a.comm.size - 1 - a.comm.rank
    new_lshape = a.comm.sendrecv(old_lshape, dest=dest_proc, source=dest_proc)

    # Exchange local tensors
    req = a.comm.Isend(flipped, dest=dest_proc)
    received = torch.empty(new_lshape, dtype=a.larray.dtype, device=a.device.torch_device)
    a.comm.Recv(received, source=dest_proc)

    res = factories.array(received, dtype=a.dtype, is_split=a.split, device=a.device, comm=a.comm)
    res.balance_()  # after swapping, first processes may be empty
    req.Wait()
    return res


def fliplr(a: DNDarray) -> DNDarray:
    """
    Flip array in the left/right direction. If `a.ndim>2`, flip along dimension 1.

    Parameters
    ----------
    a: DNDarray
        Input array to be flipped, must be at least 2-D

    See Also
    --------
    :func:`flip`
    :func:`flipud`

    Examples
    --------
    >>> a = ht.array([[0,1],[2,3]])
    >>> ht.fliplr(a)
    DNDarray([[1, 0],
              [3, 2]], dtype=ht.int64, device=cpu:0, split=None)
    >>> b = ht.array([[0,1,2],[3,4,5]], split=0)
    >>> ht.fliplr(b)
    (1/2) tensor([[2, 1, 0]])
    (2/2) tensor([[5, 4, 3]])
    """
    return flip(a, 1)


def flipud(a: DNDarray) -> DNDarray:
    """
    Flip array in the up/down direction.

    Parameters
    ----------
    a: DNDarray
        Input array to be flipped

    See Also
    --------
    :func:`flip`
    :func:`fliplr`

    Examples
    --------
    >>> a = ht.array([[0,1],[2,3]])
    >>> ht.flipud(a)
    DNDarray([[2, 3],
              [0, 1]], dtype=ht.int64, device=cpu:0, split=None))
    >>> b = ht.array([[0,1,2],[3,4,5]], split=0)
    >>> ht.flipud(b)
    (1/2) tensor([3,4,5])
    (2/2) tensor([0,1,2])
    """
    return flip(a, 0)


def hsplit(x: DNDarray, indices_or_sections: Iterable) -> List[DNDarray, ...]:
    """
    Split array into multiple sub-DNDarrays along the 2nd axis (horizontally/column-wise).
    Returns a list of sub-DNDarrays as copies of parts of `x`.

    Parameters
    ----------
    x : DNDarray
        DNDArray to be divided into sub-DNDarrays.
    indices_or_sections : int or 1-dimensional array_like (i.e. undistributed DNDarray, list or tuple)
        If `indices_or_sections` is an integer, N, the DNDarray will be divided into N equal DNDarrays along the 2nd axis.
        If such a split is not possible, an error is raised.
        If `indices_or_sections` is a 1-D DNDarray of sorted integers, the entries indicate where along the 2nd axis
        the array is split.
        If an index exceeds the dimension of the array along the 2nd axis, an empty sub-DNDarray is returned correspondingly.

    Raises
    ------
    ValueError
        If `indices_or_sections` is given as integer, but a split does not result in equal division.

    Notes
    -----
    Please refer to the split documentation. hsplit is nearly equivalent to split with axis=1,
    the array is always split along the second axis though, in contrary to split, regardless of the array dimension.

    See Also
    --------
    :func:`split`
    :func:`dsplit`
    :func:`vsplit`

    Examples
    --------
    >>> x = ht.arange(24).reshape((2, 4, 3))
    >>> ht.hsplit(x, 2)
        [DNDarray([[[ 0,  1,  2],
                   [ 3,  4,  5]],
                  [[12, 13, 14],
                   [15, 16, 17]]]),
        DNDarray([[[ 6,  7,  8],
                   [ 9, 10, 11]],
                  [[18, 19, 20],
                   [21, 22, 23]]])]
    >>> ht.hsplit(x, [1, 3])
        [DNDarray([[[ 0,  1,  2]],
                  [[12, 13, 14]]]),
        DNDarray([[[ 3,  4,  5],
                   [ 6,  7,  8]],
                  [[15, 16, 17],
                   [18, 19, 20]]]),
        DNDarray([[[ 9, 10, 11]],
                  [[21, 22, 23]]])]
    """
    sanitation.sanitize_in(x)

    if len(x.lshape) < 2:
        x = reshape(x, (1, x.lshape[0]))
        result = split(x, indices_or_sections, 1)
        result = [flatten(sub_array) for sub_array in result]
    else:
        result = split(x, indices_or_sections, 1)

    return result


def hstack(arrays: Sequence[DNDarray, ...]) -> DNDarray:
    """
    Stack arrays in sequence horizontally (column-wise).
    This is equivalent to concatenation along the second axis, except for 1-D
    arrays where it concatenates along the first axis.

    Parameters
    ----------
    arrays : Sequence[DNDarray, ...]
        The arrays must have the same shape along all but the second axis,
        except 1-D arrays which can be any length.

    See Also
    --------
    :func:`concatenate`
    :func:`stack`
    :func:`vstack`
    :func:`column_stack`
    :func:`row_stack`

    Examples
    --------
    >>> a = ht.array((1,2,3))
    >>> b = ht.array((2,3,4))
    >>> ht.hstack((a,b)).larray
    [0/1] tensor([1, 2, 3, 2, 3, 4])
    [1/1] tensor([1, 2, 3, 2, 3, 4])
    >>> a = ht.array((1,2,3), split=0)
    >>> b = ht.array((2,3,4), split=0)
    >>> ht.hstack((a,b)).larray
    [0/1] tensor([1, 2, 3])
    [1/1] tensor([2, 3, 4])
    >>> a = ht.array([[1],[2],[3]], split=0)
    >>> b = ht.array([[2],[3],[4]], split=0)
    >>> ht.hstack((a,b)).larray
    [0/1] tensor([[1, 2],
    [0/1]         [2, 3]])
    [1/1] tensor([[3, 4]])
    """
    arrays = list(arrays)
    axis = 1
    all_vec = False
    if len(arrays) == 2 and all(len(x.gshape) == 1 for x in arrays):
        axis = 0
        all_vec = True
    if not all_vec:
        for cn, arr in enumerate(arrays):
            if len(arr.gshape) == 1:
                arrays[cn] = arr.expand_dims(1)

    return concatenate(arrays, axis=axis)


def moveaxis(
    x: DNDarray, source: Union[int, Sequence[int]], destination: Union[int, Sequence[int]]
) -> DNDarray:
    """
    Moves axes at the positions in `source` to new positions.

    Parameters
    ----------
    x : DNDarray
        The input array.
    source : int or Sequence[int, ...]
        Original positions of the axes to move. These must be unique.
    destination : int or Sequence[int, ...]
        Destination positions for each of the original axes. These must also be unique.

    See Also
    --------
    ~heat.core.linalg.basics.transpose
        Permute the dimensions of an array.

    Raises
    ------
    TypeError
        If `source` or `destination` are not ints, lists or tuples.
    ValueError
        If `source` and `destination` do not have the same number of elements.


    Examples
    --------
    >>> x = ht.zeros((3, 4, 5))
    >>> ht.moveaxis(x, 0, -1).shape
    (4, 5, 3)
    >>> ht.moveaxis(x, -1, 0).shape
    (5, 3, 4)
    """
    if isinstance(source, int):
        source = (source,)
    if isinstance(source, list):
        source = tuple(source)
    try:
        source = stride_tricks.sanitize_axis(x.shape, source)
    except TypeError:
        raise TypeError("'source' must be ints, lists or tuples.")

    if isinstance(destination, int):
        destination = (destination,)
    if isinstance(destination, list):
        destination = tuple(destination)
    try:
        destination = stride_tricks.sanitize_axis(x.shape, destination)
    except TypeError:
        raise TypeError("'destination' must be ints, lists or tuples.")

    if len(source) != len(destination):
        raise ValueError("'source' and 'destination' must have the same number of elements.")

    order = [n for n in range(x.ndim) if n not in source]

    for dest, src in sorted(zip(destination, source)):
        order.insert(dest, src)

    return linalg.transpose(x, order)


def pad(
    array: DNDarray,
    pad_width: Union[int, Sequence[Sequence[int, int], ...]],
    mode: str = "constant",
    constant_values: int = 0,
) -> DNDarray:
    """
    Pads tensor with a specific value (default=0).
    (Not all dimensions supported)

    Parameters
    ----------
    array : DNDarray
        Array to be padded
    pad_width: Union[int, Sequence[Sequence[int, int], ...]]
        Number of values padded to the edges of each axis. ((before_1, after_1),...(before_N, after_N)) unique pad widths for each axis.
        Determines how many elements are padded along which dimension.\n
        Shortcuts:

            - ((before, after),)  or (before, after): before and after pad width for each axis.
            - (pad_width,) or int: before = after = pad width for all axes.

        Therefore:

        - pad last dimension: (padding_left, padding_right)
        - pad last 2 dimensions: ((padding_top, padding_bottom),(padding_left, padding_right))
        - pad last 3 dimensions: ((padding_front, padding_back),(padding_top, padding_bottom),(paddling_left, padding_right) )
        - ... (same pattern)
    mode : str, optional
        - 'constant' (default): Pads the input tensor boundaries with a constant value. This is available for arbitrary dimensions
    constant_values: Union[int, float, Sequence[Sequence[int,int], ...], Sequence[Sequence[float,float], ...]]
        Number or tuple of 2-element-sequences (containing numbers), optional (default=0)
        The fill values for each axis (1 tuple per axis).
        ((before_1, after_1), ... (before_N, after_N)) unique pad values for each axis.

        Shortcuts:

            - ((before, after),) or (before, after): before and after padding values for each axis.
            - (value,) or int: before = after = padding value for all axes.


    Notes
    -----------
    This function follows the principle of datatype integrity.
    Therefore, an array can only be padded with values of the same datatype.
    All values that violate this rule are implicitly cast to the datatype of the `DNDarray`.

    Examples
    --------
    >>> a = torch.arange(2 * 3 * 4).reshape(2, 3, 4)
    >>> b = ht.array(a, split = 0)
    Pad last dimension
    >>> c = ht.pad(b, (2,1), constant_values=1)
    tensor([[[ 1,  1,  0,  1,  2,  3,  1],
         [ 1,  1,  4,  5,  6,  7,  1],
         [ 1,  1,  8,  9, 10, 11,  1]],
        [[ 1,  1, 12, 13, 14, 15,  1],
         [ 1,  1, 16, 17, 18, 19,  1],
         [ 1,  1, 20, 21, 22, 23,  1]]])
    Pad last 2 dimensions
    >>> d = ht.pad(b, [(1,0), (2,1)])
    DNDarray([[[ 0,  0,  0,  0,  0,  0,  0],
               [ 0,  0,  0,  1,  2,  3,  0],
               [ 0,  0,  4,  5,  6,  7,  0],
               [ 0,  0,  8,  9, 10, 11,  0]],

              [[ 0,  0,  0,  0,  0,  0,  0],
               [ 0,  0, 12, 13, 14, 15,  0],
               [ 0,  0, 16, 17, 18, 19,  0],
               [ 0,  0, 20, 21, 22, 23,  0]]], dtype=ht.int64, device=cpu:0, split=0)
    Pad last 3 dimensions
    >>> e = ht.pad(b, ((2,1), [1,0], (2,1)))
    DNDarray([[[ 0,  0,  0,  0,  0,  0,  0],
               [ 0,  0,  0,  0,  0,  0,  0],
               [ 0,  0,  0,  0,  0,  0,  0],
               [ 0,  0,  0,  0,  0,  0,  0]],

              [[ 0,  0,  0,  0,  0,  0,  0],
               [ 0,  0,  0,  0,  0,  0,  0],
               [ 0,  0,  0,  0,  0,  0,  0],
               [ 0,  0,  0,  0,  0,  0,  0]],

              [[ 0,  0,  0,  0,  0,  0,  0],
               [ 0,  0,  0,  1,  2,  3,  0],
               [ 0,  0,  4,  5,  6,  7,  0],
               [ 0,  0,  8,  9, 10, 11,  0]],

              [[ 0,  0,  0,  0,  0,  0,  0],
               [ 0,  0, 12, 13, 14, 15,  0],
               [ 0,  0, 16, 17, 18, 19,  0],
               [ 0,  0, 20, 21, 22, 23,  0]],

              [[ 0,  0,  0,  0,  0,  0,  0],
               [ 0,  0,  0,  0,  0,  0,  0],
               [ 0,  0,  0,  0,  0,  0,  0],
               [ 0,  0,  0,  0,  0,  0,  0]]], dtype=ht.int64, device=cpu:0, split=0)
    """
    if not isinstance(array, DNDarray):
        raise TypeError("expected array to be a ht.DNDarray, but was {}".format(type(array)))

    if not isinstance(mode, str):
        raise TypeError("expected mode to be a string, but was {}".format(type(mode)))

    # shortcut int for all dimensions
    if isinstance(pad_width, int):
        pad = (pad_width,) * 2 * len(array.shape)

    elif not isinstance(pad_width, (tuple, list)):
        raise TypeError(
            "expected pad_width to be an integer or a sequence (tuple or list), but was {}".format(
                type(pad_width)
            )
        )

    # shortcut one sequence within a sequence for all dimensions - ((before,after), ) = pad_width
    elif len(pad_width) == 1:
        if isinstance(pad_width[0], int):
            pad = (pad_width[0],) * 2 * len(array.shape)
        elif not (isinstance(pad_width[0], tuple) or isinstance(pad_width[0], list)):
            raise TypeError(
                "For shortcut option '1 sequence for all dimensions', expected element within pad_width to be a tuple or list, but was {}".format(
                    type(pad_width[0])
                )
            )
        elif len(pad_width[0]) == 2:
            pad = pad_width[0] * len(array.shape)
        else:
            raise ValueError(
                f"Pad_width {pad_width} invalid.\n Apart from shortcut options (--> documentation), "
                "each sequence within pad_width must contain 2 elements."
            )
    # shortcut - one sequence for all dimensions - (before,after) = pad_width
    elif len(pad_width) == 2 and isinstance(pad_width[0], int) and isinstance(pad_width[1], int):
        pad_width = tuple(pad_width)
        pad = pad_width * len(array.shape)

    # no shortcut - padding of various dimensions
    else:
        if any(
            not (isinstance(pad_tuple, tuple) or isinstance(pad_tuple, list))
            for pad_tuple in pad_width
        ):
            raise TypeError(
                f"Invalid type for pad_width {pad_width}.\nApart from shortcut options (--> documentation),"
                "pad_width has to be a sequence of (2 elements) sequences (sequence=tuple or list)."
            )
        pad = tuple()
        # Transform numpy pad_width to torch pad (--> one tuple containing all padding spans)
        for pad_tuple in pad_width:
            if isinstance(pad_tuple, list):
                pad_tuple = tuple(pad_tuple)
            pad = pad_tuple + pad

        if len(pad) % 2 != 0:
            raise ValueError(
                f"Pad_width {pad_width} invalid.\n Apart from shortcut options (--> documentation), "
                "each sequence within pad_width must contain 2 elements."
            )

        if len(pad) // 2 > len(array.shape):
            raise ValueError(
                f"Not enough dimensions to pad.\n"
                f"Padding a {len(array.shape)}-dimensional tensor for {len(pad) // 2}"
                f" dimensions is not possible."
            )

    # value_tuple = all padding values stored in 1 tuple
    if isinstance(constant_values, tuple) or isinstance(constant_values, list):
        value_tuple = tuple()
        # sequences for each dimension defined within one sequence
        if isinstance(constant_values[0], tuple) or isinstance(constant_values[0], list):
            # one sequence for all dimensions - values = ((before, after),)
            if len(constant_values) == 1:
                value_tuple = constant_values[0] * (len(pad) // 2)
            else:
                for value_pair in constant_values:
                    if isinstance(value_pair, tuple):
                        pass
                    elif isinstance(value_pair, list):
                        value_pair = tuple(value_pair)
                    else:
                        raise TypeError(
                            f"Value pair {value_pair} within values invalid. Expected all elements within values to be sequences(list/tuple),"
                            f"but one was: {type(value_pair)}"
                        )
                    value_tuple = value_pair + value_tuple

            if len(value_tuple) % 2 != 0:
                raise ValueError(
                    f"Expected values to contain an even amount of elements, but got {len(value_tuple)}"
                )

        # One sequence for all dimensions - values = (before, after)
        elif len(constant_values) == 2:
            value_tuple = constant_values * (len(pad) // 2)

    rank_array = len(array.shape)
    amount_pad_dim = len(pad) // 2
    pad_dim = [rank_array - i for i in range(1, amount_pad_dim + 1)]

    array_torch = array.larray

    if array.split is not None:
        counts = array.comm.counts_displs_shape(array.gshape, array.split)[0]
        amount_of_processes = len(counts)

    # calculate gshape for output tensor
    output_shape_list = list(array.gshape)

    for i in range(0, len(pad), 2):
        output_shape_list[-((i // 2) + 1)] += sum(pad[i : i + 2])

    output_shape = tuple(output_shape_list)

    # -------------------------------------------------------------------------------------------------------------------
    # CASE 1: Padding in non split dimension or no distribution at all
    # ------------------------------------------------------------------------------------------------------------------
    # no data
    if 0 in list(array.lshape):
        adapted_lshape_list = [
            0 if i == array.split else output_shape[i] for i in range(len(output_shape))
        ]
        adapted_lshape = tuple(adapted_lshape_list)
        padded_torch_tensor = torch.empty(
            adapted_lshape, dtype=array._DNDarray__array.dtype, device=array.device.torch_device
        )
    else:
        if array.split is None or array.split not in pad_dim or amount_of_processes == 1:
            # values = scalar
            if isinstance(constant_values, int) or isinstance(constant_values, float):
                padded_torch_tensor = torch.nn.functional.pad(
                    array_torch, pad, mode, constant_values
                )
            # values = sequence with one value for all dimensions
            elif len(constant_values) == 1 and (
                isinstance(constant_values[0], int) or isinstance(constant_values[0], float)
            ):
                padded_torch_tensor = torch.nn.functional.pad(
                    array_torch, pad, mode, constant_values[0]
                )
            else:
                padded_torch_tensor = array_torch
                for i in range(len(value_tuple) - 1, -1, -1):
                    pad_list = [0] * 2 * rank_array
                    pad_list[i] = pad[i]
                    pad_tuple = tuple(pad_list)
                    padded_torch_tensor = torch.nn.functional.pad(
                        padded_torch_tensor, pad_tuple, mode, value_tuple[i]
                    )
        else:
            # ------------------------------------------------------------------------------------------------------------------
            # CASE 2: padding in split dimension and function runs on more than 1 process
            #
            # Pad only first/last tensor portion on node (i.e. only beginning/end in split dimension)
            # --> "Calculate" pad tuple for the corresponding tensor portion/ the two indices which have to be set to zero
            #      in different paddings depending on the dimension
            #       Calculate the index of the first element in tuple that has to change/set to zero in
            #       some dimensions (the following is the second)
            # ------------------------------------------------------------------------------------------------------------------

            pad_beginning_list = list(pad)
            pad_end_list = list(pad)
            pad_middle_list = list(pad)

            # calculate the corresponding pad tuples
            first_idx_set_zero = 2 * (rank_array - array.split - 1)

            pad_end_list[first_idx_set_zero] = 0
            pad_beginning_list[first_idx_set_zero + 1] = 0
            pad_middle_list[first_idx_set_zero : first_idx_set_zero + 2] = [0, 0]

            pad_beginning = tuple(pad_beginning_list)
            pad_end = tuple(pad_end_list)
            pad_middle = tuple(pad_middle_list)

            if amount_of_processes >= array.shape[array.split]:
                last_ps_with_data = array.shape[array.split] - 1
            else:
                last_ps_with_data = amount_of_processes - 1

            rank = array.comm.rank

            # first process - pad beginning
            if rank == 0:
                pad_tuple_curr_rank = pad_beginning

            # last process - pad end
            elif rank == last_ps_with_data:
                pad_tuple_curr_rank = pad_end

            # pad middle
            else:
                pad_tuple_curr_rank = pad_middle

            if isinstance(constant_values, (int, float)):
                padded_torch_tensor = torch.nn.functional.pad(
                    array_torch, pad_tuple_curr_rank, mode, constant_values
                )

            elif len(constant_values) == 1 and isinstance(constant_values[0], (int, float)):
                padded_torch_tensor = torch.nn.functional.pad(
                    array_torch, pad_tuple_curr_rank, mode, constant_values[0]
                )

            else:
                padded_torch_tensor = array_torch
                for i in range(len(value_tuple) - 1, -1, -1):
                    pad_list = [0] * 2 * rank_array
                    pad_list[i] = pad_tuple_curr_rank[i]
                    pad_tuple = tuple(pad_list)
                    padded_torch_tensor = torch.nn.functional.pad(
                        padded_torch_tensor, pad_tuple, mode, value_tuple[i]
                    )

    padded_tensor = factories.array(
        padded_torch_tensor,
        dtype=array.dtype,
        is_split=array.split,
        device=array.device,
        comm=array.comm,
    )

    padded_tensor.balance_()

    return padded_tensor


def ravel(a: DNDarray) -> DNDarray:
    """
    Return a flattened view of `a` if possible. A copy is returned otherwise.

    Parameters
    ----------
    a : DNDarray
        array to collapse

    Notes
    ------
    Returning a view of distributed data is only possible when `split != 0`. The returned DNDarray may be unbalanced.
    Otherwise, data must be communicated among processes, and `ravel` falls back to `flatten`.

    See Also
    --------
    :func:`flatten`

    Examples
    --------
    >>> a = ht.ones((2,3), split=0)
    >>> b = ht.ravel(a)
    >>> a[0,0] = 4
    >>> b
    DNDarray([4., 1., 1., 1., 1., 1.], dtype=ht.float32, device=cpu:0, split=0)
    """
    sanitation.sanitize_in(a)

    if a.split is None:
        return factories.array(
            torch.flatten(a._DNDarray__array),
            dtype=a.dtype,
            copy=False,
            is_split=None,
            device=a.device,
            comm=a.comm,
        )

    # Redistribution necessary
    if a.split != 0:
        return flatten(a)

    result = factories.array(
        torch.flatten(a._DNDarray__array),
        dtype=a.dtype,
        copy=False,
        is_split=a.split,
        device=a.device,
        comm=a.comm,
    )

    return result


def redistribute(
    arr: DNDarray, lshape_map: torch.Tensor = None, target_map: torch.Tensor = None
) -> DNDarray:
    """
    Redistributes the data of the :class:`DNDarray` *along the split axis* to match the given target map.
    This function does not modify the non-split dimensions of the ``DNDarray``.
    This is an abstraction and extension of the balance function.

    Parameters
    ----------
    arr: DNDarray
        DNDarray to redistribute
    lshape_map : torch.Tensor, optional
        The current lshape of processes.
        Units are ``[rank, lshape]``.
    target_map : torch.Tensor, optional
        The desired distribution across the processes.
        Units are ``[rank, target lshape]``.
        Note: the only important parts of the target map are the values along the split axis,
        values which are not along this axis are there to mimic the shape of the ``lshape_map``.

    Examples
    --------
    >>> st = ht.ones((50, 81, 67), split=2)
    >>> target_map = torch.zeros((st.comm.size, 3), dtype=torch.int)
    >>> target_map[0, 2] = 67
    >>> print(target_map)
    [0/2] tensor([[ 0,  0, 67],
    [0/2]         [ 0,  0,  0],
    [0/2]         [ 0,  0,  0]], dtype=torch.int32)
    [1/2] tensor([[ 0,  0, 67],
    [1/2]         [ 0,  0,  0],
    [1/2]         [ 0,  0,  0]], dtype=torch.int32)
    [2/2] tensor([[ 0,  0, 67],
    [2/2]         [ 0,  0,  0],
    [2/2]         [ 0,  0,  0]], dtype=torch.int32)
    >>> print(st.lshape)
    [0/2] (50, 81, 23)
    [1/2] (50, 81, 22)
    [2/2] (50, 81, 22)
    >>> ht.redistribute_(st, target_map=target_map)
    >>> print(st.lshape)
    [0/2] (50, 81, 67)
    [1/2] (50, 81, 0)
    [2/2] (50, 81, 0)
    """
    arr2 = arr.copy()
    arr2.redistribute_(lshape_map=lshape_map, target_map=target_map)
    return arr2


DNDarray.redistribute = lambda arr, lshape_map=None, target_map=None: redistribute(
    arr, lshape_map, target_map
)
DNDarray.redistribute.__doc__ = redistribute.__doc__


def repeat(a: Iterable, repeats: Iterable, axis: Optional[int] = None) -> DNDarray:
    """
    Creates a new `DNDarray` by repeating elements of array `a`. The output has
    the same shape as `a`, except along the given axis. If axis is None, this
    function returns a flattened `DNDarray`.

    Parameters
    ----------
    a : array_like (i.e. int, float, or tuple/ list/ np.ndarray/ ht.DNDarray of ints/floats)
        Array containing the elements to be repeated.
    repeats : int, or 1-dimensional/ DNDarray/ np.ndarray/ list/ tuple of ints
        The number of repetitions for each element, indicates broadcast if int or array_like of 1 element.
        In this case, the given value is broadcasted to fit the shape of the given axis.
        Otherwise, its length must be the same as a in the specified axis. To put it differently, the
        amount of repetitions has to be determined for each element in the corresponding dimension
        (or in all dimensions if axis is None).
    axis: int, optional
        The axis along which to repeat values. By default, use the flattened input array and return a flat output
        array.

    Examples
    --------
    >>> ht.repeat(3, 4)
    DNDarray([3, 3, 3, 3])

    >>> x = ht.array([[1,2],[3,4]])
    >>> ht.repeat(x, 2)
    DNDarray([1, 1, 2, 2, 3, 3, 4, 4])

    >>> x = ht.array([[1,2],[3,4]])
    >>> ht.repeat(x, [0, 1, 2, 0])
    DNDarray([2, 3, 3])

    >>> ht.repeat(x, [1,2], axis=0)
    DNDarray([[1, 2],
            [3, 4],
            [3, 4]])
    """
    # sanitation `a`
    if not isinstance(a, DNDarray):
        if isinstance(a, (int, float)):
            a = factories.array([a])
        elif isinstance(a, (tuple, list, np.ndarray)):
            a = factories.array(a)
        else:
            raise TypeError(
                "`a` must be a ht.DNDarray, np.ndarray, list, tuple, integer, or float, currently: {}".format(
                    type(a)
                )
            )

    # sanitation `axis`
    if axis is not None and not isinstance(axis, int):
        raise TypeError("`axis` must be an integer or None, currently: {}".format(type(axis)))

    if axis is not None and (axis >= len(a.shape) or axis < 0):
        raise ValueError(
            "Invalid input for `axis`. Value has to be either None or between 0 and {}, not {}.".format(
                len(a.shape) - 1, axis
            )
        )

    # sanitation `repeats`
    if not isinstance(repeats, (int, list, tuple, np.ndarray, DNDarray)):
        raise TypeError(
            "`repeats` must be an integer, list, tuple, np.ndarray or ht.DNDarray of integers, currently: {}".format(
                type(repeats)
            )
        )

    # no broadcast implied
    if not isinstance(repeats, int):
        # make sure everything inside `repeats` is int
        if isinstance(repeats, DNDarray):
            if repeats.dtype == types.int64:
                pass
            elif types.can_cast(repeats.dtype, types.int64):
                repeats = factories.array(
                    repeats,
                    dtype=types.int64,
                    is_split=repeats.split,
                    device=repeats.device,
                    comm=repeats.comm,
                )
            else:
                raise TypeError(
                    "Invalid dtype for ht.DNDarray `repeats`. Has to be integer,"
                    " but was {}".format(repeats.dtype)
                )
        elif isinstance(repeats, np.ndarray):
            if not types.can_cast(repeats.dtype.type, types.int64):
                raise TypeError(
                    "Invalid dtype for np.ndarray `repeats`. Has to be integer,"
                    " but was {}".format(repeats.dtype.type)
                )
            repeats = factories.array(
                repeats, dtype=types.int64, is_split=None, device=a.device, comm=a.comm
            )
        # invalid list/tuple
        elif not all(isinstance(r, int) for r in repeats):
            raise TypeError(
                "Invalid type within `repeats`. All components of `repeats` must be integers."
            )
        # valid list/tuple
        else:
            repeats = factories.array(
                repeats, dtype=types.int64, is_split=None, device=a.device, comm=a.comm
            )

        # check `repeats` is not empty
        if repeats.gnumel == 0:
            raise ValueError("Invalid input for `repeats`. `repeats` must contain data.")

        # check `repeats` is 1-dimensional
        if len(repeats.shape) != 1:
            raise ValueError(
                "Invalid input for `repeats`. `repeats` must be a 1d-object or integer, but "
                "was {}-dimensional.".format(len(repeats.shape))
            )

    # start of algorithm

    if 0 in a.gshape:
        return a

    # Broadcast (via int or 1-element DNDarray)
    if isinstance(repeats, int) or repeats.gnumel == 1:
        if axis is None and a.split is not None and a.split != 0:
            warnings.warn(
                "If axis is None, `a` has to be split along axis 0 (not {}) if distributed.\n`a` will be "
                "copied with new split axis 0.".format(a.split)
            )
            a = resplit(a, 0)
        if isinstance(repeats, int):
            repeated_array_torch = torch.repeat_interleave(a._DNDarray__array, repeats, axis)
        else:
            if repeats.split is not None:
                warnings.warn(
                    "For broadcast via array_like repeats, `repeats` must not be "
                    "distributed (along axis {}).\n`repeats` will be "
                    "copied with new split axis None.".format(repeats.split)
                )
                repeats = resplit(repeats, None)
            repeated_array_torch = torch.repeat_interleave(
                a._DNDarray__array, repeats._DNDarray__array, axis
            )
    # No broadcast
    else:
        # check if the data chunks of `repeats` and/or `a` have to be (re)distributed before call of torch function.

        # UNDISTRIBUTED CASE (a not distributed)
        if a.split is None:
            if repeats.split is not None:
                warnings.warn(
                    "If `a` is undistributed, `repeats` also has to be undistributed (not split along axis {}).\n`repeats` will be copied "
                    "with new split axis None.".format(repeats.split)
                )
                repeats = resplit(repeats, None)

            # Check correct input
            if axis is None:
                # check matching shapes (repetition defined for every element)
                if a.gnumel != repeats.gnumel:
                    raise ValueError(
                        "Invalid input. Sizes of flattened `a` ({}) and `repeats` ({}) are not same. "
                        "Please revise your definition specifying repetitions for all elements "
                        "of the DNDarray `a` or replace repeats with a single"
                        " scalar.".format(a.gnumel, repeats.gnumel)
                    )
            # axis is not None
            elif a.lshape[axis] != repeats.lnumel:
                raise ValueError(
                    "Invalid input. Amount of elements of `repeats` ({}) and of `a` in the specified axis ({}) "
                    "are not the same. Please revise your definition specifying repetitions for all elements "
                    "of the DNDarray `a` or replace `repeats` with a single scalar".format(
                        repeats.lnumel, a.lshape[axis]
                    )
                )
        # DISTRIBUTED CASE (a distributed)
        else:
            if axis is None:
                if a.gnumel != repeats.gnumel:
                    raise ValueError(
                        "Invalid input. Sizes of flattened `a` ({}) and `repeats` ({}) are not same. "
                        "Please revise your definition specifying repetitions for all elements "
                        "of the DNDarray `a` or replace `repeats` with a single"
                        " scalar.".format(a.gnumel, repeats.gnumel)
                    )

                if a.split != 0:
                    warnings.warn(
                        "If `axis` is None, `a` has to be split along axis 0 (not {}) if distributed.\n`a` will be copied"
                        " with new split axis 0.".format(a.split)
                    )
                    a = resplit(a, 0)

                repeats = repeats.reshape(a.gshape)
                if repeats.split != 0:
                    warnings.warn(
                        "If `axis` is None, `repeats` has to be split along axis 0 (not {}) if distributed.\n`repeats` will be copied"
                        " with new split axis 0.".format(repeats.split)
                    )
                    repeats = resplit(repeats, 0)
                flatten_repeats_t = torch.flatten(repeats._DNDarray__array)
                repeats = factories.array(
                    flatten_repeats_t,
                    is_split=repeats.split,
                    device=repeats.device,
                    comm=repeats.comm,
                )

            # axis is not None
            else:
                if a.split == axis:
                    if repeats.split != 0:
                        warnings.warn(
                            "If `axis` equals `a.split`, `repeats` has to be split along axis 0 (not {}) if distributed.\n"
                            "`repeats` will be copied with new split axis 0".format(repeats.split)
                        )
                        repeats = resplit(repeats, 0)

                # a.split != axis
                else:
                    if repeats.split is not None:
                        warnings.warn(
                            "If `axis` != `a.split`, `repeast` must not be distributed (along axis {}).\n`repeats` will be copied with new"
                            " split axis None.".format(repeats.split)
                        )
                        repeats = resplit(repeats, None)

                    if a.lshape[axis] != repeats.lnumel:
                        raise ValueError(
                            "Invalid input. Amount of elements of `repeats` ({}) and of `a` in the specified axis ({}) "
                            "are not the same. Please revise your definition specifying repetitions for all elements "
                            "of the DNDarray `a` or replace `repeats` with a single scalar".format(
                                repeats.lnumel, a.lshape[axis]
                            )
                        )

        repeated_array_torch = torch.repeat_interleave(
            a._DNDarray__array, repeats._DNDarray__array, axis
        )

    repeated_array = factories.array(
        repeated_array_torch, dtype=a.dtype, is_split=a.split, device=a.device, comm=a.comm
    )
    repeated_array.balance_()

    return repeated_array


def reshape(a: DNDarray, *shape: Union[int, Tuple[int, ...]], **kwargs) -> DNDarray:
    """
    Returns an array with the same data and number of elements as `a`, but with the specified shape.

    Parameters
    ----------
    a : DNDarray
        The input array
    shape : Union[int, Tuple[int,...]]
        Shape of the new array
    new_split : int, optional
        The new split axis if `a` is a split DNDarray. None denotes same axis.
        Default : None

    Raises
    ------
    ValueError
        If the number of elements in the new shape is inconsistent with the input data.

    See Also
    --------
    :func:`ravel`

    Examples
    --------
    >>> a = ht.zeros((3,4))
    >>> ht.reshape(a, (4,3))
    DNDarray([[0., 0., 0.],
              [0., 0., 0.],
              [0., 0., 0.],
              [0., 0., 0.]], dtype=ht.float32, device=cpu:0, split=None)
    >>> a = ht.linspace(0, 14, 8, split=0)
    >>> ht.reshape(a, (2,4))
    (1/2) tensor([[0., 2., 4., 6.]])
    (2/2) tensor([[ 8., 10., 12., 14.]])
    """
    if not isinstance(a, DNDarray):
        raise TypeError("'a' must be a DNDarray, currently {}".format(type(a)))

    # use numpys _ShapeLike but expand to handle torch and heat Tensors
    np_proxy = np.lib.stride_tricks.as_strided(np.ones(1), a.gshape, [0] * a.ndim, writeable=False)
    try:
        np_proxy.reshape(shape)  # numpy defines their own _ShapeLike
    except TypeError as e:  # handle Tensors and DNDarrays
        try:  # make shape a np.ndarray
            if len(shape) == 1:
                shape = shape[0]
            if hasattr(shape, "cpu"):  # move to cpu
                shape = shape.cpu()
            if hasattr(shape, "detach"):  # torch.Tensors have to detach before numpy call
                shape = shape.detach()
            if hasattr(shape, "numpy"):  # for DNDarrays
                shape = shape.numpy()
            else:  # Try to coerce everything else.
                shape = np.asarray(shape)
        except Exception:
            raise TypeError(e)
    shape = np_proxy.reshape(shape).shape  # sanitized shape according to numpy

    tdtype, tdevice = a.dtype.torch_type(), a.device.torch_device

    def reshape_argsort_counts_displs(
        shape1, lshape1, displs1, axis1, shape2, displs2, axis2, comm
    ):
        """
        Compute the send order, counts, and displacements.
        """
        shape1 = torch.tensor(shape1, dtype=torch.int)
        lshape1 = torch.tensor(lshape1, dtype=torch.int)
        shape2 = torch.tensor(shape2, dtype=torch.int)
        # constants
        width = torch.prod(lshape1[axis1:], dtype=torch.int)
        height = torch.prod(lshape1[:axis1], dtype=torch.int)
        global_len = torch.prod(shape1[axis1:])
        ulen = torch.prod(shape2[axis2 + 1 :])
        gindex = displs1[comm.rank] * torch.prod(shape1[axis1 + 1 :])

        # Get axis position on new split axis
        mask = torch.arange(width, device=tdevice) + gindex
        mask = mask + torch.arange(height, device=tdevice).reshape([height, 1]) * global_len
        mask = (torch.floor_divide(mask, ulen)) % shape2[axis2]
        mask = mask.flatten()

        # Compute return values
        counts = torch.zeros(comm.size, dtype=torch.int)
        displs = torch.zeros_like(counts)
        argsort = torch.empty_like(mask, dtype=torch.long)
        plz = 0
        for i in range(len(displs2) - 1):
            mat = torch.where((mask >= displs2[i]) & (mask < displs2[i + 1]))[0]
            counts[i] = mat.numel()
            argsort[plz : counts[i] + plz] = mat
            plz += counts[i]
        displs[1:] = torch.cumsum(counts[:-1], dim=0)
        return argsort, counts, displs

    # check new_split parameter
    new_split = kwargs.get("new_split")
    if new_split is None:
        new_split = a.split
    new_split = stride_tricks.sanitize_axis(shape, new_split)

    # Forward to Pytorch directly
    if a.split is None:
        local_reshape = torch.reshape(a.larray, shape)
        if new_split is None:
            return DNDarray(
                local_reshape,
                shape,
                dtype=a.dtype,
                split=None,
                device=a.device,
                comm=a.comm,
                balanced=True,
            )
        _, _, local_slice = a.comm.chunk(shape, new_split)
        local_reshape = local_reshape[local_slice]
        return DNDarray(
            local_reshape,
            shape,
            dtype=a.dtype,
            split=new_split,
            comm=a.comm,
            device=a.device,
            balanced=True,
        )

    # Create new flat result tensor
    _, local_shape, _ = a.comm.chunk(shape, new_split)
    data = torch.empty(local_shape, dtype=tdtype, device=tdevice).flatten()

    # Calculate the counts and displacements
    _, old_displs, _ = a.comm.counts_displs_shape(a.shape, a.split)
    _, new_displs, _ = a.comm.counts_displs_shape(shape, new_split)

    old_displs += (a.shape[a.split],)
    new_displs += (shape[new_split],)

    sendsort, sendcounts, senddispls = reshape_argsort_counts_displs(
        a.shape, a.lshape, old_displs, a.split, shape, new_displs, new_split, a.comm
    )
    recvsort, recvcounts, recvdispls = reshape_argsort_counts_displs(
        shape, local_shape, new_displs, new_split, a.shape, old_displs, a.split, a.comm
    )

    # rearrange order
    send = a.larray.flatten()[sendsort]
    a.comm.Alltoallv((send, sendcounts, senddispls), (data, recvcounts, recvdispls))

    # original order
    backsort = torch.argsort(recvsort)
    data = data[backsort]

    # Reshape local tensor
    data = data.reshape(local_shape)

    return DNDarray(
        data, shape, dtype=a.dtype, split=new_split, device=a.device, comm=a.comm, balanced=True
    )


DNDarray.reshape = lambda self, *shape, **kwargs: reshape(self, *shape, **kwargs)
DNDarray.reshape.__doc__ = reshape.__doc__


def roll(
    x: DNDarray, shift: Union[int, Tuple[int]], axis: Optional[Union[int, Tuple[int]]] = None
) -> DNDarray:
    """
    Rolls array elements along a specified axis. Array elements that roll beyond the last position are re-introduced at the first position.
    Array elements that roll beyond the first position are re-introduced at the last position.

    Parameters
    ----------
    x : DNDarray
        input array
    shift : Union[int, Tuple[int, ...]]
        number of places by which the elements are shifted. If 'shift' is a tuple, then 'axis' must be a tuple of the same size, and each of
        the given axes is shifted by the corrresponding element in 'shift'. If 'shift' is an `int` and 'axis' a `tuple`, then the same shift
        is used for all specified axes.
    axis : Optional[Union[int, Tuple[int, ...]]]
        axis (or axes) along which elements to shift. If 'axis' is `None`, the array is flattened, shifted, and then restored to its original shape.
        Default: `None`.

    Raises
    ------
    TypeError
        If 'shift' or 'axis' is not of type `int`, `list` or `tuple`.
    ValueError
        If 'shift' and 'axis' are tuples with different sizes.

    Examples
    --------
    >>> a = ht.arange(20).reshape((4,5))
    >>> a
    DNDarray([[ 0,  1,  2,  3,  4],
          [ 5,  6,  7,  8,  9],
          [10, 11, 12, 13, 14],
          [15, 16, 17, 18, 19]], dtype=ht.int32, device=cpu:0, split=None)
    >>> ht.roll(a, 1)
    DNDarray([[19,  0,  1,  2,  3],
          [ 4,  5,  6,  7,  8],
          [ 9, 10, 11, 12, 13],
          [14, 15, 16, 17, 18]], dtype=ht.int32, device=cpu:0, split=None)
    >>> ht.roll(a, -1, 0)
    DNDarray([[ 5,  6,  7,  8,  9],
          [10, 11, 12, 13, 14],
          [15, 16, 17, 18, 19],
          [ 0,  1,  2,  3,  4]], dtype=ht.int32, device=cpu:0, split=None)
    """
    sanitation.sanitize_in(x)

    if axis is None:
        return roll(x.flatten(), shift, 0).reshape(x.shape, new_split=x.split)

    # inputs are ints
    if isinstance(shift, int):
        if isinstance(axis, int):
            if x.split is not None and (axis == x.split or (axis + x.ndim) == x.split):
                # roll along split axis
                size = x.comm.Get_size()
                rank = x.comm.Get_rank()

                # local elements along axis:
                lshape_map = x.create_lshape_map(force_check=False)[:, x.split]
                cumsum_map = torch.cumsum(lshape_map, dim=0)  # cumulate along axis
                indices = torch.arange(size, device=x.device.torch_device)
                # NOTE Can be removed when min version>=1.9
                if "1.7." in torch.__version__ or "1.8." in torch.__version__:
                    lshape_map = lshape_map.to(torch.int64)
                index_map = torch.repeat_interleave(indices, lshape_map)  # index -> process

                # compute index positions
                index_old = torch.arange(lshape_map[rank], device=x.device.torch_device)
                if rank > 0:
                    index_old += cumsum_map[rank - 1]

                send_index = (index_old + shift) % x.gshape[x.split]
                recv_index = (index_old - shift) % x.gshape[x.split]

                # exchange arrays
                recv = torch.empty_like(x.larray)
                recv_splits = torch.split(recv, 1, dim=x.split)
                recv_requests = [None for i in range(x.lshape[x.split])]

                for i in range(x.lshape[x.split]):
                    recv_requests[i] = x.comm.Irecv(
                        recv_splits[i], index_map[recv_index[i]], index_old[i]
                    )

                send_splits = torch.split(x.larray, 1, dim=x.split)
                send_requests = [None for i in range(x.lshape[x.split])]

                for i in range(x.lshape[x.split]):
                    send_requests[i] = x.comm.Isend(
                        send_splits[i], index_map[send_index[i]], send_index[i]
                    )

                for i in range(x.lshape[x.split]):
                    recv_requests[i].Wait()
                for i in range(x.lshape[x.split]):
                    send_requests[i].Wait()

                return DNDarray(recv, x.gshape, x.dtype, x.split, x.device, x.comm, x.balanced)

        else:  # pytorch does not support int / sequence combo at the time, make shift a list instead
            try:
                axis = sanitation.sanitize_sequence(axis)
            except TypeError:
                raise TypeError("axis must be a int, list or a tuple, got {}".format(type(axis)))

            shift = [shift] * len(axis)

            return roll(x, shift, axis)

    else:  # input must be tuples now
        try:
            shift = sanitation.sanitize_sequence(shift)
        except TypeError:
            raise TypeError("shift must be an integer, list or a tuple, got {}".format(type(shift)))

        try:
            axis = sanitation.sanitize_sequence(axis)
        except TypeError:
            raise TypeError("axis must be an integer, list or a tuple, got {}".format(type(axis)))

        if len(shift) != len(axis):
            raise ValueError(
                "shift and axis length must be the same, got {} and {}".format(
                    len(shift), len(axis)
                )
            )

        for i in range(len(shift)):
            if not isinstance(shift[i], int):
                raise TypeError(
                    "Element {} in shift is not an integer, got {}".format(i, type(shift[i]))
                )
            if not isinstance(axis[i], int):
                raise TypeError(
                    "Element {} in axis is not an integer, got {}".format(i, type(axis[i]))
                )

        if x.split is not None and (x.split in axis or (x.split - x.ndim) in axis):
            # remove split axis elements
            shift_split = 0
            for y in (x.split, x.split - x.ndim):
                idx = [i for i in range(len(axis)) if axis[i] == y]
                for i in idx:
                    shift_split += shift[i]
                for i in reversed(idx):
                    axis.remove(y)
                    del shift[i]

            # compute new array along split axis
            x = roll(x, shift_split, x.split)
            if len(axis) == 0:
                return x

    # use PyTorch for all other axes
    rolled = torch.roll(x.larray, shift, axis)
    return DNDarray(
        rolled,
        gshape=x.shape,
        dtype=x.dtype,
        split=x.split,
        device=x.device,
        comm=x.comm,
        balanced=x.balanced,
    )


def rot90(m: DNDarray, k: int = 1, axes: Sequence[int, int] = (0, 1)) -> DNDarray:
    """
    Rotate an array by 90 degrees in the plane specified by `axes`.
    Rotation direction is from the first towards the second axis.

    Parameters
    ----------
    m : DNDarray
        Array of two or more dimensions.
    k : integer
        Number of times the array is rotated by 90 degrees.
    axes: (2,) Sequence[int, int]
        The array is rotated in the plane defined by the axes.
        Axes must be different.

    Raises
    ------
    ValueError
        If `len(axis)!=2`.
    ValueError
        If the axes are the same.
    ValueError
        If axes are out of range.

    Notes
    -----
    - ``rot90(m, k=1, axes=(1,0))`` is the reverse of ``rot90(m, k=1, axes=(0,1))``.\n
    - ``rot90(m, k=1, axes=(1,0))`` is equivalent to ``rot90(m, k=-1, axes=(0,1))``.

    May change the split axis on distributed tensors.

    Examples
    --------
    >>> m = ht.array([[1,2],[3,4]], dtype=ht.int)
    >>> m
    DNDarray([[1, 2],
              [3, 4]], dtype=ht.int32, device=cpu:0, split=None)
    >>> ht.rot90(m)
    DNDarray([[2, 4],
              [1, 3]], dtype=ht.int32, device=cpu:0, split=None)
    >>> ht.rot90(m, 2)
    DNDarray([[4, 3],
              [2, 1]], dtype=ht.int32, device=cpu:0, split=None)
    >>> m = ht.arange(8).reshape((2,2,2))
    >>> ht.rot90(m, 1, (1,2))
    DNDarray([[[1, 3],
               [0, 2]],

              [[5, 7],
               [4, 6]]], dtype=ht.int32, device=cpu:0, split=None)
    """
    axes = tuple(axes)
    if len(axes) != 2:
        raise ValueError("len(axes) must be 2.")

    if not isinstance(m, DNDarray):
        raise TypeError("expected m to be a ht.DNDarray, but was {}".format(type(m)))

    if axes[0] == axes[1] or np.absolute(axes[0] - axes[1]) == m.ndim:
        raise ValueError("Axes must be different.")

    if axes[0] >= m.ndim or axes[0] < -m.ndim or axes[1] >= m.ndim or axes[1] < -m.ndim:
        raise ValueError("Axes={} out of range for array of ndim={}.".format(axes, m.ndim))

    if m.split is None:
        return factories.array(
            torch.rot90(m.larray, k, axes), dtype=m.dtype, device=m.device, comm=m.comm
        )

    try:
        k = int(k)
    except (TypeError, ValueError):
        raise TypeError("Unknown type, must be castable to integer")

    k %= 4

    if k == 0:
        return m.copy()
    if k == 2:
        return flip(flip(m, axes[0]), axes[1])

    axes_list = np.arange(0, m.ndim).tolist()
    (axes_list[axes[0]], axes_list[axes[1]]) = (axes_list[axes[1]], axes_list[axes[0]])

    if k == 1:
        return linalg.transpose(flip(m, axes[1]), axes_list)
    else:
        # k == 3
        return flip(linalg.transpose(m, axes_list), axes[1])


DNDarray.rot90 = lambda self, k=1, axis=(0, 1): rot90(self, k, axis)
DNDarray.rot90.__doc__ = rot90.__doc__


def shape(a: DNDarray) -> Tuple[int, ...]:
    """
    Returns the global shape of a (potentially distributed) `DNDarray` as a tuple.

    Parameters
    ----------
    a : DNDarray
        The input `DNDarray`.
    """
    # sanitize input
    if not isinstance(a, DNDarray):
        raise TypeError("Expected a to be a DNDarray but was {}".format(type(a)))

    return a.gshape


def sort(a: DNDarray, axis: int = -1, descending: bool = False, out: Optional[DNDarray] = None):
    """
    Sorts the elements of `a` along the given dimension (by default in ascending order) by their value.
    The sorting is not stable which means that equal elements in the result may have a different ordering than in the
    original array.
    Sorting where `axis==a.split` needs a lot of communication between the processes of MPI.
    Returns a tuple `(values, indices)` with the sorted local results and the indices of the elements in the original data

    Parameters
    ----------
    a : DNDarray
        Input array to be sorted.
    axis : int, optional
        The dimension to sort along.
        Default is the last axis.
    descending : bool, optional
        If set to `True`, values are sorted in descending order.
    out : DNDarray, optional
        A location in which to store the results. If provided, it must have a broadcastable shape. If not provided
        or set to `None`, a fresh array is allocated.

    Raises
    ------
    ValueError
        If `axis` is not consistent with the available dimensions.

    Examples
    --------
    >>> x = ht.array([[4, 1], [2, 3]], split=0)
    >>> x.shape
    (1, 2)
    (1, 2)
    >>> y = ht.sort(x, axis=0)
    >>> y
    (array([[2, 1]], array([[1, 0]]))
    (array([[4, 3]], array([[0, 1]]))
    >>> ht.sort(x, descending=True)
    (array([[4, 1]], array([[0, 1]]))
    (array([[3, 2]], array([[1, 0]]))
    """
    stride_tricks.sanitize_axis(a.shape, axis)

    if a.split is None or axis != a.split:
        # sorting is not affected by split -> we can just sort along the axis
        final_result, final_indices = torch.sort(a.larray, dim=axis, descending=descending)

    else:
        # sorting is affected by split, processes need to communicate results
        # transpose so we can work along the 0 axis
        transposed = a.larray.transpose(axis, 0)
        local_sorted, local_indices = torch.sort(transposed, dim=0, descending=descending)

        size = a.comm.Get_size()
        rank = a.comm.Get_rank()
        counts, disp, _ = a.comm.counts_displs_shape(a.gshape, axis=axis)

        actual_indices = local_indices.to(dtype=local_sorted.dtype) + disp[rank]

        length = local_sorted.size()[0]

        # Separate the sorted tensor into size + 1 equal length partitions
        partitions = [x * length // (size + 1) for x in range(1, size + 1)]
        local_pivots = (
            local_sorted[partitions]
            if counts[rank]
            else torch.empty((0,) + local_sorted.size()[1:], dtype=local_sorted.dtype)
        )

        # Only processes with elements should share their pivots
        gather_counts = [int(x > 0) * size for x in counts]
        gather_displs = (0,) + tuple(np.cumsum(gather_counts[:-1]))

        pivot_dim = list(transposed.size())
        pivot_dim[0] = size * sum([1 for x in counts if x > 0])

        # share the local pivots with root process
        pivot_buffer = torch.empty(
            pivot_dim, dtype=a.dtype.torch_type(), device=a.device.torch_device
        )
        a.comm.Gatherv(local_pivots, (pivot_buffer, gather_counts, gather_displs), root=0)

        pivot_dim[0] = size - 1
        global_pivots = torch.empty(
            pivot_dim, dtype=a.dtype.torch_type(), device=a.device.torch_device
        )

        # root process creates new pivots and shares them with other processes
        if rank == 0:
            sorted_pivots, _ = torch.sort(pivot_buffer, descending=descending, dim=0)
            length = sorted_pivots.size()[0]
            global_partitions = [x * length // size for x in range(1, size)]
            global_pivots = sorted_pivots[global_partitions]

        a.comm.Bcast(global_pivots, root=0)

        lt_partitions = torch.empty((size,) + local_sorted.shape, dtype=torch.int64)
        last = torch.zeros_like(local_sorted, dtype=torch.int64)
        comp_op = torch.gt if descending else torch.lt
        # Iterate over all pivots and store which pivot is the first greater than the elements value
        for idx, p in enumerate(global_pivots):
            lt = comp_op(local_sorted, p).int()
            if idx > 0:
                lt_partitions[idx] = lt - last
            else:
                lt_partitions[idx] = lt
            last = lt
        lt_partitions[size - 1] = torch.ones_like(local_sorted, dtype=last.dtype) - last

        # Matrix holding information how many values will be sent where
        local_partitions = torch.sum(lt_partitions, dim=1)

        partition_matrix = torch.empty_like(local_partitions)
        a.comm.Allreduce(local_partitions, partition_matrix, op=MPI.SUM)

        # Matrix that holds information which value will be shipped where
        index_matrix = torch.empty_like(local_sorted, dtype=torch.int64)

        # Matrix holding information which process get how many values from where
        shape = (size,) + transposed.size()[1:]
        send_matrix = torch.zeros(shape, dtype=partition_matrix.dtype)
        recv_matrix = torch.zeros(shape, dtype=partition_matrix.dtype)

        for i, x in enumerate(lt_partitions):
            index_matrix[x > 0] = i
            send_matrix[i] += torch.sum(x, dim=0)

        a.comm.Alltoall(send_matrix, recv_matrix)

        scounts = local_partitions
        rcounts = recv_matrix

        shape = (partition_matrix[rank].max(),) + transposed.size()[1:]
        first_result = torch.empty(shape, dtype=local_sorted.dtype)
        first_indices = torch.empty_like(first_result)

        # Iterate through one layer and send values with alltoallv
        for idx in np.ndindex(local_sorted.shape[1:]):
            idx_slice = [slice(None)] + [slice(ind, ind + 1) for ind in idx]

            send_count = scounts[idx_slice].reshape(-1).tolist()
            send_disp = [0] + list(np.cumsum(send_count[:-1]))
            s_val = local_sorted[idx_slice].clone()
            s_ind = actual_indices[idx_slice].clone().to(dtype=local_sorted.dtype)

            recv_count = rcounts[idx_slice].reshape(-1).tolist()
            recv_disp = [0] + list(np.cumsum(recv_count[:-1]))
            rcv_length = rcounts[idx_slice].sum().item()
            r_val = torch.empty((rcv_length,) + s_val.shape[1:], dtype=local_sorted.dtype)
            r_ind = torch.empty_like(r_val)

            a.comm.Alltoallv((s_val, send_count, send_disp), (r_val, recv_count, recv_disp))
            a.comm.Alltoallv((s_ind, send_count, send_disp), (r_ind, recv_count, recv_disp))
            first_result[idx_slice][:rcv_length] = r_val
            first_indices[idx_slice][:rcv_length] = r_ind

        # The process might not have the correct number of values therefore the tensors need to be rebalanced
        send_vec = torch.zeros(local_sorted.shape[1:] + (size, size), dtype=torch.int64)
        target_cumsum = np.cumsum(counts)
        for idx in np.ndindex(local_sorted.shape[1:]):
            idx_slice = [slice(None)] + [slice(ind, ind + 1) for ind in idx]
            current_counts = partition_matrix[idx_slice].reshape(-1).tolist()
            current_cumsum = list(np.cumsum(current_counts))
            for proc in range(size):
                if current_cumsum[proc] > target_cumsum[proc]:
                    # process has to many values which will be sent to higher ranks
                    first = next(i for i in range(size) if send_vec[idx][:, i].sum() < counts[i])
                    last = next(
                        i
                        for i in range(size + 1)
                        if i == size or current_cumsum[proc] < target_cumsum[i]
                    )
                    sent = 0
                    for i, x in enumerate(counts[first:last]):
                        # Each following process gets as many elements as it needs
                        amount = int(x - send_vec[idx][:, first + i].sum())
                        send_vec[idx][proc][first + i] = amount
                        current_counts[first + i] += amount
                        sent = send_vec[idx][proc][: first + i + 1].sum().item()
                    if last < size:
                        # Send all left over values to the highest last process
                        amount = partition_matrix[proc][idx]
                        send_vec[idx][proc][last] = int(amount - sent)
                        current_counts[last] += int(amount - sent)
                elif current_cumsum[proc] < target_cumsum[proc]:
                    # process needs values from higher rank
                    first = (
                        0
                        if proc == 0
                        else next(
                            i for i, x in enumerate(current_cumsum) if target_cumsum[proc - 1] < x
                        )
                    )
                    last = next(i for i, x in enumerate(current_cumsum) if target_cumsum[proc] <= x)
                    for i, x in enumerate(partition_matrix[idx_slice][first:last]):
                        # Taking as many elements as possible from each following process
                        send_vec[idx][first + i][proc] = int(x - send_vec[idx][first + i].sum())
                        current_counts[first + i] = 0
                    # Taking just enough elements from the last element to fill the current processes tensor
                    send_vec[idx][last][proc] = int(target_cumsum[proc] - current_cumsum[last - 1])
                    current_counts[last] -= int(target_cumsum[proc] - current_cumsum[last - 1])
                else:
                    # process doesn't need more values
                    send_vec[idx][proc][proc] = (
                        partition_matrix[proc][idx] - send_vec[idx][proc].sum()
                    )
                current_counts[proc] = counts[proc]
                current_cumsum = list(np.cumsum(current_counts))

        # Iterate through one layer again to create the final balanced local tensors
        second_result = torch.empty_like(local_sorted)
        second_indices = torch.empty_like(second_result)
        for idx in np.ndindex(local_sorted.shape[1:]):
            idx_slice = [slice(None)] + [slice(ind, ind + 1) for ind in idx]

            send_count = send_vec[idx][rank]
            send_disp = [0] + list(np.cumsum(send_count[:-1]))

            recv_count = send_vec[idx][:, rank]
            recv_disp = [0] + list(np.cumsum(recv_count[:-1]))

            end = partition_matrix[rank][idx]
            s_val, indices = first_result[0:end][idx_slice].sort(descending=descending, dim=0)
            s_ind = first_indices[0:end][idx_slice][indices].reshape_as(s_val)

            r_val = torch.empty((counts[rank],) + s_val.shape[1:], dtype=local_sorted.dtype)
            r_ind = torch.empty_like(r_val)

            a.comm.Alltoallv((s_val, send_count, send_disp), (r_val, recv_count, recv_disp))
            a.comm.Alltoallv((s_ind, send_count, send_disp), (r_ind, recv_count, recv_disp))

            second_result[idx_slice] = r_val
            second_indices[idx_slice] = r_ind

        second_result, tmp_indices = second_result.sort(dim=0, descending=descending)
        final_result = second_result.transpose(0, axis)
        final_indices = torch.empty_like(second_indices)
        # Update the indices in case the ordering changed during the last sort
        for idx in np.ndindex(tmp_indices.shape):
            val = tmp_indices[idx]
            final_indices[idx] = second_indices[val.item()][idx[1:]]
        final_indices = final_indices.transpose(0, axis)
    return_indices = factories.array(
        final_indices, dtype=types.int32, is_split=a.split, device=a.device, comm=a.comm
    )
    if out is not None:
        out.larray = final_result
        return return_indices
    else:
        tensor = factories.array(
            final_result, dtype=a.dtype, is_split=a.split, device=a.device, comm=a.comm
        )
        return tensor, return_indices


def split(x: DNDarray, indices_or_sections: Iterable, axis: int = 0) -> List[DNDarray, ...]:
    """
    Split a DNDarray into multiple sub-DNDarrays.
    Returns a list of sub-DNDarrays as copies of parts of `x`.

    Parameters
    ----------
    x : DNDarray
        DNDArray to be divided into sub-DNDarrays.
    indices_or_sections : int or 1-dimensional array_like (i.e. undistributed DNDarray, list or tuple)
        If `indices_or_sections` is an integer, N, the DNDarray will be divided into N equal DNDarrays along axis.
        If such a split is not possible, an error is raised.
        If `indices_or_sections` is a 1-D DNDarray of sorted integers, the entries indicate where along axis
        the array is split.
        For example, `indices_or_sections = [2, 3]` would, for `axis = 0`, result in

        - `x[:2]`
        - `x[2:3]`
        - `x[3:]`

        If an index exceeds the dimension of the array along axis, an empty sub-array is returned correspondingly.
    axis : int, optional
        The axis along which to split, default is 0.
        `axis` is not allowed to equal `x.split` if `x` is distributed.

    Raises
    ------
    ValueError
        If `indices_or_sections` is given as integer, but a split does not result in equal division.

    Warnings
    --------
    Though it is possible to distribute `x`, this function has nothing to do with the split
    parameter of a DNDarray.

    See Also
    --------
    :func:`dsplit`
    :func:`hsplit`
    :func:`vsplit`

    Examples
    --------
    >>> x = ht.arange(12).reshape((4,3))
    >>> ht.split(x, 2)
        [ DNDarray([[0, 1, 2],
                    [3, 4, 5]]),
          DNDarray([[ 6,  7,  8],
                    [ 9, 10, 11]])]
    >>> ht.split(x, [2, 3, 5])
        [ DNDarray([[0, 1, 2],
                    [3, 4, 5]]),
          DNDarray([[6, 7, 8]]
          DNDarray([[ 9, 10, 11]]),
          DNDarray([])]
    >>> ht.split(x, [1, 2], 1)
        [DNDarray([[0],
                [3],
                [6],
                [9]]),
        DNDarray([[ 1],
                [ 4],
                [ 7],
                [10]],
        DNDarray([[ 2],
                [ 5],
                [ 8],
                [11]])]
    """
    # sanitize x
    sanitation.sanitize_in(x)

    # sanitize axis
    if not isinstance(axis, int):
        raise TypeError("Expected `axis` to be an integer, but was {}".format(type(axis)))
    if axis < 0 or axis > len(x.gshape) - 1:
        raise ValueError(
            "Invalid input for `axis`. Valid range is between 0 and {}, but was {}".format(
                len(x.gshape) - 1, axis
            )
        )

    # sanitize indices_or_sections
    if isinstance(indices_or_sections, int):
        if x.gshape[axis] % indices_or_sections != 0:
            raise ValueError(
                "DNDarray with shape {} can't be divided equally into {} chunks along axis {}".format(
                    x.gshape, indices_or_sections, axis
                )
            )
        # np to torch mapping - calculate size of resulting data chunks
        indices_or_sections_t = x.gshape[axis] // indices_or_sections

    elif isinstance(indices_or_sections, (list, tuple, DNDarray)):
        if isinstance(indices_or_sections, (list, tuple)):
            indices_or_sections = factories.array(indices_or_sections)
        if len(indices_or_sections.gshape) != 1:
            raise ValueError(
                "Expected indices_or_sections to be 1-dimensional, but was {}-dimensional instead.".format(
                    len(indices_or_sections.gshape) - 1
                )
            )
    else:
        raise TypeError(
            "Expected `indices_or_sections` to be array_like (DNDarray, list or tuple), but was {}".format(
                type(indices_or_sections)
            )
        )

    # start of actual algorithm

    if x.split == axis and x.is_distributed():

        if isinstance(indices_or_sections, int):
            # CASE 1 number of processes == indices_or_selections -> split already done due to distribution
            if x.comm.size == indices_or_sections:
                new_lshape = list(x.lshape)
                new_lshape[axis] = 0
                sub_arrays_t = [
                    torch.empty(new_lshape) if i != x.comm.rank else x._DNDarray__array
                    for i in range(indices_or_sections)
                ]

            # # CASE 2 number of processes != indices_or_selections -> reorder (and split) chunks correctly
            else:
                # no data
                if x.lshape[axis] == 0:
                    sub_arrays_t = [torch.empty(x.lshape) for i in range(indices_or_sections)]
                else:
                    offset, local_shape, slices = x.comm.chunk(x.gshape, axis)
                    idx_frst_chunk_affctd = offset // indices_or_sections_t
                    left_data_chunk = indices_or_sections_t - (offset % indices_or_sections_t)
                    left_data_process = x.lshape[axis]

                    new_indices = torch.zeros(indices_or_sections, dtype=int)

                    if left_data_chunk >= left_data_process:
                        new_indices[idx_frst_chunk_affctd] = left_data_process
                    else:
                        new_indices[idx_frst_chunk_affctd] = left_data_chunk
                        left_data_process -= left_data_chunk
                        idx_frst_chunk_affctd += 1

                        # calculate chunks which can be filled completely
                        left_chunks_to_fill = left_data_process // indices_or_sections_t
                        new_indices[
                            idx_frst_chunk_affctd : (left_chunks_to_fill + idx_frst_chunk_affctd)
                        ] = indices_or_sections_t

                        # assign residual to following process
                        new_indices[left_chunks_to_fill + idx_frst_chunk_affctd] = (
                            left_data_process % indices_or_sections_t
                        )

                    sub_arrays_t = torch.split(x._DNDarray__array, new_indices.tolist(), axis)
        # indices or sections == DNDarray
        else:
            if indices_or_sections.split is not None:
                warnings.warn(
                    "`indices_or_sections` might not be distributed (along axis {}) if `x` is not distributed.\n"
                    "`indices_or_sections` will be copied with new split axis None.".format(
                        indices_or_sections.split
                    )
                )
                indices_or_sections = resplit(indices_or_sections, None)

            offset, local_shape, slices = x.comm.chunk(x.gshape, axis)
            slice_axis = slices[axis]

            # reduce information to the (chunk) relevant
            indices_or_sections_t = indexing.where(
                indices_or_sections <= slice_axis.start, slice_axis.start, indices_or_sections
            )

            indices_or_sections_t = indexing.where(
                indices_or_sections_t >= slice_axis.stop, slice_axis.stop, indices_or_sections_t
            )

            # np to torch mapping

            # 2. add first and last value to DNDarray
            # 3. calculate the 1-st discrete difference therefore corresponding chunk sizes
            indices_or_sections_t = arithmetics.diff(
                indices_or_sections_t, prepend=slice_axis.start, append=slice_axis.stop
            )
            indices_or_sections_t = factories.array(
                indices_or_sections_t,
                dtype=types.int64,
                is_split=indices_or_sections_t.split,
                comm=indices_or_sections_t.comm,
                device=indices_or_sections_t.device,
            )

            # 4. transform the result into a list (torch requirement)
            indices_or_sections_t = indices_or_sections_t.tolist()

            sub_arrays_t = torch.split(x._DNDarray__array, indices_or_sections_t, axis)
    else:
        if isinstance(indices_or_sections, int):
            sub_arrays_t = torch.split(x._DNDarray__array, indices_or_sections_t, axis)
        else:
            if indices_or_sections.split is not None:
                warnings.warn(
                    "`indices_or_sections` might not be distributed (along axis {}) if `x` is not distributed.\n"
                    "`indices_or_sections` will be copied with new split axis None.".format(
                        indices_or_sections.split
                    )
                )
                indices_or_sections = resplit(indices_or_sections, None)

            # np to torch mapping

            # 1. replace all values out of range with gshape[axis] to generate size 0
            indices_or_sections_t = indexing.where(
                indices_or_sections <= x.gshape[axis], indices_or_sections, x.gshape[axis]
            )

            # 2. add first and last value to DNDarray
            # 3. calculate the 1-st discrete difference therefore corresponding chunk sizes
            indices_or_sections_t = arithmetics.diff(
                indices_or_sections_t, prepend=0, append=x.gshape[axis]
            )
            indices_or_sections_t = factories.array(
                indices_or_sections_t,
                dtype=types.int64,
                is_split=indices_or_sections_t.split,
                comm=indices_or_sections_t.comm,
                device=indices_or_sections_t.device,
            )

            # 4. transform the result into a list (torch requirement)
            indices_or_sections_t = indices_or_sections_t.tolist()

            sub_arrays_t = torch.split(x._DNDarray__array, indices_or_sections_t, axis)

    sub_arrays_ht = [
        factories.array(sub_DNDarray, dtype=x.dtype, is_split=x.split, device=x.device, comm=x.comm)
        for sub_DNDarray in sub_arrays_t
    ]

    for sub_DNDarray in sub_arrays_ht:
        sub_DNDarray.balance_()

    return sub_arrays_ht


def squeeze(x: DNDarray, axis: Union[int, Tuple[int, ...]] = None) -> DNDarray:
    """
    Remove single-element entries from the shape of a `DNDarray`.
    Returns the input array, but with all or a subset (indicated by `axis`) of the dimensions of length 1 removed.
    Split semantics: see Notes below.

    Parameters
    -----------
    x : DNDarray
        Input data.
    axis : None or int or Tuple[int,...], optional
           Selects a subset of the single-element entries in the shape.
           If axis is `None`, all single-element entries will be removed from the shape.

    Raises
    ------
    `ValueError`, if an axis is selected with shape entry greater than one.

    Notes
    -----
    Split semantics: a distributed DNDarray will keep its original split dimension after "squeezing",
    which, depending on the squeeze axis, may result in a lower numerical `split` value (see Examples).

    Examples
    ---------
    >>> import heat as ht
    >>> a = ht.random.randn(1,3,1,5)
    >>> a
    DNDarray([[[[-0.2604,  1.3512,  0.1175,  0.4197,  1.3590]],
               [[-0.2777, -1.1029,  0.0697, -1.3074, -1.1931]],
               [[-0.4512, -1.2348, -1.1479, -0.0242,  0.4050]]]], dtype=ht.float32, device=cpu:0, split=None)
    >>> a.shape
    (1, 3, 1, 5)
    >>> ht.squeeze(a).shape
    (3, 5)
    >>> ht.squeeze(a)
    DNDarray([[-0.2604,  1.3512,  0.1175,  0.4197,  1.3590],
              [-0.2777, -1.1029,  0.0697, -1.3074, -1.1931],
              [-0.4512, -1.2348, -1.1479, -0.0242,  0.4050]], dtype=ht.float32, device=cpu:0, split=None)
    >>> ht.squeeze(a,axis=0).shape
    (3, 1, 5)
    >>> ht.squeeze(a,axis=-2).shape
    (1, 3, 5)
    >>> ht.squeeze(a,axis=1).shape
    Traceback (most recent call last):
    ...
    ValueError: Dimension along axis 1 is not 1 for shape (1, 3, 1, 5)
    >>> x.shape
    (10, 1, 12, 13)
    >>> x.split
    2
    >>> x.squeeze().shape
    (10, 12, 13)
    >>> x.squeeze().split
    1
    """
    # Sanitize input
    sanitation.sanitize_in(x)
    # Sanitize axis
    axis = stride_tricks.sanitize_axis(x.shape, axis)
    if axis is not None:
        if isinstance(axis, int):
            dim_is_one = x.shape[axis] == 1
            axis = (axis,)
        elif isinstance(axis, tuple):
            dim_is_one = bool(torch.tensor(list(x.shape[dim] == 1 for dim in axis)).all())
        if not dim_is_one:
            raise ValueError("Dimension along axis {} is not 1 for shape {}".format(axis, x.shape))

    if axis is None:
        axis = tuple(i for i, dim in enumerate(x.shape) if dim == 1)

    if x.split is not None and x.split in axis:
        # split dimension is about to disappear, set split to None
        x.resplit_(axis=None)

    out_lshape = tuple(x.lshape[dim] for dim in range(x.ndim) if dim not in axis)
    out_gshape = tuple(x.gshape[dim] for dim in range(x.ndim) if dim not in axis)
    x_lsqueezed = x.larray.reshape(out_lshape)

    # Calculate new split axis according to squeezed shape
    if x.split is not None:
        split = x.split - len(list(dim for dim in axis if dim < x.split))
    else:
        split = None

    return DNDarray(
        x_lsqueezed,
        out_gshape,
        x.dtype,
        split=split,
        device=x.device,
        comm=x.comm,
        balanced=x.balanced,
    )


DNDarray.squeeze: Callable[
    [DNDarray, Union[int, Tuple[int, ...]]], DNDarray
] = lambda self, axis=None: squeeze(self, axis)
DNDarray.squeeze.__doc__ = squeeze.__doc__


def stack(
    arrays: Sequence[DNDarray, ...], axis: int = 0, out: Optional[DNDarray] = None
) -> DNDarray:
    """
    Join a sequence of `DNDarray`s along a new axis.
    The `axis` parameter specifies the index of the new axis in the dimensions of the result.
    For example, if `axis=0`, the arrays will be stacked along the first dimension; if `axis=-1`,
    they will be stacked along the last dimension. See Notes below for split semantics.

    Parameters
    ----------
    arrays : Sequence[DNDarrays, ...]
        Each DNDarray must have the same shape, must be split along the same axis, and must be balanced.
    axis : int, optional
        The axis in the result array along which the input arrays are stacked.
    out : DNDarray, optional
        If provided, the destination to place the result. The shape and split axis must be correct, matching
        that of what stack would have returned if no out argument were specified (see Notes below).

    Raises
    ------
    TypeError
        If arrays in sequence are not `DNDarray`s, or if their `dtype` attribute does not match.
    ValueError
        If `arrays` contains less than 2 `DNDarray`s.
    ValueError
        If the `DNDarray`s are of different shapes, or if they are split along different axes (`split` attribute).
    RuntimeError
        If the `DNDarrays` reside of different devices, or if they are unevenly distributed across ranks (method `is_balanced()` returns `False`)

    Notes
    -----
    Split semantics: :func:`stack` requires that all arrays in the sequence be split along the same dimension.
    After stacking, the data are still distributed along the original dimension, however a new dimension has been added at `axis`,
    therefore:

    - if :math:`axis <= split`, output will be distributed along :math:`split+1`

    - if :math:`axis > split`, output will be distributed along `split`

    See Also
    --------
    :func:`column_stack`
    :func:`concatenate`
    :func:`hstack`
    :func:`row_stack`
    :func:`vstack`

    Examples
    --------
    >>> a = ht.arange(20).reshape((4, 5))
    >>> b = ht.arange(20, 40).reshape((4, 5))
    >>> ht.stack((a,b), axis=0).larray
    tensor([[[ 0,  1,  2,  3,  4],
             [ 5,  6,  7,  8,  9],
             [10, 11, 12, 13, 14],
             [15, 16, 17, 18, 19]],
            [[20, 21, 22, 23, 24],
             [25, 26, 27, 28, 29],
             [30, 31, 32, 33, 34],
             [35, 36, 37, 38, 39]]])
    >>> # distributed DNDarrays, 3 processes, stack along last dimension
    >>> a = ht.arange(20, split=0).reshape(4, 5)
    >>> b = ht.arange(20, 40, split=0).reshape(4, 5)
    >>> ht.stack((a,b), axis=-1).larray
    [0/2] tensor([[[ 0, 20],
    [0/2]          [ 1, 21],
    [0/2]          [ 2, 22],
    [0/2]          [ 3, 23],
    [0/2]          [ 4, 24]],
    [0/2]         [[ 5, 25],
    [0/2]          [ 6, 26],
    [0/2]          [ 7, 27],
    [0/2]          [ 8, 28],
    [0/2]          [ 9, 29]]])
    [1/2] tensor([[[10, 30],
    [1/2]          [11, 31],
    [1/2]          [12, 32],
    [1/2]          [13, 33],
    [1/2]          [14, 34]]])
    [2/2] tensor([[[15, 35],
    [2/2]          [16, 36],
    [2/2]          [17, 37],
    [2/2]          [18, 38],
    [2/2]          [19, 39]]])
    """
    # sanitation
    sanitation.sanitize_sequence(arrays)

    if len(arrays) < 2:
        raise ValueError("stack expects a sequence of at least 2 DNDarrays")

    for i, array in enumerate(arrays):
        sanitation.sanitize_in(array)

    arrays_metadata = list(
        [array.gshape, array.split, array.device, array.balanced] for array in arrays
    )
    num_arrays = len(arrays)
    # metadata must be identical for all arrays
    if arrays_metadata.count(arrays_metadata[0]) != num_arrays:
        shapes = list(array.gshape for array in arrays)
        if shapes.count(shapes[0]) != num_arrays:
            raise ValueError(
                "All DNDarrays in sequence must have the same shape, got shapes {}".format(shapes)
            )
        splits = list(array.split for array in arrays)
        if splits.count(splits[0]) != num_arrays:
            raise ValueError(
                "All DNDarrays in sequence must have the same split axis, got splits {}"
                "Check out the heat.resplit() documentation.".format(splits)
            )
        devices = list(array.device for array in arrays)
        if devices.count(devices[0]) != num_arrays:
            raise RuntimeError(
                "DNDarrays in sequence must reside on the same device, got devices {} {} {}".format(
                    devices, devices[0].device_id, devices[1].device_id
                )
            )
    else:
        array_shape, array_split, array_device, array_balanced = arrays_metadata[0][:4]
        # extract torch tensors
        t_arrays = list(array.larray for array in arrays)
        # output dtype
        t_dtypes = list(t_array.dtype for t_array in t_arrays)
        t_array_dtype = t_dtypes[0]
        if t_dtypes.count(t_dtypes[0]) != num_arrays:
            for d in range(1, len(t_dtypes)):
                t_array_dtype = (
                    t_array_dtype
                    if t_array_dtype is t_dtypes[d]
                    else torch.promote_types(t_array_dtype, t_dtypes[d])
                )
            t_arrays = list(t_array.type(t_array_dtype) for t_array in t_arrays)
        array_dtype = types.canonical_heat_type(t_array_dtype)

    # sanitize axis
    axis = stride_tricks.sanitize_axis(array_shape + (num_arrays,), axis)

    # output shape and split
    stacked_shape = array_shape[:axis] + (num_arrays,) + array_shape[axis:]
    if array_split is not None:
        stacked_split = array_split + 1 if axis <= array_split else array_split
    else:
        stacked_split = None

    # stack locally
    t_stacked = torch.stack(t_arrays, dim=axis)

    # return stacked DNDarrays
    if out is not None:
        sanitation.sanitize_out(out, stacked_shape, stacked_split, array_device)
        out.larray = t_stacked.type(out.larray.dtype)
        return out

    stacked = DNDarray(
        t_stacked,
        gshape=stacked_shape,
        dtype=array_dtype,
        split=stacked_split,
        device=array_device,
        comm=arrays[0].comm,
        balanced=array_balanced,
    )
    return stacked


def swapaxes(x: DNDarray, axis1: int, axis2: int) -> DNDarray:
    """
    Interchanges two axes of an array.

    Parameters
    ----------
    x : DNDarray
        Input array.
    axis1 : int
        First axis.
    axis2 : int
        Second axis.

    See Also
    --------
    :func:`~heat.core.linalg.basics.transpose`
        Permute the dimensions of an array.

    Examples
    --------
    >>> x = ht.array([[[0,1],[2,3]],[[4,5],[6,7]]])
    >>> ht.swapaxes(x, 0, 1)
    DNDarray([[[0, 1],
               [4, 5]],
              [[2, 3],
               [6, 7]]], dtype=ht.int64, device=cpu:0, split=None)
    >>> ht.swapaxes(x, 0, 2)
    DNDarray([[[0, 4],
               [2, 6]],
              [[1, 5],
               [3, 7]]], dtype=ht.int64, device=cpu:0, split=None)
    """
    axes = list(range(x.ndim))
    try:
        axes[axis1], axes[axis2] = axes[axis2], axes[axis1]
    except TypeError:
        raise TypeError(
            "'axis1' and 'axis2' must be of type int, found {} and {}".format(
                type(axis1), type(axis2)
            )
        )

    return linalg.transpose(x, axes)


DNDarray.swapaxes = lambda self, axis1, axis2: swapaxes(self, axis1, axis2)
DNDarray.swapaxes.__doc__ = swapaxes.__doc__


def unique(
    a: DNDarray, sorted: bool = False, return_inverse: bool = False, axis: int = None
) -> Tuple[DNDarray, torch.tensor]:
    """
    Finds and returns the unique elements of a `DNDarray`.
    If return_inverse is `True`, the second tensor will hold the list of inverse indices
    If distributed, it is most efficient if `axis!=a.split`.

    Parameters
    ----------
    a : DNDarray
        Input array.
    sorted : bool, optional
        Whether the found elements should be sorted before returning as output.
        Warning: sorted is not working if `axis!=None and axis!=a.split`
    return_inverse : bool, optional
        Whether to also return the indices for where elements in the original input ended up in the returned
        unique list.
    axis : int, optional
        Axis along which unique elements should be found. Default to `None`, which will return a one dimensional list of
        unique values.

    Examples
    --------
    >>> x = ht.array([[3, 2], [1, 3]])
    >>> ht.unique(x, sorted=True)
    array([1, 2, 3])
    >>> ht.unique(x, sorted=True, axis=0)
    array([[1, 3],
           [2, 3]])
    >>> ht.unique(x, sorted=True, axis=1)
    array([[2, 3],
           [3, 1]])
    """
    if a.split is None:
        torch_output = torch.unique(
            a.larray, sorted=sorted, return_inverse=return_inverse, dim=axis
        )
        if isinstance(torch_output, tuple):
            heat_output = tuple(
                factories.array(i, dtype=a.dtype, split=None, device=a.device) for i in torch_output
            )
        else:
            heat_output = factories.array(torch_output, dtype=a.dtype, split=None, device=a.device)
        return heat_output

    local_data = a.larray
    unique_axis = None
    inverse_indices = None

    if axis is not None:
        # transpose so we can work along the 0 axis
        local_data = local_data.transpose(0, axis)
        unique_axis = 0

    # Calculate the unique on the local values
    if a.lshape[a.split] == 0:
        # Passing an empty vector to torch throws exception
        if axis is None:
            res_shape = [0]
            inv_shape = list(a.gshape)
            inv_shape[a.split] = 0
        else:
            res_shape = list(local_data.shape)
            res_shape[0] = 0
            inv_shape = [0]
        lres = torch.empty(res_shape, dtype=a.dtype.torch_type())
        inverse_pos = torch.empty(inv_shape, dtype=torch.int64)

    else:
        lres, inverse_pos = torch.unique(
            local_data, sorted=sorted, return_inverse=True, dim=unique_axis
        )

    # Share and gather the results with the other processes
    uniques = torch.tensor([lres.shape[0]]).to(torch.int32)
    uniques_buf = torch.empty((a.comm.Get_size(),), dtype=torch.int32)
    a.comm.Allgather(uniques, uniques_buf)

    if axis is None or axis == a.split:
        is_split = None
        split = a.split

        output_dim = list(lres.shape)
        output_dim[0] = uniques_buf.sum().item()

        # Gather all unique vectors
        counts = list(uniques_buf.tolist())
        displs = list([0] + uniques_buf.cumsum(0).tolist()[:-1])
        gres_buf = torch.empty(output_dim, dtype=a.dtype.torch_type(), device=a.device.torch_device)
        a.comm.Allgatherv(lres, (gres_buf, counts, displs), recv_axis=0)

        if return_inverse:
            # Prepare some information to generated the inverse indices list
            avg_len = a.gshape[a.split] // a.comm.Get_size()
            rem = a.gshape[a.split] % a.comm.Get_size()

            # Share the local reverse indices with other processes
            counts = [avg_len] * a.comm.Get_size()
            add_vec = [1] * rem + [0] * (a.comm.Get_size() - rem)
            inverse_counts = [sum(x) for x in zip(counts, add_vec)]
            inverse_displs = [0] + list(np.cumsum(inverse_counts[:-1]))
            inverse_dim = list(inverse_pos.shape)
            inverse_dim[a.split] = a.gshape[a.split]
            inverse_buf = torch.empty(inverse_dim, dtype=inverse_pos.dtype)

            # Transpose data and buffer so we can use Allgatherv along axis=0 (axis=1 does not work properly yet)
            inverse_pos = inverse_pos.transpose(0, a.split)
            inverse_buf = inverse_buf.transpose(0, a.split)
            a.comm.Allgatherv(
                inverse_pos, (inverse_buf, inverse_counts, inverse_displs), recv_axis=0
            )
            inverse_buf = inverse_buf.transpose(0, a.split)

        # Run unique a second time
        gres = torch.unique(gres_buf, sorted=sorted, return_inverse=return_inverse, dim=unique_axis)
        if return_inverse:
            # Use the previously gathered information to generate global inverse_indices
            g_inverse = gres[1]
            gres = gres[0]
            if axis is None:
                # Calculate how many elements we have in each layer along the split axis
                elements_per_layer = 1
                for num, val in enumerate(a.gshape):
                    if not num == a.split:
                        elements_per_layer *= val

                # Create the displacements for the flattened inverse indices array
                local_elements = [displ * elements_per_layer for displ in inverse_displs][1:] + [
                    float("inf")
                ]

                # Flatten the inverse indices array every element can be updated to represent a global index
                transposed = inverse_buf.transpose(0, a.split)
                transposed_shape = transposed.shape
                flatten_inverse = transposed.flatten()

                # Update the index elements iteratively
                cur_displ = 0
                inverse_indices = [0] * len(flatten_inverse)
                for num in range(len(inverse_indices)):
                    if num >= local_elements[cur_displ]:
                        cur_displ += 1
                    index = flatten_inverse[num] + displs[cur_displ]
                    inverse_indices[num] = g_inverse[index].tolist()

                # Convert the flattened array back to the correct global shape of a
                inverse_indices = torch.tensor(inverse_indices).reshape(transposed_shape)
                inverse_indices = inverse_indices.transpose(0, a.split)

            else:
                inverse_indices = torch.zeros_like(inverse_buf)
                steps = displs + [None]

                # Algorithm that creates the correct list for the reverse_indices
                for i in range(len(steps) - 1):
                    begin = steps[i]
                    end = steps[i + 1]
                    for num, x in enumerate(inverse_buf[begin:end]):
                        inverse_indices[begin + num] = g_inverse[begin + x]

    else:
        # Tensor is already split and does not need to be redistributed afterward
        split = None
        is_split = a.split
        max_uniques, max_pos = uniques_buf.max(0)
        # find indices of vectors
        if a.comm.Get_rank() == max_pos.item():
            # Get indices of the unique vectors to share with all over processes
            indices = inverse_pos.reshape(-1).unique()
        else:
            indices = torch.empty((max_uniques.item(),), dtype=inverse_pos.dtype)

        a.comm.Bcast(indices, root=max_pos)

        gres = local_data[indices.tolist()]

        inverse_indices = indices
        if sorted:
            raise ValueError(
                "Sorting with axis != split is not supported yet. "
                "See https://github.com/helmholtz-analytics/heat/issues/363"
            )

    if axis is not None:
        # transpose matrix back
        gres = gres.transpose(0, axis)

    split = split if a.split < len(gres.shape) else None
    result = factories.array(
        gres, dtype=a.dtype, device=a.device, comm=a.comm, split=split, is_split=is_split
    )
    if split is not None:
        result.resplit_(a.split)

    return_value = result
    if return_inverse:
        return_value = [return_value, inverse_indices.to(a.device.torch_device)]

    return return_value


DNDarray.unique: Callable[
    [DNDarray, bool, bool, int], Tuple[DNDarray, torch.tensor]
] = lambda self, sorted=False, return_inverse=False, axis=None: unique(
    self, sorted, return_inverse, axis
)
DNDarray.unique.__doc__ = unique.__doc__


def vsplit(x: DNDarray, indices_or_sections: Iterable) -> List[DNDarray, ...]:
    """
    Split array into multiple sub-DNDNarrays along the 1st axis (vertically/row-wise).
    Returns a list of sub-DNDarrays as copies of parts of ``x``.

    Parameters
    ----------
    x : DNDarray
        DNDArray to be divided into sub-DNDarrays.
    indices_or_sections : Iterable
        If `indices_or_sections` is an integer, N, the DNDarray will be divided into N equal DNDarrays along the 1st axis.\n
        If such a split is not possible, an error is raised.\n
        If `indices_or_sections` is a 1-D DNDarray of sorted integers, the entries indicate where along the 1st axis the array is split.\n
        If an index exceeds the dimension of the array along the 1st axis, an empty sub-DNDarray is returned correspondingly.\n

    Raises
    ------
    ValueError
        If `indices_or_sections` is given as integer, but a split does not result in equal division.

    Notes
    -----
    Please refer to the split documentation. :func:`hsplit` is equivalent to split with `axis=0`,
    the array is always split along the first axis regardless of the array dimension.

    See Also
    --------
    :func:`split`
    :func:`dsplit`
    :func:`hsplit`

    Examples
    --------
    >>> x = ht.arange(24).reshape((4, 3, 2))
    >>> ht.vsplit(x, 2)
        [DNDarray([[[ 0,  1],
                   [ 2,  3],
                   [ 4,  5]],
                  [[ 6,  7],
                   [ 8,  9],
                   [10, 11]]]),
        DNDarray([[[12, 13],
                   [14, 15],
                   [16, 17]],
                  [[18, 19],
                   [20, 21],
                   [22, 23]]])]
        >>> ht.vsplit(x, [1, 3])
        [DNDarray([[[0, 1],
                   [2, 3],
                   [4, 5]]]),
        DNDarray([[[ 6,  7],
                   [ 8,  9],
                   [10, 11]],
                  [[12, 13],
                   [14, 15],
                   [16, 17]]]),
        DNDarray([[[18, 19],
                   [20, 21],
                   [22, 23]]])]
    """
    return split(x, indices_or_sections, 0)


def resplit(arr: DNDarray, axis: int = None) -> DNDarray:
    """
    Out-of-place redistribution of the content of the `DNDarray`. Allows to "unsplit" (i.e. gather) all values from all
    nodes,  as well as to define a new axis along which the array is split without changes to the values.

    Parameters
    ----------
    arr : DNDarray
        The array from which to resplit
    axis : int or None
        The new split axis, `None` denotes gathering, an int will set the new split axis

    Warning
    ----------
    This operation might involve a significant communication overhead. Use it sparingly and preferably for
    small arrays.

    Examples
    --------
    >>> a = ht.zeros((4, 5,), split=0)
    >>> a.lshape
    (0/2) (2, 5)
    (1/2) (2, 5)
    >>> b = resplit(a, None)
    >>> b.split
    None
    >>> b.lshape
    (0/2) (4, 5)
    (1/2) (4, 5)
    >>> a = ht.zeros((4, 5,), split=0)
    >>> a.lshape
    (0/2) (2, 5)
    (1/2) (2, 5)
    >>> b = resplit(a, 1)
    >>> b.split
    1
    >>> b.lshape
    (0/2) (4, 3)
    (1/2) (4, 2)
    """
    # sanitize the axis to check whether it is in range
    axis = stride_tricks.sanitize_axis(arr.shape, axis)

    # early out for unchanged content
    if axis == arr.split:
        return arr.copy()
    if axis is None:
        # new_arr = arr.copy()
        gathered = torch.empty(
            arr.shape, dtype=arr.dtype.torch_type(), device=arr.device.torch_device
        )
        counts, displs = arr.counts_displs()
        arr.comm.Allgatherv(arr.larray, (gathered, counts, displs), recv_axis=arr.split)
        new_arr = factories.array(gathered, is_split=axis, device=arr.device, dtype=arr.dtype)
        return new_arr
    # tensor needs be split/sliced locally
    if arr.split is None:
        temp = arr.larray[arr.comm.chunk(arr.shape, axis)[2]]
        new_arr = factories.array(temp, is_split=axis, device=arr.device, dtype=arr.dtype)
        return new_arr

    arr_tiles = tiling.SplitTiles(arr)
    new_arr = factories.empty(arr.gshape, split=axis, dtype=arr.dtype, device=arr.device)
    new_tiles = tiling.SplitTiles(new_arr)
    rank = arr.comm.rank
    waits = []
    rcv_waits = {}
    for rpr in range(arr.comm.size):
        # need to get where the tiles are on the new one first
        # rpr is the destination
        new_locs = torch.where(new_tiles.tile_locations == rpr)
        new_locs = torch.stack([new_locs[i] for i in range(arr.ndim)], dim=1)

        for i in range(new_locs.shape[0]):
            key = tuple(new_locs[i].tolist())
            spr = arr_tiles.tile_locations[key].item()
            to_send = arr_tiles[key]
            if spr == rank and spr != rpr:
                waits.append(arr.comm.Isend(to_send.clone(), dest=rpr, tag=rank))
            elif spr == rpr and rpr == rank:
                new_tiles[key] = to_send.clone()
            elif rank == rpr:
                buf = torch.zeros_like(new_tiles[key])
                rcv_waits[key] = [arr.comm.Irecv(buf=buf, source=spr, tag=spr), buf]
    for w in waits:
        w.Wait()
    for k in rcv_waits.keys():
        rcv_waits[k][0].Wait()
        new_tiles[k] = rcv_waits[k][1]

    return new_arr


DNDarray.resplit: Callable[[DNDarray, Optional[int]], DNDarray] = lambda self, axis=None: resplit(
    self, axis
)
DNDarray.resplit.__doc__ = resplit.__doc__


def row_stack(arrays: Sequence[DNDarray, ...]) -> DNDarray:
    """
    Stack 1-D or 2-D `DNDarray`s as rows into a 2-D `DNDarray`.
    If the input arrays are 1-D, they will be stacked as rows. If they are 2-D,
    they will be concatenated along the first axis.

    Parameters
    ----------
    arrays : Sequence[DNDarrays, ...]
        Sequence of `DNDarray`s.

    Raises
    ------
    ValueError
        If arrays have more than 2 dimensions

    Notes
    -----
    All ``DNDarray``s in the sequence must have the same number of columns.
    All ``DNDarray``s must be split along the same axis!

    See Also
    --------
    :func:`column_stack`
    :func:`concatenate`
    :func:`hstack`
    :func:`stack`
    :func:`vstack`

    Examples
    --------
    >>> # 1-D tensors
    >>> a = ht.array([1, 2, 3])
    >>> b = ht.array([2, 3, 4])
    >>> ht.row_stack((a, b)).larray
    tensor([[1, 2, 3],
            [2, 3, 4]])
    >>> # 1-D and 2-D tensors
    >>> a = ht.array([1, 2, 3])
    >>> b = ht.array([[2, 3, 4], [5, 6, 7]])
    >>> c = ht.array([[7, 8, 9], [10, 11, 12]])
    >>> ht.row_stack((a, b, c)).larray
    tensor([[ 1,  2,  3],
            [ 2,  3,  4],
            [ 5,  6,  7],
            [ 7,  8,  9],
            [10, 11, 12]])
    >>> # distributed DNDarrays, 3 processes
    >>> a = ht.arange(10, split=0).reshape((2, 5))
    >>> b = ht.arange(5, 20, split=0).reshape((3, 5))
    >>> c = ht.arange(20, 40, split=0).reshape((4, 5))
    >>> ht.row_stack((a, b, c)).larray
    [0/2] tensor([[0, 1, 2, 3, 4],
    [0/2]         [5, 6, 7, 8, 9],
    [0/2]         [5, 6, 7, 8, 9]], dtype=torch.int32)
    [1/2] tensor([[10, 11, 12, 13, 14],
    [1/2]         [15, 16, 17, 18, 19],
    [1/2]         [20, 21, 22, 23, 24]], dtype=torch.int32)
    [2/2] tensor([[25, 26, 27, 28, 29],
    [2/2]         [30, 31, 32, 33, 34],
    [2/2]         [35, 36, 37, 38, 39]], dtype=torch.int32)
    >>> # distributed 1-D and 2-D DNDarrays, 3 processes
    >>> a = ht.arange(5, split=0)
    >>> b = ht.arange(5, 20, split=0).reshape((3, 5))
    >>> ht.row_stack((a, b)).larray
    [0/2] tensor([[0, 1, 2, 3, 4],
    [0/2]         [5, 6, 7, 8, 9]])
    [1/2] tensor([[10, 11, 12, 13, 14]])
    [2/2] tensor([[15, 16, 17, 18, 19]])
    """
    arr_dims = list(array.ndim for array in arrays)
    # sanitation, arrays can be 1-d or 2-d, see sanitation module #468
    over_dims = [i for i, j in enumerate(arr_dims) if j > 2]
    if len(over_dims) > 0:
        raise ValueError("Arrays must be 1-D or 2-D")
    if arr_dims.count(1) == len(arr_dims):
        # all arrays are 1-D, stack
        return stack(arrays, axis=0)
    else:
        if arr_dims.count(1) > 0:
            arr_1d = [i for i, j in enumerate(arr_dims) if j == 1]
            # 1-D arrays must be row arrays
            arrays = list(arrays)
            for ind in arr_1d:
                arrays[ind] = arrays[ind].reshape((1, arrays[ind].size))
        return concatenate(arrays, axis=0)


def vstack(arrays: Sequence[DNDarray, ...]) -> DNDarray:
    """
    Stack arrays in sequence vertically (row wise).
    This is equivalent to concatenation along the first axis.
    This function makes most sense for arrays with up to 3 dimensions. For
    instance, for pixel-data with a height (first axis), width (second axis),
    and r/g/b channels (third axis). The :func:`concatenate` function provides more general
    stacking operations.

    Parameters
    ----------
    arrays : Sequence[DNDarray,...]
        The arrays must have the same shape along all but the first axis.
        1-D arrays must have the same length.

    Notes
    -------
    The split axis will be switched to 1 in the case that both elements are 1D and split=0

    See Also
    --------
    :func:`concatenate`
    :func:`stack`
    :func:`hstack`
    :func:`column_stack`
    :func:`row_stack`


    Examples
    --------
    >>> a = ht.array([1, 2, 3])
    >>> b = ht.array([2, 3, 4])
    >>> ht.vstack((a,b)).larray
    [0/1] tensor([[1, 2, 3],
    [0/1]         [2, 3, 4]])
    [1/1] tensor([[1, 2, 3],
    [1/1]         [2, 3, 4]])
    >>> a = ht.array([1, 2, 3], split=0)
    >>> b = ht.array([2, 3, 4], split=0)
    >>> ht.vstack((a,b)).larray
    [0/1] tensor([[1, 2],
    [0/1]         [2, 3]])
    [1/1] tensor([[3],
    [1/1]         [4]])
    >>> a = ht.array([[1], [2], [3]], split=0)
    >>> b = ht.array([[2], [3], [4]], split=0)
    >>> ht.vstack((a,b)).larray
    [0] tensor([[1],
    [0]         [2],
    [0]         [3]])
    [1] tensor([[2],
    [1]         [3],
    [1]         [4]])
    """
    arrays = list(arrays)
    for cn, arr in enumerate(arrays):
        if len(arr.gshape) == 1:
            arrays[cn] = arr.expand_dims(0).resplit_(arr.split)

    return concatenate(arrays, axis=0)


def tile(x: DNDarray, reps: Sequence[int, ...]) -> DNDarray:
    """
    Construct a new DNDarray by repeating 'x' the number of times given by 'reps'.

    If 'reps' has length 'd', the result will have 'max(d, x.ndim)' dimensions:

    - if 'x.ndim < d', 'x' is promoted to be d-dimensional by prepending new axes.
    So a shape (3,) array is promoted to (1, 3) for 2-D replication, or shape (1, 1, 3)
    for 3-D replication (if this is not the desired behavior, promote 'x' to d-dimensions
    manually before calling this function);

    - if 'x.ndim > d', 'reps' will replicate the last 'd' dimensions of 'x', i.e., if
    'x.shape' is (2, 3, 4, 5), a 'reps' of (2, 2) will be expanded to (1, 1, 2, 2).

    Parameters
    ----------
    x : DNDarray
        Input

    reps : Sequence[ints,...]
        Repetitions

    Returns
    -------
    tiled : DNDarray
            Split semantics: if `x` is distributed, the tiled data will be distributed along the
            same dimension. Note that nominally `tiled.split != x.split` in the case where
            `len(reps) > x.ndim`.  See example below.

    Examples
    --------
    >>> x = ht.arange(12).reshape((4,3)).resplit_(0)
    >>> x
    DNDarray([[ 0,  1,  2],
              [ 3,  4,  5],
              [ 6,  7,  8],
              [ 9, 10, 11]], dtype=ht.int32, device=cpu:0, split=0)
    >>> reps = (1, 2, 2)
    >>> tiled = ht.tile(x, reps)
    >>> tiled
    DNDarray([[[ 0,  1,  2,  0,  1,  2],
               [ 3,  4,  5,  3,  4,  5],
               [ 6,  7,  8,  6,  7,  8],
               [ 9, 10, 11,  9, 10, 11],
               [ 0,  1,  2,  0,  1,  2],
               [ 3,  4,  5,  3,  4,  5],
               [ 6,  7,  8,  6,  7,  8],
               [ 9, 10, 11,  9, 10, 11]]], dtype=ht.int32, device=cpu:0, split=1)
    """
    # x can be DNDarray or scalar
    try:
        _ = x.larray
    except AttributeError:
        try:
            _ = x.shape
            raise TypeError("Input can be a DNDarray or a scalar, is {}".format(type(x)))
        except AttributeError:
            x = factories.array(x).reshape(1)

    x_proxy = torch.ones((1,)).as_strided(x.gshape, [0] * x.ndim)

    # torch-proof args/kwargs:
    # torch `reps`: int or sequence of ints; numpy `reps`: can be array-like
    try:
        _ = x_proxy.repeat(reps)
    except TypeError:
        # `reps` is array-like or contains non-int elements
        try:
            reps = resplit(reps, None).tolist()
        except AttributeError:
            try:
                reps = reps.tolist()
            except AttributeError:
                try:
                    _ = x_proxy.repeat(reps)
                except TypeError:
                    raise TypeError(
                        "reps must be a sequence of ints, got {}".format(
                            list(type(i) for i in reps)
                        )
                    )
                except RuntimeError:
                    pass
    except RuntimeError:
        pass

    try:
        reps = list(reps)
    except TypeError:
        # scalar to list
        reps = [reps]

    # torch reps vs. numpy reps: dimensions
    if len(reps) != x.ndim:
        added_dims = abs(len(reps) - x.ndim)
        if len(reps) > x.ndim:
            new_shape = added_dims * (1,) + x.gshape
            new_split = None if x.split is None else x.split + added_dims
            x = x.reshape(new_shape, new_split=new_split)
        else:
            reps = added_dims * [1] + reps

    out_gshape = tuple(x_proxy.repeat(reps).shape)

    if not x.is_distributed() or reps[x.split] == 1:
        # no repeats along the split axis: local operation
        t_tiled = x.larray.repeat(reps)
        out_gshape = tuple(x_proxy.repeat(reps).shape)
        return DNDarray(
            t_tiled,
            out_gshape,
            dtype=x.dtype,
            split=x.split,
            device=x.device,
            comm=x.comm,
            balanced=x.balanced,
        )
    # repeats along the split axis, work along dim 0
    size = x.comm.Get_size()
    rank = x.comm.Get_rank()
    trans_axes = list(range(x.ndim))
    if x.split != 0:
        trans_axes[0], trans_axes[x.split] = x.split, 0
        reps[0], reps[x.split] = reps[x.split], reps[0]
        x = linalg.transpose(x, trans_axes)
        x_proxy = torch.ones((1,)).as_strided(x.gshape, [0] * x.ndim)
        out_gshape = tuple(x_proxy.repeat(reps).shape)

    local_x = x.larray

    # allocate tiled DNDarray, at first tiled along split axis only
    split_reps = [rep if i == x.split else 1 for i, rep in enumerate(reps)]
    split_tiled_shape = tuple(x_proxy.repeat(split_reps).shape)
    tiled = factories.empty(split_tiled_shape, dtype=x.dtype, split=x.split, comm=x.comm)
    # collect slicing information from all processes.
    slices_map = []
    for array in [x, tiled]:
        counts, displs = array.counts_displs()
        t_slices_starts = torch.tensor(displs, device=local_x.device)
        t_slices_ends = t_slices_starts + torch.tensor(counts, device=local_x.device)
        slices_map.append([t_slices_starts, t_slices_ends])

    t_slices_x, t_slices_tiled = slices_map

    # keep track of repetitions:
    # local_x_starts.shape, local_x_ends.shape changing from (size,) to (reps[split], size)
    reps_indices = list(x.gshape[x.split] * rep for rep in (range(reps[x.split])))
    t_reps_indices = torch.tensor(reps_indices, dtype=torch.int32, device=local_x.device).reshape(
        len(reps_indices), 1
    )
    for i, t in enumerate(t_slices_x):
        t = t.repeat((reps[x.split], 1))
        t += t_reps_indices
        t_slices_x[i] = t

    # distribution logic on current rank:
    distr_map = []
    slices_map = []
    for i in range(2):
        if i == 0:
            # send logic for x slices on rank
            local_x_starts = t_slices_x[0][:, rank].reshape(reps[x.split], 1)
            local_x_ends = t_slices_x[1][:, rank].reshape(reps[x.split], 1)
            t_tiled_starts, t_tiled_ends = t_slices_tiled
        else:
            # recv logic for tiled slices on rank
            local_x_starts, local_x_ends = t_slices_x
            t_tiled_starts = t_slices_tiled[0][rank]
            t_tiled_ends = t_slices_tiled[1][rank]
        t_max_starts = torch.max(local_x_starts, t_tiled_starts)
        t_min_ends = torch.min(local_x_ends, t_tiled_ends)
        coords = torch.where(t_min_ends - t_max_starts > 0)
        # remove repeat offset from slices if sending
        if i == 0:
            t_max_starts -= t_reps_indices
            t_min_ends -= t_reps_indices
        starts = t_max_starts[coords].unsqueeze_(0)
        ends = t_min_ends[coords].unsqueeze_(0)
        slices_map.append(torch.cat((starts, ends), dim=0))
        distr_map.append(coords)

    # bookkeeping in preparation for Alltoallv
    send_map, recv_map = distr_map
    send_rep, send_to_ranks = send_map
    recv_rep, recv_from_ranks = recv_map
    send_slices, recv_slices = slices_map

    # do not assume that `x` is balanced
    _, displs = x.counts_displs()
    offset_x = displs[rank]
    # impose load-balance on output
    offset_tiled, _, _ = tiled.comm.chunk(tiled.gshape, tiled.split)
    t_tiled = tiled.larray

    active_send_counts = send_slices.clone()
    active_send_counts[0] *= -1
    active_send_counts = active_send_counts.sum(0)
    active_recv_counts = recv_slices.clone()
    active_recv_counts[0] *= -1
    active_recv_counts = active_recv_counts.sum(0)
    send_slices -= offset_x
    recv_slices -= offset_tiled
    recv_buf = t_tiled.clone()
    # we need as many Alltoallv calls as repeats along the split axis
    for rep in range(reps[x.split]):
        # send_data, send_counts, send_displs on rank
        all_send_counts = [0] * size
        all_send_displs = [0] * size
        send_this_rep = torch.where(send_rep == rep)[0].tolist()
        dest_this_rep = send_to_ranks[send_this_rep].tolist()
        for i, j in zip(send_this_rep, dest_this_rep):
            all_send_counts[j] = active_send_counts[i].item()
            all_send_displs[j] = send_slices[0][i].item()
        local_send_slice = [slice(None)] * x.ndim
        local_send_slice[x.split] = slice(
            all_send_displs[0], all_send_displs[0] + sum(all_send_counts)
        )
        send_buf = local_x[local_send_slice].clone()

        # recv_data, recv_counts, recv_displs on rank
        all_recv_counts = [0] * size
        all_recv_displs = [0] * size
        recv_this_rep = torch.where(recv_rep == rep)[0].tolist()
        orig_this_rep = recv_from_ranks[recv_this_rep].tolist()
        for i, j in zip(recv_this_rep, orig_this_rep):
            all_recv_counts[j] = active_recv_counts[i].item()
            all_recv_displs[j] = recv_slices[0][i].item()
        local_recv_slice = [slice(None)] * x.ndim
        local_recv_slice[x.split] = slice(
            all_recv_displs[0], all_recv_displs[0] + sum(all_recv_counts)
        )
        x.comm.Alltoallv(
            (send_buf, all_send_counts, all_send_displs),
            (recv_buf, all_recv_counts, all_recv_displs),
        )
        t_tiled[local_recv_slice] = recv_buf[local_recv_slice]

    # finally tile along non-split axes if needed
    reps[x.split] = 1
    tiled = DNDarray(
        t_tiled.repeat(reps),
        out_gshape,
        dtype=x.dtype,
        split=x.split,
        device=x.device,
        comm=x.comm,
        balanced=True,
    )
    if trans_axes != list(range(x.ndim)):
        # transpose back to original shape
        x = linalg.transpose(x, trans_axes)
        tiled = linalg.transpose(tiled, trans_axes)

    return tiled


def topk(
    a: DNDarray,
    k: int,
    dim: int = -1,
    largest: bool = True,
    sorted: bool = True,
    out: Optional[Tuple[DNDarray, DNDarray]] = None,
) -> Tuple[DNDarray, DNDarray]:
    """
    Returns the :math:`k` highest entries in the array.
    (Not Stable for split arrays)

    Parameters
    -----------
    a: DNDarray
        Input data
    k: int
        Desired number of output items
    dim: int, optional
        Dimension along which to sort, per default the last dimension
    largest: bool, optional
        If `True`, return the :math:`k` largest items, otherwise return the :math:`k` smallest items
    sorted: bool, optional
        Whether to sort the output (descending if `largest` is `True`, else ascending)
    out: Tuple[DNDarray, ...], optional
        output buffer

    Examples
    --------
    >>> a = ht.array([1, 2, 3])
    >>> ht.topk(a,2)
    (DNDarray([3, 2], dtype=ht.int64, device=cpu:0, split=None), DNDarray([2, 1], dtype=ht.int64, device=cpu:0, split=None))
    >>> a = ht.array([[1,2,3],[1,2,3]])
    >>> ht.topk(a,2,dim=1)
    (DNDarray([[3, 2],
               [3, 2]], dtype=ht.int64, device=cpu:0, split=None),
     DNDarray([[2, 1],
               [2, 1]], dtype=ht.int64, device=cpu:0, split=None))
    >>> a = ht.array([[1,2,3],[1,2,3]], split=1)
    >>> ht.topk(a,2,dim=1)
    (DNDarray([[3, 2],
               [3, 2]], dtype=ht.int64, device=cpu:0, split=1),
     DNDarray([[2, 1],
               [2, 1]], dtype=ht.int64, device=cpu:0, split=1))
    """
    dim = stride_tricks.sanitize_axis(a.gshape, dim)

    neutral_value = sanitation.sanitize_infinity(a)
    if largest:
        neutral_value = -neutral_value

    def local_topk(*args, **kwargs):
        shape = a.lshape

        if shape[dim] < k:
            result, indices = torch.topk(args[0], shape[dim], largest=largest, sorted=sorted)
            if dim == a.split:
                # Pad the result with neutral values to fill the buffer
                size = list(result.shape)
                padding_sizes = [
                    k - size[dim] if index == dim else 0
                    for index, item in enumerate(list(result.shape))
                ]
                padding = torch.nn.ConstantPad1d(padding_sizes, neutral_value)
                result = padding(result)
                # Different value for indices padding to prevent type casting issues
                padding = torch.nn.ConstantPad1d(padding_sizes, 0)
                indices = padding(indices)
        else:
            result, indices = torch.topk(args[0], k=k, dim=dim, largest=largest, sorted=sorted)

        # add offset of data chunks if reduction is computed across split axis
        if dim == a.split:
            offset, _, _ = a.comm.chunk(shape, a.split)
            indices = indices.clone()
            indices += torch.tensor(
                offset * a.comm.rank, dtype=indices.dtype, device=indices.device
            )

        local_shape = list(result.shape)
        local_shape_len = len(shape)

        metadata = torch.tensor(
            [k, dim, largest, sorted, local_shape_len, *local_shape], device=indices.device
        )
        send_buffer = torch.cat(
            (metadata.double(), result.double().flatten(), indices.flatten().double())
        )

        return send_buffer

    gres = _operations.__reduce_op(
        a,
        local_topk,
        MPI_TOPK,
        axis=dim,
        neutral=neutral_value,
        dim=dim,
        sorted=sorted,
        largest=largest,
    )

    # Split data again to return a tuple
    local_result = gres.larray
    shape_len = int(local_result[4])

    gres, gindices = local_result[5 + shape_len :].chunk(2)
    gres = gres.reshape(*local_result[5 : 5 + shape_len].int())
    gindices = gindices.reshape(*local_result[5 : 5 + shape_len].int())

    # Create output with correct split
    if dim == a.split:
        is_split = None
        split = a.split
    else:
        is_split = a.split
        split = None

    final_array = factories.array(
        gres, dtype=a.dtype, device=a.device, split=split, is_split=is_split
    )
    final_indices = factories.array(
        gindices, dtype=types.int64, device=a.device, split=split, is_split=is_split
    )

    if out is not None:
        if out[0].shape != final_array.shape or out[1].shape != final_indices.shape:
            raise ValueError(
                "Expecting output buffer tuple of shape ({}, {}), got ({}, {})".format(
                    gres.shape, gindices.shape, out[0].shape, out[1].shape
                )
            )
        out[0].larray.storage().copy_(final_array.larray.storage())
        out[1].larray.storage().copy_(final_indices.larray.storage())

        out[0]._DNDarray__dtype = a.dtype
        out[1]._DNDarray__dtype = types.int64

    return final_array, final_indices


def mpi_topk(a, b, mpi_type):
    """
    MPI function for distributed :func:`topk`
    """
    # Parse Buffer
    a_parsed = torch.from_numpy(np.frombuffer(a, dtype=np.float64))
    b_parsed = torch.from_numpy(np.frombuffer(b, dtype=np.float64))

    # Collect metadata from Buffer
    k = int(a_parsed[0].item())
    dim = int(a_parsed[1].item())
    largest = bool(a_parsed[2].item())
    sorted = bool(a_parsed[3].item())

    # Offset is the length of the shape on the buffer
    len_shape_a = int(a_parsed[4])
    shape_a = a_parsed[5 : 5 + len_shape_a].int().tolist()
    len_shape_b = int(b_parsed[4])
    shape_b = b_parsed[5 : 5 + len_shape_b].int().tolist()

    # separate the data into values, indices
    a_values, a_indices = a_parsed[len_shape_a + 5 :].chunk(2)
    b_values, b_indices = b_parsed[len_shape_b + 5 :].chunk(2)

    # reconstruct the flattened data by shape
    a_values = a_values.reshape(shape_a)
    a_indices = a_indices.reshape(shape_a)
    b_values = b_values.reshape(shape_b)
    b_indices = b_indices.reshape(shape_b)

    # concatenate the data to actually run topk on
    values = torch.cat((a_values, b_values), dim=dim)
    indices = torch.cat((a_indices, b_indices), dim=dim)

    result, k_indices = torch.topk(values, k, dim=dim, largest=largest, sorted=sorted)
    indices = torch.gather(indices, dim, k_indices)

    metadata = a_parsed[0 : len_shape_a + 5]
    final_result = torch.cat((metadata, result.double().flatten(), indices.double().flatten()))

    b_parsed.copy_(final_result)


MPI_TOPK = MPI.Op.Create(mpi_topk, commute=True)<|MERGE_RESOLUTION|>--- conflicted
+++ resolved
@@ -51,11 +51,8 @@
     "split",
     "squeeze",
     "stack",
-<<<<<<< HEAD
+    "swapaxes",
     "tile",
-=======
-    "swapaxes",
->>>>>>> 634a2bd6
     "topk",
     "unique",
     "vsplit",
