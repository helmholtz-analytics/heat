import numpy as np
import torch
import warnings

from .communication import MPI

from . import constants
from . import dndarray
from . import factories
from . import linalg
from . import stride_tricks
from . import tiling
from . import types
from . import _operations
from . import sanitation


__all__ = [
    "column_stack",
    "concatenate",
    "diag",
    "diagonal",
    "expand_dims",
    "flatten",
    "flip",
    "fliplr",
    "flipud",
    "hstack",
    "reshape",
    "resplit",
    "rot90",
    "row_stack",
    "shape",
    "sort",
    "squeeze",
    "stack",
    "tile",
    "topk",
    "unique",
    "vstack",
]


def column_stack(arrays):
    """
    Stack 1-D or 2-D ``DNDarray``s as columns into a 2-D ``DNDarray``.
    If the input arrays are 1-D, they will be stacked as columns. If they are 2-D,
    they will be concatenated along the second axis.

    Parameters
    ----------
    arrays : Sequence[DNDarrays,...]

    Raises
    ------
    ValueError
        If arrays have more than 2 dimensions

    Returns
    -------
    DNDarray

    Note
    ----
    All ``DNDarray``s in the sequence must have the same number of rows.
    All ``DNDarray``s must be split along the same axis! Note that distributed
    1-D arrays (``split = 0``) by default will be transposed into distributed
    column arrays with ``split == 1``.

    Examples
    --------
    >>> # 1-D tensors
    >>> a = ht.array([1, 2, 3])
    >>> b = ht.array([2, 3, 4])
    >>> ht.column_stack((a, b))._DNDarray__array
    tensor([[1, 2],
        [2, 3],
        [3, 4]])
    >>> # 1-D and 2-D tensors
    >>> a = ht.array([1, 2, 3])
    >>> b = ht.array([[2, 5], [3, 6], [4, 7]])
    >>> c = ht.array([[7, 10], [8, 11], [9, 12]])
    >>> ht.column_stack((a, b, c))._DNDarray__array
    tensor([[ 1,  2,  5,  7, 10],
            [ 2,  3,  6,  8, 11],
            [ 3,  4,  7,  9, 12]])
    >>> # distributed DNDarrays, 3 processes
    >>> a = ht.arange(10, split=0).reshape((5, 2))
    >>> b = ht.arange(5, 20, split=0).reshape((5, 3))
    >>> c = ht.arange(20, 40, split=0).reshape((5, 4))
    >>> ht_column_stack((a, b, c))._DNDarray__array
    [0/2] tensor([[ 0,  1,  5,  6,  7, 20, 21, 22, 23],
    [0/2]         [ 2,  3,  8,  9, 10, 24, 25, 26, 27]], dtype=torch.int32)
    [1/2] tensor([[ 4,  5, 11, 12, 13, 28, 29, 30, 31],
    [1/2]         [ 6,  7, 14, 15, 16, 32, 33, 34, 35]], dtype=torch.int32)
    [2/2] tensor([[ 8,  9, 17, 18, 19, 36, 37, 38, 39]], dtype=torch.int32)
    >>> # distributed 1-D and 2-D DNDarrays, 3 processes
    >>> a = ht.arange(5, split=0)
    >>> b = ht.arange(5, 20, split=1).reshape((5, 3))
    >>> ht_column_stack((a, b))._DNDarray__array
    [0/2] tensor([[ 0,  5],
    [0/2]         [ 1,  8],
    [0/2]         [ 2, 11],
    [0/2]         [ 3, 14],
    [0/2]         [ 4, 17]], dtype=torch.int32)
    [1/2] tensor([[ 6],
    [1/2]         [ 9],
    [1/2]         [12],
    [1/2]         [15],
    [1/2]         [18]], dtype=torch.int32)
    [2/2] tensor([[ 7],
    [2/2]         [10],
    [2/2]         [13],
    [2/2]         [16],
    [2/2]         [19]], dtype=torch.int32)
    """
    arr_dims = list(array.ndim for array in arrays)
    # sanitation, arrays can be 1-d or 2-d, see sanitation module #468
    over_dims = [i for i, j in enumerate(arr_dims) if j > 2]
    if len(over_dims) > 0:
        raise ValueError("Arrays must be 1-D or 2-D")
    if arr_dims.count(1) == len(arr_dims):
        # all arrays are 1-D, stack
        return stack(arrays, axis=1)
    else:
        if arr_dims.count(1) > 0:
            arr_1d = [i for i, j in enumerate(arr_dims) if j == 1]
            # 1-D arrays must be columns
            arrays = list(arrays)
            for ind in arr_1d:
                arrays[ind] = arrays[ind].reshape((1, arrays[ind].size)).T
        return concatenate(arrays, axis=1)


def concatenate(arrays, axis=0):
    """
    Join a sequence of arrays along an existing axis.

    Parameters
    ----------
    arrays : Sequence[DNDarrays,...]
        The arrays must have the same shape, except in the dimension corresponding to axis (the first, by default).
    axis : int, optional
        The axis along which the arrays will be joined. Default is 0.

    Returns
    -------
    res: DNDarray
        The concatenated DNDarray

    Raises
    ------
    RuntimeError
        If the concatted DNDarray meta information, e.g. split or comm, does not match.
    TypeError
        If the passed parameters are not of correct type (see documentation above).
    ValueError
        If the number of passed arrays is less than two or their shapes do not match.

    Examples
    --------
    >>> x = ht.zeros((3, 5), split=None)
    [0/1] tensor([[0., 0., 0., 0., 0.],
    [0/1]         [0., 0., 0., 0., 0.],
    [0/1]         [0., 0., 0., 0., 0.]])
    [1/1] tensor([[0., 0., 0., 0., 0.],
    [1/1]         [0., 0., 0., 0., 0.],
    [1/1]         [0., 0., 0., 0., 0.]])
    >>> y = ht.ones((3, 6), split=0)
    [0/1] tensor([[1., 1., 1., 1., 1., 1.],
    [0/1]         [1., 1., 1., 1., 1., 1.]])
    [1/1] tensor([[1., 1., 1., 1., 1., 1.]])
    >>> ht.concatenate((x, y), axis=1)
    [0/1] tensor([[0., 0., 0., 0., 0., 1., 1., 1., 1., 1., 1.],
    [0/1]         [0., 0., 0., 0., 0., 1., 1., 1., 1., 1., 1.]])
    [1/1] tensor([[0., 0., 0., 0., 0., 1., 1., 1., 1., 1., 1.]])

    >>> x = ht.zeros((4, 5), split=1)
    [0/1] tensor([[0., 0., 0.],
    [0/1]         [0., 0., 0.],
    [0/1]         [0., 0., 0.],
    [0/1]         [0., 0., 0.]])
    [1/1] tensor([[0., 0.],
    [1/1]         [0., 0.],
    [1/1]         [0., 0.],
    [1/1]         [0., 0.]])
    >>> y = ht.ones((3, 5), split=1)
    [0/1] tensor([[1., 1., 1.],
    [0/1]         [1., 1., 1.],
    [0/1]         [1., 1., 1.]])
    [1/1] tensor([[1., 1.],
    [1/1]         [1., 1.],
    [1/1]         [1., 1.]])
    >>> ht.concatenate((x, y), axis=0)
    [0/1] tensor([[0., 0., 0.],
    [0/1]         [0., 0., 0.],
    [0/1]         [0., 0., 0.],
    [0/1]         [0., 0., 0.],
    [0/1]         [1., 1., 1.],
    [0/1]         [1., 1., 1.],
    [0/1]         [1., 1., 1.]])
    [1/1] tensor([[0., 0.],
    [1/1]         [0., 0.],
    [1/1]         [0., 0.],
    [1/1]         [0., 0.],
    [1/1]         [1., 1.],
    [1/1]         [1., 1.],
    [1/1]         [1., 1.]])
    """
    if not isinstance(arrays, (tuple, list)):
        raise TypeError("arrays must be a list or a tuple")

    # a single array cannot be concatenated
    if len(arrays) < 2:
        raise ValueError("concatenate requires 2 arrays")
    # concatenate multiple arrays
    elif len(arrays) > 2:
        res = concatenate((arrays[0], arrays[1]), axis=axis)
        for a in range(2, len(arrays)):
            res = concatenate((res, arrays[a]), axis=axis)
        return res

    # unpack the arrays
    arr0, arr1 = arrays[0], arrays[1]

    # input sanitation
    if not isinstance(arr0, dndarray.DNDarray) or not isinstance(arr1, dndarray.DNDarray):
        raise TypeError("Both arrays must be DNDarrays")
    if not isinstance(axis, int):
        raise TypeError("axis must be an integer, currently: {}".format(type(axis)))
    axis = stride_tricks.sanitize_axis(arr0.gshape, axis)

    if arr0.ndim != arr1.ndim:
        raise ValueError("DNDarrays must have the same number of dimensions")

    if not all([arr0.gshape[i] == arr1.gshape[i] for i in range(len(arr0.gshape)) if i != axis]):
        raise ValueError(
            "Arrays cannot be concatenated, shapes must be the same in every axis "
            "except the selected axis: {}, {}".format(arr0.gshape, arr1.gshape)
        )

    # different communicators may not be concatenated
    if arr0.comm != arr1.comm:
        raise RuntimeError("Communicators of passed arrays mismatch.")

    # identify common data type
    out_dtype = types.promote_types(arr0.dtype, arr1.dtype)
    if arr0.dtype != out_dtype:
        arr0 = out_dtype(arr0, device=arr0.device)
    if arr1.dtype != out_dtype:
        arr1 = out_dtype(arr1, device=arr1.device)

    s0, s1 = arr0.split, arr1.split
    # no splits, local concat
    if s0 is None and s1 is None:
        return factories.array(
            torch.cat((arr0._DNDarray__array, arr1._DNDarray__array), dim=axis),
            device=arr0.device,
            comm=arr0.comm,
        )

    # non-matching splits when both arrays are split
    elif s0 != s1 and all([s is not None for s in [s0, s1]]):
        raise RuntimeError(
            "DNDarrays given have differing split axes, arr0 {} arr1 {}".format(s0, s1)
        )

    # unsplit and split array
    elif (s0 is None and s1 != axis) or (s1 is None and s0 != axis):
        out_shape = tuple(
            arr1.gshape[x] if x != axis else arr0.gshape[x] + arr1.gshape[x]
            for x in range(len(arr1.gshape))
        )
        out = factories.empty(
            out_shape, split=s1 if s1 is not None else s0, device=arr1.device, comm=arr0.comm
        )

        _, _, arr0_slice = arr1.comm.chunk(arr0.shape, arr1.split)
        _, _, arr1_slice = arr0.comm.chunk(arr1.shape, arr0.split)
        out._DNDarray__array = torch.cat(
            (arr0._DNDarray__array[arr0_slice], arr1._DNDarray__array[arr1_slice]), dim=axis
        )
        out._DNDarray__comm = arr0.comm

        return out

    elif s0 == s1 or any([s is None for s in [s0, s1]]):
        if s0 != axis and all([s is not None for s in [s0, s1]]):
            # the axis is different than the split axis, this case can be easily implemented
            # torch cat arrays together and return a new array that is_split
            out_shape = tuple(
                arr1.gshape[x] if x != axis else arr0.gshape[x] + arr1.gshape[x]
                for x in range(len(arr1.gshape))
            )
            out = factories.empty(out_shape, split=s0, dtype=out_dtype, device=arr0.device)
            out._DNDarray__array = torch.cat(
                (arr0._DNDarray__array, arr1._DNDarray__array), dim=axis
            )
            out._DNDarray__comm = arr0.comm
            return out

        else:
            arr0 = arr0.copy()
            arr1 = arr1.copy()
            # maps are created for where the data is and the output shape is calculated
            lshape_map = torch.zeros((2, arr0.comm.size, len(arr0.gshape)), dtype=torch.int)
            lshape_map[0, arr0.comm.rank, :] = torch.Tensor(arr0.lshape)
            lshape_map[1, arr0.comm.rank, :] = torch.Tensor(arr1.lshape)
            lshape_map_comm = arr0.comm.Iallreduce(MPI.IN_PLACE, lshape_map, MPI.SUM)

            arr0_shape, arr1_shape = list(arr0.shape), list(arr1.shape)
            arr0_shape[axis] += arr1_shape[axis]
            out_shape = tuple(arr0_shape)

            # the chunk map is used for determine how much data should be on each process
            chunk_map = torch.zeros((arr0.comm.size, len(arr0.gshape)), dtype=torch.int)
            _, _, chk = arr0.comm.chunk(out_shape, s0 if s0 is not None else s1)
            for i in range(len(out_shape)):
                chunk_map[arr0.comm.rank, i] = chk[i].stop - chk[i].start
            chunk_map_comm = arr0.comm.Iallreduce(MPI.IN_PLACE, chunk_map, MPI.SUM)

            lshape_map_comm.wait()
            chunk_map_comm.wait()

            if s0 is not None:
                send_slice = [slice(None)] * arr0.ndim
                keep_slice = [slice(None)] * arr0.ndim
                # data is first front-loaded onto the first size/2 processes
                for spr in range(1, arr0.comm.size):
                    if arr0.comm.rank == spr:
                        for pr in range(spr):
                            send_amt = abs((chunk_map[pr, axis] - lshape_map[0, pr, axis]).item())
                            send_amt = (
                                send_amt if send_amt < arr0.lshape[axis] else arr0.lshape[axis]
                            )
                            if send_amt:
                                send_slice[arr0.split] = slice(0, send_amt)
                                keep_slice[arr0.split] = slice(send_amt, arr0.lshape[axis])

                                send = arr0.comm.Isend(
                                    arr0.lloc[send_slice].clone(),
                                    dest=pr,
                                    tag=pr + arr0.comm.size + spr,
                                )
                                arr0._DNDarray__array = arr0.lloc[keep_slice].clone()
                                send.wait()
                    for pr in range(spr):
                        snt = abs((chunk_map[pr, s0] - lshape_map[0, pr, s0]).item())
                        snt = (
                            snt
                            if snt < lshape_map[0, spr, axis]
                            else lshape_map[0, spr, axis].item()
                        )
                        if arr0.comm.rank == pr and snt:
                            shp = list(arr0.gshape)
                            shp[arr0.split] = snt
                            data = torch.zeros(
                                shp, dtype=out_dtype.torch_type(), device=arr0.device.torch_device
                            )

                            arr0.comm.Recv(data, source=spr, tag=pr + arr0.comm.size + spr)
                            arr0._DNDarray__array = torch.cat(
                                (arr0._DNDarray__array, data), dim=arr0.split
                            )
                        lshape_map[0, pr, arr0.split] += snt
                        lshape_map[0, spr, arr0.split] -= snt

            if s1 is not None:
                send_slice = [slice(None)] * arr0.ndim
                keep_slice = [slice(None)] * arr0.ndim
                # push the data backwards (arr1), making the data the proper size for arr1 on the last nodes
                # the data is "compressed" on np/2 processes. data is sent from
                for spr in range(arr0.comm.size - 1, -1, -1):
                    if arr0.comm.rank == spr:
                        for pr in range(arr0.comm.size - 1, spr, -1):
                            # calculate the amount of data to send from the chunk map
                            send_amt = abs((chunk_map[pr, axis] - lshape_map[1, pr, axis]).item())
                            send_amt = (
                                send_amt if send_amt < arr1.lshape[axis] else arr1.lshape[axis]
                            )
                            if send_amt:
                                send_slice[axis] = slice(
                                    arr1.lshape[axis] - send_amt, arr1.lshape[axis]
                                )
                                keep_slice[axis] = slice(0, arr1.lshape[axis] - send_amt)

                                send = arr1.comm.Isend(
                                    arr1.lloc[send_slice].clone(),
                                    dest=pr,
                                    tag=pr + arr1.comm.size + spr,
                                )
                                arr1._DNDarray__array = arr1.lloc[keep_slice].clone()
                                send.wait()
                    for pr in range(arr1.comm.size - 1, spr, -1):
                        snt = abs((chunk_map[pr, axis] - lshape_map[1, pr, axis]).item())
                        snt = (
                            snt
                            if snt < lshape_map[1, spr, axis]
                            else lshape_map[1, spr, axis].item()
                        )

                        if arr1.comm.rank == pr and snt:
                            shp = list(arr1.gshape)
                            shp[axis] = snt
                            data = torch.zeros(
                                shp, dtype=out_dtype.torch_type(), device=arr1.device.torch_device
                            )
                            arr1.comm.Recv(data, source=spr, tag=pr + arr1.comm.size + spr)
                            arr1._DNDarray__array = torch.cat(
                                (data, arr1._DNDarray__array), dim=axis
                            )
                        lshape_map[1, pr, axis] += snt
                        lshape_map[1, spr, axis] -= snt

            if s0 is None:
                arb_slice = [None] * len(arr1.shape)
                for c in range(len(chunk_map)):
                    arb_slice[axis] = c
                    # the chunk map is adjusted by subtracting what data is already in the correct place (the data from
                    # arr1 is already correctly placed) i.e. the chunk map shows how much data is still needed on each
                    # process, the local
                    chunk_map[arb_slice] -= lshape_map[tuple([1] + arb_slice)]

                # after adjusting arr1 need to now select the target data in arr0 on each node with a local slice
                if arr0.comm.rank == 0:
                    lcl_slice = [slice(None)] * arr0.ndim
                    lcl_slice[axis] = slice(chunk_map[0, axis].item())
                    arr0._DNDarray__array = arr0._DNDarray__array[lcl_slice].clone().squeeze()
                ttl = chunk_map[0, axis].item()
                for en in range(1, arr0.comm.size):
                    sz = chunk_map[en, axis]
                    if arr0.comm.rank == en:
                        lcl_slice = [slice(None)] * arr0.ndim
                        lcl_slice[axis] = slice(ttl, sz.item() + ttl, 1)
                        arr0._DNDarray__array = arr0._DNDarray__array[lcl_slice].clone().squeeze()
                    ttl += sz.item()

                if len(arr0.lshape) < len(arr1.lshape):
                    arr0._DNDarray__array.unsqueeze_(axis)

            if s1 is None:
                arb_slice = [None] * len(arr0.shape)
                for c in range(len(chunk_map)):
                    arb_slice[axis] = c
                    chunk_map[arb_slice] -= lshape_map[tuple([0] + arb_slice)]

                # get the desired data in arr1 on each node with a local slice
                if arr1.comm.rank == arr1.comm.size - 1:
                    lcl_slice = [slice(None)] * arr1.ndim
                    lcl_slice[axis] = slice(
                        arr1.lshape[axis] - chunk_map[-1, axis].item(), arr1.lshape[axis], 1
                    )
                    arr1._DNDarray__array = arr1._DNDarray__array[lcl_slice].clone().squeeze()
                ttl = chunk_map[-1, axis].item()
                for en in range(arr1.comm.size - 2, -1, -1):
                    sz = chunk_map[en, axis]
                    if arr1.comm.rank == en:
                        lcl_slice = [slice(None)] * arr1.ndim
                        lcl_slice[axis] = slice(
                            arr1.lshape[axis] - (sz.item() + ttl), arr1.lshape[axis] - ttl, 1
                        )
                        arr1._DNDarray__array = arr1._DNDarray__array[lcl_slice].clone().squeeze()
                    ttl += sz.item()
                if len(arr1.lshape) < len(arr0.lshape):
                    arr1._DNDarray__array.unsqueeze_(axis)

            # now that the data is in the proper shape, need to concatenate them on the nodes where they both exist for
            # the others, just set them equal
            out = factories.empty(
                out_shape,
                split=s0 if s0 is not None else s1,
                dtype=out_dtype,
                device=arr0.device,
                comm=arr0.comm,
            )
            res = torch.cat((arr0._DNDarray__array, arr1._DNDarray__array), dim=axis)
            out._DNDarray__array = res

            return out


def diag(a, offset=0):
    """
    Extract a diagonal or construct a diagonal array.
    See the documentation for `heat.diagonal` for more information about extracting the diagonal.

    Parameters
    ----------
    a: ht.DNDarray
        The array holding data for creating a diagonal array or extracting a diagonal.
        If a is a 1-dimensional array a diagonal 2d-array will be returned.
        If a is a n-dimensional array with n > 1 the diagonal entries will be returned in an n-1 dimensional array.
    offset: int, optional
        The offset from the main diagonal.
        Offset greater than zero means above the main diagonal, smaller than zero is below the main diagonal.

    Returns
    -------
    res: ht.DNDarray
        The extracted diagonal or the constructed diagonal array

    Examples
    --------
    >>> import heat as ht
    >>> a = ht.array([1, 2])
    >>> ht.diag(a)
    tensor([[1, 0],
           [0, 2]])

    >>> ht.diag(a, offset=1)
    tensor([[0, 1, 0],
           [0, 0, 2],
           [0, 0, 0]])

    >>> ht.equal(ht.diag(ht.diag(a)), a)
    True
    >>> a = ht.array([[1, 2], [3, 4]])
    >>> ht.diag(a)
    tensor([1, 4])
    """
    if len(a.shape) > 1:
        return diagonal(a, offset=offset)
    elif len(a.shape) < 1:
        raise ValueError("input array must be of dimension 1 or greater")
    if not isinstance(offset, int):
        raise ValueError("offset must be an integer, got", type(offset))
    if not isinstance(a, dndarray.DNDarray):
        raise ValueError("a must be a DNDarray, got", type(a))

    # 1-dimensional array, must be extended to a square diagonal matrix
    gshape = (a.shape[0] + abs(offset),) * 2
    off, lshape, _ = a.comm.chunk(gshape, a.split)

    # This ensures that the data is on the correct nodes
    if offset > 0:
        padding = factories.empty(
            (offset,), dtype=a.dtype, split=None, device=a.device, comm=a.comm
        )
        a = concatenate((a, padding))
        indices_x = torch.arange(0, min(lshape[0], max(gshape[0] - off - offset, 0)))
    elif offset < 0:
        padding = factories.empty(
            (abs(offset),), dtype=a.dtype, split=None, device=a.device, comm=a.comm
        )
        a = concatenate((padding, a))
        indices_x = torch.arange(max(0, min(abs(offset) - off, lshape[0])), lshape[0])
    else:
        # Offset = 0 values on main diagonal
        indices_x = torch.arange(0, lshape[0])

    indices_y = indices_x + off + offset
    a.balance_()

    local = torch.zeros(lshape, dtype=a.dtype.torch_type(), device=a.device.torch_device)
    local[indices_x, indices_y] = a._DNDarray__array[indices_x]

    return factories.array(local, dtype=a.dtype, is_split=a.split, device=a.device, comm=a.comm)


def diagonal(a, offset=0, dim1=0, dim2=1):
    """
    Extract a diagonal of an n-dimensional array with n > 1.
    The returned array will be of dimension n-1.

    Parameters
    ----------
    a: ht.DNDarray
        The array of which the diagonal should be extracted.
    offset: int, optional
        The offset from the main diagonal.
        Offset greater than zero means above the main diagonal, smaller than zero is below the main diagonal.
        Default is 0 which means the main diagonal will be selected.
    dim1: int, optional
        First dimension with respect to which to take the diagonal.
        Default is 0.
    dim2: int, optional
        Second dimension with respect to which to take the diagonal.
        Default is 1.
    Returns
    -------
    res: ht.DNDarray
        An array holding the extracted diagonal.

    Examples
    --------
    >>> import heat as ht
    >>> a = ht.array([[1, 2], [3, 4]])
    >>> ht.diagonal(a)
    tensor([1, 4])

    >>> ht.diagonal(a, offset=1)
    tensor([2])

    >>> ht.diagonal(a, offset=-1)
    tensor([3])

    >>> a = ht.array([[[0, 1], [2, 3]], [[4, 5], [6, 7]]])
    >>> ht.diagonal(a)
    tensor([[0, 6],
           [1, 7]])

    >>> ht.diagonal(a, dim2=2)
    tensor([[0, 5],
           [2, 7]])
    """
    dim1, dim2 = stride_tricks.sanitize_axis(a.shape, (dim1, dim2))

    if dim1 == dim2:
        raise ValueError("Dim1 and dim2 need to be different")
    if not isinstance(a, dndarray.DNDarray):
        raise ValueError("a must be a DNDarray, got", type(a))
    if not isinstance(offset, int):
        raise ValueError("offset must be an integer, got", type(offset))

    shape = a.gshape
    ax1 = shape[dim1]
    ax2 = shape[dim2]
    # determine the number of diagonal elements that will be retrieved
    length = min(ax1, ax2 - offset) if offset >= 0 else min(ax2, ax1 + offset)
    # Remove dim1 and dim2 from shape and append resulting length
    shape = tuple([x for ind, x in enumerate(shape) if ind not in (dim1, dim2)]) + (length,)
    x, y = min(dim1, dim2), max(dim1, dim2)

    if a.split is None:
        split = None
    elif a.split < x < y:
        split = a.split
    elif x < a.split < y:
        split = a.split - 1
    elif x < y < a.split:
        split = a.split - 2
    else:
        split = len(shape) - 1

    if a.split is None or a.split not in (dim1, dim2):
        result = torch.diagonal(a._DNDarray__array, offset=offset, dim1=dim1, dim2=dim2)
    else:
        vz = 1 if a.split == dim1 else -1
        off, _, _ = a.comm.chunk(a.shape, a.split)
        result = torch.diagonal(a._DNDarray__array, offset=offset + vz * off, dim1=dim1, dim2=dim2)
    return factories.array(result, dtype=a.dtype, is_split=split, device=a.device, comm=a.comm)


def expand_dims(a, axis):
    """
    Expand the shape of an array.

    Insert a new axis that will appear at the axis position in the expanded array shape.

    Parameters
    ----------
    a : ht.DNDarray
        Input array to be expanded.
    axis : int
        Position in the expanded axes where the new axis is placed.

    Returns
    -------
    res : ht.DNDarray
        Output array. The number of dimensions is one greater than that of the input array.

    Raises
    ------
    ValueError
        If the axis is not in range of the axes.

    Examples
    --------
    >>> x = ht.array([1,2])
    >>> x.shape
    (2,)

    >>> y = ht.expand_dims(x, axis=0)
    >>> y
    array([[1, 2]])
    >>> y.shape
    (1, 2)

    >>> y = ht.expand_dims(x, axis=1)
    >>> y
    array([[1],
           [2]])
    >>> y.shape
    (2, 1)
    """
    # ensure type consistency
    if not isinstance(a, dndarray.DNDarray):
        raise TypeError("expected ht.DNDarray, but was {}".format(type(a)))

    # sanitize axis, introduce arbitrary dummy dimension to model expansion
    axis = stride_tricks.sanitize_axis(a.shape + (1,), axis)

    return dndarray.DNDarray(
        a._DNDarray__array.unsqueeze(dim=axis),
        a.shape[:axis] + (1,) + a.shape[axis:],
        a.dtype,
        a.split if a.split is None or a.split < axis else a.split + 1,
        a.device,
        a.comm,
    )


def flatten(a):
    """
    Flattens an array into one dimension.
    WARNING: if a.split > 0, then the array must be resplit.

    Parameters
    ----------
    a : DNDarray
        array to collapse
    Returns
    -------
    ret : DNDarray
        flattened copy
    Examples
    --------
    >>> a = ht.array([[[1,2],[3,4]],[[5,6],[7,8]]])
    >>> ht.flatten(a)
    tensor([1,2,3,4,5,6,7,8])
    """
    if a.split is None:
        return factories.array(
            torch.flatten(a._DNDarray__array),
            dtype=a.dtype,
            is_split=None,
            device=a.device,
            comm=a.comm,
        )

    if a.split > 0:
        a = resplit(a, 0)

    a = factories.array(
        torch.flatten(a._DNDarray__array),
        dtype=a.dtype,
        is_split=a.split,
        device=a.device,
        comm=a.comm,
    )
    a.balance_()

    return a


def flip(a, axis=None):
    """
    Reverse the order of elements in an array along the given axis.

    The shape of the array is preserved, but the elements are reordered.

    Parameters
    ----------
    a: ht.DNDarray
        Input array to be flipped
    axis: int, tuple
        A list of axes to be flipped

    Returns
    -------
    res: ht.DNDarray
        The flipped array.

    Examples
    --------
    >>> a = ht.array([[0,1],[2,3]])
    >>> ht.flip(a, [0])
    tensor([[2, 3],
        [0, 1]])

    >>> b = ht.array([[0,1,2],[3,4,5]], split=1)
    >>> ht.flip(a, [0,1])
    (1/2) tensor([5,4,3])
    (2/2) tensor([2,1,0])
    """
    # flip all dimensions
    if axis is None:
        axis = tuple(range(a.ndim))

    # torch.flip only accepts tuples
    if isinstance(axis, int):
        axis = [axis]

    flipped = torch.flip(a._DNDarray__array, axis)

    if a.split not in axis:
        return factories.array(
            flipped, dtype=a.dtype, is_split=a.split, device=a.device, comm=a.comm
        )

    # Need to redistribute tensors on split axis
    # Get local shapes
    old_lshape = a.lshape
    dest_proc = a.comm.size - 1 - a.comm.rank
    new_lshape = a.comm.sendrecv(old_lshape, dest=dest_proc, source=dest_proc)

    # Exchange local tensors
    req = a.comm.Isend(flipped, dest=dest_proc)
    received = torch.empty(new_lshape, dtype=a._DNDarray__array.dtype, device=a.device.torch_device)
    a.comm.Recv(received, source=dest_proc)

    res = factories.array(received, dtype=a.dtype, is_split=a.split, device=a.device, comm=a.comm)
    res.balance_()  # after swapping, first processes may be empty
    req.Wait()
    return res


def fliplr(a):
    """
        Flip array in the left/right direction. If a.ndim > 2, flip along dimension 1.

        Parameters
        ----------
        a: ht.DNDarray
            Input array to be flipped, must be at least 2-D

        Returns
        -------
        res: ht.DNDarray
            The flipped array.

        Examples
        --------
        >>> a = ht.array([[0,1],[2,3]])
        >>> ht.fliplr(a)
        tensor([[1, 0],
                [3, 2]])

        >>> b = ht.array([[0,1,2],[3,4,5]], split=0)
        >>> ht.fliplr(b)
        (1/2) tensor([[2, 1, 0]])
        (2/2) tensor([[5, 4, 3]])
    """
    return flip(a, 1)


def flipud(a):
    """
        Flip array in the up/down direction.

        Parameters
        ----------
        a: ht.DNDarray
            Input array to be flipped

        Returns
        -------
        res: ht.DNDarray
            The flipped array.

        Examples
        --------
        >>> a = ht.array([[0,1],[2,3]])
        >>> ht.flipud(a)
        tensor([[2, 3],
            [0, 1]])

        >>> b = ht.array([[0,1,2],[3,4,5]], split=0)
        >>> ht.flipud(b)
        (1/2) tensor([3,4,5])
        (2/2) tensor([0,1,2])
    """
    return flip(a, 0)


def hstack(tup):
    """
    Stack arrays in sequence horizontally (column wise).
    This is equivalent to concatenation along the second axis, except for 1-D
    arrays where it concatenates along the first axis. Rebuilds arrays divided
    by `hsplit`.

    Parameters
    ----------
    tup : sequence of DNDarrays
        The arrays must have the same shape along all but the second axis,
        except 1-D arrays which can be any length.
    Returns
    -------
    stacked : DNDarray
        The array formed by stacking the given arrays.

    Examples
    --------
    >>> a = ht.array((1,2,3))
    >>> b = ht.array((2,3,4))
    >>> ht.hstack((a,b))._DNDarray__array
    [0/1] tensor([1, 2, 3, 2, 3, 4])
    [1/1] tensor([1, 2, 3, 2, 3, 4])
    >>> a = ht.array((1,2,3), split=0)
    >>> b = ht.array((2,3,4), split=0)
    >>> ht.hstack((a,b))._DNDarray__array
    [0/1] tensor([1, 2, 3])
    [1/1] tensor([2, 3, 4])
    >>> a = ht.array([[1],[2],[3]], split=0)
    >>> b = ht.array([[2],[3],[4]], split=0)
    >>> ht.hstack((a,b))._DNDarray__array
    [0/1] tensor([[1, 2],
    [0/1]         [2, 3]])
    [1/1] tensor([[3, 4]])
    """
    tup = list(tup)
    axis = 1
    all_vec = False
    if len(tup) == 2 and all(len(x.gshape) == 1 for x in tup):
        axis = 0
        all_vec = True
    if not all_vec:
        for cn, arr in enumerate(tup):
            if len(arr.gshape) == 1:
                tup[cn] = arr.expand_dims(1)

    return concatenate(tup, axis=axis)


def reshape(a, shape, new_split=None):
    """
    Returns a tensor with the same data and number of elements as a, but with the specified shape.

    Parameters
    ----------
    a : ht.DNDarray
        The input tensor
    shape : tuple, list
        Shape of the new tensor
    new_split : int, optional
        The new split axis if `a` is a split DNDarray. None denotes same axis.
        Default : None

    Returns
    -------
    reshaped : ht.DNDarray
        The DNDarray with the specified shape

    Raises
    ------
    ValueError
        If the number of elements changes in the new shape.

    Examples
    --------
    >>> a = ht.zeros((3,4))
    >>> ht.reshape(a, (4,3))
    tensor([[0,0,0],
            [0,0,0],
            [0,0,0],
            [0,0,0]])

    >>> a = ht.linspace(0, 14, 8, split=0)
    >>> ht.reshape(a, (2,4))
    (1/2) tensor([[0., 2., 4., 6.]])
    (2/2) tensor([[ 8., 10., 12., 14.]])
    """
    if not isinstance(a, dndarray.DNDarray):
        raise TypeError("'a' must be a DNDarray, currently {}".format(type(a)))
    if not isinstance(shape, (list, tuple)):
        raise TypeError("shape must be list, tuple, currently {}".format(type(shape)))
        # check new_split parameter
    if new_split is None:
        new_split = a.split
    stride_tricks.sanitize_axis(shape, new_split)
    tdtype, tdevice = a.dtype.torch_type(), a.device.torch_device
    # Check the type of shape and number elements
    shape = stride_tricks.sanitize_shape(shape)
    if torch.prod(torch.tensor(shape, device=tdevice)) != a.size:
        raise ValueError("cannot reshape array of size {} into shape {}".format(a.size, shape))

    def reshape_argsort_counts_displs(
        shape1, lshape1, displs1, axis1, shape2, displs2, axis2, comm
    ):
        """
        Compute the send order, counts, and displacements.
        """
        shape1 = torch.tensor(shape1, dtype=tdtype, device=tdevice)
        lshape1 = torch.tensor(lshape1, dtype=tdtype, device=tdevice)
        shape2 = torch.tensor(shape2, dtype=tdtype, device=tdevice)
        # constants
        width = torch.prod(lshape1[axis1:], dtype=torch.int)
        height = torch.prod(lshape1[:axis1], dtype=torch.int)
        global_len = torch.prod(shape1[axis1:])
        ulen = torch.prod(shape2[axis2 + 1 :])
        gindex = displs1[comm.rank] * torch.prod(shape1[axis1 + 1 :])

        # Get axis position on new split axis
        mask = torch.arange(width, device=tdevice) + gindex
        mask = mask + torch.arange(height, device=tdevice).reshape([height, 1]) * global_len
        mask = (torch.floor_divide(mask, ulen)) % shape2[axis2]
        mask = mask.flatten()

        # Compute return values
        counts = torch.zeros(comm.size, dtype=torch.int, device=tdevice)
        displs = torch.zeros_like(counts)
        argsort = torch.empty_like(mask, dtype=torch.long)
        plz = 0
        for i in range(len(displs2) - 1):
            mat = torch.where((mask >= displs2[i]) & (mask < displs2[i + 1]))[0]
            counts[i] = mat.numel()
            argsort[plz : counts[i] + plz] = mat
            plz += counts[i]
        displs[1:] = torch.cumsum(counts[:-1], dim=0)
        return argsort, counts, displs

    # Forward to Pytorch directly
    if a.split is None:
        return factories.array(
            torch.reshape(a._DNDarray__array, shape), dtype=a.dtype, device=a.device, comm=a.comm
        )

    # Create new flat result tensor
    _, local_shape, _ = a.comm.chunk(shape, new_split)
    data = torch.empty(local_shape, dtype=tdtype, device=tdevice).flatten()

    # Calculate the counts and displacements
    _, old_displs, _ = a.comm.counts_displs_shape(a.shape, a.split)
    _, new_displs, _ = a.comm.counts_displs_shape(shape, new_split)

    old_displs += (a.shape[a.split],)
    new_displs += (shape[new_split],)

    sendsort, sendcounts, senddispls = reshape_argsort_counts_displs(
        a.shape, a.lshape, old_displs, a.split, shape, new_displs, new_split, a.comm
    )
    recvsort, recvcounts, recvdispls = reshape_argsort_counts_displs(
        shape, local_shape, new_displs, new_split, a.shape, old_displs, a.split, a.comm
    )

    # rearange order
    send = a._DNDarray__array.flatten()[sendsort]
    a.comm.Alltoallv((send, sendcounts, senddispls), (data, recvcounts, recvdispls))

    # original order
    backsort = torch.argsort(recvsort)
    data = data[backsort]

    # Reshape local tensor
    data = data.reshape(local_shape)

    return factories.array(data, dtype=a.dtype, is_split=new_split, device=a.device, comm=a.comm)


def rot90(m, k=1, axes=(0, 1)):
    """
    Rotate an array by 90 degrees in the plane specified by axes.
    Rotation direction is from the first towards the second axis.

    Parameters
    ----------
    m : DNDarray
        Array of two or more dimensions.
    k : integer
        Number of times the array is rotated by 90 degrees.
    axes: (2,) int list or tuple
        The array is rotated in the plane defined by the axes.
        Axes must be different.

    Returns
    -------
    DNDarray

    Notes
    -----
    rot90(m, k=1, axes=(1,0)) is the reverse of rot90(m, k=1, axes=(0,1))
    rot90(m, k=1, axes=(1,0)) is equivalent to rot90(m, k=-1, axes=(0,1))

    May change the split axis on distributed tensors

    Raises
    ------
    TypeError
        If first parameter is not a :class:DNDarray.
    TypeError
        If parameter ``k`` is not castable to integer.
    ValueError
        If ``len(axis)!=2``.
    ValueError
        If the axes are the same.
    ValueError
        If axes are out of range.

    Examples
    --------
    >>> m = ht.array([[1,2],[3,4]], dtype=ht.int)
    >>> m
    tensor([[1, 2],
            [3, 4]], dtype=torch.int32)
    >>> ht.rot90(m)
    tensor([[2, 4],
            [1, 3]], dtype=torch.int32)
    >>> ht.rot90(m, 2)
    tensor([[4, 3],
            [2, 1]], dtype=torch.int32)
    >>> m = ht.arange(8).reshape((2,2,2))
    >>> ht.rot90(m, 1, (1,2))
    tensor([[[1, 3],
             [0, 2]],
            [[5, 7],
             [4, 6]]], dtype=torch.int32)
    """
    axes = tuple(axes)
    if len(axes) != 2:
        raise ValueError("len(axes) must be 2.")

    if not isinstance(m, dndarray.DNDarray):
        raise TypeError("expected m to be a ht.DNDarray, but was {}".format(type(m)))

    if axes[0] == axes[1] or np.absolute(axes[0] - axes[1]) == m.ndim:
        raise ValueError("Axes must be different.")

    if axes[0] >= m.ndim or axes[0] < -m.ndim or axes[1] >= m.ndim or axes[1] < -m.ndim:
        raise ValueError("Axes={} out of range for array of ndim={}.".format(axes, m.ndim))

    if m.split is None:
        return factories.array(
            torch.rot90(m._DNDarray__array, k, axes), dtype=m.dtype, device=m.device, comm=m.comm
        )

    try:
        k = int(k)
    except (TypeError, ValueError):
        raise TypeError("Unknown type, must be castable to integer")

    k %= 4

    if k == 0:
        return m.copy()
    if k == 2:
        return flip(flip(m, axes[0]), axes[1])

    axes_list = np.arange(0, m.ndim).tolist()
    (axes_list[axes[0]], axes_list[axes[1]]) = (axes_list[axes[1]], axes_list[axes[0]])

    if k == 1:
        return linalg.transpose(flip(m, axes[1]), axes_list)
    else:
        # k == 3
        return flip(linalg.transpose(m, axes_list), axes[1])


def shape(a):
    """
    Returns the shape of a DNDarray `a`.

    Parameters
    ----------
    a : DNDarray

    Returns
    -------
    tuple of ints
    """
    # sanitize input
    if not isinstance(a, dndarray.DNDarray):
        raise TypeError("Expected a to be a DNDarray but was {}".format(type(a)))

    return a.gshape


def sort(a, axis=None, descending=False, out=None):
    """
    Sorts the elements of the DNDarray a along the given dimension (by default in ascending order) by their value.

    The sorting is not stable which means that equal elements in the result may have a different ordering than in the
    original array.

    Sorting where `axis == a.split` needs a lot of communication between the processes of MPI.

    Parameters
    ----------
    a : ht.DNDarray
        Input array to be sorted.
    axis : int, optional
        The dimension to sort along.
        Default is the last axis.
    descending : bool, optional
        If set to true values are sorted in descending order
        Default is false
    out : ht.DNDarray or None, optional
        A location in which to store the results. If provided, it must have a broadcastable shape. If not provided
        or set to None, a fresh tensor is allocated.

    Returns
    -------
    values : ht.DNDarray
        The sorted local results.
    indices
        The indices of the elements in the original data

    Raises
    ------
    ValueError
        If the axis is not in range of the axes.

    Examples
    --------
    >>> x = ht.array([[4, 1], [2, 3]], split=0)
    >>> x.shape
    (1, 2)
    (1, 2)

    >>> y = ht.sort(x, axis=0)
    >>> y
    (array([[2, 1]], array([[1, 0]]))
    (array([[4, 3]], array([[0, 1]]))

    >>> ht.sort(x, descending=True)
    (array([[4, 1]], array([[0, 1]]))
    (array([[3, 2]], array([[1, 0]]))
    """
    # default: using last axis
    if axis is None:
        axis = len(a.shape) - 1

    stride_tricks.sanitize_axis(a.shape, axis)

    if a.split is None or axis != a.split:
        # sorting is not affected by split -> we can just sort along the axis
        final_result, final_indices = torch.sort(
            a._DNDarray__array, dim=axis, descending=descending
        )

    else:
        # sorting is affected by split, processes need to communicate results
        # transpose so we can work along the 0 axis
        transposed = a._DNDarray__array.transpose(axis, 0)
        local_sorted, local_indices = torch.sort(transposed, dim=0, descending=descending)

        size = a.comm.Get_size()
        rank = a.comm.Get_rank()
        counts, disp, _ = a.comm.counts_displs_shape(a.gshape, axis=axis)

        actual_indices = local_indices.to(dtype=local_sorted.dtype) + disp[rank]

        length = local_sorted.size()[0]

        # Separate the sorted tensor into size + 1 equal length partitions
        partitions = [x * length // (size + 1) for x in range(1, size + 1)]
        local_pivots = (
            local_sorted[partitions]
            if counts[rank]
            else torch.empty((0,) + local_sorted.size()[1:], dtype=local_sorted.dtype)
        )

        # Only processes with elements should share their pivots
        gather_counts = [int(x > 0) * size for x in counts]
        gather_displs = (0,) + tuple(np.cumsum(gather_counts[:-1]))

        pivot_dim = list(transposed.size())
        pivot_dim[0] = size * sum([1 for x in counts if x > 0])

        # share the local pivots with root process
        pivot_buffer = torch.empty(
            pivot_dim, dtype=a.dtype.torch_type(), device=a.device.torch_device
        )
        a.comm.Gatherv(local_pivots, (pivot_buffer, gather_counts, gather_displs), root=0)

        pivot_dim[0] = size - 1
        global_pivots = torch.empty(
            pivot_dim, dtype=a.dtype.torch_type(), device=a.device.torch_device
        )

        # root process creates new pivots and shares them with other processes
        if rank == 0:
            sorted_pivots, _ = torch.sort(pivot_buffer, descending=descending, dim=0)
            length = sorted_pivots.size()[0]
            global_partitions = [x * length // size for x in range(1, size)]
            global_pivots = sorted_pivots[global_partitions]

        a.comm.Bcast(global_pivots, root=0)

        lt_partitions = torch.empty((size,) + local_sorted.shape, dtype=torch.int64)
        last = torch.zeros_like(local_sorted, dtype=torch.int64)
        comp_op = torch.gt if descending else torch.lt
        # Iterate over all pivots and store which pivot is the first greater than the elements value
        for idx, p in enumerate(global_pivots):
            lt = comp_op(local_sorted, p).int()
            if idx > 0:
                lt_partitions[idx] = lt - last
            else:
                lt_partitions[idx] = lt
            last = lt
        lt_partitions[size - 1] = torch.ones_like(local_sorted, dtype=last.dtype) - last

        # Matrix holding information how many values will be sent where
        local_partitions = torch.sum(lt_partitions, dim=1)

        partition_matrix = torch.empty_like(local_partitions)
        a.comm.Allreduce(local_partitions, partition_matrix, op=MPI.SUM)

        # Matrix that holds information which value will be shipped where
        index_matrix = torch.empty_like(local_sorted, dtype=torch.int64)

        # Matrix holding information which process get how many values from where
        shape = (size,) + transposed.size()[1:]
        send_matrix = torch.zeros(shape, dtype=partition_matrix.dtype)
        recv_matrix = torch.zeros(shape, dtype=partition_matrix.dtype)

        for i, x in enumerate(lt_partitions):
            index_matrix[x > 0] = i
            send_matrix[i] += torch.sum(x, dim=0)

        a.comm.Alltoall(send_matrix, recv_matrix)

        scounts = local_partitions
        rcounts = recv_matrix

        shape = (partition_matrix[rank].max(),) + transposed.size()[1:]
        first_result = torch.empty(shape, dtype=local_sorted.dtype)
        first_indices = torch.empty_like(first_result)

        # Iterate through one layer and send values with alltoallv
        for idx in np.ndindex(local_sorted.shape[1:]):
            idx_slice = [slice(None)] + [slice(ind, ind + 1) for ind in idx]

            send_count = scounts[idx_slice].reshape(-1).tolist()
            send_disp = [0] + list(np.cumsum(send_count[:-1]))
            s_val = local_sorted[idx_slice].clone()
            s_ind = actual_indices[idx_slice].clone().to(dtype=local_sorted.dtype)

            recv_count = rcounts[idx_slice].reshape(-1).tolist()
            recv_disp = [0] + list(np.cumsum(recv_count[:-1]))
            rcv_length = rcounts[idx_slice].sum().item()
            r_val = torch.empty((rcv_length,) + s_val.shape[1:], dtype=local_sorted.dtype)
            r_ind = torch.empty_like(r_val)

            a.comm.Alltoallv((s_val, send_count, send_disp), (r_val, recv_count, recv_disp))
            a.comm.Alltoallv((s_ind, send_count, send_disp), (r_ind, recv_count, recv_disp))
            first_result[idx_slice][:rcv_length] = r_val
            first_indices[idx_slice][:rcv_length] = r_ind

        # The process might not have the correct number of values therefore the tensors need to be rebalanced
        send_vec = torch.zeros(local_sorted.shape[1:] + (size, size), dtype=torch.int64)
        target_cumsum = np.cumsum(counts)
        for idx in np.ndindex(local_sorted.shape[1:]):
            idx_slice = [slice(None)] + [slice(ind, ind + 1) for ind in idx]
            current_counts = partition_matrix[idx_slice].reshape(-1).tolist()
            current_cumsum = list(np.cumsum(current_counts))
            for proc in range(size):
                if current_cumsum[proc] > target_cumsum[proc]:
                    # process has to many values which will be sent to higher ranks
                    first = next(i for i in range(size) if send_vec[idx][:, i].sum() < counts[i])
                    last = next(
                        i
                        for i in range(size + 1)
                        if i == size or current_cumsum[proc] < target_cumsum[i]
                    )
                    sent = 0
                    for i, x in enumerate(counts[first:last]):
                        # Each following process gets as many elements as it needs
                        amount = int(x - send_vec[idx][:, first + i].sum())
                        send_vec[idx][proc][first + i] = amount
                        current_counts[first + i] += amount
                        sent += amount
                    if last < size:
                        # Send all left over values to the highest last process
                        amount = partition_matrix[proc][idx]
                        send_vec[idx][proc][last] = int(amount - sent)
                        current_counts[last] += int(amount - sent)
                elif current_cumsum[proc] < target_cumsum[proc]:
                    # process needs values from higher rank
                    first = (
                        0
                        if proc == 0
                        else next(
                            i for i, x in enumerate(current_cumsum) if target_cumsum[proc - 1] < x
                        )
                    )
                    last = next(i for i, x in enumerate(current_cumsum) if target_cumsum[proc] <= x)
                    for i, x in enumerate(partition_matrix[idx_slice][first:last]):
                        # Taking as many elements as possible from each following process
                        send_vec[idx][first + i][proc] = int(x - send_vec[idx][first + i].sum())
                        current_counts[first + i] = 0
                    # Taking just enough elements from the last element to fill the current processes tensor
                    send_vec[idx][last][proc] = int(target_cumsum[proc] - current_cumsum[last - 1])
                    current_counts[last] -= int(target_cumsum[proc] - current_cumsum[last - 1])
                else:
                    # process doesn't need more values
                    send_vec[idx][proc][proc] = (
                        partition_matrix[proc][idx] - send_vec[idx][proc].sum()
                    )
                current_counts[proc] = counts[proc]
                current_cumsum = list(np.cumsum(current_counts))

        # Iterate through one layer again to create the final balanced local tensors
        second_result = torch.empty_like(local_sorted)
        second_indices = torch.empty_like(second_result)
        for idx in np.ndindex(local_sorted.shape[1:]):
            idx_slice = [slice(None)] + [slice(ind, ind + 1) for ind in idx]

            send_count = send_vec[idx][rank]
            send_disp = [0] + list(np.cumsum(send_count[:-1]))

            recv_count = send_vec[idx][:, rank]
            recv_disp = [0] + list(np.cumsum(recv_count[:-1]))

            end = partition_matrix[rank][idx]
            s_val, indices = first_result[0:end][idx_slice].sort(descending=descending, dim=0)
            s_ind = first_indices[0:end][idx_slice][indices].reshape_as(s_val)

            r_val = torch.empty((counts[rank],) + s_val.shape[1:], dtype=local_sorted.dtype)
            r_ind = torch.empty_like(r_val)

            a.comm.Alltoallv((s_val, send_count, send_disp), (r_val, recv_count, recv_disp))
            a.comm.Alltoallv((s_ind, send_count, send_disp), (r_ind, recv_count, recv_disp))

            second_result[idx_slice] = r_val
            second_indices[idx_slice] = r_ind

        second_result, tmp_indices = second_result.sort(dim=0, descending=descending)
        final_result = second_result.transpose(0, axis)
        final_indices = torch.empty_like(second_indices)
        # Update the indices in case the ordering changed during the last sort
        for idx in np.ndindex(tmp_indices.shape):
            val = tmp_indices[idx]
            final_indices[idx] = second_indices[val.item()][idx[1:]]
        final_indices = final_indices.transpose(0, axis)
    return_indices = factories.array(
        final_indices, dtype=dndarray.types.int32, is_split=a.split, device=a.device, comm=a.comm
    )
    if out is not None:
        out._DNDarray__array = final_result
        return return_indices
    else:
        tensor = factories.array(
            final_result, dtype=a.dtype, is_split=a.split, device=a.device, comm=a.comm
        )
        return tensor, return_indices


def squeeze(x, axis=None):
    """
    Remove single-dimensional entries from the shape of a tensor.

    Parameters:
    -----------
    x : ht.DNDarray
        Input data.

    axis : None or int or tuple of ints, optional
           Selects a subset of the single-dimensional entries in the shape.
           If axis is None, all single-dimensional entries will be removed from the shape.
           If an axis is selected with shape entry greater than one, a ValueError is raised.


    Returns:
    --------
    squeezed : ht.DNDarray
               The input tensor, but with all or a subset of the dimensions of length 1 removed.
               Split semantics: see note below.

    Examples:
    ---------
    >>> import heat as ht
    >>> import torch
    >>> torch.manual_seed(1)
    <torch._C.Generator object at 0x115704ad0>
    >>> a = ht.random.randn(1,3,1,5)
    >>> a
    tensor([[[[ 0.2673, -0.4212, -0.5107, -1.5727, -0.1232]],

            [[ 3.5870, -1.8313,  1.5987, -1.2770,  0.3255]],

            [[-0.4791,  1.3790,  2.5286,  0.4107, -0.9880]]]])
    >>> a.shape
    (1, 3, 1, 5)
    >>> ht.squeeze(a).shape
    (3, 5)
    >>> ht.squeeze(a)
    tensor([[ 0.2673, -0.4212, -0.5107, -1.5727, -0.1232],
            [ 3.5870, -1.8313,  1.5987, -1.2770,  0.3255],
            [-0.4791,  1.3790,  2.5286,  0.4107, -0.9880]])
    >>> ht.squeeze(a,axis=0).shape
    (3, 1, 5)
    >>> ht.squeeze(a,axis=-2).shape
    (1, 3, 5)
    >>> ht.squeeze(a,axis=1).shape
    Traceback (most recent call last):
    ...
    ValueError: Dimension along axis 1 is not 1 for shape (1, 3, 1, 5)

    Note:
    -----
    Split semantics: a distributed tensor will keep its original split dimension after "squeezing",
    which, depending on the squeeze axis, may result in a lower numerical 'split' value, as in:
    >>> x.shape
    (10, 1, 12, 13)
    >>> x.split
    2
    >>> x.squeeze().shape
    (10, 12, 13)
    >>> x.squeeze().split
    1
    """

    # Sanitize input
    if not isinstance(x, dndarray.DNDarray):
        raise TypeError("expected x to be a ht.DNDarray, but was {}".format(type(x)))
    # Sanitize axis
    axis = stride_tricks.sanitize_axis(x.shape, axis)
    if axis is not None:
        if isinstance(axis, int):
            dim_is_one = x.shape[axis] == 1
            axis = (axis,)
        elif isinstance(axis, tuple):
            dim_is_one = bool(torch.tensor(list(x.shape[dim] == 1 for dim in axis)).all())
        if not dim_is_one:
            raise ValueError("Dimension along axis {} is not 1 for shape {}".format(axis, x.shape))

    if axis is None:
        axis = tuple(i for i, dim in enumerate(x.shape) if dim == 1)

    if x.split is not None and x.split in axis:
        # split dimension is about to disappear, set split to None
        x.resplit_(axis=None)

    out_lshape = tuple(x.lshape[dim] for dim in range(x.ndim) if dim not in axis)
    out_gshape = tuple(x.gshape[dim] for dim in range(x.ndim) if dim not in axis)
    x_lsqueezed = x._DNDarray__array.reshape(out_lshape)

    # Calculate new split axis according to squeezed shape
    if x.split is not None:
        split = x.split - len(list(dim for dim in axis if dim < x.split))
    else:
        split = None

    return dndarray.DNDarray(
        x_lsqueezed, out_gshape, x.dtype, split=split, device=x.device, comm=x.comm
    )


def stack(arrays, axis=0, out=None):
    """
    Join a sequence of ``DNDarray``s along a new axis.

    The ``axis`` parameter specifies the index of the new axis in the dimensions of the result.
    For example, if ``axis=0``, the arrays will be stacked along the first dimension; if ``axis=-1``,
    they will be stacked along the last dimension. See Notes below for split semantics.

    Parameters
    ----------
    arrays : Sequence[DNDarrays,...]
        Each DNDarray must have the same shape, must be split along the same axis, and must be balanced.
    axis : int, optional
        The axis in the result array along which the input arrays are stacked.
    out : DNDarray, optional
        If provided, the destination to place the result. The shape and split axis must be correct, matching
        that of what stack would have returned if no out argument were specified (see Notes below).

    Raises
    ------
    TypeError
        If arrays in sequence are not ``DNDarray``s, or if their ``dtype`` attribute does not match.
    ValueError
        If ``arrays`` contains less than 2 ``DNDarray``s.
    ValueError
        If the ``DNDarray``s are of different shapes, or if they are split along different axes (``split`` attribute).
    RuntimeError
        If the ``DNDarrays`` reside of different devices, or if they are unevenly distributed across ranks (method ``is_balanced()`` returns ``False``)

    Returns
    -------
    DNDarray

    Notes
    -----
    Split semantics: :func:`stack` requires that all arrays in the sequence be split along the same dimension.
    After stacking, the data are still distributed along the original dimension, however a new dimension has been added at `axis`,
    therefore:

    - if :math:`axis <= split`, output will be distributed along :math:`split+1`

    - if :math:`axis > split`, output will be distributed along `split`

    Examples
    --------
    >>> a = ht.arange(20).reshape(4, 5)
    >>> b = ht.arange(20, 40).reshape(4, 5)
    >>> ht.stack((a,b), axis=0)._DNDarray__array
    tensor([[[ 0,  1,  2,  3,  4],
             [ 5,  6,  7,  8,  9],
             [10, 11, 12, 13, 14],
             [15, 16, 17, 18, 19]],

            [[20, 21, 22, 23, 24],
             [25, 26, 27, 28, 29],
             [30, 31, 32, 33, 34],
             [35, 36, 37, 38, 39]]])
    >>> # distributed DNDarrays, 3 processes, stack along last dimension
    >>> a = ht.arange(20, split=0).reshape(4, 5)
    >>> b = ht.arange(20, 40, split=0).reshape(4, 5)
    >>> ht.stack((a,b), axis=-1)._DNDarray__array
    [0/2] tensor([[[ 0, 20],
    [0/2]          [ 1, 21],
    [0/2]          [ 2, 22],
    [0/2]          [ 3, 23],
    [0/2]          [ 4, 24]],
    [0/2]
    [0/2]         [[ 5, 25],
    [0/2]          [ 6, 26],
    [0/2]          [ 7, 27],
    [0/2]          [ 8, 28],
    [0/2]          [ 9, 29]]])
    [1/2] tensor([[[10, 30],
    [1/2]          [11, 31],
    [1/2]          [12, 32],
    [1/2]          [13, 33],
    [1/2]          [14, 34]]])
    [2/2] tensor([[[15, 35],
    [2/2]          [16, 36],
    [2/2]          [17, 37],
    [2/2]          [18, 38],
    [2/2]          [19, 39]]])
    """

    # sanitation
    if not isinstance(arrays, (tuple, list)):
        raise TypeError("arrays must be a list or a tuple")

    if len(arrays) < 2:
        raise ValueError("stack expects a sequence of at least 2 DNDarrays")

    for i, array in enumerate(arrays):
        if not isinstance(array, dndarray.DNDarray):
            raise TypeError(
                "all arrays in sequence must be DNDarrays, array {} was {}".format(i, type(array))
            )

    arrays_metadata = list(
        [array.gshape, array.split, array.device, array.is_balanced()] for array in arrays
    )
    num_arrays = len(arrays)
    # metadata must be identical for all arrays
    if arrays_metadata.count(arrays_metadata[0]) != num_arrays:
        shapes = list(array.gshape for array in arrays)
        if shapes.count(shapes[0]) != num_arrays:
            raise ValueError(
                "All DNDarrays in sequence must have the same shape, got shapes {}".format(shapes)
            )
        splits = list(array.split for array in arrays)
        if splits.count(splits[0]) != num_arrays:
            raise ValueError(
                "All DNDarrays in sequence must have the same split axis, got splits {}"
                "Check out the heat.resplit() documentation.".format(splits)
            )
        devices = list(array.device for array in arrays)
        if devices.count(devices[0]) != num_arrays:
            raise RuntimeError(
                "DNDarrays in sequence must reside on the same device, got devices {}".format(
                    devices
                )
            )
        balance = list(array.is_balanced() for array in arrays)
        if balance.count(balance[0]) != num_arrays:
            raise RuntimeError(
                "DNDarrays distribution must be balanced across ranks, is_balanced() returns {}"
                "You can balance a DNDarray with the balance_() method.".format(balance)
            )
    else:
        array_shape, array_split, array_device = arrays_metadata[0][:3]
        # extract torch tensors
        t_arrays = list(array._DNDarray__array for array in arrays)
        # output dtype
        t_dtypes = list(t_array.dtype for t_array in t_arrays)
        t_array_dtype = t_dtypes[0]
        if t_dtypes.count(t_dtypes[0]) != num_arrays:
            for d in range(1, len(t_dtypes)):
                t_array_dtype = (
                    t_array_dtype
                    if t_array_dtype is t_dtypes[d]
                    else torch.promote_types(t_array_dtype, t_dtypes[d])
                )
            t_arrays = list(t_array.type(t_array_dtype) for t_array in t_arrays)
        array_dtype = types.canonical_heat_type(t_array_dtype)

    # sanitate axis
    axis = stride_tricks.sanitize_axis(array_shape + (num_arrays,), axis)

    # output shape and split
    stacked_shape = array_shape[:axis] + (num_arrays,) + array_shape[axis:]
    if array_split is not None:
        stacked_split = array_split + 1 if axis <= array_split else array_split
    else:
        stacked_split = None

    # sanitate output
    if out is not None:
        if not isinstance(out, dndarray.DNDarray):
            raise TypeError("expected out to be None or ht.DNDarray, but was {}".format(type(out)))
        if out.dtype is not array_dtype:
            raise TypeError("expected out to be {}, but was {}".format(array_dtype, out.dtype))
        if out.gshape != stacked_shape:
            raise ValueError(
                "expected out.shape to be {}, got {}".format(out.gshape, stacked_shape)
            )
        if out.split is not stacked_split:
            raise ValueError("expected out.split to be {}, got {}".format(out.split, stacked_split))
    # end of sanitation

    # stack locally
    t_stacked = torch.stack(t_arrays, dim=axis)

    # return stacked DNDarrays
    if out is not None:
        out._DNDarray__array = t_stacked
        return out

    stacked = dndarray.DNDarray(
        t_stacked,
        gshape=stacked_shape,
        dtype=array_dtype,
        split=stacked_split,
        device=array_device,
        comm=arrays[0].comm,
    )
    return stacked


def unique(a, sorted=False, return_inverse=False, axis=None):
    """
    Finds and returns the unique elements of an array.

    Works most effective if axis != a.split.

    Parameters
    ----------
    a : ht.DNDarray
        Input array where unique elements should be found.
    sorted : bool, optional
        Whether the found elements should be sorted before returning as output.
        Warning: sorted is not working if 'axis != None and axis != a.split'
        Default: False
    return_inverse : bool, optional
        Whether to also return the indices for where elements in the original input ended up in the returned
        unique list.
        Default: False
    axis : int, optional
        Axis along which unique elements should be found. Default to None, which will return a one dimensional list of
        unique values.

    Returns
    -------
    res : ht.DNDarray
        Output array. The unique elements. Elements are distributed the same way as the input tensor.
    inverse_indices : torch.tensor (optional)
        If return_inverse is True, this tensor will hold the list of inverse indices

    Examples
    --------
    >>> x = ht.array([[3, 2], [1, 3]])
    >>> ht.unique(x, sorted=True)
    array([1, 2, 3])

    >>> ht.unique(x, sorted=True, axis=0)
    array([[1, 3],
           [2, 3]])

    >>> ht.unique(x, sorted=True, axis=1)
    array([[2, 3],
           [3, 1]])
    """
    if a.split is None:
        torch_output = torch.unique(
            a._DNDarray__array, sorted=sorted, return_inverse=return_inverse, dim=axis
        )
        if isinstance(torch_output, tuple):
            heat_output = tuple(
                factories.array(i, dtype=a.dtype, split=None, device=a.device) for i in torch_output
            )
        else:
            heat_output = factories.array(torch_output, dtype=a.dtype, split=None, device=a.device)
        return heat_output

    local_data = a._DNDarray__array
    unique_axis = None
    inverse_indices = None

    if axis is not None:
        # transpose so we can work along the 0 axis
        local_data = local_data.transpose(0, axis)
        unique_axis = 0

    # Calculate the unique on the local values
    if a.lshape[a.split] == 0:
        # Passing an empty vector to torch throws exception
        if axis is None:
            res_shape = [0]
            inv_shape = list(a.gshape)
            inv_shape[a.split] = 0
        else:
            res_shape = list(local_data.shape)
            res_shape[0] = 0
            inv_shape = [0]
        lres = torch.empty(res_shape, dtype=a.dtype.torch_type())
        inverse_pos = torch.empty(inv_shape, dtype=torch.int64)

    else:
        lres, inverse_pos = torch.unique(
            local_data, sorted=sorted, return_inverse=True, dim=unique_axis
        )

    # Share and gather the results with the other processes
    uniques = torch.tensor([lres.shape[0]]).to(torch.int32)
    uniques_buf = torch.empty((a.comm.Get_size(),), dtype=torch.int32)
    a.comm.Allgather(uniques, uniques_buf)

    if axis is None or axis == a.split:
        is_split = None
        split = a.split

        output_dim = list(lres.shape)
        output_dim[0] = uniques_buf.sum().item()

        # Gather all unique vectors
        counts = list(uniques_buf.tolist())
        displs = list([0] + uniques_buf.cumsum(0).tolist()[:-1])
        gres_buf = torch.empty(output_dim, dtype=a.dtype.torch_type())
        a.comm.Allgatherv(lres, (gres_buf, counts, displs), recv_axis=0)

        if return_inverse:
            # Prepare some information to generated the inverse indices list
            avg_len = a.gshape[a.split] // a.comm.Get_size()
            rem = a.gshape[a.split] % a.comm.Get_size()

            # Share the local reverse indices with other processes
            counts = [avg_len] * a.comm.Get_size()
            add_vec = [1] * rem + [0] * (a.comm.Get_size() - rem)
            inverse_counts = [sum(x) for x in zip(counts, add_vec)]
            inverse_displs = [0] + list(np.cumsum(inverse_counts[:-1]))
            inverse_dim = list(inverse_pos.shape)
            inverse_dim[a.split] = a.gshape[a.split]
            inverse_buf = torch.empty(inverse_dim, dtype=inverse_pos.dtype)

            # Transpose data and buffer so we can use Allgatherv along axis=0 (axis=1 does not work properly yet)
            inverse_pos = inverse_pos.transpose(0, a.split)
            inverse_buf = inverse_buf.transpose(0, a.split)
            a.comm.Allgatherv(
                inverse_pos, (inverse_buf, inverse_counts, inverse_displs), recv_axis=0
            )
            inverse_buf = inverse_buf.transpose(0, a.split)

        # Run unique a second time
        gres = torch.unique(gres_buf, sorted=sorted, return_inverse=return_inverse, dim=unique_axis)
        if return_inverse:
            # Use the previously gathered information to generate global inverse_indices
            g_inverse = gres[1]
            gres = gres[0]
            if axis is None:
                # Calculate how many elements we have in each layer along the split axis
                elements_per_layer = 1
                for num, val in enumerate(a.gshape):
                    if not num == a.split:
                        elements_per_layer *= val

                # Create the displacements for the flattened inverse indices array
                local_elements = [displ * elements_per_layer for displ in inverse_displs][1:] + [
                    float("inf")
                ]

                # Flatten the inverse indices array every element can be updated to represent a global index
                transposed = inverse_buf.transpose(0, a.split)
                transposed_shape = transposed.shape
                flatten_inverse = transposed.flatten()

                # Update the index elements iteratively
                cur_displ = 0
                inverse_indices = [0] * len(flatten_inverse)
                for num in range(len(inverse_indices)):
                    if num >= local_elements[cur_displ]:
                        cur_displ += 1
                    index = flatten_inverse[num] + displs[cur_displ]
                    inverse_indices[num] = g_inverse[index].tolist()

                # Convert the flattened array back to the correct global shape of a
                inverse_indices = torch.tensor(inverse_indices).reshape(transposed_shape)
                inverse_indices = inverse_indices.transpose(0, a.split)

            else:
                inverse_indices = torch.zeros_like(inverse_buf)
                steps = displs + [None]

                # Algorithm that creates the correct list for the reverse_indices
                for i in range(len(steps) - 1):
                    begin = steps[i]
                    end = steps[i + 1]
                    for num, x in enumerate(inverse_buf[begin:end]):
                        inverse_indices[begin + num] = g_inverse[begin + x]

    else:
        # Tensor is already split and does not need to be redistributed afterward
        split = None
        is_split = a.split
        max_uniques, max_pos = uniques_buf.max(0)
        # find indices of vectors
        if a.comm.Get_rank() == max_pos.item():
            # Get indices of the unique vectors to share with all over processes
            indices = inverse_pos.reshape(-1).unique()
        else:
            indices = torch.empty((max_uniques.item(),), dtype=inverse_pos.dtype)

        a.comm.Bcast(indices, root=max_pos)

        gres = local_data[indices.tolist()]

        inverse_indices = indices
        if sorted:
            raise ValueError(
                "Sorting with axis != split is not supported yet. "
                "See https://github.com/helmholtz-analytics/heat/issues/363"
            )

    if axis is not None:
        # transpose matrix back
        gres = gres.transpose(0, axis)

    split = split if a.split < len(gres.shape) else None
    result = factories.array(
        gres, dtype=a.dtype, device=a.device, comm=a.comm, split=split, is_split=is_split
    )
    if split is not None:
        result.resplit_(a.split)

    return_value = result
    if return_inverse:
        return_value = [return_value, inverse_indices.to(a.device.torch_device)]

    return return_value


def resplit(arr, axis=None):
    """
    Out-of-place redistribution of the content of the tensor. Allows to "unsplit" (i.e. gather) all values from all
    nodes as well as the definition of new axis along which the tensor is split without changes to the values.
    WARNING: this operation might involve a significant communication overhead. Use it sparingly and preferably for
    small tensors.

    Parameters
    ----------
    arr : ht.DNDarray
        The tensor from which to resplit
    axis : int, None
        The new split axis, None denotes gathering, an int will set the new split axis

    Returns
    -------
    resplit: ht.DNDarray
        A new tensor that is a copy of 'arr', but split along 'axis'

    Examples
    --------
    >>> a = ht.zeros((4, 5,), split=0)
    >>> a.lshape
    (0/2) (2, 5)
    (1/2) (2, 5)
    >>> b = resplit(a, None)
    >>> b.split
    None
    >>> b.lshape
    (0/2) (4, 5)
    (1/2) (4, 5)
    >>> a = ht.zeros((4, 5,), split=0)
    >>> a.lshape
    (0/2) (2, 5)
    (1/2) (2, 5)
    >>> b = resplit(a, 1)
    >>> b.split
    1
    >>> b.lshape
    (0/2) (4, 3)
    (1/2) (4, 2)
    """
    # sanitize the axis to check whether it is in range
    axis = stride_tricks.sanitize_axis(arr.shape, axis)

    # early out for unchanged content
    if axis == arr.split:
        return arr.copy()
    if axis is None:
        # new_arr = arr.copy()
        gathered = torch.empty(
            arr.shape, dtype=arr.dtype.torch_type(), device=arr.device.torch_device
        )
        counts, displs, _ = arr.comm.counts_displs_shape(arr.shape, arr.split)
        arr.comm.Allgatherv(arr._DNDarray__array, (gathered, counts, displs), recv_axis=arr.split)
        new_arr = factories.array(gathered, is_split=axis, device=arr.device, dtype=arr.dtype)
        return new_arr
    # tensor needs be split/sliced locally
    if arr.split is None:
        temp = arr._DNDarray__array[arr.comm.chunk(arr.shape, axis)[2]]
        new_arr = factories.array(temp, is_split=axis, device=arr.device, dtype=arr.dtype)
        return new_arr

    arr_tiles = tiling.SplitTiles(arr)
    new_arr = factories.empty(arr.gshape, split=axis, dtype=arr.dtype, device=arr.device)
    new_tiles = tiling.SplitTiles(new_arr)
    rank = arr.comm.rank
    waits = []
    rcv_waits = {}
    for rpr in range(arr.comm.size):
        # need to get where the tiles are on the new one first
        # rpr is the destination
        new_locs = torch.where(new_tiles.tile_locations == rpr)
        new_locs = torch.stack([new_locs[i] for i in range(arr.ndim)], dim=1)

        for i in range(new_locs.shape[0]):
            key = tuple(new_locs[i].tolist())
            spr = arr_tiles.tile_locations[key].item()
            to_send = arr_tiles[key]
            if spr == rank and spr != rpr:
                waits.append(arr.comm.Isend(to_send.clone(), dest=rpr, tag=rank))
            elif spr == rpr and rpr == rank:
                new_tiles[key] = to_send.clone()
            elif rank == rpr:
                buf = torch.zeros_like(new_tiles[key])
                rcv_waits[key] = [arr.comm.Irecv(buf=buf, source=spr, tag=spr), buf]
    for w in waits:
        w.wait()
    for k in rcv_waits.keys():
        rcv_waits[k][0].wait()
        new_tiles[k] = rcv_waits[k][1]

    return new_arr


def row_stack(arrays):
    """
    Stack 1-D or 2-D ``DNDarray``s as rows into a 2-D ``DNDarray``.
    If the input arrays are 1-D, they will be stacked as rows. If they are 2-D,
    they will be concatenated along the first axis.

    Parameters
    ----------
    arrays : Sequence[DNDarrays,...]

    Raises
    ------
    ValueError
        If arrays have more than 2 dimensions

    Returns
    -------
    DNDarray

    Note
    ----
    All ``DNDarray``s in the sequence must have the same number of columns.
    All ``DNDarray``s must be split along the same axis!

    Examples
    --------
    >>> # 1-D tensors
    >>> a = ht.array([1, 2, 3])
    >>> b = ht.array([2, 3, 4])
    >>> ht.row_stack((a, b))._DNDarray__array
    tensor([[1, 2, 3],
            [2, 3, 4]])
    >>> # 1-D and 2-D tensors
    >>> a = ht.array([1, 2, 3])
    >>> b = ht.array([[2, 3, 4], [5, 6, 7]])
    >>> c = ht.array([[7, 8, 9], [10, 11, 12]])
    >>> ht.row_stack((a, b, c))._DNDarray__array
    tensor([[ 1,  2,  3],
            [ 2,  3,  4],
            [ 5,  6,  7],
            [ 7,  8,  9],
            [10, 11, 12]])
    >>> # distributed DNDarrays, 3 processes
    >>> a = ht.arange(10, split=0).reshape((2, 5))
    >>> b = ht.arange(5, 20, split=0).reshape((3, 5))
    >>> c = ht.arange(20, 40, split=0).reshape((4, 5))
    >>> ht.row_stack((a, b, c))._DNDarray__array
    [0/2] tensor([[0, 1, 2, 3, 4],
    [0/2]         [5, 6, 7, 8, 9],
    [0/2]         [5, 6, 7, 8, 9]], dtype=torch.int32)
    [1/2] tensor([[10, 11, 12, 13, 14],
    [1/2]         [15, 16, 17, 18, 19],
    [1/2]         [20, 21, 22, 23, 24]], dtype=torch.int32)
    [2/2] tensor([[25, 26, 27, 28, 29],
    [2/2]         [30, 31, 32, 33, 34],
    [2/2]         [35, 36, 37, 38, 39]], dtype=torch.int32)
    >>> # distributed 1-D and 2-D DNDarrays, 3 processes
    >>> a = ht.arange(5, split=0)
    >>> b = ht.arange(5, 20, split=0).reshape((3, 5))
    >>> ht.row_stack((a, b))._DNDarray__array
    [0/2] tensor([[0, 1, 2, 3, 4],
    [0/2]         [5, 6, 7, 8, 9]])
    [1/2] tensor([[10, 11, 12, 13, 14]])
    [2/2] tensor([[15, 16, 17, 18, 19]])
    """
    arr_dims = list(array.ndim for array in arrays)
    # sanitation, arrays can be 1-d or 2-d, see sanitation module #468
    over_dims = [i for i, j in enumerate(arr_dims) if j > 2]
    if len(over_dims) > 0:
        raise ValueError("Arrays must be 1-D or 2-D")
    if arr_dims.count(1) == len(arr_dims):
        # all arrays are 1-D, stack
        return stack(arrays, axis=0)
    else:
        if arr_dims.count(1) > 0:
            arr_1d = [i for i, j in enumerate(arr_dims) if j == 1]
            # 1-D arrays must be row arrays
            arrays = list(arrays)
            for ind in arr_1d:
                arrays[ind] = arrays[ind].reshape((1, arrays[ind].size))
        return concatenate(arrays, axis=0)


def vstack(tup):
    """
    Stack arrays in sequence vertically (row wise).
    This is equivalent to concatenation along the first axis.
    This function makes most sense for arrays with up to 3 dimensions. For
    instance, for pixel-data with a height (first axis), width (second axis),
    and r/g/b channels (third axis). The functions `concatenate`, `stack` and
    `block` provide more general stacking and concatenation operations.

    NOTE: the split axis will be switched to 1 in the case that both elements are 1D and split=0
    Parameters
    ----------
    tup : sequence of DNDarrays
        The arrays must have the same shape along all but the first axis.
        1-D arrays must have the same length.
    Returns
    -------
    stacked : ndarray
        The array formed by stacking the given arrays, will be at least 2-D.

    Examples
    --------
    >>> a = ht.array([1, 2, 3])
    >>> b = ht.array([2, 3, 4])
    >>> ht.vstack((a,b))._DNDarray__array
    [0/1] tensor([[1, 2, 3],
    [0/1]         [2, 3, 4]])
    [1/1] tensor([[1, 2, 3],
    [1/1]         [2, 3, 4]])
    >>> a = ht.array([1, 2, 3], split=0)
    >>> b = ht.array([2, 3, 4], split=0)
    >>> ht.vstack((a,b))._DNDarray__array
    [0/1] tensor([[1, 2],
    [0/1]         [2, 3]])
    [1/1] tensor([[3],
    [1/1]         [4]])
    >>> a = ht.array([[1], [2], [3]], split=0)
    >>> b = ht.array([[2], [3], [4]], split=0)
    >>> ht.vstack((a,b))._DNDarray__array
    [0/1] tensor([[1],
    [0/1]         [2],
    [0/1]         [3]])
    [1/1] tensor([[2],
    [1/1]         [3],
    [1/1]         [4]])
    """
    tup = list(tup)
    for cn, arr in enumerate(tup):
        if len(arr.gshape) == 1:
            tup[cn] = arr.expand_dims(0).resplit_(arr.split)

    return concatenate(tup, axis=0)


def tile(x, reps):
    """
    Construct an array by repeating A the number of times given by reps.

    If reps has length d, the result will have dimension of max(d, A.ndim).

    If A.ndim < d, A is promoted to be d-dimensional by prepending new axes. So a shape (3,) array is promoted to (1, 3) for 2-D replication, or shape (1, 1, 3) for 3-D replication. If this is not the desired behavior, promote A to d-dimensions manually before calling this function.

    If A.ndim > d, reps is promoted to A.ndim by pre-pending 1’s to it. Thus for an A of shape (2, 3, 4, 5), a reps of (2, 2) is treated as (1, 1, 2, 2).
    """
<<<<<<< HEAD

    # check that input is DNDarray
    sanitation.sanitize_input(x)
    # check dimensions
    if x.ndim == 0:
        x = sanitation.to_1d(x)
    # reps to list
    reps = sanitation.sanitize_sequence(reps)

    # calculate new gshape, split
=======
    # input sanitation
    # x is DNDarray
    # x.dim >= 1

    # calculate map of new gshape, lshape

>>>>>>> f10af0cc
    if len(reps) > x.ndim:
        added_dims = len(reps) - x.ndim
        new_shape = added_dims * (1,) + x.gshape
        new_split = None if x.split is None else x.split + added_dims
        x = x.reshape(new_shape, axis=new_split)
    split = x.split
    t_x = x._DNDarray__array
    if split is None or reps[split] == 1:
        # no repeats along the split axis: local operation
        t_tiled = t_x.repeat(reps)
        return factories.array(t_tiled, dtype=x.dtype, is_split=split, comm=x.comm)
    else:
<<<<<<< HEAD
        # repeats along the split axis: communication of the split-axis repeats only
        size = x.comm.Get_size()
        rank = x.comm.Get_rank()
        x_shape = x.gshape
        # allocate tiled DNDarray, at first along split axis only
        split_reps = [rep if i == split else 1 for i, rep in enumerate(reps)]
        split_tiled_shape = tuple(s * r for s, r in zip(x_shape, split_reps))
        tiled = factories.empty(split_tiled_shape, dtype=x.dtype, split=split, comm=x.comm)
        # collect slicing information from all processes.
        # "t_" indicates process-local torch tensors
=======
        # repeats along the split axis: communication needed
        size = x.comm.Get_size()
        rank = x.comm.Get_rank()
        x_shape = x.gshape
        # allocate tiled DNDarray
        tiled_shape = tuple(s * r for s, r in zip(x_shape, reps))
        tiled = factories.empty(tiled_shape, dtype=x.dtype, split=split, comm=x.comm)
        # collect slicing information from all processes.
        # t_(...) indicates process-local torch tensors
>>>>>>> f10af0cc
        lshape_maps = []
        slices_map = []
        t_0 = torch.tensor([0], dtype=torch.int32)
        for array in [x, tiled]:
            t_lshape_map = array.create_lshape_map()
            lshape_maps.append(t_lshape_map)
            t_slices = torch.cat((t_0, t_lshape_map[:, split])).cumsum(0)
            t_slices_starts = t_slices[:size]
            t_slices_ends = t_slices[1:]
            slices_map.append([t_slices_starts, t_slices_ends])

        t_slices_x, t_slices_tiled = slices_map

<<<<<<< HEAD
        # keep track of repetitions:
=======
        # keep track of repetitions
>>>>>>> f10af0cc
        # t_x_starts.shape, t_x_ends.shape changing from (size,) to (reps[split], size)
        reps_indices = list(x_shape[split] * rep for rep in (range(reps[split])))
        t_reps_indices = torch.tensor(reps_indices, dtype=torch.int32).reshape(len(reps_indices), 1)
        for i, t in enumerate(t_slices_x):
            t = t.repeat((reps[split], 1))
            t += t_reps_indices
            t_slices_x[i] = t

        # distribution logic on current rank:
        distr_map = []
        slices_map = []
        for i in range(2):
            if i == 0:
                # send logic for x slices on rank
                t_x_starts = t_slices_x[0][:, rank].reshape(reps[split], 1)
                t_x_ends = t_slices_x[1][:, rank].reshape(reps[split], 1)
                t_tiled_starts, t_tiled_ends = t_slices_tiled
            else:
                # recv logic for tiled slices on rank
                t_x_starts, t_x_ends = t_slices_x
                t_tiled_starts = t_slices_tiled[0][rank]
                t_tiled_ends = t_slices_tiled[1][rank]
            t_max_starts = torch.max(t_x_starts, t_tiled_starts)
            t_min_ends = torch.min(t_x_ends, t_tiled_ends)
            coords = torch.where(t_min_ends - t_max_starts > 0)
            # remove repeat offset from slices if sending
            if i == 0:
                t_max_starts -= t_reps_indices
                t_min_ends -= t_reps_indices
            starts = t_max_starts[coords]
            ends = t_min_ends[coords]
            slices_map.append([starts, ends])
            distr_map.append(coords)

        send_map, recv_map = distr_map
        send_slices, recv_slices = slices_map
        send_to_ranks = send_map[1].tolist()
        recv_from_ranks = recv_map[1].tolist()

<<<<<<< HEAD
        # allocate local buffers for incoming data
=======
        # allocate local buffer for incoming data
>>>>>>> f10af0cc
        t_local_tile = torch.zeros(
            tuple(lshape_maps[1][0].tolist()), dtype=x._DNDarray__array.dtype
        )
        t_tiled = tiled._DNDarray__array

<<<<<<< HEAD
        # send_slice = recv_slice = local_slice = tiled.ndim * (slice(None, None, None),)
        offset_x, _, send_slice = x.comm.chunk(x.gshape, x.split)
        offset_tiled, _, recv_slice = tiled.comm.chunk(tiled.gshape, tiled.split)
        local_slice = send_slice
=======
        send_slice = recv_slice = local_slice = tiled.ndim * (slice(None, None, None),)
        offset_x, _, _ = x.comm.chunk(x.gshape, x.split)
        offset_tiled, _, _ = tiled.comm.chunk(tiled.gshape, tiled.split)
>>>>>>> f10af0cc

        for i, r in enumerate(send_to_ranks):
            start = send_slices[0][i] - offset_x
            stop = send_slices[1][i] - offset_x
            send_slice = send_slice[:split] + (slice(start, stop, None),) + send_slice[split + 1 :]
            local_slice = (
                local_slice[:split] + (slice(0, stop - start, None),) + local_slice[split + 1 :]
            )
            t_local_tile[local_slice] = t_x[send_slice]
            x.comm.Send(t_local_tile, r)
        for i, r in enumerate(recv_from_ranks):
            start = recv_slices[0][i] - offset_tiled
            stop = recv_slices[1][i] - offset_tiled
            recv_slice = recv_slice[:split] + (slice(start, stop, None),) + recv_slice[split + 1 :]
            local_slice = (
                local_slice[:split] + (slice(0, stop - start, None),) + local_slice[split + 1 :]
            )
            x.comm.Recv(t_local_tile, r)
<<<<<<< HEAD
            t_tiled[recv_slice] = t_local_tile[local_slice]

        # finally tile along non-split axes if needed
        reps[split] = 1
        tiled = factories.array(t_tiled.repeat(reps), dtype=x.dtype, is_split=0, comm=x.comm)
=======
            tiled._DNDarray__array[recv_slice] = t_local_tile[local_slice]

        # finally tile along non-split axes if needed. Needs change in slices definition above
        # reps = list(reps)
        # reps[split] = 1
        # tiled._DNDarray__array = tiled._DNDarray__array.repeat(reps)

>>>>>>> f10af0cc
        return tiled


def topk(a, k, dim=None, largest=True, sorted=True, out=None):
    """
    Returns the k highest entries in the array.
    (Not Stable for split arrays)

    Parameters:
    -------
    a: DNDarray
        Array to take items from
    k: int
        Number of items to take
    dim: int
        Dimension along which to take, per default the last dimension
    largest: bool
        Return either the k largest or smallest items
    sorted: bool
        Whether to sort the output (descending if largest=True, else ascending)
    out: tuple of ht.DNDarrays
        (items, indices) to put the result in

    Returns
    -------
    items: ht.DNDarray of shape (k,)
        The selected items
    indices: ht.DNDarray of shape (k,)
        The respective indices

    Examples
    --------
    >>> a = ht.array([1, 2, 3])
    >>> ht.topk(a,2)
    (tensor([3, 2]), tensor([2, 1]))
    >>> a = ht.array([[1,2,3],[1,2,3]])
    >>> ht.topk(a,2,dim=1)
   (tensor([[3, 2],
        [3, 2]]),
    tensor([[2, 1],
        [2, 1]]))
    >>> a = ht.array([[1,2,3],[1,2,3]], split=1)
    >>> ht.topk(a,2,dim=1)
   (tensor([[3],
        [3]]), tensor([[1],
        [1]]))
    (tensor([[2],
        [2]]), tensor([[1],
        [1]]))
    """

    if dim is None:
        dim = len(a.shape) - 1

    if largest:
        neutral_value = -constants.sanitize_infinity(a._DNDarray__array.dtype)
    else:
        neutral_value = constants.sanitize_infinity(a._DNDarray__array.dtype)

    def local_topk(*args, **kwargs):
        shape = a.lshape

        if shape[dim] < k:
            result, indices = torch.topk(args[0], shape[dim], largest=largest, sorted=sorted)
            if dim == a.split:
                # Pad the result with neutral values to fill the buffer
                size = list(result.shape)
                padding_sizes = [
                    k - size[dim] if index == dim else 0
                    for index, item in enumerate(list(result.shape))
                ]
                padding = torch.nn.ConstantPad1d(padding_sizes, neutral_value)
                result = padding(result)
                # Different value for indices padding to prevent type casting issues
                padding = torch.nn.ConstantPad1d(padding_sizes, 0)
                indices = padding(indices)
        else:
            result, indices = torch.topk(args[0], k=k, dim=dim, largest=largest, sorted=sorted)

        # add offset of data chunks if reduction is computed across split axis
        if dim == a.split:
            offset, _, _ = a.comm.chunk(shape, a.split)
            indices = indices.clone()
            indices += torch.tensor(
                offset * a.comm.rank, dtype=indices.dtype, device=indices.device
            )

        local_shape = list(result.shape)
        local_shape_len = len(shape)

        metadata = torch.tensor(
            [k, dim, largest, sorted, local_shape_len, *local_shape], device=indices.device
        )
        send_buffer = torch.cat(
            (metadata.double(), result.double().flatten(), indices.flatten().double())
        )

        return send_buffer

    gres = _operations.__reduce_op(
        a,
        local_topk,
        MPI_TOPK,
        axis=dim,
        neutral=neutral_value,
        dim=dim,
        sorted=sorted,
        largest=largest,
    )

    # Split data again to return a tuple
    local_result = gres._DNDarray__array
    shape_len = int(local_result[4])

    gres, gindices = local_result[5 + shape_len :].chunk(2)
    gres = gres.reshape(*local_result[5 : 5 + shape_len].int())
    gindices = gindices.reshape(*local_result[5 : 5 + shape_len].int())

    # Create output with correct split
    if dim == a.split:
        is_split = None
        split = a.split
    else:
        is_split = a.split
        split = None

    final_array = factories.array(
        gres, dtype=a.dtype, device=a.device, split=split, is_split=is_split
    )
    final_indices = factories.array(
        gindices, dtype=torch.int64, device=a.device, split=split, is_split=is_split
    )

    if out is not None:
        if out[0].shape != final_array.shape or out[1].shape != final_indices.shape:
            raise ValueError(
                "Expecting output buffer tuple of shape ({}, {}), got ({}, {})".format(
                    gres.shape, gindices.shape, out[0].shape, out[1].shape
                )
            )
        out[0]._DNDarray__array.storage().copy_(final_array._DNDarray__array.storage())
        out[1]._DNDarray__array.storage().copy_(final_indices._DNDarray__array.storage())

        out[0]._DNDarray__dtype = a.dtype
        out[1]._DNDarray__dtype = types.int64

    return final_array, final_indices


def mpi_topk(a, b, mpi_type):
    # Parse Buffer
    a_parsed = torch.from_numpy(np.frombuffer(a, dtype=np.float64))
    b_parsed = torch.from_numpy(np.frombuffer(b, dtype=np.float64))

    # Collect metadata from Buffer
    k = int(a_parsed[0].item())
    dim = int(a_parsed[1].item())
    largest = bool(a_parsed[2].item())
    sorted = bool(a_parsed[3].item())

    # Offset is the length of the shape on the buffer
    len_shape_a = int(a_parsed[4])
    shape_a = a_parsed[5 : 5 + len_shape_a].int().tolist()
    len_shape_b = int(b_parsed[4])
    shape_b = b_parsed[5 : 5 + len_shape_b].int().tolist()

    # separate the data into values, indices
    a_values, a_indices = a_parsed[len_shape_a + 5 :].chunk(2)
    b_values, b_indices = b_parsed[len_shape_b + 5 :].chunk(2)

    # reconstruct the flatened data by shape
    a_values = a_values.reshape(shape_a)
    a_indices = a_indices.reshape(shape_a)
    b_values = b_values.reshape(shape_b)
    b_indices = b_indices.reshape(shape_b)

    # stack the data to actually run topk on
    values = torch.cat((a_values, b_values), dim=dim)
    indices = torch.cat((a_indices, b_indices), dim=dim)

    result, k_indices = torch.topk(values, k, dim=dim, largest=largest, sorted=sorted)
    indices = torch.gather(indices, dim, k_indices)

    metadata = a_parsed[0 : len_shape_a + 5]
    final_result = torch.cat((metadata, result.double().flatten(), indices.double().flatten()))

    b_parsed.copy_(final_result)


MPI_TOPK = MPI.Op.Create(mpi_topk, commute=True)<|MERGE_RESOLUTION|>--- conflicted
+++ resolved
@@ -2167,7 +2167,6 @@
 
     If A.ndim > d, reps is promoted to A.ndim by pre-pending 1’s to it. Thus for an A of shape (2, 3, 4, 5), a reps of (2, 2) is treated as (1, 1, 2, 2).
     """
-<<<<<<< HEAD
 
     # check that input is DNDarray
     sanitation.sanitize_input(x)
@@ -2178,14 +2177,6 @@
     reps = sanitation.sanitize_sequence(reps)
 
     # calculate new gshape, split
-=======
-    # input sanitation
-    # x is DNDarray
-    # x.dim >= 1
-
-    # calculate map of new gshape, lshape
-
->>>>>>> f10af0cc
     if len(reps) > x.ndim:
         added_dims = len(reps) - x.ndim
         new_shape = added_dims * (1,) + x.gshape
@@ -2198,7 +2189,6 @@
         t_tiled = t_x.repeat(reps)
         return factories.array(t_tiled, dtype=x.dtype, is_split=split, comm=x.comm)
     else:
-<<<<<<< HEAD
         # repeats along the split axis: communication of the split-axis repeats only
         size = x.comm.Get_size()
         rank = x.comm.Get_rank()
@@ -2209,17 +2199,6 @@
         tiled = factories.empty(split_tiled_shape, dtype=x.dtype, split=split, comm=x.comm)
         # collect slicing information from all processes.
         # "t_" indicates process-local torch tensors
-=======
-        # repeats along the split axis: communication needed
-        size = x.comm.Get_size()
-        rank = x.comm.Get_rank()
-        x_shape = x.gshape
-        # allocate tiled DNDarray
-        tiled_shape = tuple(s * r for s, r in zip(x_shape, reps))
-        tiled = factories.empty(tiled_shape, dtype=x.dtype, split=split, comm=x.comm)
-        # collect slicing information from all processes.
-        # t_(...) indicates process-local torch tensors
->>>>>>> f10af0cc
         lshape_maps = []
         slices_map = []
         t_0 = torch.tensor([0], dtype=torch.int32)
@@ -2233,11 +2212,7 @@
 
         t_slices_x, t_slices_tiled = slices_map
 
-<<<<<<< HEAD
         # keep track of repetitions:
-=======
-        # keep track of repetitions
->>>>>>> f10af0cc
         # t_x_starts.shape, t_x_ends.shape changing from (size,) to (reps[split], size)
         reps_indices = list(x_shape[split] * rep for rep in (range(reps[split])))
         t_reps_indices = torch.tensor(reps_indices, dtype=torch.int32).reshape(len(reps_indices), 1)
@@ -2277,26 +2252,15 @@
         send_to_ranks = send_map[1].tolist()
         recv_from_ranks = recv_map[1].tolist()
 
-<<<<<<< HEAD
         # allocate local buffers for incoming data
-=======
-        # allocate local buffer for incoming data
->>>>>>> f10af0cc
         t_local_tile = torch.zeros(
             tuple(lshape_maps[1][0].tolist()), dtype=x._DNDarray__array.dtype
         )
         t_tiled = tiled._DNDarray__array
 
-<<<<<<< HEAD
-        # send_slice = recv_slice = local_slice = tiled.ndim * (slice(None, None, None),)
         offset_x, _, send_slice = x.comm.chunk(x.gshape, x.split)
         offset_tiled, _, recv_slice = tiled.comm.chunk(tiled.gshape, tiled.split)
         local_slice = send_slice
-=======
-        send_slice = recv_slice = local_slice = tiled.ndim * (slice(None, None, None),)
-        offset_x, _, _ = x.comm.chunk(x.gshape, x.split)
-        offset_tiled, _, _ = tiled.comm.chunk(tiled.gshape, tiled.split)
->>>>>>> f10af0cc
 
         for i, r in enumerate(send_to_ranks):
             start = send_slices[0][i] - offset_x
@@ -2315,21 +2279,11 @@
                 local_slice[:split] + (slice(0, stop - start, None),) + local_slice[split + 1 :]
             )
             x.comm.Recv(t_local_tile, r)
-<<<<<<< HEAD
             t_tiled[recv_slice] = t_local_tile[local_slice]
 
         # finally tile along non-split axes if needed
         reps[split] = 1
         tiled = factories.array(t_tiled.repeat(reps), dtype=x.dtype, is_split=0, comm=x.comm)
-=======
-            tiled._DNDarray__array[recv_slice] = t_local_tile[local_slice]
-
-        # finally tile along non-split axes if needed. Needs change in slices definition above
-        # reps = list(reps)
-        # reps[split] = 1
-        # tiled._DNDarray__array = tiled._DNDarray__array.repeat(reps)
-
->>>>>>> f10af0cc
         return tiled
 
 
