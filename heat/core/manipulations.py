--- conflicted
+++ resolved
@@ -3330,69 +3330,6 @@
     return concatenate(arrays, axis=0)
 
 
-<<<<<<< HEAD
-def tile(x, reps):
-    """
-    Construct an array by repeating A the number of times given by reps.
-
-    If reps has length d, the result will have dimension of max(d, A.ndim).
-
-    If A.ndim < d, A is promoted to be d-dimensional by prepending new axes. So a shape (3,) array is promoted to (1, 3) for 2-D replication, or shape (1, 1, 3) for 3-D replication. If this is not the desired behavior, promote A to d-dimensions manually before calling this function.
-
-    If A.ndim > d, reps is promoted to A.ndim by pre-pending 1’s to it. Thus for an A of shape (2, 3, 4, 5), a reps of (2, 2) is treated as (1, 1, 2, 2).
-    """
-    # input sanitation
-    # x is DNDarray
-    # x.dim >= 1
-
-    # calculate map of new gshape, lshape
-
-    if len(reps) > x.ndim:
-        added_dims = len(reps) - x.ndim
-        new_shape = added_dims * (1,) + x.gshape
-        new_split = None if x.split is None else x.split + added_dims
-        x = x.reshape(new_shape, axis=new_split)
-    split = x.split
-    if split is None or reps[split] == 1:
-        # no repeats along the split axis: local operation
-        t_x = x._DNDarray__array
-        t_tiled = t_x.repeat(reps)
-        return factories.array(t_tiled, dtype=x.dtype, is_split=split, comm=x.comm)
-    else:
-        raise NotImplementedError("ht.tile() not implemented yet for repeats along the split axis")
-        # size = x.comm.Get_size()
-        # rank = x.comm.Get_rank()
-        # # repeats along the split axis: communication needed
-        # output_shape = tuple(s * r for s, r in zip(x.gshape, reps))
-        # tiled = factories.empty(output_shape, dtype=x.dtype, split=split, comm=x.comm)
-        # current_offset, current_lshape, current_slice = x.comm.chunk(x.gshape, split)
-        # tiled_offset, tiled_lshape, tiled_slice = tiled.comm.chunk(tiled.gshape, split)
-        # t_current_map = x.create_lshape_map()
-        # t_tiled_map = tiled.create_lshape_map()
-        # # map offsets (torch tensor with shape (size, 2) )
-        # t_offset_map = torch.stack(
-        #     (
-        #         t_current_map[:, split].cumsum(0) - t_current_map[:, split],
-        #         t_tiled_map[:, split].cumsum(0) - t_tiled_map[:, split],
-        #         t_tiled_map[rank, split] - t_current_map[:, split] + 1,
-        #     ),
-        #     dim=1,
-        # )
-
-        # # col 0 = current offsets, col 1 = tiled offsets
-        # recv_rank = torch.where(
-        #     0
-        #     <= t_offset_map[:, 0] - t_offset_map[:, 1]
-        #     <= t_tiled_map[:, split] - t_current_map[:, split] + 1
-        # )
-
-        # # use distributed setitem!
-        # # then torch.repeat on non-distributed dimensions
-        # pass
-
-
-def topk(a, k, dim=None, largest=True, sorted=True, out=None):
-=======
 def tile(x: DNDarray, reps: Sequence[int, ...]) -> DNDarray:
     """
     Construct a new DNDarray by repeating 'x' the number of times given by 'reps'.
@@ -3628,7 +3565,6 @@
     sorted: bool = True,
     out: Optional[Tuple[DNDarray, DNDarray]] = None,
 ) -> Tuple[DNDarray, DNDarray]:
->>>>>>> 2531a7cb
     """
     Returns the :math:`k` highest entries in the array.
     (Not Stable for split arrays)
