import operator

import numpy as np
import torch
from mpi4py import MPI

from .communication import MPI

from . import dndarray
from . import factories
from . import stride_tricks
from . import types

__all__ = [
    'concatenate',
    'expand_dims',
    'sort',
    'squeeze',
    'unique'
]


def concatenate(arrays, axis=0):
    """
    Join 2 arrays along an existing axis.

    Parameters
    ----------
    arrays: tuple of 2 DNDarrays
        The arrays must have the same shape, except in the dimension corresponding to axis (the first, by default).
    axis: int, optional
        The axis along which the arrays will be joined. Default is 0.

    Returns
    -------
    res: DNDarray
        The concatenated DNDarray

    Examples
    --------
    >>> x = ht.zeros((3, 5), split=None)
    [0/1] tensor([[0., 0., 0., 0., 0.],
    [0/1]         [0., 0., 0., 0., 0.],
    [0/1]         [0., 0., 0., 0., 0.]])
    [1/1] tensor([[0., 0., 0., 0., 0.],
    [1/1]         [0., 0., 0., 0., 0.],
    [1/1]         [0., 0., 0., 0., 0.]])
    >>> y = ht.ones((3, 6), split=0)
    [0/1] tensor([[1., 1., 1., 1., 1., 1.],
    [0/1]         [1., 1., 1., 1., 1., 1.]])
    [1/1] tensor([[1., 1., 1., 1., 1., 1.]])
    >>> ht.concatenate((x, y), axis=1)
    [0/1] tensor([[0., 0., 0., 0., 0., 1., 1., 1., 1., 1., 1.],
    [0/1]         [0., 0., 0., 0., 0., 1., 1., 1., 1., 1., 1.]])
    [1/1] tensor([[0., 0., 0., 0., 0., 1., 1., 1., 1., 1., 1.]])

    >>> x = ht.zeros((4, 5), split=1)
    [0/1] tensor([[0., 0., 0.],
    [0/1]         [0., 0., 0.],
    [0/1]         [0., 0., 0.],
    [0/1]         [0., 0., 0.]])
    [1/1] tensor([[0., 0.],
    [1/1]         [0., 0.],
    [1/1]         [0., 0.],
    [1/1]         [0., 0.]])
    >>> y = ht.ones((3, 5), split=1)
    [0/1] tensor([[1., 1., 1.],
    [0/1]         [1., 1., 1.],
    [0/1]         [1., 1., 1.]])
    [1/1] tensor([[1., 1.],
    [1/1]         [1., 1.],
    [1/1]         [1., 1.]])
    >>> ht.concatenate((x, y), axis=0)
    [0/1] tensor([[0., 0., 0.],
    [0/1]         [0., 0., 0.],
    [0/1]         [0., 0., 0.],
    [0/1]         [0., 0., 0.],
    [0/1]         [1., 1., 1.],
    [0/1]         [1., 1., 1.],
    [0/1]         [1., 1., 1.]])
    [1/1] tensor([[0., 0.],
    [1/1]         [0., 0.],
    [1/1]         [0., 0.],
    [1/1]         [0., 0.],
    [1/1]         [1., 1.],
    [1/1]         [1., 1.],
    [1/1]         [1., 1.]])
    """

    if len(arrays) < 2:
        raise ValueError('concatenate requires 2 arrays')
    elif len(arrays) > 2:
        res = concatenate((arrays[0], arrays[1]), axis=axis)
        for a in range(2, len(arrays)):
            res = concatenate((res, arrays[a]), axis=axis)
        return res

    arr0, arr1 = arrays[0], arrays[1]

    if not isinstance(arr0, dndarray.DNDarray) or not isinstance(arr1, dndarray.DNDarray):
        raise TypeError('Both arrays must be DNDarrays')
    if not isinstance(axis, int):
        raise TypeError('axis must be an integer, currently: {}'.format(type(axis)))

    axis = stride_tricks.sanitize_axis(arr0.gshape, axis)

    if arr0.numdims != arr1.numdims:
        raise RuntimeError('DNDarrays must have the same number of dimensions')

    if not all([arr0.gshape[i] == arr1.gshape[i] for i in range(len(arr0.gshape)) if i != axis]):
        raise ValueError('Arrays cannot be concatenated, gshapes must be the same in every axis except the selected axis:'
                         ' {}, {}'.format(arr0.gshape, arr1.gshape))

    s0, s1 = arr0.split, arr1.split

    out_dtype = types.promote_types(arr0.dtype, arr1.dtype)
    if arr0.dtype != out_dtype:
        arr0 = out_dtype(arr0)
    if arr1.dtype != out_dtype:
        arr1 = out_dtype(arr1)

    if s0 is None and s1 is None:
        return factories.array(torch.cat((arr0._DNDarray__array, arr1._DNDarray__array), dim=axis))

    elif s0 != s1 and all([s is not None for s in [s0, s1]]):
        raise RuntimeError('DNDarrays given have differing numerical splits, arr0 {} arr1 {}'.format(s0, s1))

    elif (s0 is None and s1 != axis) or (s1 is None and s0 != axis):
        out_shape = tuple(arr1.gshape[x] if x != axis else arr0.gshape[x] + arr1.gshape[x]
                          for x in range(len(arr1.gshape)))
        out = factories.empty(out_shape, split=s1 if s1 is not None else s0)

        _, _, arr0_slice = arr1.comm.chunk(arr0.shape, arr1.split)
        _, _, arr1_slice = arr0.comm.chunk(arr1.shape, arr0.split)
        out._DNDarray__array = torch.cat((arr0._DNDarray__array[arr0_slice], arr1._DNDarray__array[arr1_slice]), dim=axis)
        return out

    elif s0 == s1 or any([s is None for s in [s0, s1]]):
        if s0 != axis and all([s is not None for s in [s0, s1]]):
            # the axis is different than the split axis, this case can be easily implemented
            # torch cat arrays together and return a new array that is_split
            out_shape = tuple(arr1.gshape[x] if x != axis else arr0.gshape[x] + arr1.gshape[x]
                              for x in range(len(arr1.gshape)))
            out = factories.empty(out_shape, split=s0, dtype=out_dtype)
            out._DNDarray__array = torch.cat((arr0._DNDarray__array, arr1._DNDarray__array), dim=axis)
            return out
        else:
            arr0 = arr0.copy()
            arr1 = arr1.copy()
            # maps are created for where the data is and the output shape is calculated
            lshape_map = factories.zeros((2, arr0.comm.size, len(arr0.gshape)), dtype=int)
            lshape_map[0, arr0.comm.rank, :] = torch.Tensor(arr0.lshape)
            lshape_map[1, arr0.comm.rank, :] = torch.Tensor(arr1.lshape)
            lshape_map_comm = arr0.comm.Iallreduce(MPI.IN_PLACE, lshape_map, MPI.SUM)

            arr0_shape, arr1_shape = list(arr0.shape), list(arr1.shape)
            arr0_shape[axis] += arr1_shape[axis]
            out_shape = tuple(arr0_shape)

            # the chunk map is used for determine how much data should be on each process
            chunk_map = factories.zeros((arr0.comm.size, len(arr0.gshape)), dtype=int)
            _, _, chk = arr0.comm.chunk(out_shape, s0 if s0 is not None else s1)
            for i in range(len(out_shape)):
                chunk_map[arr0.comm.rank, i] = chk[i].stop - chk[i].start
            chunk_map_comm = arr0.comm.Iallreduce(MPI.IN_PLACE, chunk_map, MPI.SUM)

            lshape_map_comm.wait()
            chunk_map_comm.wait()

            if s0 is not None:
                send_slice = [slice(None), ] * arr0.numdims
                keep_slice = [slice(None), ] * arr0.numdims
                # data is first front-loaded onto the first size/2 processes
                for spr in range(1, arr0.comm.size):
                    if arr0.comm.rank == spr:
                        for pr in range(spr):
                            send_amt = abs((chunk_map[pr, axis] - lshape_map[0, pr, axis]).item())
                            send_amt = send_amt if send_amt < arr0.lshape[axis] else arr0.lshape[axis]
                            if send_amt:
                                send_slice[arr0.split] = slice(0, send_amt)
                                keep_slice[arr0.split] = slice(send_amt, arr0.lshape[axis])

                                send = arr0.comm.Isend(arr0.lloc[send_slice].clone(), dest=pr, tag=pr + arr0.comm.size + spr)
                                arr0._DNDarray__array = arr0.lloc[keep_slice].clone()
                                send.wait()
                    for pr in range(spr):
                        snt = abs((chunk_map[pr, s0] - lshape_map[0, pr, s0]).item())
                        snt = snt if snt < lshape_map[0, spr, axis] else lshape_map[0, spr, axis].item()
                        if arr0.comm.rank == pr and snt:
                            shp = list(arr0.gshape)
                            shp[arr0.split] = snt
                            data = torch.zeros(shp, dtype=out_dtype.torch_type())

                            arr0.comm.Recv(data, source=spr, tag=pr + arr0.comm.size + spr)
                            arr0._DNDarray__array = torch.cat((arr0._DNDarray__array, data), dim=arr0.split)
                        lshape_map[0, pr, arr0.split] += snt
                        lshape_map[0, spr, arr0.split] -= snt

            if s1 is not None:
                send_slice = [slice(None), ] * arr0.numdims
                keep_slice = [slice(None), ] * arr0.numdims
                # push the data backwards (arr1), making the data the proper size for arr1 on the last nodes
                # the data is "compressed" on np/2 processes. data is sent from
                for spr in range(arr0.comm.size - 1, -1, -1):
                    if arr0.comm.rank == spr:
                        for pr in range(arr0.comm.size - 1, spr, -1):
                            # calculate the amount of data to send from the chunk map
                            send_amt = abs((chunk_map[pr, axis] - lshape_map[1, pr, axis]).item())
                            send_amt = send_amt if send_amt < arr1.lshape[axis] else arr1.lshape[axis]
                            if send_amt:
                                send_slice[axis] = slice(arr1.lshape[axis] - send_amt, arr1.lshape[axis])
                                keep_slice[axis] = slice(0, arr1.lshape[axis] - send_amt)

                                send = arr1.comm.Isend(arr1.lloc[send_slice].clone(), dest=pr, tag=pr + arr1.comm.size + spr)
                                arr1._DNDarray__array = arr1.lloc[keep_slice].clone()
                                send.wait()
                    for pr in range(arr1.comm.size - 1, spr, -1):
                        snt = abs((chunk_map[pr, axis] - lshape_map[1, pr, axis]).item())
                        snt = snt if snt < lshape_map[1, spr, axis] else lshape_map[1, spr, axis].item()

                        if arr1.comm.rank == pr and snt:
                            shp = list(arr1.gshape)
                            shp[axis] = snt
                            data = torch.zeros(shp, dtype=out_dtype.torch_type())
                            arr1.comm.Recv(data, source=spr, tag=pr + arr1.comm.size + spr)
                            arr1._DNDarray__array = torch.cat((data, arr1._DNDarray__array), dim=axis)
                        lshape_map[1, pr, axis] += snt
                        lshape_map[1, spr, axis] -= snt

            if s0 is None:
                arb_slice = [None] * len(arr1.shape)
                for c in range(len(chunk_map)):
                    arb_slice[axis] = c
                    # the chunk map is adjusted by subtracting what data is already in the correct place (the data from arr1 is already correctly placed)
                    #   i.e. the chunk map shows how much data is still needed on each process, the local
                    chunk_map[arb_slice] -= lshape_map[tuple([1] + arb_slice)]

                # after adjusting arr1 need to now select the target data in arr0 on each node with a local slice
                if arr0.comm.rank == 0:
                    lcl_slice = [slice(None)] * arr0.numdims
                    lcl_slice[axis] = slice(chunk_map[0, axis].item())
                    arr0._DNDarray__array = arr0._DNDarray__array[lcl_slice].clone().squeeze()
                ttl = chunk_map[0, axis].item()
                for en in range(1, arr0.comm.size):
                    sz = chunk_map[en, axis]
                    if arr0.comm.rank == en:
                        lcl_slice = [slice(None)] * arr0.numdims
                        lcl_slice[axis] = slice(ttl, sz.item() + ttl, 1)
                        arr0._DNDarray__array = arr0._DNDarray__array[lcl_slice].clone().squeeze()
                    ttl += sz.item()

                if len(arr0.lshape) < len(arr1.lshape):
                    arr0._DNDarray__array.unsqueeze_(axis)

            if s1 is None:
                arb_slice = [None] * len(arr0.shape)
                for c in range(len(chunk_map)):
                    arb_slice[axis] = c
                    chunk_map[arb_slice] -= lshape_map[tuple([0] + arb_slice)]

                # get the desired data in arr1 on each node with a local slice
                if arr1.comm.rank == arr1.comm.size - 1:
                    lcl_slice = [slice(None)] * arr1.numdims
                    lcl_slice[axis] = slice(arr1.lshape[axis] - chunk_map[-1, axis].item(), arr1.lshape[axis], 1)
                    arr1._DNDarray__array = arr1._DNDarray__array[lcl_slice].clone().squeeze()
                ttl = chunk_map[-1, axis].item()
                for en in range(arr1.comm.size - 2, -1, -1):
                    sz = chunk_map[en, axis]
                    if arr1.comm.rank == en:
                        lcl_slice = [slice(None)] * arr1.numdims
                        lcl_slice[axis] = slice(arr1.lshape[axis] - (sz.item() + ttl), arr1.lshape[axis] - ttl, 1)
                        arr1._DNDarray__array = arr1._DNDarray__array[lcl_slice].clone().squeeze()
                    ttl += sz.item()
                if len(arr1.lshape) < len(arr0.lshape):
                    arr1._DNDarray__array.unsqueeze_(axis)

            # now that the data is in the proper shape, need to concatenate them on the nodes where they both exist for the others, just set them equal
            out = factories.empty(out_shape, split=s0 if s0 is not None else s1, dtype=out_dtype)
            res = torch.cat((arr0._DNDarray__array, arr1._DNDarray__array), dim=axis)
            out._DNDarray__array = res
            return out


def expand_dims(a, axis):
    """
    Expand the shape of an array.

    Insert a new axis that will appear at the axis position in the expanded array shape.

    Parameters
    ----------
    a : ht.DNDarray
        Input array to be expanded.
    axis : int
        Position in the expanded axes where the new axis is placed.

    Returns
    -------
    res : ht.DNDarray
        Output array. The number of dimensions is one greater than that of the input array.

    Raises
    ------
    ValueError
        If the axis is not in range of the axes.

    Examples
    --------
    >>> x = ht.array([1,2])
    >>> x.shape
    (2,)

    >>> y = ht.expand_dims(x, axis=0)
    >>> y
    array([[1, 2]])
    >>> y.shape
    (1, 2)

    >>> y = ht.expand_dims(x, axis=1)
    >>> y
    array([[1],
           [2]])
    >>> y.shape
    (2, 1)
    """
    # ensure type consistency
    if not isinstance(a, dndarray.DNDarray):
        raise TypeError('expected ht.DNDarray, but was {}'.format(type(a)))

    # sanitize axis, introduce arbitrary dummy dimension to model expansion
    axis = stride_tricks.sanitize_axis(a.shape + (1,), axis)

    return dndarray.DNDarray(
        a._DNDarray__array.unsqueeze(dim=axis), a.shape[:axis] + (1,) + a.shape[axis:],
        a.dtype,
        a.split if a.split is None or a.split < axis else a.split + 1,
        a.device,
        a.comm
    )


def sort(a, axis=None, descending=False, out=None):
    """
    Sorts the elements of the DNDarray a along the given dimension (by default in ascending order) by their value.

    The sorting is not stable which means that equal elements in the result may have a different ordering than in the
    original array.

    Sorting where `axis == a.split` needs a lot of communication between the processes of MPI.

    Parameters
    ----------
    a : ht.DNDarray
        Input array to be sorted.
    axis : int, optional
        The dimension to sort along.
        Default is the last axis.
    descending : bool, optional
        If set to true values are sorted in descending order
        Default is false
    out : ht.DNDarray or None, optional
        A location in which to store the results. If provided, it must have a broadcastable shape. If not provided
        or set to None, a fresh tensor is allocated.

    Returns
    -------
    values : ht.DNDarray
        The sorted local results.
    indices
        The indices of the elements in the original data

    Raises
    ------
    ValueError
        If the axis is not in range of the axes.

    Examples
    --------
    >>> x = ht.array([[4, 1], [2, 3]], split=0)
    >>> x.shape
    (1, 2)
    (1, 2)

    >>> y = ht.sort(x, axis=0)
    >>> y
    (array([[2, 1]], array([[1, 0]]))
    (array([[4, 3]], array([[0, 1]]))

    >>> ht.sort(x, descending=True)
    (array([[4, 1]], array([[0, 1]]))
    (array([[3, 2]], array([[1, 0]]))
    """
    # default: using last axis
    if axis is None:
        axis = len(a.shape) - 1

    stride_tricks.sanitize_axis(a.shape, axis)

    if a.split is None or axis != a.split:
        # sorting is not affected by split -> we can just sort along the axis
        final_result, final_indices = torch.sort(a._DNDarray__array, dim=axis, descending=descending)

    else:
        # sorting is affected by split, processes need to communicate results
        # transpose so we can work along the 0 axis
        transposed = a._DNDarray__array.transpose(axis, 0)
        local_sorted, local_indices = torch.sort(transposed, dim=0, descending=descending)

        size = a.comm.Get_size()
        rank = a.comm.Get_rank()
        counts, disp, _ = a.comm.counts_displs_shape(a.gshape, axis=axis)

        actual_indices = local_indices.to(dtype=local_sorted.dtype) + disp[rank]

        length = local_sorted.size()[0]

        # Separate the sorted tensor into size + 1 equal length partitions
        partitions = [x * length // (size + 1) for x in range(1, size + 1)]
        local_pivots = local_sorted[partitions] if counts[rank] else torch.empty(
            (0, ) + local_sorted.size()[1:], dtype=local_sorted.dtype)

        # Only processes with elements should share their pivots
        gather_counts = [int(x > 0) * size for x in counts]
        gather_displs = (0, ) + tuple(np.cumsum(gather_counts[:-1]))

        pivot_dim = list(transposed.size())
        pivot_dim[0] = size * sum([1 for x in counts if x > 0])

        # share the local pivots with root process
        pivot_buffer = torch.empty(pivot_dim, dtype=a.dtype.torch_type())
        a.comm.Gatherv(local_pivots, (pivot_buffer, gather_counts, gather_displs), root=0)

        pivot_dim[0] = size - 1
        global_pivots = torch.empty(pivot_dim, dtype=a.dtype.torch_type())

        # root process creates new pivots and shares them with other processes
        if rank is 0:
            sorted_pivots, _ = torch.sort(pivot_buffer, descending=descending, dim=0)
            length = sorted_pivots.size()[0]
            global_partitions = [x * length // size for x in range(1, size)]
            global_pivots = sorted_pivots[global_partitions]

        a.comm.Bcast(global_pivots, root=0)

        lt_partitions = torch.empty((size, ) + local_sorted.shape, dtype=torch.int64)
        last = torch.zeros_like(local_sorted, dtype=torch.int64)
        comp_op = torch.gt if descending else torch.lt
        # Iterate over all pivots and store which pivot is the first greater than the elements value
        for idx, p in enumerate(global_pivots):
            lt = comp_op(local_sorted, p).int()
            if idx > 0:
                lt_partitions[idx] = lt - last
            else:
                lt_partitions[idx] = lt
            last = lt
        lt_partitions[size - 1] = torch.ones_like(local_sorted, dtype=last.dtype) - last

        # Matrix holding information how many values will be sent where
        local_partitions = torch.sum(lt_partitions, dim=1)

        partition_matrix = torch.empty_like(local_partitions)
        a.comm.Allreduce(local_partitions, partition_matrix, op=MPI.SUM)

        # Matrix that holds information which value will be shipped where
        index_matrix = torch.empty_like(local_sorted, dtype=torch.int64)

        # Matrix holding information which process get how many values from where
        shape = (size, ) + transposed.size()[1:]
        send_matrix = torch.zeros(shape, dtype=partition_matrix.dtype)
        recv_matrix = torch.zeros(shape, dtype=partition_matrix.dtype)

        for i, x in enumerate(lt_partitions):
            index_matrix[x > 0] = i
            send_matrix[i] += torch.sum(x, dim=0)

        a.comm.Alltoall(send_matrix, recv_matrix)

        scounts = local_partitions
        rcounts = recv_matrix

        shape = (partition_matrix[rank].max(), ) + transposed.size()[1:]
        first_result = torch.empty(shape, dtype=local_sorted.dtype)
        first_indices = torch.empty_like(first_result)

        # Iterate through one layer and send values with alltoallv
        for idx in np.ndindex(local_sorted.shape[1:]):
            idx_slice = [slice(None)] + [slice(ind, ind + 1) for ind in idx]

            send_count = scounts[idx_slice].reshape(-1).tolist()
            send_disp = [0] + list(np.cumsum(send_count[:-1]))
            s_val = torch.tensor(local_sorted[idx_slice])
            s_ind = torch.tensor(actual_indices[idx_slice])

            recv_count = rcounts[idx_slice].reshape(-1).tolist()
            recv_disp = [0] + list(np.cumsum(recv_count[:-1]))
            rcv_length = rcounts[idx_slice].sum().item()
            r_val = torch.empty((rcv_length, ) + s_val.shape[1:], dtype=local_sorted.dtype)
            r_ind = torch.empty_like(r_val)

            a.comm.Alltoallv((s_val, send_count, send_disp), (r_val, recv_count, recv_disp))
            a.comm.Alltoallv((s_ind, send_count, send_disp), (r_ind, recv_count, recv_disp))
            first_result[idx_slice][:rcv_length] = r_val
            first_indices[idx_slice][:rcv_length] = r_ind

        # The process might not have the correct number of values therefore the tensors need to be rebalanced
        send_vec = torch.zeros(local_sorted.shape[1:] + (size, size), dtype=torch.int64)
        target_cumsum = np.cumsum(counts)
        for idx in np.ndindex(local_sorted.shape[1:]):
            idx_slice = [slice(None)] + [slice(ind, ind + 1) for ind in idx]
            current_counts = partition_matrix[idx_slice].reshape(-1).tolist()
            current_cumsum = list(np.cumsum(current_counts))
            for proc in range(size):
                if current_cumsum[proc] > target_cumsum[proc]:
                    # process has to many values which will be sent to higher ranks
                    first = next(i for i in range(size) if send_vec[idx][:, i].sum() < counts[i])
                    last = next(i for i in range(size + 1) if i == size or current_cumsum[proc] < target_cumsum[i])
                    sent = 0
                    for i, x in enumerate(counts[first: last]):
                        # Each following process gets as many elements as it needs
                        amount = int(x - send_vec[idx][:, first + i].sum())
                        send_vec[idx][proc][first + i] = amount
                        current_counts[first + i] += amount
                        sent += amount
                    if last < size:
                        # Send all left over values to the highest last process
                        amount = partition_matrix[proc][idx]
                        send_vec[idx][proc][last] = int(amount - sent)
                        current_counts[last] += int(amount - sent)
                elif current_cumsum[proc] < target_cumsum[proc]:
                    # process needs values from higher rank
                    first = 0 if proc == 0 else next(i for i, x in enumerate(current_cumsum)
                                                     if target_cumsum[proc - 1] < x)
                    last = next(i for i, x in enumerate(current_cumsum) if target_cumsum[proc] <= x)
                    for i, x in enumerate(partition_matrix[idx_slice][first: last]):
                        # Taking as many elements as possible from each following process
                        send_vec[idx][first + i][proc] = int(x - send_vec[idx][first + i].sum())
                        current_counts[first + i] = 0
                    # Taking just enough elements from the last element to fill the current processes tensor
                    send_vec[idx][last][proc] = int(target_cumsum[proc] - current_cumsum[last - 1])
                    current_counts[last] -= int(target_cumsum[proc] - current_cumsum[last - 1])
                else:
                    # process doesn't need more values
                    send_vec[idx][proc][proc] = partition_matrix[proc][idx] - send_vec[idx][proc].sum()
                current_counts[proc] = counts[proc]
                current_cumsum = list(np.cumsum(current_counts))

        # Iterate through one layer again to create the final balanced local tensors
        second_result = torch.empty_like(local_sorted)
        second_indices = torch.empty_like(second_result)
        for idx in np.ndindex(local_sorted.shape[1:]):
            idx_slice = [slice(None)] + [slice(ind, ind + 1) for ind in idx]

            send_count = send_vec[idx][rank]
            send_disp = [0] + list(np.cumsum(send_count[:-1]))

            recv_count = send_vec[idx][:, rank]
            recv_disp = [0] + list(np.cumsum(recv_count[:-1]))

            end = partition_matrix[rank][idx]
            s_val, indices = first_result[0: end][idx_slice].sort(descending=descending, dim=0)
            s_ind = first_indices[0: end][idx_slice][indices].reshape_as(s_val)

            r_val = torch.empty((counts[rank], ) + s_val.shape[1:], dtype=local_sorted.dtype)
            r_ind = torch.empty_like(r_val)

            a.comm.Alltoallv((s_val, send_count, send_disp), (r_val, recv_count, recv_disp))
            a.comm.Alltoallv((s_ind, send_count, send_disp), (r_ind, recv_count, recv_disp))

            second_result[idx_slice] = r_val
            second_indices[idx_slice] = r_ind

        second_result, tmp_indices = second_result.sort(dim=0, descending=descending)
        final_result = second_result.transpose(0, axis)
        final_indices = torch.empty_like(second_indices)
        # Update the indices in case the ordering changed during the last sort
        for idx in np.ndindex(tmp_indices.shape):
            val = tmp_indices[idx]
            final_indices[idx] = second_indices[val][idx[1:]]
        final_indices = final_indices.transpose(0, axis)

    return_indices = factories.array(
        final_indices,
        dtype=dndarray.types.int32,
        is_split=a.split,
        device=a.device,
        comm=a.comm
    )
    if out is not None:
        out._DNDarray__array = final_result
        return return_indices
    else:
        tensor = factories.array(
            final_result,
            dtype=a.dtype,
            is_split=a.split,
            device=a.device,
            comm=a.comm
        )
        return tensor, return_indices


def squeeze(x, axis=None):
    """
    Remove single-dimensional entries from the shape of a tensor.

    Parameters:
    -----------
    x : ht.DNDarray
        Input data.

    axis : None or int or tuple of ints, optional
           Selects a subset of the single-dimensional entries in the shape.
           If axis is None, all single-dimensional entries will be removed from the shape.
           If an axis is selected with shape entry greater than one, a ValueError is raised.


    Returns:
    --------
    squeezed : ht.DNDarray
               The input tensor, but with all or a subset of the dimensions of length 1 removed.


    Examples:
    >>> import heat as ht
    >>> import torch
    >>> torch.manual_seed(1)
    <torch._C.Generator object at 0x115704ad0>
    >>> a = ht.random.randn(1,3,1,5)
    >>> a
    tensor([[[[ 0.2673, -0.4212, -0.5107, -1.5727, -0.1232]],

            [[ 3.5870, -1.8313,  1.5987, -1.2770,  0.3255]],

            [[-0.4791,  1.3790,  2.5286,  0.4107, -0.9880]]]])
    >>> a.shape
    (1, 3, 1, 5)
    >>> ht.squeeze(a).shape
    (3, 5)
    >>> ht.squeeze(a)
    tensor([[ 0.2673, -0.4212, -0.5107, -1.5727, -0.1232],
            [ 3.5870, -1.8313,  1.5987, -1.2770,  0.3255],
            [-0.4791,  1.3790,  2.5286,  0.4107, -0.9880]])
    >>> ht.squeeze(a,axis=0).shape
    (3, 1, 5)
    >>> ht.squeeze(a,axis=-2).shape
    (1, 3, 5)
    >>> ht.squeeze(a,axis=1).shape
    Traceback (most recent call last):
    ...
    ValueError: Dimension along axis 1 is not 1 for shape (1, 3, 1, 5)
    """

    # Sanitize input
    if not isinstance(x, dndarray.DNDarray):
        raise TypeError('expected x to be a ht.DNDarray, but was {}'.format(type(x)))
    # Sanitize axis
    axis = stride_tricks.sanitize_axis(x.shape, axis)
    if axis is not None:
        if isinstance(axis, int):
            dim_is_one = (x.shape[axis] == 1)
        if isinstance(axis, tuple):
            dim_is_one = bool(factories.array(list(x.shape[dim] == 1 for dim in axis)).all()._DNDarray__array)
        if not dim_is_one:
            raise ValueError('Dimension along axis {} is not 1 for shape {}'.format(axis, x.shape))

    # Local squeeze
    if axis is None:
        axis = tuple(i for i, dim in enumerate(x.shape) if dim == 1)
    if isinstance(axis, int):
        axis = (axis,)
    out_lshape = tuple(x.lshape[dim] for dim in range(len(x.lshape)) if dim not in axis)
    x_lsqueezed = x._DNDarray__array.reshape(out_lshape)

    # Calculate split axis according to squeezed shape
    if x.split is not None:
        split = x.split - len(list(dim for dim in axis if dim < x.split))
    else:
        split = x.split

    # Distributed squeeze
    if x.split is not None:
        if x.comm.is_distributed():
            if x.split in axis:
                raise ValueError('Cannot split AND squeeze along same axis. Split is {}, axis is {} for shape {}'.format(
                    x.split, axis, x.shape))
            out_gshape = tuple(x.gshape[dim] for dim in range(len(x.gshape)) if dim not in axis)
            x_gsqueezed = factories.empty(out_gshape, dtype=x.dtype)
            loffset = factories.zeros(1, dtype=types.int64)
            loffset.__setitem__(0, x.comm.chunk(x.gshape, x.split)[0])
            displs = factories.zeros(x.comm.size, dtype=types.int64)
            x.comm.Allgather(loffset, displs)

            # TODO: address uneven distribution of dimensions (Allgatherv). Issue #273, #233
            x.comm.Allgather(x_lsqueezed, x_gsqueezed)  # works with evenly distributed dimensions only
            return dndarray.DNDarray(
                x_gsqueezed,
                out_gshape,
                x_lsqueezed.dtype,
                split=split,
                device=x.device,
                comm=x.comm)

    return dndarray.DNDarray(
        x_lsqueezed,
        out_lshape,
        x.dtype,
        split=split,
        device=x.device,
        comm=x.comm)


def unique(a, sorted=False, return_inverse=False, axis=None):
    """
    Finds and returns the unique elements of an array.

    Works most effective if axis != a.split.

    Parameters
    ----------
    a : ht.DNDarray
        Input array where unique elements should be found.
    sorted : bool, optional
        Whether the found elements should be sorted before returning as output.
        Warning: sorted is not working if 'axis != None and axis != a.split'
        Default: False
    return_inverse : bool, optional
        Whether to also return the indices for where elements in the original input ended up in the returned
        unique list.
        Default: False
    axis : int, optional
        Axis along which unique elements should be found. Default to None, which will return a one dimensional list of
        unique values.

    Returns
    -------
    res : ht.DNDarray
        Output array. The unique elements. Elements are distributed the same way as the input tensor.
    inverse_indices : torch.tensor (optional)
        If return_inverse is True, this tensor will hold the list of inverse indices

    Examples
    --------
    >>> x = ht.array([[3, 2], [1, 3]])
    >>> ht.unique(x, sorted=True)
    array([1, 2, 3])

    >>> ht.unique(x, sorted=True, axis=0)
    array([[1, 3],
           [2, 3]])

    >>> ht.unique(x, sorted=True, axis=1)
    array([[2, 3],
           [3, 1]])
    """
    if a.split is None:
        # Trivial case, result can just be forwarded
        return torch.unique(a._DNDarray__array, sorted=sorted, return_inverse=return_inverse, dim=axis)

    local_data = a._DNDarray__array
    unique_axis = None
    inverse_indices = None

    if axis is not None:
        # transpose so we can work along the 0 axis
        local_data = local_data.transpose(0, axis)
        unique_axis = 0

    # Calculate the unique on the local values
    if a.lshape[a.split] == 0:
        # Passing an empty vector to torch throws exception
        if axis is None:
            res_shape = [0]
            inv_shape = list(a.gshape)
            inv_shape[a.split] = 0
        else:
            res_shape = list(local_data.shape)
            res_shape[0] = 0
            inv_shape = [0]
        lres = torch.empty(res_shape, dtype=a.dtype.torch_type())
        inverse_pos = torch.empty(inv_shape, dtype=torch.int64)

    else:
        lres, inverse_pos = torch.unique(local_data, sorted=sorted, return_inverse=True, dim=unique_axis)

    # Share and gather the results with the other processes
    uniques = torch.tensor([lres.shape[0]]).to(torch.int32)
    uniques_buf = torch.empty((a.comm.Get_size(), ), dtype=torch.int32)
    a.comm.Allgather(uniques, uniques_buf)

    if axis is None or axis == a.split:
        is_split = None
        split = a.split

        output_dim = list(lres.shape)
        output_dim[0] = uniques_buf.sum().item()

        # Gather all unique vectors
        counts = list(uniques_buf.tolist())
        displs = list([0] + uniques_buf.cumsum(0).tolist()[:-1])
        gres_buf = torch.empty(output_dim, dtype=a.dtype.torch_type())
<<<<<<< HEAD
        a.comm.Allgatherv(lres, (gres_buf, counts, displs,), send_axis=0, recv_axis=0)
=======
        a.comm.Allgatherv(lres, (gres_buf, counts, displs,), recv_axis=0)
>>>>>>> c65eca42

        if return_inverse:
            # Prepare some information to generated the inverse indices list
            avg_len = a.gshape[a.split] // a.comm.Get_size()
            rem = a.gshape[a.split] % a.comm.Get_size()

            # Share the local reverse indices with other processes
            counts = [avg_len] * a.comm.Get_size()
            add_vec = [1] * rem + [0] * (a.comm.Get_size() - rem)
            inverse_counts = [sum(x) for x in zip(counts, add_vec)]
            inverse_displs = [0] + list(np.cumsum(inverse_counts[:-1]))
            inverse_dim = list(inverse_pos.shape)
            inverse_dim[a.split] = a.gshape[a.split]
            inverse_buf = torch.empty(inverse_dim, dtype=inverse_pos.dtype)

            # Transpose data and buffer so we can use Allgatherv along axis=0 (axis=1 does not work properly yet)
            inverse_pos = inverse_pos.transpose(0, a.split)
            inverse_buf = inverse_buf.transpose(0, a.split)
            a.comm.Allgatherv(inverse_pos, (inverse_buf, inverse_counts, inverse_displs), recv_axis=0)
            inverse_buf = inverse_buf.transpose(0, a.split)

        # Run unique a second time
        gres = torch.unique(gres_buf, sorted=sorted, return_inverse=return_inverse, dim=unique_axis)
        if return_inverse:
            # Use the previously gathered information to generate global inverse_indices
            g_inverse = gres[1]
            gres = gres[0]
            if axis is None:
                # Calculate how many elements we have in each layer along the split axis
                elements_per_layer = 1
                for num, val in enumerate(a.gshape):
                    if not num == a.split:
                        elements_per_layer *= val

                # Create the displacements for the flattened inverse indices array
                local_elements = [displ * elements_per_layer for displ in inverse_displs][1:] + [float('inf')]

                # Flatten the inverse indices array every element can be updated to represent a global index
                transposed = inverse_buf.transpose(0, a.split)
                transposed_shape = transposed.shape
                flatten_inverse = transposed.flatten()

                # Update the index elements iteratively
                cur_displ = 0
                inverse_indices = [0] * len(flatten_inverse)
                for num in range(len(inverse_indices)):
                    if num >= local_elements[cur_displ]:
                        cur_displ += 1
                    index = flatten_inverse[num] + displs[cur_displ]
                    inverse_indices[num] = g_inverse[index].tolist()

                # Convert the flattened array back to the correct global shape of a
                inverse_indices = torch.tensor(inverse_indices).reshape(transposed_shape)
                inverse_indices = inverse_indices.transpose(0, a.split)

            else:
                inverse_indices = torch.zeros_like(inverse_buf)
                steps = displs + [None]

                # Algorithm that creates the correct list for the reverse_indices
                for i in range(len(steps) - 1):
                    begin = steps[i]
                    end = steps[i + 1]
                    for num, x in enumerate(inverse_buf[begin: end]):
                        inverse_indices[begin + num] = g_inverse[begin + x]

    else:
        # Tensor is already split and does not need to be redistributed afterward
        split = None
        is_split = a.split
<<<<<<< HEAD

=======
>>>>>>> c65eca42
        max_uniques, max_pos = uniques_buf.max(0)
        # find indices of vectors
        if a.comm.Get_rank() == max_pos.item():
            # Get indices of the unique vectors to share with all over processes
            indices = inverse_pos.reshape(-1).unique()
        else:
            indices = torch.empty((max_uniques.item(),), dtype=inverse_pos.dtype)

        a.comm.Bcast(indices, root=max_pos)

        gres = local_data[indices.tolist()]

        inverse_indices = indices
        if sorted:
            raise ValueError('Sorting with axis != split is not supported yet. '
                             'See https://github.com/helmholtz-analytics/heat/issues/363')

    if axis is not None:
        # transpose matrix back
        gres = gres.transpose(0, axis)

<<<<<<< HEAD
    # If split is not in range of the resulting shape any more, every process gets full result
    split = split if a.split < len(gres.shape) else None
    result = factories.array(gres, dtype=a.dtype, device=a.device, comm=a.comm, split=split, is_split=is_split)
=======
    split = split if a.split < len(gres.shape) else None
    result = factories.array(gres, dtype=a.dtype, device=a.device, comm=a.comm, split=split, is_split=is_split)
    if split is not None:
        result.resplit(a.split)

>>>>>>> c65eca42
    return_value = result
    if return_inverse:
        return_value = [return_value, inverse_indices]

    return return_value<|MERGE_RESOLUTION|>--- conflicted
+++ resolved
@@ -798,11 +798,7 @@
         counts = list(uniques_buf.tolist())
         displs = list([0] + uniques_buf.cumsum(0).tolist()[:-1])
         gres_buf = torch.empty(output_dim, dtype=a.dtype.torch_type())
-<<<<<<< HEAD
-        a.comm.Allgatherv(lres, (gres_buf, counts, displs,), send_axis=0, recv_axis=0)
-=======
         a.comm.Allgatherv(lres, (gres_buf, counts, displs,), recv_axis=0)
->>>>>>> c65eca42
 
         if return_inverse:
             # Prepare some information to generated the inverse indices list
@@ -873,10 +869,6 @@
         # Tensor is already split and does not need to be redistributed afterward
         split = None
         is_split = a.split
-<<<<<<< HEAD
-
-=======
->>>>>>> c65eca42
         max_uniques, max_pos = uniques_buf.max(0)
         # find indices of vectors
         if a.comm.Get_rank() == max_pos.item():
@@ -898,17 +890,11 @@
         # transpose matrix back
         gres = gres.transpose(0, axis)
 
-<<<<<<< HEAD
-    # If split is not in range of the resulting shape any more, every process gets full result
-    split = split if a.split < len(gres.shape) else None
-    result = factories.array(gres, dtype=a.dtype, device=a.device, comm=a.comm, split=split, is_split=is_split)
-=======
     split = split if a.split < len(gres.shape) else None
     result = factories.array(gres, dtype=a.dtype, device=a.device, comm=a.comm, split=split, is_split=is_split)
     if split is not None:
         result.resplit(a.split)
 
->>>>>>> c65eca42
     return_value = result
     if return_inverse:
         return_value = [return_value, inverse_indices]
