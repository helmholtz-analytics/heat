--- conflicted
+++ resolved
@@ -192,10 +192,6 @@
         """
         return operations.all(self, axis, out)
 
-<<<<<<< HEAD
-    def argmin(self, axis=None, out=None):
-        '''
-=======
     def allclose(self, other, rtol = 1e-05, atol = 1e-08, equal_nan = False):
         """
         Test whether self and other are element-wise equal within a tolerance. Returns True if |self - other| <= atol + rtol * |other| for all elements, False otherwise
@@ -235,9 +231,8 @@
         """
         return operations.allclose(self, other, rtol, atol, equal_nan)
 
-    def argmin(self, axis=None):
-        """
->>>>>>> 555af973
+    def argmin(self, axis=None, out=None):
+        '''
         Returns the indices of the minimum values along an axis.
 
         Parameters:
