from typing import Iterable
import numpy as np
import os
import torch
import tempfile
import time
import random
import shutil
import fnmatch
import unittest

import heat as ht
from .test_suites.basic_test import TestCase


class TestIO(TestCase):
    @classmethod
    def setUpClass(cls):
        super(TestIO, cls).setUpClass()
        pwd = os.getcwd()
        cls.HDF5_PATH = os.path.join(os.getcwd(), "heat/datasets/iris.h5")
        cls.HDF5_OUT_PATH = pwd + "/test.h5"
        cls.HDF5_DATASET = "data"

        cls.NETCDF_PATH = os.path.join(os.getcwd(), "heat/datasets/iris.nc")
        cls.NETCDF_OUT_PATH = pwd + "/test.nc"
        cls.NETCDF_VARIABLE = "data"
        cls.NETCDF_DIMENSION = "data"

        # load comparison data from csv
        cls.CSV_PATH = os.path.join(os.getcwd(), "heat/datasets/iris.csv")
        cls.CSV_OUT_PATH = pwd + "/test.csv"
        cls.IRIS = (
            torch.from_numpy(np.loadtxt(cls.CSV_PATH, delimiter=";"))
            .float()
            .to(cls.device.torch_device)
        )

        cls.ZARR_SHAPE = (100, 100)
        cls.ZARR_OUT_PATH = pwd + "/zarr_test_out.zarr"
        cls.ZARR_IN_PATH = pwd + "/zarr_test_in.zarr"
        cls.ZARR_TEMP_PATH = pwd + "/zarr_temp.zarr"

    def tearDown(self):
        # synchronize all nodes
        ht.MPI_WORLD.Barrier()

        # clean up of temporary files
        if ht.io.supports_hdf5():
            try:
                os.remove(self.HDF5_OUT_PATH)
            except FileNotFoundError:
                pass

        if ht.io.supports_netcdf():
            try:
                os.remove(self.NETCDF_OUT_PATH)
            except FileNotFoundError:
                pass
        # if ht.MPI_WORLD.rank == 0:

        if ht.io.supports_zarr():
            for file in [self.ZARR_TEMP_PATH, self.ZARR_IN_PATH, self.ZARR_OUT_PATH]:
                try:
                    shutil.rmtree(file)
                except FileNotFoundError:
                    pass

        # synchronize all nodes
        ht.MPI_WORLD.Barrier()

    def test_size_from_slice(self):
        test_cases = [
            (1000, slice(500)),
            (10, slice(0, 10, 2)),
            (100, slice(0, 100, 10)),
            (1000, slice(0, 1000, 100)),
            (0, slice(0)),
        ]
        for size, slice_obj in test_cases:
            with self.subTest(size=size, slice=slice_obj):
                expected_sequence = list(range(size))[slice_obj]
                if len(expected_sequence) == 0:
                    expected_offset = 0
                else:
                    expected_offset = expected_sequence[0]

                expected_new_size = len(expected_sequence)

                new_size, offset = ht.io.size_from_slice(size, slice_obj)
                print(f"Expected sequence: {expected_sequence}")
                print(f"Expected new size: {expected_new_size}, new size: {new_size}")
                print(f"Expected offset: {expected_offset}, offset: {offset}")
                self.assertEqual(expected_new_size, new_size)
                self.assertEqual(expected_offset, offset)

    # catch-all loading
    def test_load(self):
        # HDF5
        if ht.io.supports_hdf5():
            iris = ht.load(self.HDF5_PATH, dataset="data")
            self.assertIsInstance(iris, ht.DNDarray)
            # shape invariant
            self.assertEqual(iris.shape, self.IRIS.shape)
            self.assertEqual(iris.larray.shape, self.IRIS.shape)
            # data type
            self.assertEqual(iris.dtype, ht.float32)
            self.assertEqual(iris.larray.dtype, torch.float32)
            # content
            self.assertTrue((self.IRIS == iris.larray).all())

        else:
            with self.assertRaises(RuntimeError):
                _ = ht.load(self.HDF5_PATH, dataset=self.HDF5_DATASET)

        # netCDF
        if ht.io.supports_netcdf():
            iris = ht.load(self.NETCDF_PATH, variable=self.NETCDF_VARIABLE)
            self.assertIsInstance(iris, ht.DNDarray)
            # shape invariant
            self.assertEqual(iris.shape, self.IRIS.shape)
            self.assertEqual(iris.larray.shape, self.IRIS.shape)
            # data type
            self.assertEqual(iris.dtype, ht.float32)
            self.assertEqual(iris.larray.dtype, torch.float32)
            # content
            self.assertTrue((self.IRIS == iris.larray).all())
        else:
            with self.assertRaises(RuntimeError):
                _ = ht.load(self.NETCDF_PATH, variable=self.NETCDF_VARIABLE)

    def test_load_csv(self):
        csv_file_length = 150
        csv_file_cols = 4
        first_value = torch.tensor(
            [5.1, 3.5, 1.4, 0.2], dtype=torch.float32, device=self.device.torch_device
        )
        tenth_value = torch.tensor(
            [4.9, 3.1, 1.5, 0.1], dtype=torch.float32, device=self.device.torch_device
        )

        a = ht.load_csv(self.CSV_PATH, sep=";")
        self.assertEqual(len(a), csv_file_length)
        self.assertEqual(a.shape, (csv_file_length, csv_file_cols))
        self.assertTrue(torch.equal(a.larray[0], first_value))
        self.assertTrue(torch.equal(a.larray[9], tenth_value))

        a = ht.load_csv(self.CSV_PATH, sep=";", split=0)
        rank = a.comm.Get_rank()
        expected_gshape = (csv_file_length, csv_file_cols)
        self.assertEqual(a.gshape, expected_gshape)

        counts, _, _ = a.comm.counts_displs_shape(expected_gshape, 0)
        expected_lshape = (counts[rank], csv_file_cols)
        self.assertEqual(a.lshape, expected_lshape)

        if rank == 0:
            self.assertTrue(torch.equal(a.larray[0], first_value))

        a = ht.load_csv(self.CSV_PATH, sep=";", header_lines=9, dtype=ht.float32, split=0)
        expected_gshape = (csv_file_length - 9, csv_file_cols)
        counts, _, _ = a.comm.counts_displs_shape(expected_gshape, 0)
        expected_lshape = (counts[rank], csv_file_cols)

        self.assertEqual(a.gshape, expected_gshape)
        self.assertEqual(a.lshape, expected_lshape)
        self.assertEqual(a.dtype, ht.float32)
        if rank == 0:
            self.assertTrue(torch.equal(a.larray[0], tenth_value))

        a = ht.load_csv(self.CSV_PATH, sep=";", split=1)
        self.assertEqual(a.shape, (csv_file_length, csv_file_cols))
        self.assertEqual(a.lshape[0], csv_file_length)

        a = ht.load_csv(self.CSV_PATH, sep=";", split=0)
        b = ht.load(self.CSV_PATH, sep=";", split=0)
        self.assertTrue(ht.equal(a, b))

        # Test for csv where header is longer then the first process`s share of lines
        a = ht.load_csv(self.CSV_PATH, sep=";", header_lines=100, split=0)
        self.assertEqual(a.shape, (50, 4))

        with self.assertRaises(TypeError):
            ht.load_csv(12314)
        with self.assertRaises(TypeError):
            ht.load_csv(self.CSV_PATH, sep=11)
        with self.assertRaises(TypeError):
            ht.load_csv(self.CSV_PATH, header_lines="3", sep=";", split=0)

    @unittest.skipIf(
        len(TestCase.get_hostnames()) > 1 and not os.environ.get("TMPDIR"),
        "Requires the environment variable 'TMPDIR' to point to a globally accessible path. Otherwise the test will be skiped on multi-node setups.",
    )
    def test_save_csv(self):
        for rnd_type in [
            (ht.random.randint, ht.types.int32),
            (ht.random.randint, ht.types.int64),
            (ht.random.rand, ht.types.float32),
            (ht.random.rand, ht.types.float64),
        ]:
            for separator in [",", ";", "|"]:
                for split in [None, 0, 1]:
                    for headers in [None, ["# This", "# is a", "# test."]]:
                        for shape in [(1, 1), (10, 10), (20, 1), (1, 20), (25, 4), (4, 25)]:
                            if rnd_type[0] == ht.random.randint:
                                data: ht.DNDarray = rnd_type[0](
                                    -1000, 1000, size=shape, dtype=rnd_type[1], split=split
                                )
                            else:
                                data: ht.DNDarray = rnd_type[0](
                                    shape[0],
                                    shape[1],
                                    split=split,
                                    dtype=rnd_type[1],
                                )

                            if data.comm.rank == 0:
                                tmpfile = tempfile.NamedTemporaryFile(
                                    prefix="test_io_", suffix=".csv", delete=False
                                )
                                tmpfile.close()
                                filename = tmpfile.name
                            else:
                                filename = None
                            filename = data.comm.handle.bcast(filename, root=0)

                            data.save(
                                filename,
                                header_lines=headers,
                                sep=separator,
                            )
                            comparison = ht.load_csv(
                                filename,
                                # split=split,
                                header_lines=0 if headers is None else len(headers),
                                sep=separator,
                            ).reshape(shape)
                            resid = data - comparison
                            self.assertTrue(
                                ht.max(resid).item() < 0.00001 and ht.min(resid).item() > -0.00001
                            )
                            data.comm.handle.Barrier()
                            if data.comm.rank == 0:
                                os.unlink(filename)

        # Test vector
        data = ht.random.randint(0, 100, size=(150,))
        if data.comm.rank == 0:
            tmpfile = tempfile.NamedTemporaryFile(prefix="test_io_", suffix=".csv", delete=False)
            tmpfile.close()
            filename = tmpfile.name
        else:
            filename = None
        filename = data.comm.handle.bcast(filename, root=0)
        data.save(filename)
        comparison = ht.load(filename).reshape((150,))
        self.assertTrue((data == comparison).all())
        data.comm.handle.Barrier()
        if data.comm.rank == 0:
            os.unlink(filename)

        # Test 0 matrix
        data = ht.zeros((10, 10))
        if data.comm.rank == 0:
            tmpfile = tempfile.NamedTemporaryFile(prefix="test_io_", suffix=".csv", delete=False)
            tmpfile.close()
            filename = tmpfile.name
        else:
            filename = None
        filename = data.comm.handle.bcast(filename, root=0)
        data.save(filename)
        comparison = ht.load(filename)
        self.assertTrue((data == comparison).all())
        data.comm.handle.Barrier()
        if data.comm.rank == 0:
            os.unlink(filename)

        # Test negative float values
        data = ht.random.rand(100, 100)
        data = data - 500
        if data.comm.rank == 0:
            tmpfile = tempfile.NamedTemporaryFile(prefix="test_io_", suffix=".csv", delete=False)
            tmpfile.close()
            filename = tmpfile.name
        else:
            filename = None
        filename = data.comm.handle.bcast(filename, root=0)
        data.save(filename)
        comparison = ht.load(filename)
        self.assertTrue((data == comparison).all())
        data.comm.handle.Barrier()
        if data.comm.rank == 0:
            os.unlink(filename)

    def test_load_exception(self):
        # correct extension, file does not exist
        if ht.io.supports_hdf5():
            with self.assertRaises(IOError):
                ht.load("foo.h5", "data")
        else:
            with self.assertRaises(RuntimeError):
                ht.load("foo.h5", "data")

        if ht.io.supports_netcdf():
            with self.assertRaises(IOError):
                ht.load("foo.nc", "data")
        else:
            with self.assertRaises(RuntimeError):
                ht.load("foo.nc", "data")

        # unknown file extension
        with self.assertRaises(ValueError):
            ht.load(os.path.join(os.getcwd(), "heat/datasets/iris.json"), "data")
        with self.assertRaises(ValueError):
            ht.load("iris", "data")

    # catch-all save
    def test_save(self):
        if ht.io.supports_hdf5():
            # local range
            local_range = ht.arange(100)
            local_range.save(self.HDF5_OUT_PATH, self.HDF5_DATASET, dtype=local_range.dtype.char())
            if local_range.comm.rank == 0:
                with ht.io.h5py.File(self.HDF5_OUT_PATH, "r") as handle:
                    comparison = torch.tensor(
                        handle[self.HDF5_DATASET],
                        dtype=torch.int32,
                        device=self.device.torch_device,
                    )
                self.assertTrue((local_range.larray == comparison).all())

            # split range
            split_range = ht.arange(100, split=0)
            split_range.save(self.HDF5_OUT_PATH, self.HDF5_DATASET, dtype=split_range.dtype.char())
            if split_range.comm.rank == 0:
                with ht.io.h5py.File(self.HDF5_OUT_PATH, "r") as handle:
                    comparison = torch.tensor(
                        handle[self.HDF5_DATASET],
                        dtype=torch.int32,
                        device=self.device.torch_device,
                    )
                self.assertTrue((local_range.larray == comparison).all())

        if ht.io.supports_netcdf():
            # local range
            local_range = ht.arange(100)
            local_range.save(self.NETCDF_OUT_PATH, self.NETCDF_VARIABLE)
            if local_range.comm.rank == 0:
                with ht.io.nc.Dataset(self.NETCDF_OUT_PATH, "r") as handle:
                    comparison = torch.tensor(
                        handle[self.NETCDF_VARIABLE][:],
                        dtype=torch.int32,
                        device=self.device.torch_device,
                    )
                self.assertTrue((local_range.larray == comparison).all())

            # split range
            split_range = ht.arange(100, split=0)
            split_range.save(self.NETCDF_OUT_PATH, self.NETCDF_VARIABLE)
            if split_range.comm.rank == 0:
                with ht.io.nc.Dataset(self.NETCDF_OUT_PATH, "r") as handle:
                    comparison = torch.tensor(
                        handle[self.NETCDF_VARIABLE][:],
                        dtype=torch.int32,
                        device=self.device.torch_device,
                    )
                self.assertTrue((local_range.larray == comparison).all())

            # naming dimensions: string
            local_range = ht.arange(100, device=self.device)
            local_range.save(
                self.NETCDF_OUT_PATH, self.NETCDF_VARIABLE, dimension_names=self.NETCDF_DIMENSION
            )
            if local_range.comm.rank == 0:
                with ht.io.nc.Dataset(self.NETCDF_OUT_PATH, "r") as handle:
                    comparison = handle[self.NETCDF_VARIABLE].dimensions
                self.assertTrue(self.NETCDF_DIMENSION in comparison)

            # naming dimensions: tuple
            local_range = ht.arange(100, device=self.device)
            local_range.save(
                self.NETCDF_OUT_PATH, self.NETCDF_VARIABLE, dimension_names=(self.NETCDF_DIMENSION,)
            )
            if local_range.comm.rank == 0:
                with ht.io.nc.Dataset(self.NETCDF_OUT_PATH, "r") as handle:
                    comparison = handle[self.NETCDF_VARIABLE].dimensions
                self.assertTrue(self.NETCDF_DIMENSION in comparison)

            # appending unlimited variable
            split_range.save(self.NETCDF_OUT_PATH, self.NETCDF_VARIABLE, is_unlimited=True)
            ht.MPI_WORLD.Barrier()
            split_range.save(
                self.NETCDF_OUT_PATH,
                self.NETCDF_VARIABLE,
                mode="r+",
                file_slices=slice(split_range.size, None, None),
                # debug=True,
            )
            if split_range.comm.rank == 0:
                with ht.io.nc.Dataset(self.NETCDF_OUT_PATH, "r") as handle:
                    comparison = torch.tensor(
                        handle[self.NETCDF_VARIABLE][:],
                        dtype=torch.int32,
                        device=self.device.torch_device,
                    )
                self.assertTrue(
                    (ht.concatenate((local_range, local_range)).larray == comparison).all()
                )

            # indexing netcdf file: single index
            ht.MPI_WORLD.Barrier()
            zeros = ht.zeros((20, 1, 20, 2), device=self.device)
            zeros.save(self.NETCDF_OUT_PATH, self.NETCDF_VARIABLE, mode="w")
            ones = ht.ones(20, device=self.device)
            indices = (-1, 0, slice(None), 1)
            ones.save(self.NETCDF_OUT_PATH, self.NETCDF_VARIABLE, mode="r+", file_slices=indices)
            if split_range.comm.rank == 0:
                with ht.io.nc.Dataset(self.NETCDF_OUT_PATH, "r") as handle:
                    comparison = torch.tensor(
                        handle[self.NETCDF_VARIABLE][indices],
                        dtype=torch.int32,
                        device=self.device.torch_device,
                    )
                self.assertTrue((ones.larray == comparison).all())

            # indexing netcdf file: multiple indices
            ht.MPI_WORLD.Barrier()
            small_range_split = ht.arange(10, split=0, device=self.device)
            small_range = ht.arange(10, device=self.device)
            indices = [[0, 9, 5, 2, 1, 3, 7, 4, 8, 6]]
            small_range_split.save(
                self.NETCDF_OUT_PATH, self.NETCDF_VARIABLE, mode="w", file_slices=indices
            )
            if split_range.comm.rank == 0:
                with ht.io.nc.Dataset(self.NETCDF_OUT_PATH, "r") as handle:
                    comparison = torch.tensor(
                        handle[self.NETCDF_VARIABLE][indices],
                        dtype=torch.int32,
                        device=self.device.torch_device,
                    )
                self.assertTrue((small_range.larray == comparison).all())

            # slicing netcdf file
            sslice = slice(7, 2, -1)
            range_five_split = ht.arange(5, split=0, device=self.device)
            range_five = ht.arange(5, device=self.device)
            range_five_split.save(
                self.NETCDF_OUT_PATH, self.NETCDF_VARIABLE, mode="r+", file_slices=sslice
            )
            if split_range.comm.rank == 0:
                with ht.io.nc.Dataset(self.NETCDF_OUT_PATH, "r") as handle:
                    comparison = torch.tensor(
                        handle[self.NETCDF_VARIABLE][sslice],
                        dtype=torch.int32,
                        device=self.device.torch_device,
                    )
                self.assertTrue((range_five.larray == comparison).all())

            # indexing netcdf file: broadcasting array
            zeros = ht.zeros((2, 1, 1, 4), device=self.device)
            zeros.save(self.NETCDF_OUT_PATH, self.NETCDF_VARIABLE, mode="w")
            ones = ht.ones((4), split=0, device=self.device)
            ones_nosplit = ht.ones((4), split=None, device=self.device)
            indices = (0, slice(None), slice(None))
            ones.save(self.NETCDF_OUT_PATH, self.NETCDF_VARIABLE, mode="r+", file_slices=indices)
            if split_range.comm.rank == 0:
                with ht.io.nc.Dataset(self.NETCDF_OUT_PATH, "r") as handle:
                    comparison = torch.tensor(
                        handle[self.NETCDF_VARIABLE][indices],
                        dtype=torch.int32,
                        device=self.device.torch_device,
                    )
                self.assertTrue((ones_nosplit.larray == comparison).all())

            # indexing netcdf file: broadcasting var
            ht.MPI_WORLD.Barrier()
            zeros = ht.zeros((2, 2), device=self.device)
            zeros.save(self.NETCDF_OUT_PATH, self.NETCDF_VARIABLE, mode="w")
            ones = ht.ones((1, 2, 1), split=0, device=self.device)
            ones_nosplit = ht.ones((1, 2, 1), device=self.device)
            indices = (0,)
            ones.save(self.NETCDF_OUT_PATH, self.NETCDF_VARIABLE, mode="r+", file_slices=indices)
            if split_range.comm.rank == 0:
                with ht.io.nc.Dataset(self.NETCDF_OUT_PATH, "r") as handle:
                    comparison = torch.tensor(
                        handle[self.NETCDF_VARIABLE][indices],
                        dtype=torch.int32,
                        device=self.device.torch_device,
                    )
                self.assertTrue((ones_nosplit.larray == comparison).all())

            # indexing netcdf file: broadcasting ones
            ht.MPI_WORLD.Barrier()
            zeros = ht.zeros((1, 1, 1, 1), device=self.device)
            zeros.save(self.NETCDF_OUT_PATH, self.NETCDF_VARIABLE, mode="w")
            ones = ht.ones((1, 1), device=self.device)
            ones.save(self.NETCDF_OUT_PATH, self.NETCDF_VARIABLE, mode="r+")
            if split_range.comm.rank == 0:
                with ht.io.nc.Dataset(self.NETCDF_OUT_PATH, "r") as handle:
                    comparison = torch.tensor(
                        handle[self.NETCDF_VARIABLE][indices],
                        dtype=torch.int32,
                        device=self.device.torch_device,
                    )
                self.assertTrue((ones.larray == comparison).all())

            # different split and dtype
            ht.MPI_WORLD.Barrier()
            zeros = ht.zeros((2, 2), split=1, dtype=ht.int32, device=self.device)
            zeros_nosplit = ht.zeros((2, 2), dtype=ht.int32, device=self.device)
            zeros.save(self.NETCDF_OUT_PATH, self.NETCDF_VARIABLE, mode="w")
            if split_range.comm.rank == 0:
                with ht.io.nc.Dataset(self.NETCDF_OUT_PATH, "r") as handle:
                    comparison = torch.tensor(
                        handle[self.NETCDF_VARIABLE][:],
                        dtype=torch.int32,
                        device=self.device.torch_device,
                    )
                self.assertTrue((zeros_nosplit.larray == comparison).all())

    def test_save_exception(self):
        data = ht.arange(1)

        if ht.io.supports_hdf5():
            with self.assertRaises(TypeError):
                ht.save(1, self.HDF5_OUT_PATH, self.HDF5_DATASET)
            with self.assertRaises(TypeError):
                ht.save(data, 1, self.HDF5_DATASET)
            with self.assertRaises(TypeError):
                ht.save(data, self.HDF5_OUT_PATH, 1)
        else:
            with self.assertRaises(RuntimeError):
                ht.save(data, self.HDF5_OUT_PATH, self.HDF5_DATASET)

        if ht.io.supports_netcdf():
            with self.assertRaises(TypeError):
                ht.save(1, self.NETCDF_OUT_PATH, self.NETCDF_VARIABLE)
            with self.assertRaises(TypeError):
                ht.save(data, 1, self.NETCDF_VARIABLE)
            with self.assertRaises(TypeError):
                ht.save(data, self.NETCDF_OUT_PATH, 1)
            with self.assertRaises(ValueError):
                ht.save(data, self.NETCDF_OUT_PATH, self.NETCDF_VARIABLE, mode="r")
            with self.assertRaises((ValueError, IndexError)):
                ht.save(data, self.NETCDF_OUT_PATH, self.NETCDF_VARIABLE)
                ht.save(
                    ht.arange(2, split=0),
                    self.NETCDF_OUT_PATH,
                    self.NETCDF_VARIABLE,
                    file_slices=slice(None),
                    mode="a",
                )
            with self.assertRaises((ValueError, IndexError)):
                ht.save(data, self.NETCDF_OUT_PATH, self.NETCDF_VARIABLE)
                ht.save(
                    ht.arange(2, split=None),
                    self.NETCDF_OUT_PATH,
                    self.NETCDF_VARIABLE,
                    file_slices=slice(None),
                    mode="a",
                )
        else:
            with self.assertRaises(RuntimeError):
                ht.save(data, self.NETCDF_OUT_PATH, self.NETCDF_VARIABLE)

        with self.assertRaises(ValueError):
            ht.save(1, "data.dat")

    def test_load_hdf5(self):
        # HDF5 support is optional
        if not ht.io.supports_hdf5():
            self.skipTest("Requires HDF5")

        # default parameters
        iris = ht.load_hdf5(self.HDF5_PATH, self.HDF5_DATASET)
        self.assertIsInstance(iris, ht.DNDarray)
        self.assertEqual(iris.shape, self.IRIS.shape)
        self.assertEqual(iris.dtype, ht.float32)
        self.assertEqual(iris.larray.dtype, torch.float32)
        self.assertTrue((self.IRIS == iris.larray).all())

        # positive split axis
        iris = ht.load_hdf5(self.HDF5_PATH, self.HDF5_DATASET, split=0)
        self.assertIsInstance(iris, ht.DNDarray)
        self.assertEqual(iris.shape, self.IRIS.shape)
        self.assertEqual(iris.dtype, ht.float32)
        lshape = iris.lshape
        self.assertLessEqual(lshape[0], self.IRIS.shape[0])
        self.assertEqual(lshape[1], self.IRIS.shape[1])

        # negative split axis
        iris = ht.load_hdf5(self.HDF5_PATH, self.HDF5_DATASET, split=-1)
        self.assertIsInstance(iris, ht.DNDarray)
        self.assertEqual(iris.shape, self.IRIS.shape)
        self.assertEqual(iris.dtype, ht.float32)
        lshape = iris.lshape
        self.assertEqual(lshape[0], self.IRIS.shape[0])
        self.assertLessEqual(lshape[1], self.IRIS.shape[1])

        # different data type
        iris = ht.load_hdf5(self.HDF5_PATH, self.HDF5_DATASET, dtype=ht.int8)
        self.assertIsInstance(iris, ht.DNDarray)
        self.assertEqual(iris.shape, self.IRIS.shape)
        self.assertEqual(iris.dtype, ht.int8)
        self.assertEqual(iris.larray.dtype, torch.int8)

    def test_load_hdf5_exception(self):
        # HDF5 support is optional
        if not ht.io.supports_hdf5():
            self.skipTest("Requires HDF5")

        # improper argument types
        with self.assertRaises(TypeError):
            ht.load_hdf5(1, "data")
        with self.assertRaises(TypeError):
            ht.load_hdf5("iris.h5", 1)
        with self.assertRaises(TypeError):
            ht.load_hdf5("iris.h5", dataset="data", split=1.0)

        # file or dataset does not exist
        with self.assertRaises(IOError):
            ht.load_hdf5("foo.h5", dataset="data")
        with self.assertRaises(IOError):
            ht.load_hdf5("iris.h5", dataset="foo")

    def test_save_hdf5(self):
        # HDF5 support is optional
        if not ht.io.supports_hdf5():
            return

        # local unsplit data
        local_data = ht.arange(100)
        ht.save_hdf5(
            local_data, self.HDF5_OUT_PATH, self.HDF5_DATASET, dtype=local_data.dtype.char()
        )
        if local_data.comm.rank == 0:
            with ht.io.h5py.File(self.HDF5_OUT_PATH, "r") as handle:
                comparison = torch.tensor(
                    handle[self.HDF5_DATASET], dtype=torch.int32, device=self.device.torch_device
                )
            self.assertTrue((local_data.larray == comparison).all())

        # distributed data range
        split_data = ht.arange(100, split=0)
        ht.save_hdf5(
            split_data, self.HDF5_OUT_PATH, self.HDF5_DATASET, dtype=split_data.dtype.char()
        )
        if split_data.comm.rank == 0:
            with ht.io.h5py.File(self.HDF5_OUT_PATH, "r") as handle:
                comparison = torch.tensor(
                    handle[self.HDF5_DATASET], dtype=torch.int32, device=self.device.torch_device
                )
            self.assertTrue((local_data.larray == comparison).all())

    def test_save_hdf5_exception(self):
        # HDF5 support is optional
        if not ht.io.supports_hdf5():
            self.skipTest("Requires HDF5")

        # dummy data
        data = ht.arange(1)

        with self.assertRaises(TypeError):
            ht.save_hdf5(1, self.HDF5_OUT_PATH, self.HDF5_DATASET)
        with self.assertRaises(TypeError):
            ht.save_hdf5(data, 1, self.HDF5_DATASET)
        with self.assertRaises(TypeError):
            ht.save_hdf5(data, self.HDF5_OUT_PATH, 1)

    def test_load_netcdf(self):
        # netcdf support is optional
        if not ht.io.supports_netcdf():
            self.skipTest("Requires NetCDF")

        # default parameters
        iris = ht.load_netcdf(self.NETCDF_PATH, self.NETCDF_VARIABLE)
        self.assertIsInstance(iris, ht.DNDarray)
        self.assertEqual(iris.shape, self.IRIS.shape)
        self.assertEqual(iris.dtype, ht.float32)
        self.assertEqual(iris.larray.dtype, torch.float32)
        self.assertTrue((self.IRIS == iris.larray).all())

        # positive split axis
        iris = ht.load_netcdf(self.NETCDF_PATH, self.NETCDF_VARIABLE, split=0)
        self.assertIsInstance(iris, ht.DNDarray)
        self.assertEqual(iris.shape, self.IRIS.shape)
        self.assertEqual(iris.dtype, ht.float32)
        lshape = iris.lshape
        self.assertLessEqual(lshape[0], self.IRIS.shape[0])
        self.assertEqual(lshape[1], self.IRIS.shape[1])

        # negative split axis
        iris = ht.load_netcdf(self.NETCDF_PATH, self.NETCDF_VARIABLE, split=-1)
        self.assertIsInstance(iris, ht.DNDarray)
        self.assertEqual(iris.shape, self.IRIS.shape)
        self.assertEqual(iris.dtype, ht.float32)
        lshape = iris.lshape
        self.assertEqual(lshape[0], self.IRIS.shape[0])
        self.assertLessEqual(lshape[1], self.IRIS.shape[1])

        # different data type
        iris = ht.load_netcdf(self.NETCDF_PATH, self.NETCDF_VARIABLE, dtype=ht.int8)
        self.assertIsInstance(iris, ht.DNDarray)
        self.assertEqual(iris.shape, self.IRIS.shape)
        self.assertEqual(iris.dtype, ht.int8)
        self.assertEqual(iris.larray.dtype, torch.int8)

    def test_load_netcdf_exception(self):
        # netcdf support is optional
        if not ht.io.supports_netcdf():
            self.skipTest("Requires NetCDF")

        # improper argument types
        with self.assertRaises(TypeError):
            ht.load_netcdf(1, "data")
        with self.assertRaises(TypeError):
            ht.load_netcdf("iris.nc", variable=1)
        with self.assertRaises(TypeError):
            ht.load_netcdf("iris.nc", variable="data", split=1.0)

        # file or variable does not exist
        with self.assertRaises(IOError):
            ht.load_netcdf("foo.nc", variable="data")
        with self.assertRaises(IOError):
            ht.load_netcdf("iris.nc", variable="foo")

    def test_save_netcdf(self):
        # netcdf support is optional
        if not ht.io.supports_netcdf():
            self.skipTest("Requires NetCDF")

        # local unsplit data
        local_data = ht.arange(100)
        ht.save_netcdf(local_data, self.NETCDF_OUT_PATH, self.NETCDF_VARIABLE)
        if local_data.comm.rank == 0:
            with ht.io.nc.Dataset(self.NETCDF_OUT_PATH, "r") as handle:
                comparison = torch.tensor(
                    handle[self.NETCDF_VARIABLE][:],
                    dtype=torch.int32,
                    device=self.device.torch_device,
                )
            self.assertTrue((local_data.larray == comparison).all())

        # distributed data range
        split_data = ht.arange(100, split=0)
        ht.save_netcdf(split_data, self.NETCDF_OUT_PATH, self.NETCDF_VARIABLE)
        if split_data.comm.rank == 0:
            with ht.io.nc.Dataset(self.NETCDF_OUT_PATH, "r") as handle:
                comparison = torch.tensor(
                    handle[self.NETCDF_VARIABLE][:],
                    dtype=torch.int32,
                    device=self.device.torch_device,
                )
            self.assertTrue((local_data.larray == comparison).all())

    def test_save_netcdf_exception(self):
        # netcdf support is optional
        if not ht.io.supports_netcdf():
            self.skipTest("Requires NetCDF")

        # dummy data
        data = ht.arange(1)

        with self.assertRaises(TypeError):
            ht.save_netcdf(1, self.NETCDF_PATH, self.NETCDF_VARIABLE)
        with self.assertRaises(TypeError):
            ht.save_netcdf(data, 1, self.NETCDF_VARIABLE)
        with self.assertRaises(TypeError):
            ht.save_netcdf(data, self.NETCDF_PATH, 1)
        with self.assertRaises(TypeError):
            ht.save_netcdf(data, self.NETCDF_PATH, self.NETCDF_VARIABLE, dimension_names=1)
        with self.assertRaises(ValueError):
            ht.save_netcdf(data, self.NETCDF_PATH, self.NETCDF_VARIABLE, dimension_names=["a", "b"])

    # def test_remove_folder(self):
    # ht.MPI_WORLD.Barrier()
    # try:
    #     os.rmdir(os.getcwd() + '/tmp/')
    # except OSError:
    #     pass

    def test_load_npy_int(self):
        # testing for int arrays
        if ht.MPI_WORLD.rank == 0:
            crea_array = []
            for i in range(0, ht.MPI_WORLD.size * 5):
                x = np.random.randint(1000, size=(random.randint(0, 30), 6, 11))
                np.save(os.path.join(os.getcwd(), "heat/datasets", "int_data") + str(i), x)
                crea_array.append(x)
            int_array = np.concatenate(crea_array)
        ht.MPI_WORLD.Barrier()
        load_array = ht.load_npy_from_path(
            os.path.join(os.getcwd(), "heat/datasets"), dtype=ht.int32, split=0
        )
        load_array_npy = load_array.numpy()

        self.assertIsInstance(load_array, ht.DNDarray)
        self.assertEqual(load_array.dtype, ht.int32)
        if ht.MPI_WORLD.rank == 0:
            self.assertTrue((load_array_npy == int_array).all)
            for file in os.listdir(os.path.join(os.getcwd(), "heat/datasets")):
                if fnmatch.fnmatch(file, "*.npy"):
                    os.remove(os.path.join(os.getcwd(), "heat/datasets", file))

    def test_load_npy_float(self):
        # testing for float arrays and split dimension other than 0
        if ht.MPI_WORLD.rank == 0:
            crea_array = []
            for i in range(0, ht.MPI_WORLD.size * 5 + 1):
                x = np.random.rand(2, random.randint(1, 10), 11)
                np.save(os.path.join(os.getcwd(), "heat/datasets", "float_data") + str(i), x)
                crea_array.append(x)
            float_array = np.concatenate(crea_array, 1)
        ht.MPI_WORLD.Barrier()

        load_array = ht.load_npy_from_path(
            os.path.join(os.getcwd(), "heat/datasets"), dtype=ht.float64, split=1
        )
        load_array_npy = load_array.numpy()
        self.assertIsInstance(load_array, ht.DNDarray)
        self.assertEqual(load_array.dtype, ht.float64)
        if ht.MPI_WORLD.rank == 0:
            self.assertTrue((load_array_npy == float_array).all)
            for file in os.listdir(os.path.join(os.getcwd(), "heat/datasets")):
                if fnmatch.fnmatch(file, "*.npy"):
                    os.remove(os.path.join(os.getcwd(), "heat/datasets", file))

    def test_load_npy_exception(self):
        with self.assertRaises(TypeError):
            ht.load_npy_from_path(path=1, split=0)
        with self.assertRaises(TypeError):
            ht.load_npy_from_path("heat/datasets", split="ABC")
        with self.assertRaises(ValueError):
            ht.load_npy_from_path(path="heat", dtype=ht.int64, split=0)
        if ht.MPI_WORLD.size > 1:
            if ht.MPI_WORLD.rank == 0:
                x = np.random.rand(2, random.randint(1, 10), 11)
                np.save(os.path.join(os.getcwd(), "heat/datasets", "float_data"), x)
            ht.MPI_WORLD.Barrier()
            with self.assertRaises(RuntimeError):
                ht.load_npy_from_path("heat/datasets", dtype=ht.int64, split=0)
            ht.MPI_WORLD.Barrier()
            if ht.MPI_WORLD.rank == 0:
                os.remove(os.path.join(os.getcwd(), "heat/datasets", "float_data.npy"))

    def test_load_multiple_csv(self):
        if not ht.io.supports_pandas():
            self.skipTest("Requires pandas")

        import pandas as pd

        csv_path = os.path.join(os.getcwd(), "heat/datasets/csv_tests")
        if ht.MPI_WORLD.rank == 0:
            nplist = []
            npdroplist = []
            os.mkdir(csv_path)
            for i in range(0, ht.MPI_WORLD.size * 5 + 1):
                a = np.random.randint(100, size=(5))
                b = np.random.randint(100, size=(5))
                c = np.random.randint(100, size=(5))

                data = {"A": a, "B": b, "C": c}
                data2 = {"B": b, "C": c}
                df = pd.DataFrame(data)  # noqa F821
                df2 = pd.DataFrame(data2)  # noqa F821
                nplist.append(df.to_numpy())
                npdroplist.append(df2.to_numpy())
                df.to_csv((os.path.join(csv_path, f"csv_test_{i}.csv")), index=False)

            nparray = np.concatenate(nplist)
            npdroparray = np.concatenate(npdroplist)
        ht.MPI_WORLD.Barrier()

        def delete_first_col(dataf):
            dataf.drop(dataf.columns[0], axis=1, inplace=True)
            return dataf

        load_array = ht.load_csv_from_folder(csv_path, dtype=ht.int32, split=0)
        load_func_array = ht.load_csv_from_folder(
            csv_path, dtype=ht.int32, split=0, func=delete_first_col
        )
        load_array_float = ht.load_csv_from_folder(csv_path, dtype=ht.float32, split=0)

        load_array_npy = load_array.numpy()
        load_func_array_npy = load_func_array.numpy()

        self.assertIsInstance(load_array, ht.DNDarray)
        self.assertEqual(load_array.dtype, ht.int32)
        self.assertEqual(load_array_float.dtype, ht.float32)

        if ht.MPI_WORLD.rank == 0:
            self.assertTrue((load_array_npy == nparray).all)
            self.assertTrue((load_func_array_npy == npdroparray).all)
            shutil.rmtree(csv_path)

    def test_load_multiple_csv_exception(self):
        if not ht.io.supports_pandas():
            self.skipTest("Requires pandas")

        import pandas as pd

        with self.assertRaises(TypeError):
            ht.load_csv_from_folder(path=1, split=0)
        with self.assertRaises(TypeError):
            ht.load_csv_from_folder("heat/datasets", split="ABC")
        with self.assertRaises(TypeError):
            ht.load_csv_from_folder(path="heat/datasets", func=1)
        with self.assertRaises(ValueError):
            ht.load_csv_from_folder(path="heat", dtype=ht.int64, split=0)
        if ht.MPI_WORLD.size > 1:
            if ht.MPI_WORLD.rank == 0:
                os.mkdir(os.path.join(os.getcwd(), "heat/datasets/csv_tests"))
                df = pd.DataFrame({"A": [0, 0, 0]})  # noqa F821
                df.to_csv(
                    (os.path.join(os.getcwd(), "heat/datasets/csv_tests", "fail.csv")),
                    index=False,
                )
            ht.MPI_WORLD.Barrier()

            with self.assertRaises(RuntimeError):
                ht.load_csv_from_folder("heat/datasets/csv_tests", dtype=ht.int64, split=0)
            ht.MPI_WORLD.Barrier()
            if ht.MPI_WORLD.rank == 0:
                shutil.rmtree(os.path.join(os.getcwd(), "heat/datasets/csv_tests"))

<<<<<<< HEAD
    def test_load_zarr(self):
        if not ht.io.supports_zarr():
            self.skipTest("Requires zarr")

        import zarr

        test_data = np.arange(self.ZARR_SHAPE[0] * self.ZARR_SHAPE[1]).reshape(self.ZARR_SHAPE)

        if ht.MPI_WORLD.rank == 0:
            arr = zarr.create_array(self.ZARR_TEMP_PATH, shape=self.ZARR_SHAPE, dtype=np.float64)
            arr[:] = test_data

        ht.MPI_WORLD.handle.Barrier()

        dndarray = ht.load_zarr(self.ZARR_TEMP_PATH)
        dndnumpy = dndarray.numpy()

        if ht.MPI_WORLD.rank == 0:
            self.assertTrue((dndnumpy == test_data).all())

        ht.MPI_WORLD.Barrier()

    def test_load_zarr_slice(self):
        if not ht.io.supports_zarr():
            self.skipTest("Requires zarr")

        import zarr

        test_data = np.arange(25).reshape(5, 5)

        if ht.MPI_WORLD.rank == 0:
            arr = zarr.create_array(
                self.ZARR_TEMP_PATH, shape=test_data.shape, dtype=test_data.dtype
            )
            arr[:] = test_data

        ht.MPI_WORLD.Barrier()

        slices_to_test = [
            None,
            slice(None),
            slice(1, -1),
            [None],
            [None, slice(None)],
            [None, slice(1, -1)],
            [slice(1, -1)],
            [slice(1, -1), None],
        ]

        for slices in slices_to_test:
            dndarray = ht.load_zarr(self.ZARR_TEMP_PATH, slices=slices)
            dndnumpy = dndarray.numpy()

            if not isinstance(slices, Iterable):
                slices = [slices]

            slices = tuple(slice(elem) if not isinstance(elem, slice) else elem for elem in slices)

            if ht.MPI_WORLD.rank == 0:
                self.assertTrue((dndnumpy == test_data[slices]).all())

            ht.MPI_WORLD.Barrier()

    def test_save_zarr_2d_split0(self):
        if not ht.io.supports_zarr():
            self.skipTest("Requires zarr")

        import zarr

        for type in [ht.types.int32, ht.types.int64, ht.types.float32, ht.types.float64]:
            for dims in [(i, self.ZARR_SHAPE[1]) for i in range(max(10, ht.MPI_WORLD.size + 1))]:
                n = dims[0] * dims[1]
                dndarray = ht.arange(0, n, dtype=type, split=0).reshape(dims)
                ht.save_zarr(dndarray, self.ZARR_OUT_PATH, overwrite=True)
                dndnumpy = dndarray.numpy()
                zarr_array = zarr.open_array(self.ZARR_OUT_PATH)

                if ht.MPI_WORLD.rank == 0:
                    self.assertTrue((dndnumpy == zarr_array).all())

                ht.MPI_WORLD.handle.Barrier()

    def test_save_zarr_2d_split1(self):
        if not ht.io.supports_zarr():
            self.skipTest("Requires zarr")

        import zarr

        for type in [ht.types.int32, ht.types.int64, ht.types.float32, ht.types.float64]:
            for dims in [(self.ZARR_SHAPE[0], i) for i in range(max(10, ht.MPI_WORLD.size + 1))]:
                n = dims[0] * dims[1]
                dndarray = ht.arange(0, n, dtype=type).reshape(dims).resplit(axis=1)
                ht.save_zarr(dndarray, self.ZARR_OUT_PATH, overwrite=True)
                dndnumpy = dndarray.numpy()
                zarr_array = zarr.open_array(self.ZARR_OUT_PATH)

                if ht.MPI_WORLD.rank == 0:
                    self.assertTrue((dndnumpy == zarr_array).all())

                ht.MPI_WORLD.handle.Barrier()

    def test_save_zarr_split_none(self):
        if not ht.io.supports_zarr():
            self.skipTest("Requires zarr")

        import zarr

        for type in [ht.types.int32, ht.types.int64, ht.types.float32, ht.types.float64]:
            for n in [10, 100, 1000]:
                dndarray = ht.arange(n, dtype=type, split=None)
                ht.save_zarr(dndarray, self.ZARR_OUT_PATH, overwrite=True)
                arr = zarr.open_array(self.ZARR_OUT_PATH)
                dndnumpy = dndarray.numpy()
                if ht.MPI_WORLD.rank == 0:
                    self.assertTrue((dndnumpy == arr).all())

                ht.MPI_WORLD.handle.Barrier()

    def test_save_zarr_1d_split_0(self):
        if not ht.io.supports_zarr():
            self.skipTest("Requires zarr")

        import zarr

        for type in [ht.types.int32, ht.types.int64, ht.types.float32, ht.types.float64]:
            for n in [10, 100, 1000]:
                dndarray = ht.arange(n, dtype=type, split=0)
                ht.save_zarr(dndarray, self.ZARR_OUT_PATH, overwrite=True)
                arr = zarr.open_array(self.ZARR_OUT_PATH)
                dndnumpy = dndarray.numpy()
                if ht.MPI_WORLD.rank == 0:
                    self.assertTrue((dndnumpy == arr).all())

                ht.MPI_WORLD.handle.Barrier()

    def test_load_zarr_arguments(self):
        if not ht.io.supports_zarr():
            self.skipTest("Requires zarr")

        with self.assertRaises(TypeError):
            ht.load_zarr(None)
        with self.assertRaises(ValueError):
            ht.load_zarr("data.npy")
        with self.assertRaises(TypeError):
            ht.load_zarr("", "")
        with self.assertRaises(TypeError):
            ht.load_zarr("", device=1)
        with self.assertRaises(TypeError):
            ht.load_zarr("", slices=0)
        with self.assertRaises(TypeError):
            ht.load_zarr("", slices=[0])

    def test_save_zarr_arguments(self):
        if not ht.io.supports_zarr():
            self.skipTest("Requires zarr")

        import zarr

        with self.assertRaises(TypeError):
            ht.save_zarr(None, None)
        with self.assertRaises(ValueError):
            ht.save_zarr(None, "data.npy")

        comm = ht.MPI_WORLD
        if comm.rank == 0:
            zarr.create(
                store=self.ZARR_TEMP_PATH,
                shape=(4, 4),
                dtype=ht.types.int.char(),
                overwrite=True,
            )
        comm.Barrier()

        with self.assertRaises(RuntimeError):
            ht.save_zarr(ht.arange(16).reshape((4, 4)), self.ZARR_TEMP_PATH)
=======
    @unittest.skipIf(not ht.io.supports_hdf5(), reason="Requires HDF5")
    def test_load_partial_hdf5(self):
        test_axis = [None, 0, 1]
        test_slices = [
            (slice(0, 50, None), slice(None, None, None)),
            (slice(0, 50, None), slice(0, 2, None)),
            (slice(50, 100, None), slice(None, None, None)),
            (slice(None, None, None), slice(2, 4, None)),
            (slice(50), None),
            (None, slice(0, 3, 2)),
            (slice(50),),
            (slice(50, 100),),
        ]
        test_cases = [(a, s) for a in test_axis for s in test_slices]

        for axis, slices in test_cases:
            with self.subTest(axis=axis, slices=slices):
                print("axis: ", axis)
                print("slices: ", slices)
                HDF5_PATH = os.path.join(os.getcwd(), "heat/datasets/iris.h5")
                HDF5_DATASET = "data"
                expect_error = False
                for s in slices:
                    if s and s.step not in [None, 1]:
                        expect_error = True
                        break

                if expect_error:
                    with self.assertRaises(ValueError):
                        sliced_iris = ht.load_hdf5(
                            HDF5_PATH, HDF5_DATASET, split=axis, slices=slices
                        )
                else:
                    original_iris = ht.load_hdf5(HDF5_PATH, HDF5_DATASET, split=axis)
                    tmp_slices = tuple(slice(None) if s is None else s for s in slices)
                    expected_iris = original_iris[tmp_slices]
                    sliced_iris = ht.load_hdf5(HDF5_PATH, HDF5_DATASET, split=axis, slices=slices)
                    print("Original shape: " + str(original_iris.shape))
                    print("Sliced shape: " + str(sliced_iris.shape))
                    print("Expected shape: " + str(expected_iris.shape))
                    self.assertTrue(ht.equal(sliced_iris, expected_iris))
>>>>>>> 8a420005
<|MERGE_RESOLUTION|>--- conflicted
+++ resolved
@@ -923,7 +923,6 @@
             if ht.MPI_WORLD.rank == 0:
                 shutil.rmtree(os.path.join(os.getcwd(), "heat/datasets/csv_tests"))
 
-<<<<<<< HEAD
     def test_load_zarr(self):
         if not ht.io.supports_zarr():
             self.skipTest("Requires zarr")
@@ -1099,7 +1098,7 @@
 
         with self.assertRaises(RuntimeError):
             ht.save_zarr(ht.arange(16).reshape((4, 4)), self.ZARR_TEMP_PATH)
-=======
+
     @unittest.skipIf(not ht.io.supports_hdf5(), reason="Requires HDF5")
     def test_load_partial_hdf5(self):
         test_axis = [None, 0, 1]
@@ -1140,5 +1139,4 @@
                     print("Original shape: " + str(original_iris.shape))
                     print("Sliced shape: " + str(sliced_iris.shape))
                     print("Expected shape: " + str(expected_iris.shape))
-                    self.assertTrue(ht.equal(sliced_iris, expected_iris))
->>>>>>> 8a420005
+                    self.assertTrue(ht.equal(sliced_iris, expected_iris))