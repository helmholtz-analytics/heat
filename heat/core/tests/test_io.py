<<<<<<< HEAD
from pathlib import Path
=======
>>>>>>> 80756c5d
from typing import Iterable
import numpy as np
import os
import torch
import tempfile
import time
import random
import shutil
import fnmatch
import unittest

import heat as ht
from .test_suites.basic_test import TestCase


class TestIO(TestCase):
    @classmethod
    def setUpClass(cls):
        super(TestIO, cls).setUpClass()
        pwd = os.getcwd()
        cls.HDF5_PATH = os.path.join(os.getcwd(), "heat/datasets/iris.h5")
        cls.HDF5_OUT_PATH = pwd + "/test.h5"
        cls.HDF5_DATASET = "data"

        cls.NETCDF_PATH = os.path.join(os.getcwd(), "heat/datasets/iris.nc")
        cls.NETCDF_OUT_PATH = pwd + "/test.nc"
        cls.NETCDF_VARIABLE = "data"
        cls.NETCDF_DIMENSION = "data"

        # load comparison data from csv
        cls.CSV_PATH = os.path.join(os.getcwd(), "heat/datasets/iris.csv")
        cls.CSV_OUT_PATH = pwd + "/test.csv"
        cls.IRIS = (
            torch.from_numpy(np.loadtxt(cls.CSV_PATH, delimiter=";"))
            .float()
            .to(cls.device.torch_device)
        )

        cls.ZARR_SHAPE = (100, 100)
        cls.ZARR_OUT_PATH = pwd + "/zarr_test_out.zarr"
        cls.ZARR_IN_PATH = pwd + "/zarr_test_in.zarr"
        cls.ZARR_TEMP_PATH = pwd + "/zarr_temp.zarr"
        cls.ZARR_NESTED_PATH = pwd + "/zarr_test_nested.zarr"

        # device-aware dtypes
        testing_types = [ht.int32, ht.int64, ht.float32]
        if not cls.is_mps:
            testing_types.append(ht.float64)
        cls.testing_types = testing_types

<<<<<<< HEAD
        cls.HDF5_MULTIPLE_FOLDER = pwd + "/hdf5_data"
        cls.HDF5_MULTIPLE_FILE_PREFIX = "data_"
        cls.HDF5_MULTIPLE_FILE_ENDING = ".h5"
        cls.HDF5_MULTIPLE_DATASET = "data"

=======
>>>>>>> 80756c5d
    def tearDown(self):
        # synchronize all processes
        ht.MPI_WORLD.Barrier()

        # clean up of temporary files
        if ht.io.supports_hdf5():
            try:
                os.remove(self.HDF5_OUT_PATH)
            except FileNotFoundError:
                pass

            try:
                shutil.rmtree(self.HDF5_MULTIPLE_FOLDER)
            except FileNotFoundError:
                pass

        if ht.io.supports_netcdf():
            try:
                os.remove(self.NETCDF_OUT_PATH)
            except FileNotFoundError:
                pass

        if ht.io.supports_zarr():
            if ht.MPI_WORLD.rank == 0:
                for file in [
                    self.ZARR_TEMP_PATH,
                    self.ZARR_IN_PATH,
                    self.ZARR_OUT_PATH,
                    self.ZARR_NESTED_PATH,
                ]:
                    try:
                        shutil.rmtree(file)
                    except FileNotFoundError:
                        pass

        ht.MPI_WORLD.Barrier()

    def test_size_from_slice(self):
        test_cases = [
            (1000, slice(500)),
            (10, slice(0, 10, 2)),
            (100, slice(0, 100, 10)),
            (1000, slice(0, 1000, 100)),
            (0, slice(0)),
        ]
        for size, slice_obj in test_cases:
            with self.subTest(size=size, slice=slice_obj):
                expected_sequence = list(range(size))[slice_obj]
                if len(expected_sequence) == 0:
                    expected_offset = 0
                else:
                    expected_offset = expected_sequence[0]

                expected_new_size = len(expected_sequence)

                new_size, offset = ht.io.size_from_slice(size, slice_obj)
                self.assertEqual(expected_new_size, new_size)
                self.assertEqual(expected_offset, offset)

    # catch-all loading
    def test_load(self):
        # HDF5
        if ht.io.supports_hdf5():
            iris = ht.load(self.HDF5_PATH, dataset="data", dtype=ht.float32)
            self.assertIsInstance(iris, ht.DNDarray)
            # shape invariant
            self.assertEqual(iris.shape, self.IRIS.shape)
            self.assertEqual(iris.larray.shape, self.IRIS.shape)
            # data type
            self.assertEqual(iris.dtype, ht.float32)
            self.assertEqual(iris.larray.dtype, torch.float32)
            # content
            self.assertTrue((self.IRIS == iris.larray).all())

        else:
            with self.assertRaises(RuntimeError):
                _ = ht.load(self.HDF5_PATH, dataset=self.HDF5_DATASET)

        # netCDF
        if ht.io.supports_netcdf():
            iris = ht.load(self.NETCDF_PATH, variable=self.NETCDF_VARIABLE)
            self.assertIsInstance(iris, ht.DNDarray)
            # shape invariant
            self.assertEqual(iris.shape, self.IRIS.shape)
            self.assertEqual(iris.larray.shape, self.IRIS.shape)
            # data type
            self.assertEqual(iris.dtype, ht.float32)
            self.assertEqual(iris.larray.dtype, torch.float32)
            # content
            self.assertTrue((self.IRIS == iris.larray).all())
        else:
            with self.assertRaises(RuntimeError):
                _ = ht.load(self.NETCDF_PATH, variable=self.NETCDF_VARIABLE)

    def test_load_csv(self):
        csv_file_length = 150
        csv_file_cols = 4
        first_value = torch.tensor(
            [5.1, 3.5, 1.4, 0.2], dtype=torch.float32, device=self.device.torch_device
        )
        tenth_value = torch.tensor(
            [4.9, 3.1, 1.5, 0.1], dtype=torch.float32, device=self.device.torch_device
        )

        a = ht.load_csv(self.CSV_PATH, sep=";")
        self.assertEqual(len(a), csv_file_length)
        self.assertEqual(a.shape, (csv_file_length, csv_file_cols))
        self.assertTrue(torch.equal(a.larray[0], first_value))
        self.assertTrue(torch.equal(a.larray[9], tenth_value))

        a = ht.load_csv(self.CSV_PATH, sep=";", split=0)
        rank = a.comm.Get_rank()
        expected_gshape = (csv_file_length, csv_file_cols)
        self.assertEqual(a.gshape, expected_gshape)

        counts, _, _ = a.comm.counts_displs_shape(expected_gshape, 0)
        expected_lshape = (counts[rank], csv_file_cols)
        self.assertEqual(a.lshape, expected_lshape)

        if rank == 0:
            self.assertTrue(torch.equal(a.larray[0], first_value))

        a = ht.load_csv(self.CSV_PATH, sep=";", header_lines=9, dtype=ht.float32, split=0)
        expected_gshape = (csv_file_length - 9, csv_file_cols)
        counts, _, _ = a.comm.counts_displs_shape(expected_gshape, 0)
        expected_lshape = (counts[rank], csv_file_cols)

        self.assertEqual(a.gshape, expected_gshape)
        self.assertEqual(a.lshape, expected_lshape)
        self.assertEqual(a.dtype, ht.float32)
        if rank == 0:
            self.assertTrue(torch.equal(a.larray[0], tenth_value))

        a = ht.load_csv(self.CSV_PATH, sep=";", split=1)
        self.assertEqual(a.shape, (csv_file_length, csv_file_cols))
        self.assertEqual(a.lshape[0], csv_file_length)

        a = ht.load_csv(self.CSV_PATH, sep=";", split=0)
        b = ht.load(self.CSV_PATH, sep=";", split=0)
        self.assertTrue(ht.equal(a, b))

        # Test for csv where header is longer then the first process`s share of lines
        a = ht.load_csv(self.CSV_PATH, sep=";", header_lines=100, split=0)
        self.assertEqual(a.shape, (50, 4))

        with self.assertRaises(TypeError):
            ht.load_csv(12314)
        with self.assertRaises(TypeError):
            ht.load_csv(self.CSV_PATH, sep=11)
        with self.assertRaises(TypeError):
            ht.load_csv(self.CSV_PATH, header_lines="3", sep=";", split=0)

    @unittest.skipIf(
        len(TestCase.get_hostnames()) > 1 and not os.environ.get("TMPDIR"),
        "Requires the environment variable 'TMPDIR' to point to a globally accessible path. Otherwise the test will be skiped on multi-node setups.",
    )
    def test_save_csv(self):
        # Test for different random types
        # include float64 only if device is not MPS
        data = None
        if self.is_mps:
            rnd_types = [
                (ht.random.randint, ht.types.int32),
                (ht.random.randint, ht.types.int64),
                (ht.random.rand, ht.types.float32),
            ]
        else:
            rnd_types = [
                (ht.random.randint, ht.types.int32),
                (ht.random.randint, ht.types.int64),
                (ht.random.rand, ht.types.float32),
                (ht.random.rand, ht.types.float64),
            ]
        for rnd_type in rnd_types:
            for separator in [",", ";", "|"]:
                for split in [None, 0, 1]:
                    for headers in [None, ["# This", "# is a", "# test."]]:
                        for shape in [(1, 1), (10, 10), (20, 1), (1, 20), (25, 4), (4, 25)]:
                            if rnd_type[0] == ht.random.randint:
                                data: ht.DNDarray = rnd_type[0](
                                    -1000, 1000, size=shape, dtype=rnd_type[1], split=split
                                )
                            else:
                                data: ht.DNDarray = rnd_type[0](
                                    shape[0],
                                    shape[1],
                                    split=split,
                                    dtype=rnd_type[1],
                                )

                            if data.comm.rank == 0:
                                tmpfile = tempfile.NamedTemporaryFile(
                                    prefix="test_io_", suffix=".csv", delete=False
                                )
                                tmpfile.close()
                                filename = tmpfile.name
                            else:
                                filename = None
                            filename = data.comm.handle.bcast(filename, root=0)

                            data.save(
                                filename,
                                header_lines=headers,
                                sep=separator,
                            )
                            comparison = ht.load_csv(
                                filename,
                                # split=split,
                                header_lines=0 if headers is None else len(headers),
                                sep=separator,
                            ).reshape(shape)
                            resid = data - comparison
                            self.assertTrue(
                                ht.max(resid).item() < 0.00001 and ht.min(resid).item() > -0.00001
                            )
                            data.comm.handle.Barrier()
                            if data.comm.rank == 0:
                                os.unlink(filename)

        # Test vector
        data = ht.random.randint(0, 100, size=(150,))
        if data.comm.rank == 0:
            tmpfile = tempfile.NamedTemporaryFile(prefix="test_io_", suffix=".csv", delete=False)
            tmpfile.close()
            filename = tmpfile.name
        else:
            filename = None
        filename = data.comm.handle.bcast(filename, root=0)
        data.save(filename)
        comparison = ht.load(filename).reshape((150,))
        self.assertTrue((data == comparison).all())
        data.comm.handle.Barrier()
        if data.comm.rank == 0:
            os.unlink(filename)

        # Test 0 matrix
        data = ht.zeros((10, 10))
        if data.comm.rank == 0:
            tmpfile = tempfile.NamedTemporaryFile(prefix="test_io_", suffix=".csv", delete=False)
            tmpfile.close()
            filename = tmpfile.name
        else:
            filename = None
        filename = data.comm.handle.bcast(filename, root=0)
        data.save(filename)
        comparison = ht.load(filename)
        self.assertTrue((data == comparison).all())
        data.comm.handle.Barrier()
        if data.comm.rank == 0:
            os.unlink(filename)

        # Test negative float values
        data = ht.random.rand(100, 100)
        data = data - 500
        if data.comm.rank == 0:
            tmpfile = tempfile.NamedTemporaryFile(prefix="test_io_", suffix=".csv", delete=False)
            tmpfile.close()
            filename = tmpfile.name
        else:
            filename = None
        filename = data.comm.handle.bcast(filename, root=0)
        data.save(filename)
        comparison = ht.load(filename)
        self.assertTrue((data == comparison).all())
        data.comm.handle.Barrier()
        if data.comm.rank == 0:
            os.unlink(filename)

    def test_load_exception(self):
        # correct extension, file does not exist
        if ht.io.supports_hdf5():
            with self.assertRaises(IOError):
                ht.load("foo.h5", "data")
        else:
            with self.assertRaises(RuntimeError):
                ht.load("foo.h5", "data")

        if ht.io.supports_netcdf():
            with self.assertRaises(IOError):
                ht.load("foo.nc", "data")
        else:
            with self.assertRaises(RuntimeError):
                ht.load("foo.nc", "data")

        # unknown file extension
        with self.assertRaises(ValueError):
            ht.load(os.path.join(os.getcwd(), "heat/datasets/iris.json"), "data")
        with self.assertRaises(ValueError):
            ht.load("iris", "data")

    # catch-all save
    def test_save(self):
        if ht.io.supports_hdf5():
            # local range
            local_range = ht.arange(100)
            local_range.save(self.HDF5_OUT_PATH, self.HDF5_DATASET, dtype=local_range.dtype.char())
            if local_range.comm.rank == 0:
                with ht.io.h5py.File(self.HDF5_OUT_PATH, "r") as handle:
                    comparison = torch.tensor(
                        handle[self.HDF5_DATASET],
                        dtype=torch.int32,
                        device=self.device.torch_device,
                    )
                self.assertTrue((local_range.larray == comparison).all())

            # split range
            split_range = ht.arange(100, split=0)
            split_range.save(self.HDF5_OUT_PATH, self.HDF5_DATASET, dtype=split_range.dtype.char())
            if split_range.comm.rank == 0:
                with ht.io.h5py.File(self.HDF5_OUT_PATH, "r") as handle:
                    comparison = torch.tensor(
                        handle[self.HDF5_DATASET],
                        dtype=torch.int32,
                        device=self.device.torch_device,
                    )
                self.assertTrue((local_range.larray == comparison).all())

        if ht.io.supports_netcdf():
            # local range
            local_range = ht.arange(100)
            local_range.save(self.NETCDF_OUT_PATH, self.NETCDF_VARIABLE)
            if local_range.comm.rank == 0:
                with ht.io.nc.Dataset(self.NETCDF_OUT_PATH, "r") as handle:
                    comparison = torch.tensor(
                        handle[self.NETCDF_VARIABLE][:],
                        dtype=torch.int32,
                        device=self.device.torch_device,
                    )
                self.assertTrue((local_range.larray == comparison).all())

            # split range
            split_range = ht.arange(100, split=0)
            split_range.save(self.NETCDF_OUT_PATH, self.NETCDF_VARIABLE)
            if split_range.comm.rank == 0:
                with ht.io.nc.Dataset(self.NETCDF_OUT_PATH, "r") as handle:
                    comparison = torch.tensor(
                        handle[self.NETCDF_VARIABLE][:],
                        dtype=torch.int32,
                        device=self.device.torch_device,
                    )
                self.assertTrue((local_range.larray == comparison).all())

            # naming dimensions: string
            local_range = ht.arange(100, device=self.device)
            local_range.save(
                self.NETCDF_OUT_PATH, self.NETCDF_VARIABLE, dimension_names=self.NETCDF_DIMENSION
            )
            if local_range.comm.rank == 0:
                with ht.io.nc.Dataset(self.NETCDF_OUT_PATH, "r") as handle:
                    comparison = handle[self.NETCDF_VARIABLE].dimensions
                self.assertTrue(self.NETCDF_DIMENSION in comparison)

            # naming dimensions: tuple
            local_range = ht.arange(100, device=self.device)
            local_range.save(
                self.NETCDF_OUT_PATH, self.NETCDF_VARIABLE, dimension_names=(self.NETCDF_DIMENSION,)
            )
            if local_range.comm.rank == 0:
                with ht.io.nc.Dataset(self.NETCDF_OUT_PATH, "r") as handle:
                    comparison = handle[self.NETCDF_VARIABLE].dimensions
                self.assertTrue(self.NETCDF_DIMENSION in comparison)

            # appending unlimited variable
            split_range.save(self.NETCDF_OUT_PATH, self.NETCDF_VARIABLE, is_unlimited=True)
            ht.MPI_WORLD.Barrier()
            split_range.save(
                self.NETCDF_OUT_PATH,
                self.NETCDF_VARIABLE,
                mode="r+",
                file_slices=slice(split_range.size, None, None),
                # debug=True,
            )
            if split_range.comm.rank == 0:
                with ht.io.nc.Dataset(self.NETCDF_OUT_PATH, "r") as handle:
                    comparison = torch.tensor(
                        handle[self.NETCDF_VARIABLE][:],
                        dtype=torch.int32,
                        device=self.device.torch_device,
                    )
                self.assertTrue(
                    (ht.concatenate((local_range, local_range)).larray == comparison).all()
                )

            # indexing netcdf file: single index
            ht.MPI_WORLD.Barrier()
            zeros = ht.zeros((20, 1, 20, 2), device=self.device)
            zeros.save(self.NETCDF_OUT_PATH, self.NETCDF_VARIABLE, mode="w")
            ones = ht.ones(20, device=self.device)
            indices = (-1, 0, slice(None), 1)
            ones.save(self.NETCDF_OUT_PATH, self.NETCDF_VARIABLE, mode="r+", file_slices=indices)
            if split_range.comm.rank == 0:
                with ht.io.nc.Dataset(self.NETCDF_OUT_PATH, "r") as handle:
                    comparison = torch.tensor(
                        handle[self.NETCDF_VARIABLE][indices],
                        dtype=torch.int32,
                        device=self.device.torch_device,
                    )
                self.assertTrue((ones.larray == comparison).all())

            # indexing netcdf file: multiple indices
            ht.MPI_WORLD.Barrier()
            small_range_split = ht.arange(10, split=0, device=self.device)
            small_range = ht.arange(10, device=self.device)
            indices = [[0, 9, 5, 2, 1, 3, 7, 4, 8, 6]]
            small_range_split.save(
                self.NETCDF_OUT_PATH, self.NETCDF_VARIABLE, mode="w", file_slices=indices
            )
            if split_range.comm.rank == 0:
                with ht.io.nc.Dataset(self.NETCDF_OUT_PATH, "r") as handle:
                    comparison = torch.tensor(
                        handle[self.NETCDF_VARIABLE][indices],
                        dtype=torch.int32,
                        device=self.device.torch_device,
                    )
                self.assertTrue((small_range.larray == comparison).all())

            # slicing netcdf file
            sslice = slice(7, 2, -1)
            range_five_split = ht.arange(5, split=0, device=self.device)
            range_five = ht.arange(5, device=self.device)
            range_five_split.save(
                self.NETCDF_OUT_PATH, self.NETCDF_VARIABLE, mode="r+", file_slices=sslice
            )
            if split_range.comm.rank == 0:
                with ht.io.nc.Dataset(self.NETCDF_OUT_PATH, "r") as handle:
                    comparison = torch.tensor(
                        handle[self.NETCDF_VARIABLE][sslice],
                        dtype=torch.int32,
                        device=self.device.torch_device,
                    )
                self.assertTrue((range_five.larray == comparison).all())

            # indexing netcdf file: broadcasting array
            zeros = ht.zeros((2, 1, 1, 4), device=self.device)
            zeros.save(self.NETCDF_OUT_PATH, self.NETCDF_VARIABLE, mode="w")
            ones = ht.ones((4), split=0, device=self.device)
            ones_nosplit = ht.ones((4), split=None, device=self.device)
            indices = (0, slice(None), slice(None))
            ones.save(self.NETCDF_OUT_PATH, self.NETCDF_VARIABLE, mode="r+", file_slices=indices)
            if split_range.comm.rank == 0:
                with ht.io.nc.Dataset(self.NETCDF_OUT_PATH, "r") as handle:
                    comparison = torch.tensor(
                        handle[self.NETCDF_VARIABLE][indices],
                        dtype=torch.int32,
                        device=self.device.torch_device,
                    )
                self.assertTrue((ones_nosplit.larray == comparison).all())

            # indexing netcdf file: broadcasting var
            ht.MPI_WORLD.Barrier()
            zeros = ht.zeros((2, 2), device=self.device)
            zeros.save(self.NETCDF_OUT_PATH, self.NETCDF_VARIABLE, mode="w")
            ones = ht.ones((1, 2, 1), split=0, device=self.device)
            ones_nosplit = ht.ones((1, 2, 1), device=self.device)
            indices = (0,)
            ones.save(self.NETCDF_OUT_PATH, self.NETCDF_VARIABLE, mode="r+", file_slices=indices)
            if split_range.comm.rank == 0:
                with ht.io.nc.Dataset(self.NETCDF_OUT_PATH, "r") as handle:
                    comparison = torch.tensor(
                        handle[self.NETCDF_VARIABLE][indices],
                        dtype=torch.int32,
                        device=self.device.torch_device,
                    )
                self.assertTrue((ones_nosplit.larray == comparison).all())

            # indexing netcdf file: broadcasting ones
            ht.MPI_WORLD.Barrier()
            zeros = ht.zeros((1, 1, 1, 1), device=self.device)
            zeros.save(self.NETCDF_OUT_PATH, self.NETCDF_VARIABLE, mode="w")
            ones = ht.ones((1, 1), device=self.device)
            ones.save(self.NETCDF_OUT_PATH, self.NETCDF_VARIABLE, mode="r+")
            if split_range.comm.rank == 0:
                with ht.io.nc.Dataset(self.NETCDF_OUT_PATH, "r") as handle:
                    comparison = torch.tensor(
                        handle[self.NETCDF_VARIABLE][indices],
                        dtype=torch.int32,
                        device=self.device.torch_device,
                    )
                self.assertTrue((ones.larray == comparison).all())

            # different split and dtype
            ht.MPI_WORLD.Barrier()
            zeros = ht.zeros((2, 2), split=1, dtype=ht.int32, device=self.device)
            zeros_nosplit = ht.zeros((2, 2), dtype=ht.int32, device=self.device)
            zeros.save(self.NETCDF_OUT_PATH, self.NETCDF_VARIABLE, mode="w")
            if split_range.comm.rank == 0:
                with ht.io.nc.Dataset(self.NETCDF_OUT_PATH, "r") as handle:
                    comparison = torch.tensor(
                        handle[self.NETCDF_VARIABLE][:],
                        dtype=torch.int32,
                        device=self.device.torch_device,
                    )
                self.assertTrue((zeros_nosplit.larray == comparison).all())

    def test_save_exception(self):
        data = ht.arange(1)

        if ht.io.supports_hdf5():
            with self.assertRaises(TypeError):
                ht.save(1, self.HDF5_OUT_PATH, self.HDF5_DATASET)
            with self.assertRaises(TypeError):
                ht.save(data, 1, self.HDF5_DATASET)
            with self.assertRaises(TypeError):
                ht.save(data, self.HDF5_OUT_PATH, 1)
        else:
            with self.assertRaises(RuntimeError):
                ht.save(data, self.HDF5_OUT_PATH, self.HDF5_DATASET)

        if ht.io.supports_netcdf():
            with self.assertRaises(TypeError):
                ht.save(1, self.NETCDF_OUT_PATH, self.NETCDF_VARIABLE)
            with self.assertRaises(TypeError):
                ht.save(data, 1, self.NETCDF_VARIABLE)
            with self.assertRaises(TypeError):
                ht.save(data, self.NETCDF_OUT_PATH, 1)
            with self.assertRaises(ValueError):
                ht.save(data, self.NETCDF_OUT_PATH, self.NETCDF_VARIABLE, mode="r")
            with self.assertRaises((ValueError, IndexError)):
                ht.save(data, self.NETCDF_OUT_PATH, self.NETCDF_VARIABLE)
                ht.save(
                    ht.arange(2, split=0),
                    self.NETCDF_OUT_PATH,
                    self.NETCDF_VARIABLE,
                    file_slices=slice(None),
                    mode="a",
                )
            with self.assertRaises((ValueError, IndexError)):
                ht.save(data, self.NETCDF_OUT_PATH, self.NETCDF_VARIABLE)
                ht.save(
                    ht.arange(2, split=None),
                    self.NETCDF_OUT_PATH,
                    self.NETCDF_VARIABLE,
                    file_slices=slice(None),
                    mode="a",
                )
        else:
            with self.assertRaises(RuntimeError):
                ht.save(data, self.NETCDF_OUT_PATH, self.NETCDF_VARIABLE)

        with self.assertRaises(ValueError):
            ht.save(1, "data.dat")

    def test_load_hdf5(self):
        # HDF5 support is optional
        if not ht.io.supports_hdf5():
            self.skipTest("Requires HDF5")

        # default parameters
        iris = ht.load_hdf5(self.HDF5_PATH, self.HDF5_DATASET, dtype=ht.float32)
        self.assertIsInstance(iris, ht.DNDarray)
        self.assertEqual(iris.shape, self.IRIS.shape)
        self.assertEqual(iris.dtype, ht.float32)
        self.assertEqual(iris.larray.dtype, torch.float32)
        self.assertTrue((self.IRIS == iris.larray).all())

        # positive split axis
        iris = ht.load_hdf5(self.HDF5_PATH, self.HDF5_DATASET, split=0)
        self.assertIsInstance(iris, ht.DNDarray)
        self.assertEqual(iris.shape, self.IRIS.shape)
        self.assertEqual(iris.dtype, ht.float64)
        lshape = iris.lshape
        self.assertLessEqual(lshape[0], self.IRIS.shape[0])
        self.assertEqual(lshape[1], self.IRIS.shape[1])

        # negative split axis
        iris = ht.load_hdf5(self.HDF5_PATH, self.HDF5_DATASET, split=-1, dtype=ht.float32)
        self.assertIsInstance(iris, ht.DNDarray)
        self.assertEqual(iris.shape, self.IRIS.shape)
        self.assertEqual(iris.dtype, ht.float32)
        lshape = iris.lshape
        self.assertEqual(lshape[0], self.IRIS.shape[0])
        self.assertLessEqual(lshape[1], self.IRIS.shape[1])

        # different data type
        iris = ht.load_hdf5(self.HDF5_PATH, self.HDF5_DATASET, dtype=ht.int8)
        self.assertIsInstance(iris, ht.DNDarray)
        self.assertEqual(iris.shape, self.IRIS.shape)
        self.assertEqual(iris.dtype, ht.int8)
        self.assertEqual(iris.larray.dtype, torch.int8)

    def test_load_hdf5_exception(self):
        # HDF5 support is optional
        if not ht.io.supports_hdf5():
            self.skipTest("Requires HDF5")

        # improper argument types
        with self.assertRaises(TypeError):
            ht.load_hdf5(1, "data")
        with self.assertRaises(TypeError):
            ht.load_hdf5("iris.h5", 1)
        with self.assertRaises(TypeError):
            ht.load_hdf5("iris.h5", dataset="data", split=1.0)

        # file or dataset does not exist
        with self.assertRaises(IOError):
            ht.load_hdf5("foo.h5", dataset="data")
        with self.assertRaises(IOError):
            ht.load_hdf5("iris.h5", dataset="foo")

    def test_save_hdf5(self):
        # HDF5 support is optional
        if not ht.io.supports_hdf5():
            return

        # local unsplit data
        local_data = ht.arange(100)
        ht.save_hdf5(
            local_data, self.HDF5_OUT_PATH, self.HDF5_DATASET, dtype=torch.int32
        )
        if local_data.comm.rank == 0:
            with ht.io.h5py.File(self.HDF5_OUT_PATH, "r") as handle:
                comparison = torch.tensor(
                    handle[self.HDF5_DATASET], dtype=torch.int32, device=self.device.torch_device
                )
            self.assertTrue((local_data.larray == comparison).all())

        # distributed data range
        split_data = ht.arange(100, split=0)
        ht.save_hdf5(
            split_data, self.HDF5_OUT_PATH, self.HDF5_DATASET
        )
        if split_data.comm.rank == 0:
            with ht.io.h5py.File(self.HDF5_OUT_PATH, "r") as handle:
                comparison = torch.tensor(
                    handle[self.HDF5_DATASET], dtype=torch.int32, device=self.device.torch_device
                )
            self.assertTrue((local_data.larray == comparison).all())

    def test_save_hdf5_exception(self):
        # HDF5 support is optional
        if not ht.io.supports_hdf5():
            self.skipTest("Requires HDF5")

        # dummy data
        data = ht.arange(1)

        with self.assertRaises(TypeError):
            ht.save_hdf5(1, self.HDF5_OUT_PATH, self.HDF5_DATASET)
        with self.assertRaises(TypeError):
            ht.save_hdf5(data, 1, self.HDF5_DATASET)
        with self.assertRaises(TypeError):
            ht.save_hdf5(data, self.HDF5_OUT_PATH, 1)

    def test_load_netcdf(self):
        # netcdf support is optional
        if not ht.io.supports_netcdf():
            self.skipTest("Requires NetCDF")

        # default parameters
        iris = ht.load_netcdf(self.NETCDF_PATH, self.NETCDF_VARIABLE)
        self.assertIsInstance(iris, ht.DNDarray)
        self.assertEqual(iris.shape, self.IRIS.shape)
        self.assertEqual(iris.dtype, ht.float32)
        self.assertEqual(iris.larray.dtype, torch.float32)
        self.assertTrue((self.IRIS == iris.larray).all())

        # positive split axis
        iris = ht.load_netcdf(self.NETCDF_PATH, self.NETCDF_VARIABLE, split=0)
        self.assertIsInstance(iris, ht.DNDarray)
        self.assertEqual(iris.shape, self.IRIS.shape)
        self.assertEqual(iris.dtype, ht.float32)
        lshape = iris.lshape
        self.assertLessEqual(lshape[0], self.IRIS.shape[0])
        self.assertEqual(lshape[1], self.IRIS.shape[1])

        # negative split axis
        iris = ht.load_netcdf(self.NETCDF_PATH, self.NETCDF_VARIABLE, split=-1)
        self.assertIsInstance(iris, ht.DNDarray)
        self.assertEqual(iris.shape, self.IRIS.shape)
        self.assertEqual(iris.dtype, ht.float32)
        lshape = iris.lshape
        self.assertEqual(lshape[0], self.IRIS.shape[0])
        self.assertLessEqual(lshape[1], self.IRIS.shape[1])

        # different data type
        iris = ht.load_netcdf(self.NETCDF_PATH, self.NETCDF_VARIABLE, dtype=ht.int8)
        self.assertIsInstance(iris, ht.DNDarray)
        self.assertEqual(iris.shape, self.IRIS.shape)
        self.assertEqual(iris.dtype, ht.int8)
        self.assertEqual(iris.larray.dtype, torch.int8)

    def test_load_netcdf_exception(self):
        # netcdf support is optional
        if not ht.io.supports_netcdf():
            self.skipTest("Requires NetCDF")

        # improper argument types
        with self.assertRaises(TypeError):
            ht.load_netcdf(1, "data")
        with self.assertRaises(TypeError):
            ht.load_netcdf("iris.nc", variable=1)
        with self.assertRaises(TypeError):
            ht.load_netcdf("iris.nc", variable="data", split=1.0)

        # file or variable does not exist
        with self.assertRaises(IOError):
            ht.load_netcdf("foo.nc", variable="data")
        with self.assertRaises(IOError):
            ht.load_netcdf("iris.nc", variable="foo")

    def test_save_netcdf(self):
        # netcdf support is optional
        if not ht.io.supports_netcdf():
            self.skipTest("Requires NetCDF")

        # local unsplit data
        local_data = ht.arange(100)
        ht.save_netcdf(local_data, self.NETCDF_OUT_PATH, self.NETCDF_VARIABLE)
        if local_data.comm.rank == 0:
            with ht.io.nc.Dataset(self.NETCDF_OUT_PATH, "r") as handle:
                comparison = torch.tensor(
                    handle[self.NETCDF_VARIABLE][:],
                    dtype=torch.int32,
                    device=self.device.torch_device,
                )
            self.assertTrue((local_data.larray == comparison).all())

        # distributed data range
        split_data = ht.arange(100, split=0)
        ht.save_netcdf(split_data, self.NETCDF_OUT_PATH, self.NETCDF_VARIABLE)
        if split_data.comm.rank == 0:
            with ht.io.nc.Dataset(self.NETCDF_OUT_PATH, "r") as handle:
                comparison = torch.tensor(
                    handle[self.NETCDF_VARIABLE][:],
                    dtype=torch.int32,
                    device=self.device.torch_device,
                )
            self.assertTrue((local_data.larray == comparison).all())

    def test_save_netcdf_exception(self):
        # netcdf support is optional
        if not ht.io.supports_netcdf():
            self.skipTest("Requires NetCDF")

        # dummy data
        data = ht.arange(1)

        with self.assertRaises(TypeError):
            ht.save_netcdf(1, self.NETCDF_PATH, self.NETCDF_VARIABLE)
        with self.assertRaises(TypeError):
            ht.save_netcdf(data, 1, self.NETCDF_VARIABLE)
        with self.assertRaises(TypeError):
            ht.save_netcdf(data, self.NETCDF_PATH, 1)
        with self.assertRaises(TypeError):
            ht.save_netcdf(data, self.NETCDF_PATH, self.NETCDF_VARIABLE, dimension_names=1)
        with self.assertRaises(ValueError):
            ht.save_netcdf(data, self.NETCDF_PATH, self.NETCDF_VARIABLE, dimension_names=["a", "b"])

    # def test_remove_folder(self):
    # ht.MPI_WORLD.Barrier()
    # try:
    #     os.rmdir(os.getcwd() + '/tmp/')
    # except OSError:
    #     pass

    def test_load_npy_int(self):
        # testing for int arrays
        if ht.MPI_WORLD.rank == 0:
            crea_array = []
            for i in range(0, ht.MPI_WORLD.size * 5):
                x = np.random.randint(1000, size=(random.randint(0, 30), 6, 11))
                np.save(os.path.join(os.getcwd(), "heat/datasets", "int_data") + str(i), x)
                crea_array.append(x)
            int_array = np.concatenate(crea_array)
        ht.MPI_WORLD.Barrier()
        load_array = ht.load_npy_from_path(
            os.path.join(os.getcwd(), "heat/datasets"), dtype=ht.int32, split=0
        )
        load_array_npy = load_array.numpy()

        self.assertIsInstance(load_array, ht.DNDarray)
        self.assertEqual(load_array.dtype, ht.int32)
        if ht.MPI_WORLD.rank == 0:
            self.assertTrue((load_array_npy == int_array).all)
            for file in os.listdir(os.path.join(os.getcwd(), "heat/datasets")):
                if fnmatch.fnmatch(file, "*.npy"):
                    os.remove(os.path.join(os.getcwd(), "heat/datasets", file))

    def test_load_npy_float(self):
        # testing for float arrays and split dimension other than 0
        if ht.MPI_WORLD.rank == 0:
            crea_array = []
            for i in range(0, ht.MPI_WORLD.size * 5 + 1):
                x = np.random.rand(2, random.randint(1, 10), 11)
                np.save(os.path.join(os.getcwd(), "heat/datasets", "float_data") + str(i), x)
                crea_array.append(x)
            float_array = np.concatenate(crea_array, 1)
        ht.MPI_WORLD.Barrier()

        if not self.is_mps:
            # float64 not supported in MPS
            load_array = ht.load_npy_from_path(
                os.path.join(os.getcwd(), "heat/datasets"), dtype=ht.float64, split=1
            )
            load_array_npy = load_array.numpy()
            self.assertIsInstance(load_array, ht.DNDarray)
            self.assertEqual(load_array.dtype, ht.float64)
            if ht.MPI_WORLD.rank == 0:
                self.assertTrue((load_array_npy == float_array).all)
        if ht.MPI_WORLD.rank == 0:
            for file in os.listdir(os.path.join(os.getcwd(), "heat/datasets")):
                if fnmatch.fnmatch(file, "*.npy"):
                    os.remove(os.path.join(os.getcwd(), "heat/datasets", file))

    def test_load_npy_exception(self):
        with self.assertRaises(TypeError):
            ht.load_npy_from_path(path=1, split=0)
        with self.assertRaises(TypeError):
            ht.load_npy_from_path("heat/datasets", split="ABC")
        with self.assertRaises(ValueError):
            ht.load_npy_from_path(path="heat", dtype=ht.int64, split=0)
        if ht.MPI_WORLD.size > 1:
            if ht.MPI_WORLD.rank == 0:
                x = np.random.rand(2, random.randint(1, 10), 11)
                np.save(os.path.join(os.getcwd(), "heat/datasets", "float_data"), x)
            ht.MPI_WORLD.Barrier()
            with self.assertRaises(RuntimeError):
                ht.load_npy_from_path("heat/datasets", dtype=ht.int64, split=0)
            ht.MPI_WORLD.Barrier()
            if ht.MPI_WORLD.rank == 0:
                os.remove(os.path.join(os.getcwd(), "heat/datasets", "float_data.npy"))

    def test_load_multiple_csv(self):
        if not ht.io.supports_pandas():
            self.skipTest("Requires pandas")

        import pandas as pd

        csv_path = os.path.join(os.getcwd(), "heat/datasets/csv_tests")
        if ht.MPI_WORLD.rank == 0:
            nplist = []
            npdroplist = []
            os.mkdir(csv_path)
            for i in range(0, ht.MPI_WORLD.size * 5 + 1):
                a = np.random.randint(100, size=(5))
                b = np.random.randint(100, size=(5))
                c = np.random.randint(100, size=(5))

                data = {"A": a, "B": b, "C": c}
                data2 = {"B": b, "C": c}
                df = pd.DataFrame(data)  # noqa F821
                df2 = pd.DataFrame(data2)  # noqa F821
                nplist.append(df.to_numpy())
                npdroplist.append(df2.to_numpy())
                df.to_csv((os.path.join(csv_path, f"csv_test_{i}.csv")), index=False)

            nparray = np.concatenate(nplist)
            npdroparray = np.concatenate(npdroplist)
        ht.MPI_WORLD.Barrier()

        def delete_first_col(dataf):
            dataf.drop(dataf.columns[0], axis=1, inplace=True)
            return dataf

        load_array = ht.load_csv_from_folder(csv_path, dtype=ht.int32, split=0)
        load_func_array = ht.load_csv_from_folder(
            csv_path, dtype=ht.int32, split=0, func=delete_first_col
        )
        load_array_float = ht.load_csv_from_folder(csv_path, dtype=ht.float32, split=0)

        load_array_npy = load_array.numpy()
        load_func_array_npy = load_func_array.numpy()

        self.assertIsInstance(load_array, ht.DNDarray)
        self.assertEqual(load_array.dtype, ht.int32)
        self.assertEqual(load_array_float.dtype, ht.float32)

        if ht.MPI_WORLD.rank == 0:
            self.assertTrue((load_array_npy == nparray).all)
            self.assertTrue((load_func_array_npy == npdroparray).all)
            shutil.rmtree(csv_path)

    def test_load_multiple_csv_exception(self):
        if not ht.io.supports_pandas():
            self.skipTest("Requires pandas")

        import pandas as pd

        with self.assertRaises(TypeError):
            ht.load_csv_from_folder(path=1, split=0)
        with self.assertRaises(TypeError):
            ht.load_csv_from_folder("heat/datasets", split="ABC")
        with self.assertRaises(TypeError):
            ht.load_csv_from_folder(path="heat/datasets", func=1)
        with self.assertRaises(ValueError):
            ht.load_csv_from_folder(path="heat", dtype=ht.int64, split=0)
        if ht.MPI_WORLD.size > 1:
            if ht.MPI_WORLD.rank == 0:
                os.mkdir(os.path.join(os.getcwd(), "heat/datasets/csv_tests"))
                df = pd.DataFrame({"A": [0, 0, 0]})  # noqa F821
                df.to_csv(
                    (os.path.join(os.getcwd(), "heat/datasets/csv_tests", "fail.csv")),
                    index=False,
                )
            ht.MPI_WORLD.Barrier()

            with self.assertRaises(RuntimeError):
                ht.load_csv_from_folder("heat/datasets/csv_tests", dtype=ht.int64, split=0)
            ht.MPI_WORLD.Barrier()
            if ht.MPI_WORLD.rank == 0:
                shutil.rmtree(os.path.join(os.getcwd(), "heat/datasets/csv_tests"))

    def test_load_zarr(self):
        if not ht.io.supports_zarr():
            self.skipTest("Requires zarr")

        import zarr

        test_data = np.arange(self.ZARR_SHAPE[0] * self.ZARR_SHAPE[1]).reshape(self.ZARR_SHAPE)
        dtype = np.float32
        if ht.MPI_WORLD.rank == 0:
            try:
                arr = zarr.create_array(
                    self.ZARR_TEMP_PATH, shape=self.ZARR_SHAPE, dtype=dtype
                )
            except AttributeError:
                arr = zarr.create(
                    store=self.ZARR_TEMP_PATH, shape=self.ZARR_SHAPE, dtype=dtype
                )
            arr[:] = test_data

        ht.MPI_WORLD.handle.Barrier()

        dndarray = ht.load_zarr(self.ZARR_TEMP_PATH)
        dndnumpy = dndarray.numpy()

        if ht.MPI_WORLD.rank == 0:
            self.assertTrue((dndnumpy == test_data).all())

        ht.MPI_WORLD.Barrier()

    def test_load_zarr_group(self):
        if not ht.io.supports_zarr():
            self.skipTest("Requires zarr")

        import zarr

        # Write out a nested Zarr store
        original_data = np.arange(np.prod(self.ZARR_SHAPE)).reshape(self.ZARR_SHAPE)
        nested_group_name = "MAIN_0"
        array_name = "DATA"
        variable_path = f"{nested_group_name}/{array_name}"

        if ht.MPI_WORLD.rank == 0:
            root = zarr.open_group(self.ZARR_NESTED_PATH, mode="w")
            main_0 = root.create_group(nested_group_name)
            main_0.create_dataset(
                array_name,
                shape=original_data.shape,
                dtype=original_data.dtype,
                data=original_data,
            )

        ht.MPI_WORLD.Barrier()

        # Test loading using both positional and keyword arguments for different splits
        for split in [None, 0, 1]:
            # Test with positional argument
            with self.subTest(split=split, arg_type="positional"):
                ht_tensor_pos = ht.load(self.ZARR_NESTED_PATH, variable_path, split=split)
                self.assertIsInstance(ht_tensor_pos, ht.DNDarray)
                self.assertEqual(ht_tensor_pos.gshape, original_data.shape)
                self.assertTrue(np.array_equal(ht_tensor_pos.numpy(), original_data))

            # Test with keyword argument
            with self.subTest(split=split, arg_type="keyword"):
                ht_tensor_kw = ht.load(
                    self.ZARR_NESTED_PATH, variable=variable_path, split=split
                )
                self.assertIsInstance(ht_tensor_kw, ht.DNDarray)
                self.assertEqual(ht_tensor_kw.gshape, original_data.shape)
                self.assertTrue(np.array_equal(ht_tensor_kw.numpy(), original_data))

        ht.MPI_WORLD.Barrier()

        # test loading with wildcard
        num_chunks = self.comm.size * 2 + 1
        if self.comm.size > 3:
            # test empty ranks
            num_chunks = self.comm.size - 1

        np_testing_types = [np.int32, np.int64, np.float32, np.complex64]
        if not self.is_mps:
            np_testing_types.extend([np.float64, np.complex128])

        ht.MPI_WORLD.Barrier()
        for dtype in np_testing_types:
            global_data_shape = (num_chunks * 10, num_chunks * 5, 7)
            global_data = np.arange(np.prod(global_data_shape), dtype=dtype).reshape(global_data_shape)
            if self.comm.rank == 0:
                # create zarr store for split=0 and split=1
                chunk_shape_split0 = (10, global_data_shape[1], global_data_shape[2])
                chunk_shape_split1 = (global_data_shape[0], 5, global_data_shape[2])

                root_zarr = zarr.open_group(self.ZARR_OUT_PATH, mode="w")

                for i in range(num_chunks):
                    chunk_data_split0 = global_data[i * chunk_shape_split0[0] : (i + 1) * chunk_shape_split0[0], :, :]
                    chunk_group_split0 = root_zarr.create_group(f"CHUNK_{i}_SPLIT0")
                    chunk_group_split0.create_dataset(
                        "DATA",
                        shape=chunk_data_split0.shape,
                        dtype=chunk_data_split0.dtype,
                        data=chunk_data_split0
                    )

                    chunk_data_split1 = global_data[:, i * chunk_shape_split1[1] : (i + 1) * chunk_shape_split1[1], :]
                    chunk_group_split1 = root_zarr.create_group(f"CHUNK_{i}_SPLIT1")
                    chunk_group_split1.create_dataset(
                        "DATA",
                        shape=chunk_data_split1.shape,
                        dtype=chunk_data_split1.dtype,
                        data=chunk_data_split1
                    )
            ht.MPI_WORLD.Barrier()

            # test wildcard loading for split=0
            with self.subTest(dtype=dtype, split=0):
                ht_array_split0 = ht.load(self.ZARR_OUT_PATH, variable="CHUNK_*_SPLIT0/DATA", split=0, device=self.device)
                self.assertIsInstance(ht_array_split0, ht.DNDarray)
                self.assertEqual(ht_array_split0.gshape, global_data_shape)
                ht_array_split0.balance_()
                self.assertTrue((ht_array_split0.numpy() == global_data).all())
                self.assertTrue(ht_array_split0.dtype == ht.types.canonical_heat_type(dtype))

            # test wildcard loading for split=1
            with self.subTest(dtype=dtype, split=1):
                ht_array_split1 = ht.load(self.ZARR_OUT_PATH, variable="CHUNK_*_SPLIT1/DATA", split=1, device=self.device)
                self.assertIsInstance(ht_array_split1, ht.DNDarray)
                self.assertEqual(ht_array_split1.gshape, global_data_shape)
                self.assertTrue((ht_array_split1.numpy() == global_data).all())
                self.assertTrue(ht_array_split1.dtype == ht.types.canonical_heat_type(dtype))

            # test wildcard loading with dtype conversion
            with self.subTest(dtype=dtype, split="dtype_conversion"):
                # only for non-complex dtypes
                if not np.issubdtype(dtype, np.complexfloating):
                    ht_array_split0 = ht.load(self.ZARR_OUT_PATH, variable="CHUNK_*_SPLIT0/DATA", split=0, device=self.device, dtype=ht.float32)
                    self.assertIsInstance(ht_array_split0, ht.DNDarray)
                    self.assertEqual(ht_array_split0.gshape, global_data_shape)
                    self.assertTrue((ht_array_split0.numpy() == global_data).all())
                    self.assertTrue(ht_array_split0.dtype == ht.float32)

            ht.MPI_WORLD.Barrier()

            # Test data misconstruction when using the wrong split axis
            with self.subTest(split="split_mismatch_0", dtype=dtype):
                with self.assertRaises(ValueError):
                    test = ht.load(self.ZARR_OUT_PATH, variable="CHUNK_*_SPLIT1/DATA", split=0, device=self.device)
                    self.assertTrue((test.numpy() == global_data).all())

            with self.subTest(split="split_mismatch_1", dtype=dtype):
                with self.assertRaises(ValueError):
                    test = ht.load(self.ZARR_OUT_PATH, variable="CHUNK_*_SPLIT0/DATA", split=1, device=self.device)
                    self.assertFalse((test.numpy() == global_data).all())

            # test exceptions
            with self.subTest(split="split_exception", dtype=dtype):
                with self.assertRaises(ValueError):
                    test = ht.load(self.ZARR_OUT_PATH, variable="CHUNK_*_SPLIT0/DATA", split=3)
            with self.assertRaises(NotImplementedError):
                test = ht.load(self.ZARR_OUT_PATH, variable="CHUNK_*_SPLIT0/DATA", slices=slice(0,10))
            with self.assertRaises(FileNotFoundError):
                test = ht.load(self.ZARR_OUT_PATH, variable="NONEXSISTENT_CHUNK_*_SPLIT0/DATA", split=0)

    def test_load_zarr_slice(self):
        if not ht.io.supports_zarr():
            self.skipTest("Requires zarr")

        import zarr

        test_data = np.arange(25).reshape(5, 5)

        if ht.MPI_WORLD.rank == 0:
            try:
                arr = zarr.create_array(
                    self.ZARR_TEMP_PATH, shape=test_data.shape, dtype=test_data.dtype
                )
            except AttributeError:
                arr = zarr.create(
                    store=self.ZARR_TEMP_PATH, shape=test_data.shape, dtype=test_data.dtype
                )
            arr[:] = test_data

        ht.MPI_WORLD.Barrier()

        slices_to_test = [
            None,
            slice(None),
            slice(1, -1),
            [None],
            [None, slice(None)],
            [None, slice(1, -1)],
            [slice(1, -1)],
            [slice(1, -1), None],
        ]

        for slices in slices_to_test:
            with self.subTest(silces=slices):
                dndarray = ht.load_zarr(self.ZARR_TEMP_PATH, slices=slices)
                dndnumpy = dndarray.numpy()

                if not isinstance(slices, Iterable):
                    slices = [slices]

                slices = tuple(
                    slice(elem) if not isinstance(elem, slice) else elem for elem in slices
                )

                if ht.MPI_WORLD.rank == 0:
                    self.assertTrue((dndnumpy == test_data[slices]).all())

                ht.MPI_WORLD.Barrier()

    def test_save_zarr_2d_split0(self):
        if not ht.io.supports_zarr():
            self.skipTest("Requires zarr")

        import zarr

        for type in self.testing_types:
            for dims in [(i, self.ZARR_SHAPE[1]) for i in range(1, max(10, ht.MPI_WORLD.size + 1))]:
                with self.subTest(type=type, dims=dims):
                    n = dims[0] * dims[1]
                    dndarray = ht.arange(0, n, dtype=type, split=0).reshape(dims)
                    ht.save_zarr(dndarray, self.ZARR_OUT_PATH, overwrite=True)
                    dndnumpy = dndarray.numpy()
                    zarr_array = zarr.open_array(self.ZARR_OUT_PATH)

                    if ht.MPI_WORLD.rank == 0:
                        self.assertTrue((dndnumpy == zarr_array).all())

                    ht.MPI_WORLD.handle.Barrier()

    def test_save_zarr_2d_split1(self):
        if not ht.io.supports_zarr():
            self.skipTest("Requires zarr")

        import zarr

        for type in self.testing_types:
            for dims in [(self.ZARR_SHAPE[0], i) for i in range(1, max(10, ht.MPI_WORLD.size + 1))]:
                with self.subTest(type=type, dims=dims):
                    n = dims[0] * dims[1]
                    dndarray = ht.arange(0, n, dtype=type).reshape(dims).resplit(axis=1)
                    ht.save_zarr(dndarray, self.ZARR_OUT_PATH, overwrite=True)
                    dndnumpy = dndarray.numpy()
                    zarr_array = zarr.open_array(self.ZARR_OUT_PATH)

                    if ht.MPI_WORLD.rank == 0:
                        self.assertTrue((dndnumpy == zarr_array).all())

                    ht.MPI_WORLD.handle.Barrier()

    def test_save_zarr_split_none(self):
        if not ht.io.supports_zarr():
            self.skipTest("Requires zarr")

        import zarr

        for type in self.testing_types:
            for n in [10, 100, 1000]:
                with self.subTest(type=type, n=n):
                    dndarray = ht.arange(n, dtype=type, split=None)
                    ht.save_zarr(dndarray, self.ZARR_OUT_PATH, overwrite=True)
                    arr = zarr.open_array(self.ZARR_OUT_PATH)
                    dndnumpy = dndarray.numpy()
                    if ht.MPI_WORLD.rank == 0:
                        self.assertTrue((dndnumpy == arr).all())

                    ht.MPI_WORLD.handle.Barrier()

    def test_save_zarr_1d_split_0(self):
        if not ht.io.supports_zarr():
            self.skipTest("Requires zarr")

        import zarr

        for type in self.testing_types:
            for n in [10, 100, 1000]:
                with self.subTest(type=type, n=n):
                    dndarray = ht.arange(n, dtype=type, split=0)
                    ht.save_zarr(dndarray, self.ZARR_OUT_PATH, overwrite=True)
                    arr = zarr.open_array(self.ZARR_OUT_PATH)
                    dndnumpy = dndarray.numpy()
                    if ht.MPI_WORLD.rank == 0:
                        self.assertTrue((dndnumpy == arr).all())

                    ht.MPI_WORLD.handle.Barrier()

    def test_load_zarr_arguments(self):
        if not ht.io.supports_zarr():
            self.skipTest("Requires zarr")

        with self.assertRaises(TypeError):
            ht.load_zarr(None)
        with self.assertRaises(ValueError):
            ht.load_zarr("data.npy")
        with self.assertRaises(ValueError):
            ht.load_zarr("", "")
        with self.assertRaises(ValueError):
            ht.load_zarr("", device=1)
        with self.assertRaises(TypeError):
            ht.load_zarr("", slices=0)
        with self.assertRaises(TypeError):
            ht.load_zarr("", slices=[0])

    def test_save_zarr_arguments(self):
        if not ht.io.supports_zarr():
            self.skipTest("Requires zarr")

        import zarr

        with self.assertRaises(TypeError):
            ht.save_zarr(None, None)
        with self.assertRaises(ValueError):
            ht.save_zarr(None, "data.npy")

        comm = ht.MPI_WORLD
        if comm.rank == 0:
            zarr.create(
                store=self.ZARR_TEMP_PATH,
                shape=(4, 4),
                dtype=ht.types.int.char(),
                overwrite=True,
            )
        comm.Barrier()

        with self.assertRaises(RuntimeError):
            ht.save_zarr(ht.arange(16).reshape((4, 4)), self.ZARR_TEMP_PATH)

    @unittest.skipIf(not ht.io.supports_hdf5(), reason="Requires HDF5")
    def test_load_partial_hdf5(self):
        test_axis = [None, 0, 1]
        test_slices = [
            (slice(0, 50, None), slice(None, None, None)),
            (slice(0, 50, None), slice(0, 2, None)),
            (slice(50, 100, None), slice(None, None, None)),
            (slice(None, None, None), slice(2, 4, None)),
            (slice(50), None),
            (None, slice(0, 3, 2)),
            (slice(50),),
            (slice(50, 100),),
        ]
        test_cases = [(a, s) for a in test_axis for s in test_slices]

        for axis, slices in test_cases:
            with self.subTest(axis=axis, slices=slices):
                HDF5_PATH = os.path.join(os.getcwd(), "heat/datasets/iris.h5")
                HDF5_DATASET = "data"
                expect_error = False
                for s in slices:
                    if s and s.step not in [None, 1]:
                        expect_error = True
                        break

                if expect_error:
                    with self.assertRaises(ValueError):
                        sliced_iris = ht.load_hdf5(
                            HDF5_PATH, HDF5_DATASET, split=axis, slices=slices
                        )
                else:
                    original_iris = ht.load_hdf5(HDF5_PATH, HDF5_DATASET, split=axis)
                    tmp_slices = tuple(slice(None) if s is None else s for s in slices)
                    expected_iris = original_iris[tmp_slices]
                    sliced_iris = ht.load_hdf5(HDF5_PATH, HDF5_DATASET, split=axis, slices=slices)
<<<<<<< HEAD
                    self.assertTrue(ht.equal(sliced_iris, expected_iris))

    def test_load_multiple_hdf5_even(self):
        if not ht.io.supports_hdf5():
            self.skipTest("Requires HDF5")

        import h5py

        N_FILES = 11
        N_ROWS = 4
        N_COLUMNS = 5
        G_SHAPE = (N_FILES * N_ROWS, N_COLUMNS)
        ELEMS = G_SHAPE[0] * G_SHAPE[1]
        comm = ht.MPI_WORLD

        original_data = torch.arange(0, ELEMS, dtype=torch.int64).view(G_SHAPE)

        rank_slices = [comm.chunk(G_SHAPE, split=0, rank=i)[-1][0] for i in range(N_FILES)]  # all row slices
        local_slice = rank_slices[comm.rank]

        Path(self.HDF5_MULTIPLE_FOLDER).mkdir(exist_ok=True)

        if comm.rank == 0:
            for n in range(N_FILES):
                file_path = Path(self.HDF5_MULTIPLE_FOLDER, self.HDF5_MULTIPLE_FILE_PREFIX+str(n)+self.HDF5_MULTIPLE_FILE_ENDING)
                with h5py.File(str(file_path), "w") as file:
                    file[self.HDF5_MULTIPLE_DATASET] = original_data[rank_slices[n]].numpy()

        comm.Barrier()

        dndarray = ht.io.load_multiple_hdf5(self.HDF5_MULTIPLE_FOLDER, self.HDF5_MULTIPLE_DATASET, dtype=torch.int64)
        dndarray_np = dndarray.numpy()
        original_data_np = original_data.numpy()
        self.assertTrue((dndarray_np == original_data_np).all())


    def test_load_multiple_hdf5_uneven(self):
        if not ht.io.supports_hdf5():
            self.skipTest("Requires HDF5")

        import h5py

        N_FILES = 9
        N_ROWS = [2, 3, 1, 4, 6, 2, 1, 9, 2]
        TOTAL_ROWS = sum(N_ROWS)
        N_COLUMNS = 2
        G_SHAPE = (TOTAL_ROWS, N_COLUMNS)
        ELEMS = G_SHAPE[0] * G_SHAPE[1]
        comm = ht.MPI_WORLD

        original_data = torch.arange(0, ELEMS, dtype=torch.float32).view(G_SHAPE)

        Path(self.HDF5_MULTIPLE_FOLDER).mkdir(exist_ok=True)

        if comm.rank == 0:
            for n in range(N_FILES):
                file_path = Path(self.HDF5_MULTIPLE_FOLDER, self.HDF5_MULTIPLE_FILE_PREFIX+str(n)+self.HDF5_MULTIPLE_FILE_ENDING)
                written_rows = sum(N_ROWS[:n])
                to_write = N_ROWS[n]
                with h5py.File(str(file_path), "w") as file:
                    file[self.HDF5_MULTIPLE_DATASET] = original_data[written_rows:written_rows+to_write].numpy()

        comm.Barrier()

        dndarray = ht.io.load_multiple_hdf5(self.HDF5_MULTIPLE_FOLDER, self.HDF5_MULTIPLE_DATASET)
        dndarray_np = dndarray.numpy()
        original_data_np = original_data.numpy()
        self.assertTrue((dndarray_np == original_data_np).all())

    @unittest.skipIf(not ht.io.supports_hdf5(), reason="Requires HDF5")
    def test_load_multiple_hdf5_exceptions(self):
        # wrong type for folder path
        with self.assertRaises(TypeError):
            ht.io.load_multiple_hdf5(1, "my_dataset_name")

        # wrong type for dataset name
        with self.assertRaises(TypeError):
            ht.io.load_multiple_hdf5("/my_folder_name", 3.14)

        # wrong type for sorting function
        with self.assertRaises(TypeError):
            ht.io.load_multiple_hdf5("/my_folder_name", "my_dataset_name", sorting_func=5)

        # folder does not exist
        with self.assertRaises(ValueError):
            ht.io.load_multiple_hdf5("/this/folder/does/not/exist", "my_dataset_name")

        import h5py
        comm = ht.MPI_WORLD

        # folder is empty
        empty_folder = Path(self.HDF5_MULTIPLE_FOLDER, "empty_test_folder")
        if comm.rank == 0:
            empty_folder.mkdir(parents=True,exist_ok=True)
        comm.Barrier()
        with self.assertRaises(ValueError):
            ht.io.load_multiple_hdf5(str(empty_folder), "my_dataset_name")
        comm.Barrier()
        if comm.rank == 0:
            empty_folder.rmdir()
        comm.Barrier()

        # Amount of dimensions of all hdf5 files must be the same
        inconsistent_folder = Path(self.HDF5_MULTIPLE_FOLDER, "inconsistent_test_folder")
        if comm.rank == 0:
            inconsistent_folder.mkdir(exist_ok=True)
            # create first file with dataset of shape (4, 5)
            with h5py.File(str(Path(inconsistent_folder, "file_0.h5")), "w") as file:
                file["my_dataset"] = np.random.rand(4, 5)
            # create second file with dataset of shape (4, 5, 6)
            with h5py.File(str(Path(inconsistent_folder, "file_1.h5")), "w") as file:
                file["my_dataset"] = np.random.rand(4, 5, 6)
        comm.Barrier()
        with self.assertRaises(ValueError):
            ht.io.load_multiple_hdf5(str(inconsistent_folder), "my_dataset")
        comm.Barrier()
        if comm.rank == 0:
            shutil.rmtree(inconsistent_folder)

        # Dimension missmatch on ndim
        missmatch_folder = Path(self.HDF5_MULTIPLE_FOLDER, "missmatch_test_folder")
        if comm.rank == 0:
            missmatch_folder.mkdir(exist_ok=True)
            # create first file with dataset of shape (4, 5)
            with h5py.File(str(Path(missmatch_folder, "file_0.h5")), "w") as file:
                file["my_dataset"] = np.random.rand(4, 5)
            # create second file with dataset of shape (6, 5)
            with h5py.File(str(Path(missmatch_folder, "file_1.h5")), "w") as file:
                file["my_dataset"] = np.random.rand(6, 7)
        comm.Barrier()
        with self.assertRaises(ValueError):
            ht.io.load_multiple_hdf5(str(missmatch_folder), "my_dataset", dtype=ht.float32)
        comm.Barrier()
        if comm.rank == 0:
            shutil.rmtree(missmatch_folder)
=======
                    self.assertTrue(ht.equal(sliced_iris, expected_iris))
>>>>>>> 80756c5d
<|MERGE_RESOLUTION|>--- conflicted
+++ resolved
@@ -1,13 +1,9 @@
-<<<<<<< HEAD
 from pathlib import Path
-=======
->>>>>>> 80756c5d
 from typing import Iterable
 import numpy as np
 import os
 import torch
 import tempfile
-import time
 import random
 import shutil
 import fnmatch
@@ -52,14 +48,11 @@
             testing_types.append(ht.float64)
         cls.testing_types = testing_types
 
-<<<<<<< HEAD
         cls.HDF5_MULTIPLE_FOLDER = pwd + "/hdf5_data"
         cls.HDF5_MULTIPLE_FILE_PREFIX = "data_"
         cls.HDF5_MULTIPLE_FILE_ENDING = ".h5"
         cls.HDF5_MULTIPLE_DATASET = "data"
 
-=======
->>>>>>> 80756c5d
     def tearDown(self):
         # synchronize all processes
         ht.MPI_WORLD.Barrier()
@@ -1326,7 +1319,6 @@
                     tmp_slices = tuple(slice(None) if s is None else s for s in slices)
                     expected_iris = original_iris[tmp_slices]
                     sliced_iris = ht.load_hdf5(HDF5_PATH, HDF5_DATASET, split=axis, slices=slices)
-<<<<<<< HEAD
                     self.assertTrue(ht.equal(sliced_iris, expected_iris))
 
     def test_load_multiple_hdf5_even(self):
@@ -1461,7 +1453,4 @@
             ht.io.load_multiple_hdf5(str(missmatch_folder), "my_dataset", dtype=ht.float32)
         comm.Barrier()
         if comm.rank == 0:
-            shutil.rmtree(missmatch_folder)
-=======
-                    self.assertTrue(ht.equal(sliced_iris, expected_iris))
->>>>>>> 80756c5d
+            shutil.rmtree(missmatch_folder)