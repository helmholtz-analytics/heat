--- conflicted
+++ resolved
@@ -355,7 +355,6 @@
         self.assertFalse(np.allclose(a, c))
         self.assertFalse(np.allclose(b, c))
 
-<<<<<<< HEAD
     def test_randperm(self):
         state = torch.random.get_rng_state()
 
@@ -384,7 +383,7 @@
 
         with self.assertRaises(TypeError):
             ht.random.randperm("abc")
-=======
+            
     def test_random_sample(self):
         # short test
         # compare random and aliases with rand
@@ -407,7 +406,6 @@
         # empty input
         a = ht.random.random_sample()
         self.assertEqual(a.shape, (1,))
->>>>>>> 720a8789
 
     def test_set_state(self):
         ht.random.set_state(("Threefry", 12345, 0xFFF))
