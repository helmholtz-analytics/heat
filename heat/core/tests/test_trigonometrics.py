import unittest
import torch

import heat as ht


class TestOperations(unittest.TestCase):
    def test_cos(self):
        # base elements
        elements = 30
        comparison = torch.arange(elements, dtype=torch.float64).cos()

        # cosine of float32
        float32_tensor = ht.arange(elements, dtype=ht.float32)
        float32_cos = ht.cos(float32_tensor)
        self.assertIsInstance(float32_cos, ht.tensor)
        self.assertEqual(float32_cos.dtype, ht.float32)
        self.assertEqual(float32_cos.dtype, ht.float32)
        self.assertTrue(torch.allclose(float32_cos._tensor__array.type(torch.double), comparison))

        # cosine of float64
        float64_tensor = ht.arange(elements, dtype=ht.float64)
        float64_cos = ht.cos(float64_tensor)
        self.assertIsInstance(float64_cos, ht.tensor)
        self.assertEqual(float64_cos.dtype, ht.float64)
        self.assertEqual(float64_cos.dtype, ht.float64)
        self.assertTrue(torch.allclose(float64_cos._tensor__array.type(torch.double), comparison))

        # cosine of ints, automatic conversion to intermediate floats
        int32_tensor = ht.arange(elements, dtype=ht.int32)
        int32_cos = ht.cos(int32_tensor)
        self.assertIsInstance(int32_cos, ht.tensor)
        self.assertEqual(int32_cos.dtype, ht.float64)
        self.assertEqual(int32_cos.dtype, ht.float64)
        self.assertTrue(torch.allclose(float32_cos._tensor__array.type(torch.double), comparison))

        # cosine of longs, automatic conversion to intermediate floats
        int64_tensor = ht.arange(elements, dtype=ht.int64)
        int64_cos = ht.cos(int64_tensor)
        self.assertIsInstance(int64_cos, ht.tensor)
        self.assertEqual(int64_cos.dtype, ht.float64)
        self.assertEqual(int64_cos.dtype, ht.float64)
        self.assertTrue(torch.allclose(int64_cos._tensor__array.type(torch.double), comparison))

        # check exceptions
        with self.assertRaises(TypeError):
            ht.cos([1, 2, 3])
        with self.assertRaises(TypeError):
            ht.cos('hello world')

    def test_cosh(self):
        # base elements
        elements = 30
        comparison = torch.arange(elements, dtype=torch.float64).cosh()

        # cosine of float32
        float32_tensor = ht.arange(elements, dtype=ht.float32)
        float32_cosh = ht.cosh(float32_tensor)
        self.assertIsInstance(float32_cosh, ht.tensor)
        self.assertEqual(float32_cosh.dtype, ht.float32)
        self.assertEqual(float32_cosh.dtype, ht.float32)
        self.assertTrue(torch.allclose(float32_cosh._tensor__array.type(torch.double), comparison))

        # coshine of float64
        float64_tensor = ht.arange(elements, dtype=ht.float64)
        float64_cosh = ht.cosh(float64_tensor)
        self.assertIsInstance(float64_cosh, ht.tensor)
        self.assertEqual(float64_cosh.dtype, ht.float64)
        self.assertEqual(float64_cosh.dtype, ht.float64)
        self.assertTrue(torch.allclose(float64_cosh._tensor__array.type(torch.double), comparison))

        # cosine of ints, automatic conversion to intermediate floats
        int32_tensor = ht.arange(elements, dtype=ht.int32)
        int32_cosh = ht.cosh(int32_tensor)
        self.assertIsInstance(int32_cosh, ht.tensor)
        self.assertEqual(int32_cosh.dtype, ht.float64)
        self.assertEqual(int32_cosh.dtype, ht.float64)
        self.assertTrue(torch.allclose(float32_cosh._tensor__array.type(torch.double), comparison))

        # cosine of longs, automatic conversion to intermediate floats
        int64_tensor = ht.arange(elements, dtype=ht.int64)
        int64_cosh = ht.cosh(int64_tensor)
        self.assertIsInstance(int64_cosh, ht.tensor)
        self.assertEqual(int64_cosh.dtype, ht.float64)
        self.assertEqual(int64_cosh.dtype, ht.float64)
        self.assertTrue(torch.allclose(int64_cosh._tensor__array.type(torch.double), comparison))

        # check exceptions
        with self.assertRaises(TypeError):
            ht.cosh([1, 2, 3])
        with self.assertRaises(TypeError):
            ht.cosh('hello world')

    def test_sin(self):
        # base elements
        elements = 30
        comparison = torch.arange(elements, dtype=torch.float64).sin()

        # sine of float32
        float32_tensor = ht.arange(elements, dtype=ht.float32)
        float32_sin = ht.sin(float32_tensor)
        self.assertIsInstance(float32_sin, ht.tensor)
        self.assertEqual(float32_sin.dtype, ht.float32)
        self.assertEqual(float32_sin.dtype, ht.float32)
        self.assertTrue(torch.allclose(float32_sin._tensor__array.type(torch.double), comparison))

        # sine of float64
        float64_tensor = ht.arange(elements, dtype=ht.float64)
        float64_sin = ht.sin(float64_tensor)
        self.assertIsInstance(float64_sin, ht.tensor)
        self.assertEqual(float64_sin.dtype, ht.float64)
        self.assertEqual(float64_sin.dtype, ht.float64)
        self.assertTrue(torch.allclose(float64_sin._tensor__array.type(torch.double), comparison))

        # sine of ints, automatic conversion to intermediate floats
        int32_tensor = ht.arange(elements, dtype=ht.int32)
        int32_sin = ht.sin(int32_tensor)
        self.assertIsInstance(int32_sin, ht.tensor)
        self.assertEqual(int32_sin.dtype, ht.float64)
        self.assertEqual(int32_sin.dtype, ht.float64)
        self.assertTrue(torch.allclose(int32_sin._tensor__array.type(torch.double), comparison))

        # sine of longs, automatic conversion to intermediate floats
        int64_tensor = ht.arange(elements, dtype=ht.int64)
        int64_sin = ht.sin(int64_tensor)
        self.assertIsInstance(int64_sin, ht.tensor)
        self.assertEqual(int64_sin.dtype, ht.float64)
        self.assertEqual(int64_sin.dtype, ht.float64)
        self.assertTrue(torch.allclose(int64_sin._tensor__array.type(torch.double), comparison))

        # check exceptions
        with self.assertRaises(TypeError):
            ht.sin([1, 2, 3])
        with self.assertRaises(TypeError):
            ht.sin('hello world')

    def test_sinh(self):
        # base elements
        elements = 30
        comparison = torch.arange(elements, dtype=torch.float64).sinh()

        # sine of float32
        float32_tensor = ht.arange(elements, dtype=ht.float32)
        float32_sinh = ht.sinh(float32_tensor)
        self.assertIsInstance(float32_sinh, ht.tensor)
        self.assertEqual(float32_sinh.dtype, ht.float32)
        self.assertEqual(float32_sinh.dtype, ht.float32)
        self.assertTrue(torch.allclose(float32_sinh._tensor__array.type(torch.double), comparison))

        # sine of float64
        float64_tensor = ht.arange(elements, dtype=ht.float64)
        float64_sinh = ht.sinh(float64_tensor)
        self.assertIsInstance(float64_sinh, ht.tensor)
        self.assertEqual(float64_sinh.dtype, ht.float64)
        self.assertEqual(float64_sinh.dtype, ht.float64)
        self.assertTrue(torch.allclose(float64_sinh._tensor__array.type(torch.double), comparison))

        # sine of ints, automatic conversion to intermediate floats
        int32_tensor = ht.arange(elements, dtype=ht.int32)
        int32_sinh = ht.sinh(int32_tensor)
        self.assertIsInstance(int32_sinh, ht.tensor)
        self.assertEqual(int32_sinh.dtype, ht.float64)
        self.assertEqual(int32_sinh.dtype, ht.float64)
        self.assertTrue(torch.allclose(int32_sinh._tensor__array.type(torch.double), comparison))

        # sine of longs, automatic conversion to intermediate floats
        int64_tensor = ht.arange(elements, dtype=ht.int64)
        int64_sinh = ht.sinh(int64_tensor)
        self.assertIsInstance(int64_sinh, ht.tensor)
        self.assertEqual(int64_sinh.dtype, ht.float64)
        self.assertEqual(int64_sinh.dtype, ht.float64)
        self.assertTrue(torch.allclose(int64_sinh._tensor__array.type(torch.double), comparison))

        # check exceptions
        with self.assertRaises(TypeError):
            ht.sinh([1, 2, 3])
        with self.assertRaises(TypeError):
            ht.sinh('hello world')

    def test_tan(self):
        # base elements
        elements = 30
        comparison = torch.arange(elements, dtype=torch.float64).tan()

        # tangent of float32
        float32_tensor = ht.arange(elements, dtype=ht.float32)
        float32_tan = ht.tan(float32_tensor)
        self.assertIsInstance(float32_tan, ht.tensor)
        self.assertEqual(float32_tan.dtype, ht.float32)
        self.assertEqual(float32_tan.dtype, ht.float32)
        self.assertTrue(torch.allclose(float32_tan._tensor__array.type(torch.double), comparison))

        # tangent of float64
        float64_tensor = ht.arange(elements, dtype=ht.float64)
        float64_tan = ht.tan(float64_tensor)
        self.assertIsInstance(float64_tan, ht.tensor)
        self.assertEqual(float64_tan.dtype, ht.float64)
        self.assertEqual(float64_tan.dtype, ht.float64)
        self.assertTrue(torch.allclose(float64_tan._tensor__array.type(torch.double), comparison))

        # tangent of ints, automatic conversion to intermediate floats
        int32_tensor = ht.arange(elements, dtype=ht.int32)
        int32_tan = ht.tan(int32_tensor)
        self.assertIsInstance(int32_tan, ht.tensor)
        self.assertEqual(int32_tan.dtype, ht.float64)
        self.assertEqual(int32_tan.dtype, ht.float64)
        self.assertTrue(torch.allclose(int32_tan._tensor__array.type(torch.double), comparison))

        # tangent of longs, automatic conversion to intermediate floats
        int64_tensor = ht.arange(elements, dtype=ht.int64)
        int64_tan = ht.tan(int64_tensor)
        self.assertIsInstance(int64_tan, ht.tensor)
        self.assertEqual(int64_tan.dtype, ht.float64)
        self.assertEqual(int64_tan.dtype, ht.float64)
        self.assertTrue(torch.allclose(int64_tan._tensor__array.type(torch.double), comparison))

        # check exceptions
        with self.assertRaises(TypeError):
            ht.tan([1, 2, 3])
        with self.assertRaises(TypeError):
<<<<<<< HEAD
            ht.tan('hello world')
=======
            ht.tan('hello world')

    def test_tanh(self):
        # base elements
        elements = 30
        comparison = torch.arange(elements, dtype=torch.float64).tanh()

        # tangent of float32
        float32_tensor = ht.arange(elements, dtype=ht.float32)
        float32_tanh = ht.tanh(float32_tensor)
        self.assertIsInstance(float32_tanh, ht.tensor)
        self.assertEqual(float32_tanh.dtype, ht.float32)
        self.assertEqual(float32_tanh.dtype, ht.float32)
        self.assertTrue(torch.allclose(float32_tanh._tensor__array.type(torch.double), comparison))

        # tangent of float64
        float64_tensor = ht.arange(elements, dtype=ht.float64)
        float64_tanh = ht.tanh(float64_tensor)
        self.assertIsInstance(float64_tanh, ht.tensor)
        self.assertEqual(float64_tanh.dtype, ht.float64)
        self.assertEqual(float64_tanh.dtype, ht.float64)
        self.assertTrue(torch.allclose(float64_tanh._tensor__array.type(torch.double), comparison))

        # tangent of ints, automatic conversion to intermediate floats
        int32_tensor = ht.arange(elements, dtype=ht.int32)
        int32_tanh = ht.tanh(int32_tensor)
        self.assertIsInstance(int32_tanh, ht.tensor)
        self.assertEqual(int32_tanh.dtype, ht.float64)
        self.assertEqual(int32_tanh.dtype, ht.float64)
        self.assertTrue(torch.allclose(int32_tanh._tensor__array.type(torch.double), comparison))

        # tangent of longs, automatic conversion to intermediate floats
        int64_tensor = ht.arange(elements, dtype=ht.int64)
        int64_tanh = ht.tanh(int64_tensor)
        self.assertIsInstance(int64_tanh, ht.tensor)
        self.assertEqual(int64_tanh.dtype, ht.float64)
        self.assertEqual(int64_tanh.dtype, ht.float64)
        self.assertTrue(torch.allclose(int64_tanh._tensor__array.type(torch.double), comparison))

        # check exceptions
        with self.assertRaises(TypeError):
            ht.tanh([1, 2, 3])
        with self.assertRaises(TypeError):
            ht.tanh('hello world')
>>>>>>> 377bc0f1
<|MERGE_RESOLUTION|>--- conflicted
+++ resolved
@@ -218,9 +218,6 @@
         with self.assertRaises(TypeError):
             ht.tan([1, 2, 3])
         with self.assertRaises(TypeError):
-<<<<<<< HEAD
-            ht.tan('hello world')
-=======
             ht.tan('hello world')
 
     def test_tanh(self):
@@ -264,5 +261,4 @@
         with self.assertRaises(TypeError):
             ht.tanh([1, 2, 3])
         with self.assertRaises(TypeError):
-            ht.tanh('hello world')
->>>>>>> 377bc0f1
+            ht.tanh('hello world')