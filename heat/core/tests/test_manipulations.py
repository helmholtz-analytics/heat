--- conflicted
+++ resolved
@@ -732,7 +732,6 @@
         res, inv = ht.unique(data_split_zero, return_inverse=True, sorted=True)
         self.assertTrue(torch.equal(inv, exp_inv.to(dtype=inv.dtype)))
 
-<<<<<<< HEAD
     def test_resplit(self):
         # resplitting with same axis, should leave everything unchanged
         shape = (ht.MPI_WORLD.size, ht.MPI_WORLD.size,)
@@ -827,7 +826,7 @@
 
         self.assertEqual(resplit_tensor.lshape, local_shape)
         self.assertTrue((resplit_tensor._DNDarray__array == local_tensor._DNDarray__array).all())
-=======
+
     def test_vstack(self):
         # cases to test:
         # MM===================================
@@ -876,5 +875,4 @@
         a = ht.ones((12,), split=0)
         b = ht.ones((12,), split=0)
         res = ht.vstack((a, b))
-        self.assertEqual(res.shape, (2, 12))
->>>>>>> 31dab710
+        self.assertEqual(res.shape, (2, 12))