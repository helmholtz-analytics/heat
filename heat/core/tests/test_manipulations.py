--- conflicted
+++ resolved
@@ -2100,9 +2100,6 @@
         self.assertEqual(reshaped.split, 2)
         self.assertEqual(reshaped.device, b.device)
         self.assertEqual(reshaped.balanced, b.is_balanced(force_check=True))
-<<<<<<< HEAD
-
-=======
         # test shape types
         reshaped = b.reshape(ht.array([4, 5, 6], dtype=ht.int, device=self.device, split=None))
         self.assertTrue(reshaped.gshape == (4, 5, 6))
@@ -2126,7 +2123,6 @@
         self.assertEqual(reshaped.dtype, b.dtype)
         self.assertEqual(reshaped.split, b.split)
         self.assertEqual(reshaped.device, b.device)
->>>>>>> e61391a7
         # shape = -1
         result = ht.zeros(12, device=self.device)
         reshaped = ht.reshape(a, -1)
