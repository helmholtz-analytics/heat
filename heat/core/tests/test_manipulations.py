--- conflicted
+++ resolved
@@ -6,7 +6,6 @@
 
 
 class TestManipulations(TestCase):
-<<<<<<< HEAD
     def test_argsort(self):
         size = ht.MPI_WORLD.size
         rank = ht.MPI_WORLD.rank
@@ -109,7 +108,7 @@
             ht.argsort(data, axis=3)
         with self.assertRaises(TypeError):
             ht.argsort(data, axis="1")
-=======
+
     def test_broadcast_arrays(self):
         a = ht.array([[1], [2]])
         b = ht.array([[0, 1]])
@@ -173,7 +172,7 @@
         # check exceptions
         with self.assertRaises(TypeError):
             ht.broadcast_to(a.larray, (10, 5))
->>>>>>> 3649f9cc
+
 
     def test_column_stack(self):
         # test local column_stack, 2-D arrays
