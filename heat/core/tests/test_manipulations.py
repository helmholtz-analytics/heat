--- conflicted
+++ resolved
@@ -1100,11 +1100,7 @@
         )
         self.assert_array_equal(pad_ht, pad_numpy)
 
-<<<<<<< HEAD
-        # shortcuts values===================================
-=======
         # shortcuts constant_values===================================
->>>>>>> d3eb73b2
 
         pad_numpy = np.pad(
             data_np, pad_width=((2, 1), (1, 0), (1, 2)), mode="constant", constant_values=((0, 3),)
@@ -1209,11 +1205,6 @@
             constant_values=((0, 3), (1, 4), (2, 5)),
         )
 
-<<<<<<< HEAD
-        # padding in edge case (empty local tensor)
-        # if rank >= data_ht_split.gshape[data_ht_split.split]:
-        #    self.assertTrue(0 in pad_ht_split.lshape)
-=======
         self.assert_array_equal(pad_ht_split, pad_np_split)
 
         # padding in split dimension, constant_values = int
@@ -1225,7 +1216,6 @@
         # padding in split dimension, constant_values = [int,]
         pad_np_split = np.pad(data_np, pad_width=(2, 1), mode="constant", constant_values=[2])
         pad_ht_split = ht.pad(data_ht_split, pad_width=(2, 1), mode="constant", constant_values=[2])
->>>>>>> d3eb73b2
 
         self.assert_array_equal(pad_ht_split, pad_np_split)
 
@@ -1246,8 +1236,6 @@
 
         self.assert_array_equal(pad_ht_split, pad_np_split)
 
-<<<<<<< HEAD
-=======
         # shortcuts constant_values===================================
 
         pad_numpy = np.pad(
@@ -1282,7 +1270,6 @@
         )
         self.assert_array_equal(pad_ht, pad_numpy)
 
->>>>>>> d3eb73b2
         # exceptions===================================
 
         with self.assertRaises(TypeError):
@@ -1316,8 +1303,6 @@
                 constant_values=((0, 3), (1, 4), (2, 5, 1)),
             )
 
-<<<<<<< HEAD
-=======
         # =========================================
         # test padding of large distributed tensor
         # =========================================
@@ -1356,7 +1341,6 @@
 
         self.assert_array_equal(pad_ht_split, pad_np_split)
 
->>>>>>> d3eb73b2
     def test_reshape(self):
         # split = None
         a = ht.zeros((3, 4))
