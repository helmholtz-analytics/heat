import numpy as np
import torch
import unittest
import heat as ht
from heat import manipulations
import scipy.signal as sig
from .test_suites.basic_test import TestCase


class TestSignal(TestCase):
    @classmethod
    def setUpClass(cls):
        super(TestSignal, cls).setUpClass()

    def test_convolve(self):
        full_odd = ht.array(
            [0, 1, 3, 6, 9, 12, 15, 18, 21, 24, 27, 30, 33, 36, 39, 42, 29, 15]
        ).astype(ht.int)
        full_even = ht.array(
            [0, 1, 3, 6, 10, 14, 18, 22, 26, 30, 34, 38, 42, 46, 50, 54, 42, 29, 15]
        ).astype(ht.int)

        dis_signal = ht.arange(0, 16, split=0).astype(ht.int)
        signal = ht.arange(0, 16).astype(ht.int)
        full_ones = ht.ones(7, split=0).astype(ht.int)
        kernel_odd = ht.ones(3).astype(ht.int)
        kernel_even = [1, 1, 1, 1]
        dis_kernel_odd = ht.ones(3, split=0).astype(ht.int)
        dis_kernel_even = ht.ones(4, split=0).astype(ht.int)

        with self.assertRaises(TypeError):
            signal_wrong_type = [0, 1, 2, "tre", 4, "five", 6, "ʻehiku", 8, 9, 10]
            ht.convolve(signal_wrong_type, kernel_odd, mode="full")
        with self.assertRaises(TypeError):
            filter_wrong_type = [1, 1, "pizza", "pineapple"]
            ht.convolve(dis_signal, filter_wrong_type, mode="full")
        with self.assertRaises(ValueError):
            ht.convolve(dis_signal, kernel_odd, mode="invalid")
        with self.assertRaises(ValueError):
            s = dis_signal.reshape((2, -1))
            ht.convolve(s, kernel_odd)
        with self.assertRaises(ValueError):
            k = ht.eye(3)
            ht.convolve(dis_signal, k)
        with self.assertRaises(ValueError):
            ht.convolve(dis_signal, kernel_even, mode="same")
        if self.comm.size > 1:
            with self.assertRaises(ValueError):
                ht.convolve(full_ones, kernel_even, mode="valid")
            with self.assertRaises(ValueError):
                ht.convolve(kernel_even, full_ones, mode="valid")
        if self.comm.size > 5:
            with self.assertRaises(ValueError):
                ht.convolve(dis_signal, kernel_even)

        # test modes, avoid kernel larger than signal chunk
        if self.comm.size <= 3:
            modes = ["full", "same", "valid"]
            for i, mode in enumerate(modes):
                # odd kernel size
                conv = ht.convolve(dis_signal, kernel_odd, mode=mode)
                gathered = manipulations.resplit(conv, axis=None)
                self.assertTrue(ht.equal(full_odd[i : len(full_odd) - i], gathered))

                conv = ht.convolve(dis_signal, dis_kernel_odd, mode=mode)
                gathered = manipulations.resplit(conv, axis=None)
                self.assertTrue(ht.equal(full_odd[i : len(full_odd) - i], gathered))

                conv = ht.convolve(signal, dis_kernel_odd, mode=mode)
                gathered = manipulations.resplit(conv, axis=None)
                self.assertTrue(ht.equal(full_odd[i : len(full_odd) - i], gathered))

                # different data types
                conv = ht.convolve(dis_signal.astype(ht.float), kernel_odd)
                gathered = manipulations.resplit(conv, axis=None)
                self.assertTrue(ht.equal(full_odd.astype(ht.float), gathered))

                conv = ht.convolve(dis_signal.astype(ht.float), dis_kernel_odd)
                gathered = manipulations.resplit(conv, axis=None)
                self.assertTrue(ht.equal(full_odd.astype(ht.float), gathered))

                conv = ht.convolve(signal.astype(ht.float), dis_kernel_odd)
                gathered = manipulations.resplit(conv, axis=None)
                self.assertTrue(ht.equal(full_odd.astype(ht.float), gathered))

                # even kernel size
                # skip mode 'same' for even kernels
                if mode != "same":
                    conv = ht.convolve(dis_signal, kernel_even, mode=mode)
                    dis_conv = ht.convolve(dis_signal, dis_kernel_even, mode=mode)
                    gathered = manipulations.resplit(conv, axis=None)
                    dis_gathered = manipulations.resplit(dis_conv, axis=None)

                    if mode == "full":
                        self.assertTrue(ht.equal(full_even, gathered))
                        self.assertTrue(ht.equal(full_even, dis_gathered))
                    else:
                        self.assertTrue(ht.equal(full_even[3:-3], gathered))
                        self.assertTrue(ht.equal(full_even[3:-3], dis_gathered))

                # distributed large signal and kernel
                np.random.seed(12)
                np_a = np.random.randint(1000, size=4418)
                np_b = np.random.randint(1000, size=1543)
                np_conv = np.convolve(np_a, np_b, mode=mode)

                a = ht.array(np_a, split=0, dtype=ht.int32)
                b = ht.array(np_b, split=0, dtype=ht.int32)
                conv = ht.convolve(a, b, mode=mode)
                self.assert_array_equal(conv, np_conv)

        # test edge cases
        # non-distributed signal, size-1 kernel
        signal = ht.arange(0, 16).astype(ht.int)
        alt_signal = (0, 1, 2, 3, 4, 5, 6, 7, 8, 9, 10, 11, 12, 13, 14, 15)
        kernel = ht.ones(1).astype(ht.int)
        conv = ht.convolve(alt_signal, kernel)
        self.assertTrue(ht.equal(signal, conv))

<<<<<<< HEAD
    def test_convolve2d(self):

        dis_signal = ht.arange(256, split=0).reshape((16, 16)).astype(ht.int)
        signal = ht.arange(256).reshape((16, 16)).astype(ht.int)

        kernel_odd = ht.arange(9).reshape((3, 3)).astype(ht.int)
        kernel_even = ht.arange(16).reshape((4, 4)).astype(ht.int)

        np_sig = np.arange(256).reshape((16, 16))
        np_k_odd = np.arange(9).reshape((3, 3))
        np_k_even = np.arange(16).reshape((4, 4))

        full_odd = ht.array(sig.convolve2d(np_sig, np_k_odd))
        full_even = ht.array(sig.convolve2d(np_sig, np_k_even))

        dis_kernel_odd = ht.arange(9, split=0).reshape((3, 3)).astype(ht.int)
        dis_kernel_even = ht.arange(16, split=0).reshape((4, 4)).astype(ht.int)

        with self.assertRaises(TypeError):
            signal_wrong_type = [[0, 1, 2, "tre", 4]] * 5
            ht.convolve2d(signal_wrong_type, kernel_odd)
        with self.assertRaises(TypeError):
            filter_wrong_type = [[1, "pizza", "pineapple"]] * 3
            ht.convolve2d(dis_signal, filter_wrong_type, mode="full")
        with self.assertRaises(ValueError):
            ht.convolve2d(dis_signal, kernel_odd, mode="invalid")
        with self.assertRaises(ValueError):
            s = dis_signal.reshape((2, 2, -1))
            ht.convolve2d(s, kernel_odd)
        with self.assertRaises(ValueError):
            k = ht.arange(3)
            ht.convolve2d(dis_signal, k)
        with self.assertRaises(ValueError):
            ht.convolve2d(dis_signal, kernel_even, mode="same")
        if self.comm.size > 2:
            with self.assertRaises(ValueError):
                ht.convolve2d(dis_signal, signal, mode="valid")

        # test modes, avoid kernel larger than signal chunk
        if self.comm.size <= 3:
            modes = ["full", "same", "valid"]
            for i, mode in enumerate(modes):
                # odd kernel size
                conv = ht.convolve2d(dis_signal, kernel_odd, mode=mode)
                gathered = manipulations.resplit(conv, axis=None)
                self.assertTrue(
                    ht.equal(full_odd[i : len(full_odd) - i, i : len(full_odd) - i], gathered)
                )

                conv = ht.convolve2d(dis_signal, dis_kernel_odd, mode=mode)
                gathered = manipulations.resplit(conv, axis=None)
                self.assertTrue(
                    ht.equal(full_odd[i : len(full_odd) - i, i : len(full_odd) - i], gathered)
                )

                conv = ht.convolve2d(signal, dis_kernel_odd, mode=mode)
                gathered = manipulations.resplit(conv, axis=None)
                self.assertTrue(
                    ht.equal(full_odd[i : len(full_odd) - i, i : len(full_odd) - i], gathered)
                )

                # different data types
                conv = ht.convolve2d(dis_signal.astype(ht.float), kernel_odd)
                gathered = manipulations.resplit(conv, axis=None)
                self.assertTrue(ht.equal(full_odd.astype(ht.float), gathered))

                conv = ht.convolve2d(dis_signal.astype(ht.float), dis_kernel_odd)
                gathered = manipulations.resplit(conv, axis=None)
                self.assertTrue(ht.equal(full_odd.astype(ht.float), gathered))

                conv = ht.convolve2d(signal.astype(ht.float), dis_kernel_odd)
                gathered = manipulations.resplit(conv, axis=None)
                self.assertTrue(ht.equal(full_odd.astype(ht.float), gathered))

                # even kernel size
                # skip mode 'same' for even kernels
                if mode != "same":
                    conv = ht.convolve2d(dis_signal, kernel_even, mode=mode)
                    dis_conv = ht.convolve2d(dis_signal, dis_kernel_even, mode=mode)
                    gathered = manipulations.resplit(conv, axis=None)
                    dis_gathered = manipulations.resplit(dis_conv, axis=None)

                    if mode == "full":
                        self.assertTrue(ht.equal(full_even, gathered))
                        self.assertTrue(ht.equal(full_even, dis_gathered))
                    else:
                        self.assertTrue(ht.equal(full_even[3:-3, 3:-3], gathered))
                        self.assertTrue(ht.equal(full_even[3:-3, 3:-3], dis_gathered))

                # distributed large signal and kernel
                np.random.seed(12)
                np_a = np.random.randint(1000, size=(140, 250))
                np_b = np.random.randint(1000, size=(39, 17))
                sc_conv = sig.convolve2d(np_a, np_b, mode=mode)

                a = ht.array(np_a, split=0, dtype=ht.int32)
                b = ht.array(np_b, split=0, dtype=ht.int32)
                conv = ht.convolve2d(a, b, mode=mode)
                self.assert_array_equal(conv, sc_conv)

                a = ht.array(np_a, split=1, dtype=ht.int32)
                b = ht.array(np_b, split=1, dtype=ht.int32)
                conv = ht.convolve2d(a, b, mode=mode)
                self.assert_array_equal(conv, sc_conv)

        # test edge cases
        # non-distributed signal, size-1 kernel
        signal = ht.arange(0, 16).reshape(4, 4).astype(ht.int)
        alt_signal = ht.arange(16).reshape(4, 4).astype(ht.int)
        kernel = ht.ones(1).reshape((1, 1)).astype(ht.int)
        conv = ht.convolve2d(alt_signal, kernel)
        self.assertTrue(ht.equal(signal, conv))
=======
        conv = ht.convolve(1, 5)
        self.assertTrue(ht.equal(ht.array([5]), conv))
>>>>>>> 1817cc60
<|MERGE_RESOLUTION|>--- conflicted
+++ resolved
@@ -117,9 +117,10 @@
         conv = ht.convolve(alt_signal, kernel)
         self.assertTrue(ht.equal(signal, conv))
 
-<<<<<<< HEAD
+        conv = ht.convolve(1, 5)
+        self.assertTrue(ht.equal(ht.array([5]), conv))
+
     def test_convolve2d(self):
-
         dis_signal = ht.arange(256, split=0).reshape((16, 16)).astype(ht.int)
         signal = ht.arange(256).reshape((16, 16)).astype(ht.int)
 
@@ -229,8 +230,4 @@
         alt_signal = ht.arange(16).reshape(4, 4).astype(ht.int)
         kernel = ht.ones(1).reshape((1, 1)).astype(ht.int)
         conv = ht.convolve2d(alt_signal, kernel)
-        self.assertTrue(ht.equal(signal, conv))
-=======
-        conv = ht.convolve(1, 5)
-        self.assertTrue(ht.equal(ht.array([5]), conv))
->>>>>>> 1817cc60
+        self.assertTrue(ht.equal(signal, conv))