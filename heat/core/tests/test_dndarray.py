import numpy as np
import torch

import heat as ht
from .test_suites.basic_test import TestCase

pytorch_major_version = int(torch.__version__.split(".")[0])


class TestDNDarray(TestCase):
    # @classmethod
    # def setUpClass(cls):
    #     super(TestDNDarray, cls).setUpClass()
    #     N = ht.MPI_WORLD.size
    #     cls.reference_tensor = ht.zeros((N, N + 1, 2 * N))

    #     for n in range(N):
    #         for m in range(N + 1):
    #             cls.reference_tensor[n, m, :] = ht.arange(0, 2 * N) + m * 10 + n * 100

    def test_and(self):
        int16_tensor = ht.array([[1, 1], [2, 2]], dtype=ht.int16)
        int16_vector = ht.array([[3, 4]], dtype=ht.int16)

        self.assertTrue(
            ht.equal(int16_tensor & int16_vector, ht.bitwise_and(int16_tensor, int16_vector))
        )

    def test_gethalo(self):
        data_np = np.array([[1, 2, 3, 4, 5, 6], [7, 8, 9, 10, 11, 12]])
        data = ht.array(data_np, split=1)

        if data.comm.size == 2:
            halo_next = torch.tensor(np.array([[4, 5], [10, 11]]), device=data.device.torch_device)
            halo_prev = torch.tensor(np.array([[2, 3], [8, 9]]), device=data.device.torch_device)

            data.get_halo(2)

            data_with_halos = data.array_with_halos
            self.assertEqual(data_with_halos.shape, (2, 5))

            if data.comm.rank == 0:
                self.assertTrue(torch.equal(data.halo_next, halo_next))
                self.assertEqual(data.halo_prev, None)
            if data.comm.rank == 1:
                self.assertTrue(torch.equal(data.halo_prev, halo_prev))
                self.assertEqual(data.halo_next, None)

            self.assertEqual(data.array_with_halos.shape, (2, 5))
            # exception on wrong argument type in get_halo
            with self.assertRaises(TypeError):
                data.get_halo("wrong_type")
            # exception on wrong argument in get_halo
            with self.assertRaises(ValueError):
                data.get_halo(-99)
            # exception for too large halos
            with self.assertRaises(ValueError):
                data.get_halo(4)

            data_np = np.array([[1.0, 2.0, 3.0, 4.0, 5.0, 6.0], [7.0, 8.0, 9.0, 10.0, 11.0, 12.0]])
            data = ht.array(data_np, split=1)

            halo_next = torch.tensor(
                np.array([[4.0, 5.0], [10.0, 11.0]]), device=data.device.torch_device
            )
            halo_prev = torch.tensor(
                np.array([[2.0, 3.0], [8.0, 9.0]]), device=data.device.torch_device
            )

            data.get_halo(2)

            if data.comm.rank == 0:
                self.assertTrue(np.isclose(((data.halo_next - halo_next) ** 2).mean().item(), 0.0))
                self.assertEqual(data.halo_prev, None)
            if data.comm.rank == 1:
                self.assertTrue(np.isclose(((data.halo_prev - halo_prev) ** 2).mean().item(), 0.0))
                self.assertEqual(data.halo_next, None)

            data = ht.ones((10, 2), split=0)

            halo_next = torch.tensor(
                np.array([[1.0, 1.0], [1.0, 1.0]]), device=data.device.torch_device
            )
            halo_prev = torch.tensor(
                np.array([[1.0, 1.0], [1.0, 1.0]]), device=data.device.torch_device
            )

            data.get_halo(2)

            if data.comm.rank == 0:
                self.assertTrue(np.isclose(((data.halo_next - halo_next) ** 2).mean().item(), 0.0))
                self.assertEqual(data.halo_prev, None)
            if data.comm.rank == 1:
                self.assertTrue(np.isclose(((data.halo_prev - halo_prev) ** 2).mean().item(), 0.0))
                self.assertEqual(data.halo_next, None)

        if data.comm.size == 3:
            halo_1 = torch.tensor(np.array([[2], [8]]), device=data.device.torch_device)
            halo_2 = torch.tensor(np.array([[3], [9]]), device=data.device.torch_device)
            halo_3 = torch.tensor(np.array([[4], [10]]), device=data.device.torch_device)
            halo_4 = torch.tensor(np.array([[5], [11]]), device=data.device.torch_device)
            data.get_halo(1)
            data_with_halos = data.array_with_halos

            if data.comm.rank == 0:
                self.assertTrue(torch.equal(data.halo_next, halo_2))
                self.assertEqual(data.halo_prev, None)
                self.assertEqual(data_with_halos.shape, (2, 3))
            if data.comm.rank == 1:
                self.assertTrue(torch.equal(data.halo_prev, halo_1))
                self.assertTrue(torch.equal(data.halo_next, halo_4))
                self.assertEqual(data_with_halos.shape, (2, 4))
            if data.comm.rank == 2:
                self.assertEqual(data.halo_next, None)
                self.assertTrue(torch.equal(data.halo_prev, halo_3))
                self.assertEqual(data_with_halos.shape, (2, 3))
            # exception on wrong argument type in get_halo
            with self.assertRaises(TypeError):
                data.get_halo("wrong_type")
            # exception on wrong argument in get_halo
            with self.assertRaises(ValueError):
                data.get_halo(-99)
            # exception for too large halos
            with self.assertRaises(ValueError):
                data.get_halo(4)
            # test no data on process
            data_np = np.arange(2 * 12).reshape(2, 12)
            data = ht.array(data_np, split=0)
            data.get_halo(1)

            data_with_halos = data.array_with_halos

            if data.comm.rank == 0:
                self.assertTrue(data.halo_prev is None)
                self.assertTrue(data.halo_next is not None)
                self.assertEqual(data_with_halos.shape, (2, 12))
            if data.comm.rank == 1:
                self.assertTrue(data.halo_prev is not None)
                self.assertTrue(data.halo_next is None)
                self.assertEqual(data_with_halos.shape, (2, 12))
            if data.comm.rank == 2:
                self.assertTrue(data.halo_prev is None)
                self.assertTrue(data.halo_next is None)
                self.assertEqual(data_with_halos.shape, (0, 12))

            data = data.reshape((12, 2), new_split=1)
            data.get_halo(1)

            data_with_halos = data.array_with_halos

            if data.comm.rank == 0:
                self.assertTrue(data.halo_prev is None)
                self.assertTrue(data.halo_next is not None)
                self.assertEqual(data_with_halos.shape, (12, 2))
            if data.comm.rank == 1:
                self.assertTrue(data.halo_prev is not None)
                self.assertTrue(data.halo_next is None)
                self.assertEqual(data_with_halos.shape, (12, 2))
            if data.comm.rank == 2:
                self.assertTrue(data.halo_prev is None)
                self.assertTrue(data.halo_next is None)
                self.assertEqual(data_with_halos.shape, (12, 0))

        # test halo of imbalanced dndarray
        if data.comm.size > 2:
            # test for split=0
            t_data = torch.arange(
                5 * data.comm.rank, dtype=torch.float64, device=data.larray.device
            ).reshape(data.comm.rank, 5)
            if data.comm.rank > 0:
                prev_data = torch.arange(
                    5 * (data.comm.rank - 1), dtype=torch.float64, device=data.larray.device
                ).reshape(data.comm.rank - 1, 5)
            if data.comm.rank < data.comm.size - 1:
                next_data = torch.arange(
                    5 * (data.comm.rank + 1), dtype=torch.float64, device=data.larray.device
                ).reshape(data.comm.rank + 1, 5)
            data = ht.array(t_data, is_split=0)
            data.get_halo(1)
            data_with_halos = data.array_with_halos
            if data.comm.rank == 0:
                prev_halo = None
                next_halo = None
                new_split_size = 0
            elif data.comm.rank == 1:
                prev_halo = None
                next_halo = next_data[0]
                new_split_size = data.larray.shape[0] + 1
            elif data.comm.rank == data.comm.size - 1:
                prev_halo = prev_data[-1]
                next_halo = None
                new_split_size = data.larray.shape[0] + 1
            else:
                prev_halo = prev_data[-1]
                next_halo = next_data[0]
                new_split_size = data.larray.shape[0] + 2
            self.assertEqual(data_with_halos.shape, (new_split_size, 5))
            self.assertTrue(data.halo_prev is prev_halo or (data.halo_prev == prev_halo).all())
            self.assertTrue(data.halo_next is next_halo or (data.halo_next == next_halo).all())

            # test for split=1
            t_data = torch.arange(
                5 * data.comm.rank, dtype=torch.float64, device=data.larray.device
            ).reshape(5, -1)
            if data.comm.rank > 0:
                prev_data = torch.arange(
                    5 * (data.comm.rank - 1), dtype=torch.float64, device=data.larray.device
                ).reshape(5, -1)
            if data.comm.rank < data.comm.size - 1:
                next_data = torch.arange(
                    5 * (data.comm.rank + 1), dtype=torch.float64, device=data.larray.device
                ).reshape(5, -1)
            data = ht.array(t_data, is_split=1)
            data.get_halo(1)
            data_with_halos = data.array_with_halos
            if data.comm.rank == 0:
                prev_halo = None
                next_halo = None
                new_split_size = 0
            elif data.comm.rank == 1:
                prev_halo = None
                next_halo = next_data[:, 0].unsqueeze_(1)
                new_split_size = data.larray.shape[1] + 1
            elif data.comm.rank == data.comm.size - 1:
                prev_halo = prev_data[:, -1].unsqueeze_(1)
                next_halo = None
                new_split_size = data.larray.shape[1] + 1
            else:
                prev_halo = prev_data[:, -1].unsqueeze_(1)
                next_halo = next_data[:, 0].unsqueeze_(1)
                new_split_size = data.larray.shape[1] + 2
            self.assertEqual(data_with_halos.shape, (5, new_split_size))
            self.assertTrue(data.halo_prev is prev_halo or (data.halo_prev == prev_halo).all())
            self.assertTrue(data.halo_next is next_halo or (data.halo_next == next_halo).all())

    def test_array(self):
        # undistributed case
        x = ht.arange(6 * 7 * 8).reshape((6, 7, 8))
        x_np = np.arange(6 * 7 * 8, dtype=np.int32).reshape((6, 7, 8))

        self.assertTrue((x.__array__() == x_np).all())
        self.assertIsInstance(x.__array__(), np.ndarray)
        self.assertEqual(x.__array__().dtype, x_np.dtype)
        self.assertEqual(x.__array__().shape, x.gshape)

        # distributed case
        x = ht.arange(6 * 7 * 8, dtype=ht.float64, split=0).reshape((6, 7, 8))
        x_np = np.arange(6 * 7 * 8, dtype=np.float64).reshape((6, 7, 8))

        self.assertTrue((x.__array__() == x.larray.cpu().numpy()).all())
        self.assertIsInstance(x.__array__(), np.ndarray)
        self.assertEqual(x.__array__().dtype, x_np.dtype)
        self.assertEqual(x.__array__().shape, x.lshape)

    def test_larray(self):
        # undistributed case
        x = ht.arange(6 * 7 * 8).reshape((6, 7, 8))

        self.assertTrue((x.larray == x.larray).all())
        self.assertIsInstance(x.larray, torch.Tensor)
        self.assertEqual(x.larray.shape, x.lshape)

        x.larray = torch.randn(6, 7, 8)

        self.assertTrue((x.larray == x.larray).all())
        self.assertTrue(x.gshape, (6, 7, 8))
        self.assertIsInstance(x.larray, torch.Tensor)
        self.assertEqual(x.larray.shape, x.lshape)

        # Exceptions
        with self.assertRaises(ValueError):
            x.larray = torch.arange(42)
        with self.assertRaises(TypeError):
            x.larray = ht.array([1, 2, 3])
        with self.assertRaises(TypeError):
            x.larray = np.array([1, 2, 3])
        with self.assertRaises(TypeError):
            x.larray = [1, 2, 3]
        with self.assertRaises(TypeError):
            x.larray = "[1, 2, 3]"

        # distributed case
        x = ht.arange(6 * 7 * 8, split=0).reshape((6, 7, 8))

        self.assertTrue((x.larray == x.larray).all())
        self.assertIsInstance(x.larray, torch.Tensor)
        self.assertEqual(x.larray.shape, x.lshape)

        if x.comm.rank == 0:
            x.larray = torch.randn(4, 7, 8)

        self.assertTrue((x.larray == x.larray).all())
        # self.assertTrue(x.gshape, (42,))
        self.assertIsInstance(x.larray, torch.Tensor)
        self.assertEqual(x.larray.shape, x.lshape)
        self.assertEqual(x.split, 0)

        # Exceptions
        with self.assertRaises(ValueError):
            x.larray = torch.arange(42)
        with self.assertRaises(TypeError):
            x.larray = ht.array([1, 2, 3])
        with self.assertRaises(TypeError):
            x.larray = np.array([1, 2, 3])
        with self.assertRaises(TypeError):
            x.larray = [1, 2, 3]
        with self.assertRaises(TypeError):
            x.larray = "[1, 2, 3]"

    def test_astype(self):
        data = ht.float32([[1, 2, 3], [4, 5, 6]])

        # check starting invariant
        self.assertEqual(data.dtype, ht.float32)

        # check the copy case for uint8
        as_uint8 = data.astype(ht.uint8)
        self.assertIsInstance(as_uint8, ht.DNDarray)
        self.assertEqual(as_uint8.dtype, ht.uint8)
        self.assertEqual(as_uint8.larray.dtype, torch.uint8)
        self.assertIsNot(as_uint8, data)

        # check the copy case for uint8
        as_float64 = data.astype(ht.float64, copy=False)
        self.assertIsInstance(as_float64, ht.DNDarray)
        self.assertEqual(as_float64.dtype, ht.float64)
        self.assertEqual(as_float64.larray.dtype, torch.float64)
        self.assertIs(as_float64, data)

    def test_balance_and_lshape_map(self):
        data = ht.zeros((70, 20), split=0)
        data = data[:50]
        data.lshape_map
        lshape_map = data.create_lshape_map(force_check=False)  # tests the property
        self.assertEqual(sum(lshape_map[..., 0]), 50)
        if sum(data.lshape) == 0:
            self.assertTrue(all(lshape_map[data.comm.rank] == 0))
        data.balance_()
        self.assertTrue(data.is_balanced())

        data = ht.zeros((4, 120), split=1)
        data = data[:, 40:70]
        lshape_map = data.create_lshape_map()
        self.assertEqual(sum(lshape_map[..., 1]), 30)
        if sum(data.lshape) == 0:
            self.assertTrue(all(lshape_map[data.comm.rank] == 0))
        data.balance_()
        self.assertTrue(data.is_balanced())

        data = ht.zeros((70, 20), split=0, dtype=ht.float64)
        data = ht.balance(data[:50], copy=True)
        self.assertTrue(data.is_balanced())

        data = ht.zeros((4, 120), split=1, dtype=ht.int64)
        data = data[:, 40:70].balance()
        self.assertTrue(data.is_balanced())

        data = np.loadtxt("heat/datasets/iris.csv", delimiter=";")
        htdata = ht.load("heat/datasets/iris.csv", sep=";", split=0)
        self.assertTrue(ht.equal(htdata, ht.array(data, split=0, dtype=ht.float)))

        if ht.MPI_WORLD.size > 4:
            rank = ht.MPI_WORLD.rank
            if rank == 2:
                arr = torch.tensor([0, 1], device=htdata.device.torch_device)
            elif rank == 3:
                arr = torch.tensor([2, 3, 4, 5], device=htdata.device.torch_device)
            elif rank == 4:
                arr = torch.tensor([6, 7, 8, 9], device=htdata.device.torch_device)
            else:
                arr = torch.empty([0], dtype=torch.int64, device=htdata.device.torch_device)
            a = ht.array(arr, is_split=0)
            a.balance_()
            comp = ht.arange(10, split=0)

            self.assertTrue(ht.equal(a, comp))

    def test_bool_cast(self):
        # simple scalar tensor
        a = ht.ones(1)
        casted_a = bool(a)
        self.assertEqual(casted_a, True)
        self.assertIsInstance(casted_a, bool)

        # multi-dimensional scalar tensor
        b = ht.zeros((1, 1, 1, 1))
        casted_b = bool(b)
        self.assertEqual(casted_b, False)
        self.assertIsInstance(casted_b, bool)

        # split scalar tensor
        c = ht.full((1,), 5, split=0)
        casted_c = bool(c)
        self.assertEqual(casted_c, True)
        self.assertIsInstance(casted_c, bool)

        # exception on non-scalar tensor
        with self.assertRaises(TypeError):
            bool(ht.empty(1, 2, 1, 1))
        # exception on empty tensor
        with self.assertRaises(TypeError):
            bool(ht.empty((0, 1, 2)))
        # exception on split tensor, where each chunk has size 1
        if ht.MPI_WORLD.size > 1:
            with self.assertRaises(TypeError):
                bool(ht.full((ht.MPI_WORLD.size,), 2, split=0))

    def test_collect(self):
        st = ht.zeros((50,), split=0)
        if st.comm.size >= 3:
            st.collect_()
            if st.comm.rank == 0:
                self.assertEqual(st.lshape, (50,))
            else:
                self.assertEqual(st.lshape, (0,))

            st = ht.zeros((50, 50), split=1)
            st.collect_(2)
            if st.comm.rank == 2:
                self.assertEqual(st.lshape, (50, 50))
            else:
                self.assertEqual(st.lshape, (50, 0))
            st.collect_(1)
            if st.comm.rank == 1:
                self.assertEqual(st.lshape, (50, 50))
            else:
                self.assertEqual(st.lshape, (50, 0))

            st = ht.zeros((50, 81, 67), split=2)
            st.collect_(1)
            if st.comm.rank == 1:
                self.assertEqual(st.lshape, (50, 81, 67))
            else:
                self.assertEqual(st.lshape, (50, 81, 0))

            st = ht.zeros((5, 8, 31), split=None)  # nothing should happen
            st.collect_()
            self.assertEqual(st.lshape, st.gshape)

        st = ht.zeros((50, 81, 67), split=0)
        with self.assertRaises(TypeError):
            st.collect_("st.comm.size + 1")
        with self.assertRaises(TypeError):
            st.collect_(1.0)
        with self.assertRaises(TypeError):
            st.collect_((1, 3))
        with self.assertRaises(ValueError):
            st.collect_(st.comm.size + 1)

    def test_complex_cast(self):
        # simple scalar tensor
        a = ht.ones(1)
        casted_a = complex(a)
        self.assertEqual(casted_a, 1 + 0j)
        self.assertIsInstance(casted_a, complex)

        # multi-dimensional scalar tensor
        b = ht.zeros((1, 1, 1, 1))
        casted_b = complex(b)
        self.assertEqual(casted_b, 0 + 0j)
        self.assertIsInstance(casted_b, complex)

        # split scalar tensor
        c = ht.full((1,), 5, split=0)
        casted_c = complex(c)
        self.assertEqual(casted_c, 5 + 0j)
        self.assertIsInstance(casted_c, complex)

        # exception on non-scalar tensor
        with self.assertRaises(TypeError):
            complex(ht.empty(1, 2, 1, 1))
        # exception on empty tensor
        with self.assertRaises(TypeError):
            complex(ht.empty((0, 1, 2)))
        # exception on split tensor, where each chunk has size 1
        if ht.MPI_WORLD.size > 1:
            with self.assertRaises(TypeError):
                complex(ht.full((ht.MPI_WORLD.size,), 2, split=0))

    def test_counts_displs(self):
        # balanced distributed DNDarray
        a = ht.arange(128, split=0).reshape((8, 8, 2))
        counts, displs = a.counts_displs()
        comm_counts, comm_displs, _ = a.comm.counts_displs_shape(a.gshape, a.split)
        self.assertTrue(counts == comm_counts)
        self.assertTrue(displs == comm_displs)

        # non-balanced distributed DNDarray
        rank = a.comm.rank
        size = a.comm.size
        t_a = torch.ones(8, rank * 2, 2)
        comp_counts = torch.arange(0, size) * 2
        comp_displs = torch.cumsum(comp_counts, dim=0)
        a = ht.array(t_a, is_split=1)
        counts, displs = a.counts_displs()
        self.assertTrue((torch.tensor(counts) == comp_counts).all())
        self.assertTrue((torch.tensor(displs[1:]) == comp_displs[:-1]).all())

        # exception
        a_nosplit = ht.arange(128).reshape((8, 8, 2))
        with self.assertRaises(ValueError):
            a_nosplit.counts_displs()

    def test_flatten(self):
        a = ht.ones((4, 4, 4), split=1)
        result = ht.ones((64,), split=0)
        flat = a.flatten()

        self.assertEqual(flat.shape, result.shape)
        self.assertTrue(ht.equal(flat, result))

    def test_fill_diagonal(self):
        ref = ht.zeros((ht.MPI_WORLD.size * 2, ht.MPI_WORLD.size * 2), dtype=ht.float32, split=0)
        a = ht.eye(ht.MPI_WORLD.size * 2, dtype=ht.float32, split=0)
        a.fill_diagonal(0)
        self.assertTrue(ht.equal(a, ref))

        ref = ht.zeros((ht.MPI_WORLD.size * 2, ht.MPI_WORLD.size * 2), dtype=ht.int32, split=0)
        a = ht.eye(ht.MPI_WORLD.size * 2, dtype=ht.int32, split=0)
        a.fill_diagonal(0)
        self.assertTrue(ht.equal(a, ref))

        ref = ht.zeros((ht.MPI_WORLD.size * 2, ht.MPI_WORLD.size * 2), dtype=ht.float32, split=1)
        a = ht.eye(ht.MPI_WORLD.size * 2, dtype=ht.float32, split=1)
        a.fill_diagonal(0)
        self.assertTrue(ht.equal(a, ref))

        ref = ht.zeros((ht.MPI_WORLD.size * 2, ht.MPI_WORLD.size * 3), dtype=ht.float32, split=0)
        a = ht.eye((ht.MPI_WORLD.size * 2, ht.MPI_WORLD.size * 3), dtype=ht.float32, split=0)
        a.fill_diagonal(0)
        self.assertTrue(ht.equal(a, ref))

        # ToDo: uneven tensor dimensions x and y when bug in factories.eye is fixed
        ref = ht.zeros((ht.MPI_WORLD.size * 3, ht.MPI_WORLD.size * 3), dtype=ht.float32, split=1)
        a = ht.eye((ht.MPI_WORLD.size * 3, ht.MPI_WORLD.size * 3), dtype=ht.float32, split=1)
        a.fill_diagonal(0)
        self.assertTrue(ht.equal(a, ref))

        # ToDo: uneven tensor dimensions x and y when bug in factories.eye is fixed
        ref = ht.zeros((ht.MPI_WORLD.size * 4, ht.MPI_WORLD.size * 4), dtype=ht.float32, split=0)
        a = ht.eye((ht.MPI_WORLD.size * 4, ht.MPI_WORLD.size * 4), dtype=ht.float32, split=0)
        a.fill_diagonal(0)
        self.assertTrue(ht.equal(a, ref))

        a = ht.ones((ht.MPI_WORLD.size * 2,), dtype=ht.float32, split=0)
        with self.assertRaises(ValueError):
            a.fill_diagonal(0)

    def test_float_cast(self):
        # simple scalar tensor
        a = ht.ones(1)
        casted_a = float(a)
        self.assertEqual(casted_a, 1.0)
        self.assertIsInstance(casted_a, float)

        # multi-dimensional scalar tensor
        b = ht.zeros((1, 1, 1, 1))
        casted_b = float(b)
        self.assertEqual(casted_b, 0.0)
        self.assertIsInstance(casted_b, float)

        # split scalar tensor
        c = ht.full((1,), 5, split=0)
        casted_c = float(c)
        self.assertEqual(casted_c, 5.0)
        self.assertIsInstance(casted_c, float)

        # exception on non-scalar tensor
        with self.assertRaises(TypeError):
            float(ht.empty(1, 2, 1, 1))
        # exception on empty tensor
        with self.assertRaises(TypeError):
            float(ht.empty((0, 1, 2)))
        # exception on split tensor, where each chunk has size 1
        if ht.MPI_WORLD.size > 1:
            with self.assertRaises(TypeError):
                float(ht.full((ht.MPI_WORLD.size,), 2, split=0))

    def test_getitem(self):
        # following https://numpy.org/doc/stable/user/basics.indexing.html

        # Single element indexing
        # 1D, local
        x = ht.arange(10)
        self.assertTrue(x[2].item() == 2)
        self.assertTrue(x[-2].item() == 8)
        self.assertTrue(x[2].dtype == ht.int32)
        # 1D, distributed
        x = ht.arange(10, split=0, dtype=ht.float64)
        self.assertTrue(x[2].item() == 2.0)
        self.assertTrue(x[-2].item() == 8.0)
        self.assertTrue(x[2].dtype == ht.float64)
        self.assertTrue(x[2].split is None)
        # 2D, local
        x = ht.arange(10).reshape(2, 5)
        self.assertTrue((x[0] == ht.arange(5)).all().item())
        self.assertTrue(x[0].dtype == ht.int32)
        # 2D, distributed
        x_split0 = ht.array(x, split=0)
        self.assertTrue((x_split0[0] == ht.arange(5, split=None)).all().item())
        x_split1 = ht.array(x, split=1)
        self.assertTrue((x_split1[-2] == ht.arange(5, split=0)).all().item())
        # 3D, local
        x = ht.arange(27).reshape(3, 3, 3)
        key = -2
        indexed = x[key]
        self.assertTrue((indexed.larray == x.larray[key]).all())
        self.assertTrue(indexed.dtype == ht.int32)
        self.assertTrue(indexed.split is None)
        # 3D, distributed, split = 0
        x_split0 = ht.array(x, dtype=ht.float32, split=0)
        indexed_split0 = x_split0[key]
        self.assertTrue((indexed_split0.larray == x.larray[key]).all())
        self.assertTrue(indexed_split0.dtype == ht.float32)
        self.assertTrue(indexed_split0.split is None)
        # 3D, distributed split, != 0
        x_split2 = ht.array(x, dtype=ht.int64, split=2)
        key = ht.array(2)
        indexed_split2 = x_split2[key]
        self.assertTrue((indexed_split2.numpy() == x.numpy()[key.item()]).all())
        self.assertTrue(indexed_split2.dtype == ht.int64)
        self.assertTrue(indexed_split2.split == 1)

        # Slicing and striding
        x = ht.arange(20, split=0)
        x_sliced = x[1:11:3]
        x_np = np.arange(20)
        x_sliced_np = x_np[1:11:3]
        self.assert_array_equal(x_sliced, x_sliced_np)
        self.assertTrue(x_sliced.split == 0)

        # 1-element slice along split axis
        x = ht.arange(20).reshape(4, 5)
        x.resplit_(axis=1)
        x_sliced = x[:, 2:3]
        x_np = np.arange(20).reshape(4, 5)
        x_sliced_np = x_np[:, 2:3]
        self.assert_array_equal(x_sliced, x_sliced_np)
        self.assertTrue(x_sliced.split == 1)

        # slicing with negative step along split axis 0
        shape = (20, 4, 3)
        x_3d = ht.arange(20 * 4 * 3, split=0).reshape(shape)
        x_3d_sliced = x_3d[17:2:-2, :2, ht.array(1)]
        x_3d_sliced_np = np.arange(20 * 4 * 3).reshape(shape)[17:2:-2, :2, 1]
        self.assert_array_equal(x_3d_sliced, x_3d_sliced_np)
        self.assertTrue(x_3d_sliced.split == 0)

        # slicing with negative step along split 1
        shape = (4, 20, 3)
        x_3d = ht.arange(20 * 4 * 3).reshape(shape)
        x_3d.resplit_(axis=1)
        key = (slice(None, 2), slice(17, 2, -2), 1)
        x_3d_sliced = x_3d[key]
        x_3d_sliced_np = np.arange(20 * 4 * 3).reshape(shape)[:2, 17:2:-2, 1]
        self.assert_array_equal(x_3d_sliced, x_3d_sliced_np)
        self.assertTrue(x_3d_sliced.split == 1)

        # slicing with negative step along split 2 and loss of axis < split
        shape = (4, 3, 20)
        x_3d = ht.arange(20 * 4 * 3).reshape(shape)
        x_3d.resplit_(axis=2)
        key = (slice(None, 2), 1, slice(17, 10, -2))
        x_3d_sliced = x_3d[key]
        x_3d_sliced_np = np.arange(20 * 4 * 3).reshape(shape)[:2, 1, 17:10:-2]
        self.assert_array_equal(x_3d_sliced, x_3d_sliced_np)
        self.assertTrue(x_3d_sliced.split == 1)

        # slicing with negative step along split 2 and loss of all axes but split
        shape = (4, 3, 20)
        x_3d = ht.arange(20 * 4 * 3).reshape(shape)
        x_3d.resplit_(axis=2)
        key = (0, 1, slice(17, 13, -1))
        x_3d_sliced = x_3d[key]
        x_3d_sliced_np = np.arange(20 * 4 * 3).reshape(shape)[0, 1, 17:13:-1]
        self.assert_array_equal(x_3d_sliced, x_3d_sliced_np)
        self.assertTrue(x_3d_sliced.split == 0)

        # DIMENSIONAL INDEXING
        # ellipsis
        x_np = np.array([[[1], [2], [3]], [[4], [5], [6]]])
        x_np_ellipsis = x_np[..., 0]
        x = ht.array([[[1], [2], [3]], [[4], [5], [6]]])

        # local
        x_ellipsis = x[..., 0]
        x_slice = x[:, :, 0]
        self.assert_array_equal(x_ellipsis, x_np_ellipsis)
        self.assert_array_equal(x_slice, x_np_ellipsis)

        # distributed
        x.resplit_(axis=1)
        x_ellipsis = x[..., 0]
        x_slice = x[:, :, 0]
        self.assert_array_equal(x_ellipsis, x_np_ellipsis)
        self.assert_array_equal(x_slice, x_np_ellipsis)
        self.assertTrue(x_ellipsis.split == 1)

        # newaxis: local
        x = ht.array([[[1], [2], [3]], [[4], [5], [6]]])
        x_np_newaxis = x_np[:, np.newaxis, :2, :]
        x_newaxis = x[:, np.newaxis, :2, :]
        x_none = x[:, None, :2, :]
        self.assert_array_equal(x_newaxis, x_np_newaxis)
        self.assert_array_equal(x_none, x_np_newaxis)

        # newaxis: distributed
        x.resplit_(axis=1)
        x_newaxis = x[:, np.newaxis, :2, :]
        x_none = x[:, None, :2, :]
        self.assert_array_equal(x_newaxis, x_np_newaxis)
        self.assert_array_equal(x_none, x_np_newaxis)
        self.assertTrue(x_newaxis.split == 2)
        self.assertTrue(x_none.split == 2)

        x = ht.arange(5, split=0)
        x_np = np.arange(5)
        y = x[:, np.newaxis] + x[np.newaxis, :]
        y_np = x_np[:, np.newaxis] + x_np[np.newaxis, :]
        self.assert_array_equal(y, y_np)
        self.assertTrue(y.split == 0)

        # ADVANCED INDEXING
        # "x[(1, 2, 3),] is fundamentally different from x[(1, 2, 3)]"

        x_np = np.arange(60).reshape(5, 3, 4)
        indexed_x_np = x_np[(1, 2, 3)]
        adv_indexed_x_np = x_np[(1, 2, 3),]
        x = ht.array(x_np, split=0)
        indexed_x = x[(1, 2, 3)]
        self.assertTrue(indexed_x.item() == np.array(indexed_x_np))
        adv_indexed_x = x[(1, 2, 3),]
        self.assert_array_equal(adv_indexed_x, adv_indexed_x_np)

        # 1d
        x = ht.arange(10, 1, -1, split=0)
        x_np = np.arange(10, 1, -1)
        x_adv_ind = x[np.array([3, 3, 1, 8])]
        x_np_adv_ind = x_np[np.array([3, 3, 1, 8])]
        self.assert_array_equal(x_adv_ind, x_np_adv_ind)

        # 3d, split 0, non-unique, non-ordered key along split axis
        x = ht.arange(60, split=0).reshape(5, 3, 4)
        x_np = np.arange(60).reshape(5, 3, 4)
        k1 = np.array([0, 4, 1, 0])
        k2 = np.array([0, 2, 1, 0])
        k3 = np.array([1, 2, 3, 1])
        self.assert_array_equal(
            x[ht.array(k1, split=0), ht.array(k2, split=0), ht.array(k3, split=0)], x_np[k1, k2, k3]
        )
        # advanced indexing on non-consecutive dimensions
        x = ht.arange(60, split=0).reshape(5, 3, 4, new_split=1)
        x_copy = x.copy()
        x_np = np.arange(60).reshape(5, 3, 4)
        k1 = np.array([0, 4, 1, 0])
        k2 = 0
        k3 = np.array([1, 2, 3, 1])
        key = (k1, k2, k3)
        self.assert_array_equal(x[key], x_np[key])
        # check that x is unchanged after internal manipulation
        self.assertTrue(x.shape == x_copy.shape)
        self.assertTrue(x.split == x_copy.split)
        self.assertTrue(x.lshape == x_copy.lshape)
        self.assertTrue((x == x_copy).all().item())

        # broadcasting shapes
        x.resplit_(axis=0)
        self.assert_array_equal(x[ht.array(k1, split=0), ht.array(1), 2], x_np[k1, 1, 2])
        # test exception: broadcasting mismatching shapes
        k2 = np.array([0, 2, 1])
        with self.assertRaises(IndexError):
            x[k1, k2, k3]

        # more broadcasting
        x_np = np.arange(12).reshape(4, 3)
        rows = np.array([0, 3])
        cols = np.array([0, 2])
        x = ht.arange(12).reshape(4, 3)
        x.resplit_(1)
        x_np_indexed = x_np[rows[:, np.newaxis], cols]
        x_indexed = x[ht.array(rows)[:, np.newaxis], cols]
        self.assert_array_equal(x_indexed, x_np_indexed)
        self.assertTrue(x_indexed.split == 1)

        # combining advanced and basic indexing
        y_np = np.arange(35).reshape(5, 7)
        y_np_indexed = y_np[np.array([0, 2, 4]), 1:3]
        y = ht.array(y_np, split=1)
        y_indexed = y[ht.array([0, 2, 4]), 1:3]
        self.assert_array_equal(y_indexed, y_np_indexed)
        self.assertTrue(y_indexed.split == 1)

        x_np = np.arange(10 * 20 * 30).reshape(10, 20, 30)
        x = ht.array(x_np, split=1)
        ind_array = ht.random.randint(0, 20, (2, 3, 4), dtype=ht.int64)
        ind_array_np = ind_array.numpy()
        x_np_indexed = x_np[..., ind_array_np, :]
        x_indexed = x[..., ind_array, :]
        self.assert_array_equal(x_indexed, x_np_indexed)
        self.assertTrue(x_indexed.split == 3)

        # boolean mask, local
        arr = ht.arange(3 * 4 * 5).reshape(3, 4, 5)
        np.random.seed(42)
        mask = np.random.randint(0, 2, arr.shape, dtype=bool)
        self.assertTrue((arr[mask].numpy() == arr.numpy()[mask]).all())

        # boolean mask, distributed
        arr_split0 = ht.array(arr, split=0)
        mask_split0 = ht.array(mask, split=0)
        self.assertTrue((arr_split0[mask_split0].numpy() == arr.numpy()[mask]).all())

        arr_split1 = ht.array(arr, split=1)
        mask_split1 = ht.array(mask, split=1)
        self.assert_array_equal(arr_split1[mask_split1], arr.numpy()[mask])

        arr_split2 = ht.array(arr, split=2)
        mask_split2 = ht.array(mask, split=2)
        self.assert_array_equal(arr_split2[mask_split2], arr.numpy()[mask])

    def test_int_cast(self):
        # simple scalar tensor
        a = ht.ones(1)
        casted_a = int(a)
        self.assertEqual(casted_a, 1)
        self.assertIsInstance(casted_a, int)

        # multi-dimensional scalar tensor
        b = ht.zeros((1, 1, 1, 1))
        casted_b = int(b)
        self.assertEqual(casted_b, 0)
        self.assertIsInstance(casted_b, int)

        # split scalar tensor
        c = ht.full((1,), 5, split=0)
        casted_c = int(c)
        self.assertEqual(casted_c, 5)
        self.assertIsInstance(casted_c, int)

        # exception on non-scalar tensor
        with self.assertRaises(TypeError):
            int(ht.empty(1, 2, 1, 1))
        # exception on empty tensor
        with self.assertRaises(TypeError):
            int(ht.empty((0, 1, 2)))
        # exception on split tensor, where each chunk has size 1
        if ht.MPI_WORLD.size > 1:
            with self.assertRaises(TypeError):
                int(ht.full((ht.MPI_WORLD.size,), 2, split=0))

    def test_invert(self):
        int_tensor = ht.array([[0, 1], [2, -2]])
        bool_tensor = ht.array([[False, True], [True, False]])
        float_tensor = ht.array([[0.4, 1.3], [1.3, -2.1]])
        int_result = ht.array([[-1, -2], [-3, 1]])
        bool_result = ht.array([[True, False], [False, True]])

        self.assertTrue(ht.equal(~int_tensor, int_result))
        self.assertTrue(ht.equal(~bool_tensor, bool_result))

        with self.assertRaises(TypeError):
            ~float_tensor

    def test_is_balanced(self):
        data = ht.zeros((70, 20), split=0)
        if data.comm.size != 1:
            data = data[:50]
            self.assertFalse(data.is_balanced())
            data.balance_()
            self.assertTrue(data.is_balanced())

    def test_is_distributed(self):
        data = ht.zeros((5, 5))
        self.assertFalse(data.is_distributed())

        data = ht.zeros((4, 4), split=0)
        self.assertTrue(data.comm.size > 1 and data.is_distributed() or not data.is_distributed())

    def test_item(self):
        x = ht.zeros((1,))
        self.assertEqual(x.item(), 0)
        self.assertEqual(type(x.item()), float)

        x = ht.zeros((1, 2))

        with self.assertRaises(ValueError):
            x.item()

    def test_len(self):
        # vector
        a = ht.zeros((10,))
        a_length = len(a)

        self.assertIsInstance(a_length, int)
        self.assertEqual(a_length, 10)

        # matrix
        b = ht.ones((50, 2))
        b_length = len(b)

        self.assertIsInstance(b_length, int)
        self.assertEqual(b_length, 50)

        # split 5D array
        c = ht.empty((3, 4, 5, 6, 7), split=-1)
        c_length = len(c)

        self.assertIsInstance(c_length, int)
        self.assertEqual(c_length, 3)

    def test_lloc(self):
        # single set
        a = ht.zeros((13, 5), split=0)
        a.lloc[0, 0] = 1
        self.assertEqual(a.larray[0, 0], 1)
        self.assertEqual(a.lloc[0, 0].dtype, torch.float32)

        # multiple set
        a = ht.zeros((13, 5), split=0)
        a.lloc[1:3, 1] = 1
        self.assertTrue(all(a.larray[1:3, 1] == 1))
        self.assertEqual(a.lloc[1:3, 1].dtype, torch.float32)

        # multiple set with specific indexing
        a = ht.zeros((13, 5), split=0)
        a.lloc[3:7:2, 2:5:2] = 1
        self.assertTrue(torch.all(a.larray[3:7:2, 2:5:2] == 1))
        self.assertEqual(a.lloc[3:7:2, 2:5:2].dtype, torch.float32)

    def test_lnbytes(self):
        # undistributed case

        # integer
        x_uint8 = ht.arange(6 * 7 * 8, dtype=ht.uint8).reshape((6, 7, 8))
        x_int8 = ht.arange(6 * 7 * 8, dtype=ht.int8).reshape((6, 7, 8))
        x_int16 = ht.arange(6 * 7 * 8, dtype=ht.int16).reshape((6, 7, 8))
        x_int32 = ht.arange(6 * 7 * 8, dtype=ht.int32).reshape((6, 7, 8))
        x_int64 = ht.arange(6 * 7 * 8, dtype=ht.int64).reshape((6, 7, 8))

        # float
        x_float32 = ht.arange(6 * 7 * 8, dtype=ht.float32).reshape((6, 7, 8))
        x_float64 = ht.arange(6 * 7 * 8, dtype=ht.float64).reshape((6, 7, 8))

        # bool
        x_bool = ht.arange(6 * 7 * 8, dtype=ht.bool).reshape((6, 7, 8))

        self.assertEqual(x_uint8.lnbytes, x_uint8.gnbytes)
        self.assertEqual(x_int8.lnbytes, x_int8.gnbytes)
        self.assertEqual(x_int16.lnbytes, x_int16.gnbytes)
        self.assertEqual(x_int32.lnbytes, x_int32.gnbytes)
        self.assertEqual(x_int64.lnbytes, x_int64.gnbytes)

        self.assertEqual(x_float32.lnbytes, x_float32.gnbytes)
        self.assertEqual(x_float64.lnbytes, x_float64.gnbytes)

        self.assertEqual(x_bool.lnbytes, x_bool.gnbytes)

        # distributed case

        # integer
        x_uint8_d = ht.arange(6 * 7 * 8, split=0, dtype=ht.uint8)
        x_int8_d = ht.arange(6 * 7 * 8, split=0, dtype=ht.int8)
        x_int16_d = ht.arange(6 * 7 * 8, split=0, dtype=ht.int16)
        x_int32_d = ht.arange(6 * 7 * 8, split=0, dtype=ht.int32)
        x_int64_d = ht.arange(6 * 7 * 8, split=0, dtype=ht.int64)

        # float
        x_float32_d = ht.arange(6 * 7 * 8, split=0, dtype=ht.float32)
        x_float64_d = ht.arange(6 * 7 * 8, split=0, dtype=ht.float64)

        # bool
        x_bool_d = ht.arange(6 * 7 * 8, split=0, dtype=ht.bool)

        self.assertEqual(x_uint8_d.lnbytes, x_uint8_d.lnumel * 1)
        self.assertEqual(x_int8_d.lnbytes, x_int8_d.lnumel * 1)
        self.assertEqual(x_int16_d.lnbytes, x_int16_d.lnumel * 2)
        self.assertEqual(x_int32_d.lnbytes, x_int32_d.lnumel * 4)
        self.assertEqual(x_int64_d.lnbytes, x_int64_d.lnumel * 8)

        self.assertEqual(x_float32_d.lnbytes, x_float32_d.lnumel * 4)
        self.assertEqual(x_float64_d.lnbytes, x_float64_d.lnumel * 8)

        self.assertEqual(x_bool_d.lnbytes, x_bool_d.lnumel * 1)

    def test_nbytes(self):
        # undistributed case

        # integer
        x_uint8 = ht.arange(6 * 7 * 8, dtype=ht.uint8).reshape((6, 7, 8))
        x_int8 = ht.arange(6 * 7 * 8, dtype=ht.int8).reshape((6, 7, 8))
        x_int16 = ht.arange(6 * 7 * 8, dtype=ht.int16).reshape((6, 7, 8))
        x_int32 = ht.arange(6 * 7 * 8, dtype=ht.int32).reshape((6, 7, 8))
        x_int64 = ht.arange(6 * 7 * 8, dtype=ht.int64).reshape((6, 7, 8))

        # float
        x_float32 = ht.arange(6 * 7 * 8, dtype=ht.float32).reshape((6, 7, 8))
        x_float64 = ht.arange(6 * 7 * 8, dtype=ht.float64).reshape((6, 7, 8))

        # bool
        x_bool = ht.arange(6 * 7 * 8, dtype=ht.bool).reshape((6, 7, 8))

        self.assertEqual(x_uint8.nbytes, 336 * 1)
        self.assertEqual(x_int8.nbytes, 336 * 1)
        self.assertEqual(x_int16.nbytes, 336 * 2)
        self.assertEqual(x_int32.nbytes, 336 * 4)
        self.assertEqual(x_int64.nbytes, 336 * 8)

        self.assertEqual(x_float32.nbytes, 336 * 4)
        self.assertEqual(x_float64.nbytes, 336 * 8)

        self.assertEqual(x_bool.nbytes, 336 * 1)

        # equivalent function gnbytes
        self.assertEqual(x_uint8.nbytes, x_uint8.gnbytes)
        self.assertEqual(x_int8.nbytes, x_int8.gnbytes)
        self.assertEqual(x_int16.nbytes, x_int16.gnbytes)
        self.assertEqual(x_int32.nbytes, x_int32.gnbytes)
        self.assertEqual(x_int64.nbytes, x_int64.gnbytes)

        self.assertEqual(x_float32.nbytes, x_float32.gnbytes)
        self.assertEqual(x_float64.nbytes, x_float64.gnbytes)

        self.assertEqual(x_bool.nbytes, x_bool.gnbytes)

        # distributed case

        # integer
        x_uint8_d = ht.arange(6 * 7 * 8, split=0, dtype=ht.uint8)
        x_int8_d = ht.arange(6 * 7 * 8, split=0, dtype=ht.int8)
        x_int16_d = ht.arange(6 * 7 * 8, split=0, dtype=ht.int16)
        x_int32_d = ht.arange(6 * 7 * 8, split=0, dtype=ht.int32)
        x_int64_d = ht.arange(6 * 7 * 8, split=0, dtype=ht.int64)

        # float
        x_float32_d = ht.arange(6 * 7 * 8, split=0, dtype=ht.float32)
        x_float64_d = ht.arange(6 * 7 * 8, split=0, dtype=ht.float64)

        # bool
        x_bool_d = ht.arange(6 * 7 * 8, split=0, dtype=ht.bool)

        self.assertEqual(x_uint8_d.nbytes, 336 * 1)
        self.assertEqual(x_int8_d.nbytes, 336 * 1)
        self.assertEqual(x_int16_d.nbytes, 336 * 2)
        self.assertEqual(x_int32_d.nbytes, 336 * 4)
        self.assertEqual(x_int64_d.nbytes, 336 * 8)

        self.assertEqual(x_float32_d.nbytes, 336 * 4)
        self.assertEqual(x_float64_d.nbytes, 336 * 8)

        self.assertEqual(x_bool_d.nbytes, 336 * 1)

        # equivalent function gnbytes
        self.assertEqual(x_uint8_d.nbytes, x_uint8_d.gnbytes)
        self.assertEqual(x_int8_d.nbytes, x_int8_d.gnbytes)
        self.assertEqual(x_int16_d.nbytes, x_int16_d.gnbytes)
        self.assertEqual(x_int32_d.nbytes, x_int32_d.gnbytes)
        self.assertEqual(x_int64_d.nbytes, x_int64_d.gnbytes)

        self.assertEqual(x_float32_d.nbytes, x_float32_d.gnbytes)
        self.assertEqual(x_float64_d.nbytes, x_float64_d.gnbytes)

        self.assertEqual(x_bool_d.nbytes, x_bool_d.gnbytes)

    def test_ndim(self):
        a = ht.empty([2, 3, 3, 2])
        self.assertEqual(a.ndim, 4)

    def test_numpy(self):
        # ToDo: numpy does not work for distributed tensors du to issue#
        # Add additional tests if the issue is solved
        a = np.random.randn(10, 8)
        b = ht.array(a)
        self.assertIsInstance(b.numpy(), np.ndarray)
        self.assertEqual(b.numpy().shape, a.shape)
        self.assertEqual(b.numpy().tolist(), b.larray.cpu().numpy().tolist())

        a = ht.ones((10, 8), dtype=ht.float32)
        b = np.ones((2, 2)).astype("float32")
        self.assertEqual(a.numpy().dtype, b.dtype)

        a = ht.ones((10, 8), dtype=ht.float64)
        b = np.ones((2, 2)).astype("float64")
        self.assertEqual(a.numpy().dtype, b.dtype)

        a = ht.ones((10, 8), dtype=ht.int32)
        b = np.ones((2, 2)).astype("int32")
        self.assertEqual(a.numpy().dtype, b.dtype)

        a = ht.ones((10, 8), dtype=ht.int64)
        b = np.ones((2, 2)).astype("int64")
        self.assertEqual(a.numpy().dtype, b.dtype)

    def test_or(self):
        int16_tensor = ht.array([[1, 1], [2, 2]], dtype=ht.int16)
        int16_vector = ht.array([[3, 4]], dtype=ht.int16)

        self.assertTrue(
            ht.equal(int16_tensor | int16_vector, ht.bitwise_or(int16_tensor, int16_vector))
        )

    def test_partitioned(self):
        a = ht.zeros((120, 120), split=0)
        parted = a.__partitioned__
        self.assertEqual(parted["shape"], (120, 120))
        self.assertEqual(parted["partition_tiling"], (a.comm.size, 1))
        self.assertEqual(parted["partitions"][(0, 0)]["start"], (0, 0))

        a.resplit_(None)
        self.assertIsNone(a.__partitions_dict__)
        parted = a.__partitioned__
        self.assertEqual(parted["shape"], (120, 120))
        self.assertEqual(parted["partition_tiling"], (1, 1))
        self.assertEqual(parted["partitions"][(0, 0)]["start"], (0, 0))

    def test_redistribute(self):
        # need to test with 1, 2, 3, and 4 dims
        st = ht.zeros((50,), split=0)
        if st.comm.size >= 3:
            target_map = torch.zeros(
                (st.comm.size, 1), dtype=torch.int, device=self.device.torch_device
            )
            target_map[1] = 30
            target_map[2] = 20
            st.redistribute_(target_map=target_map)
            if st.comm.rank == 1:
                self.assertEqual(st.lshape, (30,))
            elif st.comm.rank == 2:
                self.assertEqual(st.lshape, (20,))
            else:
                self.assertEqual(st.lshape, (0,))

            st = ht.zeros((50, 50), split=1)
            target_map = torch.zeros(
                (st.comm.size, 2), dtype=torch.int, device=self.device.torch_device
            )
            target_map[0, 1] = 13
            target_map[2, 1] = 50 - 13
            st.redistribute_(target_map=target_map)
            if st.comm.rank == 0:
                self.assertEqual(st.lshape, (50, 13))
            elif st.comm.rank == 2:
                self.assertEqual(st.lshape, (50, 50 - 13))
            else:
                self.assertEqual(st.lshape, (50, 0))

            st = ht.zeros((50, 81, 67), split=2)
            target_map = torch.zeros(
                (st.comm.size, 3), dtype=torch.int, device=self.device.torch_device
            )
            target_map[0, 2] = 67
            st.redistribute_(target_map=target_map)
            if st.comm.rank == 0:
                self.assertEqual(st.lshape, (50, 81, 67))
            else:
                self.assertEqual(st.lshape, (50, 81, 0))

            st = ht.zeros((8, 8, 8), split=None)
            target_map = torch.zeros(
                (st.comm.size, 3), dtype=torch.int, device=self.device.torch_device
            )
            # this will do nothing!
            st.redistribute_(target_map=target_map)
            self.assertTrue(st.lshape, st.gshape)

            st = ht.zeros((50, 81, 67), split=0)
            with self.assertRaises(ValueError):
                target_map *= 0
                st.redistribute_(target_map=target_map)

            with self.assertRaises(TypeError):
                st.redistribute_(target_map="sdfibn")
            with self.assertRaises(TypeError):
                st.redistribute_(lshape_map="sdfibn")
            with self.assertRaises(ValueError):
                st.redistribute_(lshape_map=torch.zeros(2))
            with self.assertRaises(ValueError):
                st.redistribute_(target_map=torch.zeros((2, 4)))

    def test_repr(self):
        a = ht.array([1, 2, 3, 4])
        self.assertEqual(a.__repr__(), a.__str__())

    def test_resplit(self):
        # resplitting with same axis, should leave everything unchanged
        shape = (ht.MPI_WORLD.size, ht.MPI_WORLD.size)
        data = ht.zeros(shape, split=None)
        data.resplit_(None)

        self.assertIsInstance(data, ht.DNDarray)
        self.assertEqual(data.shape, shape)
        self.assertEqual(data.lshape, shape)
        self.assertEqual(data.split, None)

        # resplitting with same axis, should leave everything unchanged
        shape = (ht.MPI_WORLD.size, ht.MPI_WORLD.size)
        data = ht.zeros(shape, split=1)
        data.resplit_(1)

        self.assertIsInstance(data, ht.DNDarray)
        self.assertEqual(data.shape, shape)
        self.assertEqual(data.lshape, (data.comm.size, 1))
        self.assertEqual(data.split, 1)

        # splitting an unsplit tensor should result in slicing the tensor locally
        shape = (ht.MPI_WORLD.size, ht.MPI_WORLD.size)
        data = ht.zeros(shape)
        data.resplit_(-1)

        self.assertIsInstance(data, ht.DNDarray)
        self.assertEqual(data.shape, shape)
        self.assertEqual(data.lshape, (data.comm.size, 1))
        self.assertEqual(data.split, 1)

        # unsplitting, aka gathering a tensor
        shape = (ht.MPI_WORLD.size + 1, ht.MPI_WORLD.size)
        data = ht.ones(shape, split=0)
        data.resplit_(None)

        self.assertIsInstance(data, ht.DNDarray)
        self.assertEqual(data.shape, shape)
        self.assertEqual(data.lshape, shape)
        self.assertEqual(data.split, None)

        # assign and entirely new split axis
        shape = (ht.MPI_WORLD.size + 2, ht.MPI_WORLD.size + 1)
        data = ht.ones(shape, split=0)
        data.resplit_(1)

        self.assertIsInstance(data, ht.DNDarray)
        self.assertEqual(data.shape, shape)
        self.assertEqual(data.lshape[0], ht.MPI_WORLD.size + 2)
        self.assertTrue(data.lshape[1] == 1 or data.lshape[1] == 2)
        self.assertEqual(data.split, 1)

        # test sorting order of resplit
        a_tensor = self.reference_tensor.copy()
        N = ht.MPI_WORLD.size

        # split along axis = 0
        a_tensor.resplit_(axis=0)
        local_shape = (1, N + 1, 2 * N)
        local_tensor = self.reference_tensor[ht.MPI_WORLD.rank, :, :]
        self.assertEqual(a_tensor.lshape, local_shape)
        self.assertTrue((a_tensor.larray == local_tensor.larray).all())

        # unsplit
        a_tensor.resplit_(axis=None)
        self.assertTrue((a_tensor.larray == self.reference_tensor.larray).all())

        # split along axis = 1
        a_tensor.resplit_(axis=1)
        if ht.MPI_WORLD.rank == 0:
            local_shape = (N, 2, 2 * N)
            local_tensor = self.reference_tensor[:, 0:2, :]
        else:
            local_shape = (N, 1, 2 * N)
            local_tensor = self.reference_tensor[
                :, ht.MPI_WORLD.rank + 1 : ht.MPI_WORLD.rank + 2, :
            ]

        self.assertEqual(a_tensor.lshape, local_shape)
        self.assertTrue((a_tensor.larray == local_tensor.larray).all())

        # unsplit
        a_tensor.resplit_(axis=None)
        self.assertTrue((a_tensor.larray == self.reference_tensor.larray).all())

        # split along axis = 2
        a_tensor.resplit_(axis=2)
        local_shape = (N, N + 1, 2)
        local_tensor = self.reference_tensor[
            :, :, 2 * ht.MPI_WORLD.rank : 2 * ht.MPI_WORLD.rank + 2
        ]

        self.assertEqual(a_tensor.lshape, local_shape)
        self.assertTrue((a_tensor.larray == local_tensor.larray).all())

        expected = torch.ones(
            (ht.MPI_WORLD.size, 100), dtype=torch.int64, device=self.device.torch_device
        )
        data = ht.array(expected, split=1)
        data.resplit_(None)

        self.assertTrue(torch.equal(data.larray, expected))
        self.assertFalse(data.is_distributed())
        self.assertIsNone(data.split)
        self.assertEqual(data.dtype, ht.int64)
        self.assertEqual(data.larray.dtype, expected.dtype)

        expected = torch.zeros(
            (100, ht.MPI_WORLD.size), dtype=torch.uint8, device=self.device.torch_device
        )
        data = ht.array(expected, split=0)
        data.resplit_(None)

        self.assertTrue(torch.equal(data.larray, expected))
        self.assertFalse(data.is_distributed())
        self.assertIsNone(data.split)
        self.assertEqual(data.dtype, ht.uint8)
        self.assertEqual(data.larray.dtype, expected.dtype)

        # "in place"
        length = torch.tensor([i + 20 for i in range(2)], device=self.device.torch_device)
        test = torch.arange(
            torch.prod(length), dtype=torch.float64, device=self.device.torch_device
        ).reshape([i + 20 for i in range(2)])
        a = ht.array(test, split=1)
        a.resplit_(axis=0)
        self.assertTrue(ht.equal(a, ht.array(test, split=0)))
        self.assertEqual(a.split, 0)
        self.assertEqual(a.dtype, ht.float64)
        del a

        test = torch.arange(torch.prod(length), device=self.device.torch_device)
        a = ht.array(test, split=0)
        a.resplit_(axis=None)
        self.assertTrue(ht.equal(a, ht.array(test, split=None)))
        self.assertEqual(a.split, None)
        self.assertEqual(a.dtype, ht.int64)
        del a

        a = ht.array(test, split=None)
        a.resplit_(axis=0)
        self.assertTrue(ht.equal(a, ht.array(test, split=0)))
        self.assertEqual(a.split, 0)
        self.assertEqual(a.dtype, ht.int64)
        del a

        a = ht.array(test, split=0)
        resplit_a = ht.manipulations.resplit(a, axis=None)
        self.assertTrue(ht.equal(resplit_a, ht.array(test, split=None)))
        self.assertEqual(resplit_a.split, None)
        self.assertEqual(resplit_a.dtype, ht.int64)
        del a

        a = ht.array(test, split=None)
        resplit_a = ht.manipulations.resplit(a, axis=0)
        self.assertTrue(ht.equal(resplit_a, ht.array(test, split=0)))
        self.assertEqual(resplit_a.split, 0)
        self.assertEqual(resplit_a.dtype, ht.int64)
        del a

        # 1D non-contiguous resplit testing
        t1 = ht.arange(10 * 10, split=0).reshape((10, 10))
        t1_sub = t1[:, 1]  # .expand_dims(0)
        res = ht.array([1, 11, 21, 31, 41, 51, 61, 71, 81, 91])
        t1_sub.resplit_(axis=None)
        self.assertTrue(ht.all(t1_sub == res))
        self.assertEqual(t1_sub.split, None)

<<<<<<< HEAD
    def test_rshift(self):
        int_tensor = ht.array([[0, 2], [4, 8]])
        int_result = ht.array([[0, 0], [1, 2]])

        self.assertTrue(ht.equal(int_tensor >> 2, int_result))

        with self.assertRaises(TypeError):
            int_tensor >> 2.4
        res = ht.right_shift(ht.array([True]), 2)
        self.assertTrue(res == 0)

    def test_setitem(self):
        # following https://numpy.org/doc/stable/user/basics.indexing.html

        # Single element indexing
        # 1D, local
        x = ht.zeros(10)
        x[2] = 2
        x[-2] = 8
        self.assertTrue(x[2].item() == 2)
        self.assertTrue(x[-2].item() == 8)
        self.assertTrue(x[2].dtype == ht.float32)
        # 1D, distributed
        x = ht.zeros(10, split=0, dtype=ht.float64)
        x[2] = 2
        x[-2] = 8
        self.assertTrue(x[2].item() == 2.0)
        self.assertTrue(x[-2].item() == 8.0)
        self.assertTrue(x[2].dtype == ht.float64)
        self.assertTrue(x.split == 0)
        # 2D, local
        x = ht.zeros(10).reshape(2, 5)
        x[0] = ht.arange(5)
        self.assertTrue((x[0] == ht.arange(5)).all().item())
        self.assertTrue(x[0].dtype == ht.float32)
        # 2D, distributed
        x_split0 = ht.zeros(10, split=0).reshape(2, 5)
        x_split0[0] = ht.arange(5)
        self.assertTrue((x_split0[0] == ht.arange(5, split=None)).all().item())
        x_split1 = ht.zeros(10, split=0).reshape(2, 5, new_split=1)
        x_split1[-2] = ht.arange(5)
        self.assertTrue((x_split1[-2] == ht.arange(5, split=0)).all().item())
        # 3D, distributed, split = 0
        x_split0 = ht.zeros(27, split=0).reshape(3, 3, 3)
        key = -2
        x_split0[key] = ht.arange(3)
        self.assertTrue((x_split0[key].larray == torch.arange(3)).all())
        self.assertTrue(x_split0[key].dtype == ht.float32)
        self.assertTrue(x_split0[key].split == 0)
        # 3D, distributed split, != 0
        x_split2 = ht.zeros(27, dtype=ht.int64, split=0).reshape(3, 3, 3, new_split=2)
        key = ht.array(2)
        x_split2[key] = [6, 7, 8]
        indexed_split2 = x_split2[key]
        self.assertTrue((indexed_split2.numpy()[0] == np.array([6, 7, 8])).all())
        self.assertTrue(indexed_split2.dtype == ht.int64)
        self.assertTrue(x_split2.split == 2)

        # Slicing and striding
        x = ht.arange(20, split=0)
        x_sliced = x[1:11:3]
        x[1:11:3] = ht.array([10, 40, 70, 100])
        x_np = np.arange(20)
        x_sliced_np = x_np[1:11:3]
        x_np[1:11:3] = np.array([10, 40, 70, 100])
        self.assert_array_equal(x_sliced, x_sliced_np)
        self.assert_array_equal(x_sliced, np.array([10, 40, 70, 100]))
        self.assertTrue(x.split == 0)

        # # 1-element slice along split axis
        # x = ht.arange(20).reshape(4, 5)
        # x.resplit_(axis=1)
        # x_sliced = x[:, 2:3]
        # x_np = np.arange(20).reshape(4, 5)
        # x_sliced_np = x_np[:, 2:3]
        # self.assert_array_equal(x_sliced, x_sliced_np)
        # self.assertTrue(x_sliced.split == 1)

        # # slicing with negative step along split axis 0
        # shape = (20, 4, 3)
        # x_3d = ht.arange(20 * 4 * 3, split=0).reshape(shape)
        # x_3d_sliced = x_3d[17:2:-2, :2, ht.array(1)]
        # x_3d_sliced_np = np.arange(20 * 4 * 3).reshape(shape)[17:2:-2, :2, 1]
        # self.assert_array_equal(x_3d_sliced, x_3d_sliced_np)
        # self.assertTrue(x_3d_sliced.split == 0)

        # # slicing with negative step along split 1
        # shape = (4, 20, 3)
        # x_3d = ht.arange(20 * 4 * 3).reshape(shape)
        # x_3d.resplit_(axis=1)
        # key = (slice(None, 2), slice(17, 2, -2), 1)
        # x_3d_sliced = x_3d[key]
        # x_3d_sliced_np = np.arange(20 * 4 * 3).reshape(shape)[:2, 17:2:-2, 1]
        # self.assert_array_equal(x_3d_sliced, x_3d_sliced_np)
        # self.assertTrue(x_3d_sliced.split == 1)

        # # slicing with negative step along split 2 and loss of axis < split
        # shape = (4, 3, 20)
        # x_3d = ht.arange(20 * 4 * 3).reshape(shape)
        # x_3d.resplit_(axis=2)
        # key = (slice(None, 2), 1, slice(17, 10, -2))
        # x_3d_sliced = x_3d[key]
        # x_3d_sliced_np = np.arange(20 * 4 * 3).reshape(shape)[:2, 1, 17:10:-2]
        # self.assert_array_equal(x_3d_sliced, x_3d_sliced_np)
        # self.assertTrue(x_3d_sliced.split == 1)

        # # slicing with negative step along split 2 and loss of all axes but split
        # shape = (4, 3, 20)
        # x_3d = ht.arange(20 * 4 * 3).reshape(shape)
        # x_3d.resplit_(axis=2)
        # key = (0, 1, slice(17, 13, -1))
        # x_3d_sliced = x_3d[key]
        # x_3d_sliced_np = np.arange(20 * 4 * 3).reshape(shape)[0, 1, 17:13:-1]
        # self.assert_array_equal(x_3d_sliced, x_3d_sliced_np)
        # self.assertTrue(x_3d_sliced.split == 0)

        # # DIMENSIONAL INDEXING
        # # ellipsis
        # x_np = np.array([[[1], [2], [3]], [[4], [5], [6]]])
        # x_np_ellipsis = x_np[..., 0]
        # x = ht.array([[[1], [2], [3]], [[4], [5], [6]]])

        # # local
        # x_ellipsis = x[..., 0]
        # x_slice = x[:, :, 0]
        # self.assert_array_equal(x_ellipsis, x_np_ellipsis)
        # self.assert_array_equal(x_slice, x_np_ellipsis)

        # # distributed
        # x.resplit_(axis=1)
        # x_ellipsis = x[..., 0]
        # x_slice = x[:, :, 0]
        # self.assert_array_equal(x_ellipsis, x_np_ellipsis)
        # self.assert_array_equal(x_slice, x_np_ellipsis)
        # self.assertTrue(x_ellipsis.split == 1)

        # # newaxis: local
        # x = ht.array([[[1], [2], [3]], [[4], [5], [6]]])
        # x_np_newaxis = x_np[:, np.newaxis, :2, :]
        # x_newaxis = x[:, np.newaxis, :2, :]
        # x_none = x[:, None, :2, :]
        # self.assert_array_equal(x_newaxis, x_np_newaxis)
        # self.assert_array_equal(x_none, x_np_newaxis)

        # # newaxis: distributed
        # x.resplit_(axis=1)
        # x_newaxis = x[:, np.newaxis, :2, :]
        # x_none = x[:, None, :2, :]
        # self.assert_array_equal(x_newaxis, x_np_newaxis)
        # self.assert_array_equal(x_none, x_np_newaxis)
        # self.assertTrue(x_newaxis.split == 2)
        # self.assertTrue(x_none.split == 2)

        # x = ht.arange(5, split=0)
        # x_np = np.arange(5)
        # y = x[:, np.newaxis] + x[np.newaxis, :]
        # y_np = x_np[:, np.newaxis] + x_np[np.newaxis, :]
        # self.assert_array_equal(y, y_np)
        # self.assertTrue(y.split == 0)

        # # ADVANCED INDEXING
        # # "x[(1, 2, 3),] is fundamentally different from x[(1, 2, 3)]"

        # x_np = np.arange(60).reshape(5, 3, 4)
        # indexed_x_np = x_np[(1, 2, 3)]
        # adv_indexed_x_np = x_np[(1, 2, 3),]
        # x = ht.array(x_np, split=0)
        # indexed_x = x[(1, 2, 3)]
        # self.assertTrue(indexed_x.item() == np.array(indexed_x_np))
        # adv_indexed_x = x[(1, 2, 3),]
        # self.assert_array_equal(adv_indexed_x, adv_indexed_x_np)

        # # 1d
        # x = ht.arange(10, 1, -1, split=0)
        # x_np = np.arange(10, 1, -1)
        # x_adv_ind = x[np.array([3, 3, 1, 8])]
        # x_np_adv_ind = x_np[np.array([3, 3, 1, 8])]
        # self.assert_array_equal(x_adv_ind, x_np_adv_ind)

        # # 3d, split 0, non-unique, non-ordered key along split axis
        # x = ht.arange(60, split=0).reshape(5, 3, 4)
        # x_np = np.arange(60).reshape(5, 3, 4)
        # k1 = np.array([0, 4, 1, 0])
        # k2 = np.array([0, 2, 1, 0])
        # k3 = np.array([1, 2, 3, 1])
        # self.assert_array_equal(
        #     x[ht.array(k1, split=0), ht.array(k2, split=0), ht.array(k3, split=0)], x_np[k1, k2, k3]
        # )
        # # advanced indexing on non-consecutive dimensions
        # x = ht.arange(60, split=0).reshape(5, 3, 4, new_split=1)
        # x_copy = x.copy()
        # x_np = np.arange(60).reshape(5, 3, 4)
        # k1 = np.array([0, 4, 1, 0])
        # k2 = 0
        # k3 = np.array([1, 2, 3, 1])
        # key = (k1, k2, k3)
        # self.assert_array_equal(x[key], x_np[key])
        # # check that x is unchanged after internal manipulation
        # self.assertTrue(x.shape == x_copy.shape)
        # self.assertTrue(x.split == x_copy.split)
        # self.assertTrue(x.lshape == x_copy.lshape)
        # self.assertTrue((x == x_copy).all().item())

        # # broadcasting shapes
        # x.resplit_(axis=0)
        # self.assert_array_equal(x[ht.array(k1, split=0), ht.array(1), 2], x_np[k1, 1, 2])
        # # test exception: broadcasting mismatching shapes
        # k2 = np.array([0, 2, 1])
        # with self.assertRaises(IndexError):
        #     x[k1, k2, k3]

        # # more broadcasting
        # x_np = np.arange(12).reshape(4, 3)
        # rows = np.array([0, 3])
        # cols = np.array([0, 2])
        # x = ht.arange(12).reshape(4, 3)
        # x.resplit_(1)
        # x_np_indexed = x_np[rows[:, np.newaxis], cols]
        # x_indexed = x[ht.array(rows)[:, np.newaxis], cols]
        # self.assert_array_equal(x_indexed, x_np_indexed)
        # self.assertTrue(x_indexed.split == 1)

        # # combining advanced and basic indexing
        # y_np = np.arange(35).reshape(5, 7)
        # y_np_indexed = y_np[np.array([0, 2, 4]), 1:3]
        # y = ht.array(y_np, split=1)
        # y_indexed = y[ht.array([0, 2, 4]), 1:3]
        # self.assert_array_equal(y_indexed, y_np_indexed)
        # self.assertTrue(y_indexed.split == 1)

        # x_np = np.arange(10 * 20 * 30).reshape(10, 20, 30)
        # x = ht.array(x_np, split=1)
        # ind_array = ht.random.randint(0, 20, (2, 3, 4), dtype=ht.int64)
        # ind_array_np = ind_array.numpy()
        # x_np_indexed = x_np[..., ind_array_np, :]
        # x_indexed = x[..., ind_array, :]
        # self.assert_array_equal(x_indexed, x_np_indexed)
        # self.assertTrue(x_indexed.split == 3)

        # # boolean mask, local
        # arr = ht.arange(3 * 4 * 5).reshape(3, 4, 5)
        # np.random.seed(42)
        # mask = np.random.randint(0, 2, arr.shape, dtype=bool)
        # self.assertTrue((arr[mask].numpy() == arr.numpy()[mask]).all())

        # # boolean mask, distributed
        # arr_split0 = ht.array(arr, split=0)
        # mask_split0 = ht.array(mask, split=0)
        # self.assertTrue((arr_split0[mask_split0].numpy() == arr.numpy()[mask]).all())

        # arr_split1 = ht.array(arr, split=1)
        # mask_split1 = ht.array(mask, split=1)
        # self.assert_array_equal(arr_split1[mask_split1], arr.numpy()[mask])

        # arr_split2 = ht.array(arr, split=2)
        # mask_split2 = ht.array(mask, split=2)
        # self.assert_array_equal(arr_split2[mask_split2], arr.numpy()[mask])

    # def test_setitem_getitem(self):
    #     # tests for bug #825
    #     a = ht.ones((102, 102), split=0)
    #     setting = ht.zeros((100, 100), split=0)
    #     a[1:-1, 1:-1] = setting
    #     self.assertTrue(ht.all(a[1:-1, 1:-1] == 0))

    #     a = ht.ones((102, 102), split=1)
    #     setting = ht.zeros((30, 100), split=1)
    #     a[-30:, 1:-1] = setting
    #     self.assertTrue(ht.all(a[-30:, 1:-1] == 0))

    #     a = ht.ones((102, 102), split=1)
    #     setting = ht.zeros((100, 100), split=1)
    #     a[1:-1, 1:-1] = setting
    #     self.assertTrue(ht.all(a[1:-1, 1:-1] == 0))

    #     a = ht.ones((102, 102), split=1)
    #     setting = ht.zeros((100, 20), split=1)
    #     a[1:-1, :20] = setting
    #     self.assertTrue(ht.all(a[1:-1, :20] == 0))

    #     # tests for bug 730:
    #     a = ht.ones((10, 25, 30), split=1)
    #     if a.comm.size > 1:
    #         self.assertEqual(a[0].split, 0)
    #         self.assertEqual(a[:, 0, :].split, None)
    #         self.assertEqual(a[:, :, 0].split, 1)

    #     # set and get single value
    #     a = ht.zeros((13, 5), split=0)
    #     # set value on one node
    #     a[10, np.array(0)] = 1
    #     self.assertEqual(a[10, 0], 1)
    #     self.assertEqual(a[10, 0].dtype, ht.float32)

    #     a = ht.zeros((13, 5), split=0)
    #     a[10] = 1
    #     b = a[torch.tensor(10)]
    #     self.assertTrue((b == 1).all())
    #     self.assertEqual(b.dtype, ht.float32)
    #     self.assertEqual(b.gshape, (5,))

    #     a = ht.zeros((13, 5), split=0)
    #     a[-1] = 1
    #     b = a[-1]
    #     self.assertTrue((b == 1).all())
    #     self.assertEqual(b.dtype, ht.float32)
    #     self.assertEqual(b.gshape, (5,))

    #     # slice in 1st dim only on 1 node
    #     a = ht.zeros((13, 5), split=0)
    #     a[1:4] = 1
    #     self.assertTrue((a[1:4] == 1).all())
    #     self.assertEqual(a[1:4].gshape, (3, 5))
    #     self.assertEqual(a[1:4].split, 0)
    #     self.assertEqual(a[1:4].dtype, ht.float32)
    #     if a.comm.size == 2:
    #         if a.comm.rank == 0:
    #             self.assertEqual(a[1:4].lshape, (3, 5))
    #         else:
    #             self.assertEqual(a[1:4].lshape, (0, 5))

    #     a = ht.zeros((13, 5), split=0)
    #     a[1:2] = 1
    #     self.assertTrue((a[1:2] == 1).all())
    #     self.assertEqual(a[1:2].gshape, (1, 5))
    #     self.assertEqual(a[1:2].split, 0)
    #     self.assertEqual(a[1:2].dtype, ht.float32)
    #     if a.comm.size == 2:
    #         if a.comm.rank == 0:
    #             self.assertEqual(a[1:2].lshape, (1, 5))
    #         else:
    #             self.assertEqual(a[1:2].lshape, (0, 5))

    #     # slice in 1st dim only on 1 node w/ singular second dim
    #     a = ht.zeros((13, 5), split=0)
    #     a[1:4, 1] = 1
    #     b = a[1:4, np.int64(1)]
    #     self.assertTrue((b == 1).all())
    #     self.assertEqual(b.gshape, (3,))
    #     self.assertEqual(b.split, 0)
    #     self.assertEqual(b.dtype, ht.float32)
    #     if a.comm.size == 2:
    #         if a.comm.rank == 0:
    #             self.assertEqual(b.lshape, (3,))
    #         else:
    #             self.assertEqual(b.lshape, (0,))

    #     # slice in 1st dim across both nodes (2 node case) w/ singular second dim
    #     a = ht.zeros((13, 5), split=0)
    #     a[1:11, 1] = 1
    #     self.assertTrue((a[1:11, 1] == 1).all())
    #     self.assertEqual(a[1:11, 1].gshape, (10,))
    #     self.assertEqual(a[1:11, torch.tensor(1)].split, 0)
    #     self.assertEqual(a[1:11, 1].dtype, ht.float32)
    #     if a.comm.size == 2:
    #         if a.comm.rank == 1:
    #             self.assertEqual(a[1:11, 1].lshape, (4,))
    #         if a.comm.rank == 0:
    #             self.assertEqual(a[1:11, 1].lshape, (6,))

    #     # slice in 1st dim across 1 node (2nd) w/ singular second dim
    #     c = ht.zeros((13, 5), split=0)
    #     c[8:12, ht.array(1)] = 1
    #     b = c[8:12, np.int64(1)]
    #     self.assertTrue((b == 1).all())
    #     self.assertEqual(b.gshape, (4,))
    #     self.assertEqual(b.split, 0)
    #     self.assertEqual(b.dtype, ht.float32)
    #     if a.comm.size == 2:
    #         if a.comm.rank == 1:
    #             self.assertEqual(b.lshape, (4,))
    #         if a.comm.rank == 0:
    #             self.assertEqual(b.lshape, (0,))

    #     # slice in both directions
    #     a = ht.zeros((13, 5), split=0)
    #     a[3:13, 2:5:2] = 1
    #     self.assertTrue((a[3:13, 2:5:2] == 1).all())
    #     self.assertEqual(a[3:13, 2:5:2].gshape, (10, 2))
    #     self.assertEqual(a[3:13, 2:5:2].split, 0)
    #     self.assertEqual(a[3:13, 2:5:2].dtype, ht.float32)
    #     if a.comm.size == 2:
    #         if a.comm.rank == 1:
    #             self.assertEqual(a[3:13, 2:5:2].lshape, (6, 2))
    #         if a.comm.rank == 0:
    #             self.assertEqual(a[3:13, 2:5:2].lshape, (4, 2))

    #     # setting with heat tensor
    #     a = ht.zeros((4, 5), split=0)
    #     a[1, 0:4] = ht.arange(4)
    #     # if a.comm.size == 2:
    #     for c, i in enumerate(range(4)):
    #         self.assertEqual(a[1, c], i)

    #     # setting with torch tensor
    #     a = ht.zeros((4, 5), split=0)
    #     a[1, 0:4] = torch.arange(4, device=self.device.torch_device)
    #     # if a.comm.size == 2:
    #     for c, i in enumerate(range(4)):
    #         self.assertEqual(a[1, c], i)

    #     ###################################################
    #     a = ht.zeros((13, 5), split=1)
    #     # # set value on one node
    #     a[10] = 1
    #     self.assertEqual(a[10].dtype, ht.float32)
    #     if a.comm.size == 2:
    #         if a.comm.rank == 0:
    #             self.assertEqual(a[10].lshape, (3,))
    #         if a.comm.rank == 1:
    #             self.assertEqual(a[10].lshape, (2,))

    #     a = ht.zeros((13, 5), split=1)
    #     # # set value on one node
    #     a[10, 0] = 1
    #     self.assertEqual(a[10, 0], 1)
    #     self.assertEqual(a[10, 0].dtype, ht.float32)

    #     # slice in 1st dim only on 1 node
    #     a = ht.zeros((13, 5), split=1)
    #     a[1:4] = 1
    #     self.assertTrue((a[1:4] == 1).all())
    #     self.assertEqual(a[1:4].gshape, (3, 5))
    #     self.assertEqual(a[1:4].split, 1)
    #     self.assertEqual(a[1:4].dtype, ht.float32)
    #     if a.comm.size == 2:
    #         if a.comm.rank == 0:
    #             self.assertEqual(a[1:4].lshape, (3, 3))
    #         if a.comm.rank == 1:
    #             self.assertEqual(a[1:4].lshape, (3, 2))

    #     # slice in 1st dim only on 1 node w/ singular second dim
    #     a = ht.zeros((13, 5), split=1)
    #     a[1:4, 1] = 1
    #     self.assertTrue((a[1:4, 1] == 1).all())
    #     self.assertEqual(a[1:4, 1].gshape, (3,))
    #     self.assertEqual(a[1:4, 1].split, None)
    #     self.assertEqual(a[1:4, 1].dtype, ht.float32)
    #     if a.comm.size == 2:
    #         if a.comm.rank == 0:
    #             self.assertEqual(a[1:4, 1].lshape, (3,))
    #         if a.comm.rank == 1:
    #             self.assertEqual(a[1:4, 1].lshape, (3,))

    #     # slice in 2st dim across both nodes (2 node case) w/ singular fist dim
    #     a = ht.zeros((13, 5), split=1)
    #     a[11, 1:5] = 1
    #     self.assertTrue((a[11, 1:5] == 1).all())
    #     self.assertEqual(a[11, 1:5].gshape, (4,))
    #     self.assertEqual(a[11, 1:5].split, 0)
    #     self.assertEqual(a[11, 1:5].dtype, ht.float32)
    #     if a.comm.size == 2:
    #         if a.comm.rank == 1:
    #             self.assertEqual(a[11, 1:5].lshape, (2,))
    #         if a.comm.rank == 0:
    #             self.assertEqual(a[11, 1:5].lshape, (2,))

    #     # slice in 1st dim across 1 node (2nd) w/ singular second dim
    #     a = ht.zeros((13, 5), split=1)
    #     a[8:12, 1] = 1
    #     self.assertTrue((a[8:12, 1] == 1).all())
    #     self.assertEqual(a[8:12, 1].gshape, (4,))
    #     self.assertEqual(a[8:12, 1].split, None)
    #     self.assertEqual(a[8:12, 1].dtype, ht.float32)
    #     if a.comm.size == 2:
    #         if a.comm.rank == 0:
    #             self.assertEqual(a[8:12, 1].lshape, (4,))
    #         if a.comm.rank == 1:
    #             self.assertEqual(a[8:12, 1].lshape, (4,))

    #     # slice in both directions
    #     a = ht.zeros((13, 5), split=1)
    #     a[3:13, 2::2] = 1
    #     self.assertTrue((a[3:13, 2:5:2] == 1).all())
    #     self.assertEqual(a[3:13, 2:5:2].gshape, (10, 2))
    #     self.assertEqual(a[3:13, 2:5:2].split, 1)
    #     self.assertEqual(a[3:13, 2:5:2].dtype, ht.float32)
    #     if a.comm.size == 2:
    #         if a.comm.rank == 1:
    #             self.assertEqual(a[3:13, 2:5:2].lshape, (10, 1))
    #         if a.comm.rank == 0:
    #             self.assertEqual(a[3:13, 2:5:2].lshape, (10, 1))

    #     a = ht.zeros((13, 5), split=1)
    #     a[..., 2::2] = 1
    #     self.assertTrue((a[:, 2:5:2] == 1).all())
    #     self.assertEqual(a[..., 2:5:2].gshape, (13, 2))
    #     self.assertEqual(a[..., 2:5:2].split, 1)
    #     self.assertEqual(a[..., 2:5:2].dtype, ht.float32)
    #     if a.comm.size == 2:
    #         if a.comm.rank == 1:
    #             self.assertEqual(a[..., 2:5:2].lshape, (13, 1))
    #         if a.comm.rank == 0:
    #             self.assertEqual(a[:, 2:5:2].lshape, (13, 1))

    #     # setting with heat tensor
    #     a = ht.zeros((4, 5), split=1)
    #     a[1, 0:4] = ht.arange(4)
    #     for c, i in enumerate(range(4)):
    #         b = a[1, c]
    #         if b.larray.numel() > 0:
    #             self.assertEqual(b.item(), i)

    #     # setting with torch tensor
    #     a = ht.zeros((4, 5), split=1)
    #     a[1, 0:4] = torch.arange(4, device=self.device.torch_device)
    #     for c, i in enumerate(range(4)):
    #         self.assertEqual(a[1, c], i)

    #     ####################################################
    #     a = ht.zeros((13, 5, 7), split=2)
    #     # # set value on one node
    #     a[10, :, :] = 1
    #     self.assertEqual(a[10, :, :].dtype, ht.float32)
    #     self.assertEqual(a[10, :, :].gshape, (5, 7))
    #     if a.comm.size == 2:
    #         if a.comm.rank == 0:
    #             self.assertEqual(a[10, :, :].lshape, (5, 4))
    #         if a.comm.rank == 1:
    #             self.assertEqual(a[10, :, :].lshape, (5, 3))

    #     a = ht.zeros((13, 5, 7), split=2)
    #     # # set value on one node
    #     a[10, ...] = 1
    #     self.assertEqual(a[10, ...].dtype, ht.float32)
    #     self.assertEqual(a[10, ...].gshape, (5, 7))
    #     if a.comm.size == 2:
    #         if a.comm.rank == 0:
    #             self.assertEqual(a[10, ...].lshape, (5, 4))
    #         if a.comm.rank == 1:
    #             self.assertEqual(a[10, ...].lshape, (5, 3))

    #     a = ht.zeros((13, 5, 8), split=2)
    #     # # set value on one node
    #     a[10, 0, 0] = 1
    #     self.assertEqual(a[10, 0, 0], 1)
    #     self.assertEqual(a[10, 0, 0].dtype, ht.float32)

    #     # # slice in 1st dim only on 1 node
    #     a = ht.zeros((13, 5, 7), split=2)
    #     a[1:4] = 1
    #     self.assertTrue((a[1:4] == 1).all())
    #     self.assertEqual(a[1:4].gshape, (3, 5, 7))
    #     self.assertEqual(a[1:4].split, 2)
    #     self.assertEqual(a[1:4].dtype, ht.float32)
    #     if a.comm.size == 2:
    #         if a.comm.rank == 0:
    #             self.assertEqual(a[1:4].lshape, (3, 5, 4))
    #         if a.comm.rank == 1:
    #             self.assertEqual(a[1:4].lshape, (3, 5, 3))

    #     # slice in 1st dim only on 1 node w/ singular second dim
    #     a = ht.zeros((13, 5, 7), split=2)
    #     a[1:4, 1, :] = 1
    #     self.assertTrue((a[1:4, 1, :] == 1).all())
    #     self.assertEqual(a[1:4, 1, :].gshape, (3, 7))
    #     if a.comm.size == 2:
    #         self.assertEqual(a[1:4, 1, :].split, 1)
    #         self.assertEqual(a[1:4, 1, :].dtype, ht.float32)
    #         if a.comm.rank == 0:
    #             self.assertEqual(a[1:4, 1, :].lshape, (3, 4))
    #         if a.comm.rank == 1:
    #             self.assertEqual(a[1:4, 1, :].lshape, (3, 3))

    #     # slice in both directions
    #     a = ht.zeros((13, 5, 7), split=2)
    #     a[3:13, 2:5:2, 1:7:3] = 1
    #     self.assertTrue((a[3:13, 2:5:2, 1:7:3] == 1).all())
    #     self.assertEqual(a[3:13, 2:5:2, 1:7:3].split, 2)
    #     self.assertEqual(a[3:13, 2:5:2, 1:7:3].dtype, ht.float32)
    #     self.assertEqual(a[3:13, 2:5:2, 1:7:3].gshape, (10, 2, 2))
    #     if a.comm.size == 2:
    #         out = ht.ones((4, 5, 5), split=1)
    #         self.assertEqual(out[0].gshape, (5, 5))
    #         if a.comm.rank == 1:
    #             self.assertEqual(a[3:13, 2:5:2, 1:7:3].lshape, (10, 2, 1))
    #             self.assertEqual(out[0].lshape, (2, 5))
    #         if a.comm.rank == 0:
    #             self.assertEqual(a[3:13, 2:5:2, 1:7:3].lshape, (10, 2, 1))
    #             self.assertEqual(out[0].lshape, (3, 5))

    #     a = ht.ones((4, 5), split=0).tril()
    #     a[0] = [6, 6, 6, 6, 6]
    #     self.assertTrue((a[0] == 6).all())

    #     a = ht.ones((4, 5), split=0).tril()
    #     a[0] = (6, 6, 6, 6, 6)
    #     self.assertTrue((a[0] == 6).all())

    #     a = ht.ones((4, 5), split=0).tril()
    #     a[0] = np.array([6, 6, 6, 6, 6])
    #     self.assertTrue((a[0] == 6).all())

    #     a = ht.ones((4, 5), split=0).tril()
    #     a[0] = ht.array([6, 6, 6, 6, 6])
    #     self.assertTrue((a[ht.array((0,))] == 6).all())

    #     a = ht.ones((4, 5), split=0).tril()
    #     a[0] = ht.array([6, 6, 6, 6, 6])
    #     self.assertTrue((a[ht.array((0,))] == 6).all())

    #     # ======================= indexing with bools =================================
    #     split = None
    #     arr = ht.random.random((20, 20)).resplit(split)
    #     np_arr = arr.numpy()
    #     np_key = np_arr < 0.5
    #     ht_key = ht.array(np_key, split=split)
    #     arr[ht_key] = 10.0
    #     np_arr[np_key] = 10.0
    #     self.assertTrue(np.all(arr.numpy() == np_arr))
    #     self.assertTrue(ht.all(arr[ht_key] == 10.0))

    #     split = 0
    #     arr = ht.random.random((20, 20)).resplit(split)
    #     np_arr = arr.numpy()
    #     np_key = (np_arr < 0.5)[0]
    #     ht_key = ht.array(np_key, split=split)
    #     arr[ht_key] = 10.0
    #     np_arr[np_key] = 10.0
    #     self.assertTrue(np.all(arr.numpy() == np_arr))
    #     self.assertTrue(ht.all(arr[ht_key] == 10.0))

    #     # key -> tuple(ht.bool, int)
    #     split = 0
    #     arr = ht.random.random((20, 20)).resplit(split)
    #     np_arr = arr.numpy()
    #     np_key = (np_arr < 0.5)[0]
    #     ht_key = ht.array(np_key, split=split)
    #     arr[ht_key, 4] = 10.0
    #     np_arr[np_key, 4] = 10.0
    #     self.assertTrue(np.all(arr.numpy() == np_arr))
    #     self.assertTrue(ht.all(arr[ht_key, 4] == 10.0))

    #     # key -> tuple(torch.bool, int)
    #     split = 0
    #     arr = ht.random.random((20, 20)).resplit(split)
    #     np_arr = arr.numpy()
    #     np_key = (np_arr < 0.5)[0]
    #     t_key = torch.tensor(np_key, device=arr.larray.device)
    #     arr[t_key, 4] = 10.0
    #     np_arr[np_key, 4] = 10.0
    #     self.assertTrue(np.all(arr.numpy() == np_arr))
    #     self.assertTrue(ht.all(arr[t_key, 4] == 10.0))

    #     # key -> torch.bool
    #     split = 0
    #     arr = ht.random.random((20, 20)).resplit(split)
    #     np_arr = arr.numpy()
    #     np_key = (np_arr < 0.5)[0]
    #     t_key = torch.tensor(np_key, device=arr.larray.device)
    #     arr[t_key] = 10.0
    #     np_arr[np_key] = 10.0
    #     self.assertTrue(np.all(arr.numpy() == np_arr))
    #     self.assertTrue(ht.all(arr[t_key] == 10.0))

    #     split = 1
    #     arr = ht.random.random((20, 20, 10)).resplit(split)
    #     np_arr = arr.numpy()
    #     np_key = np_arr < 0.5
    #     ht_key = ht.array(np_key, split=split)
    #     arr[ht_key] = 10.0
    #     np_arr[np_key] = 10.0
    #     self.assertTrue(np.all(arr.numpy() == np_arr))
    #     self.assertTrue(ht.all(arr[ht_key] == 10.0))

    #     split = 2
    #     arr = ht.random.random((15, 20, 20)).resplit(split)
    #     np_arr = arr.numpy()
    #     np_key = np_arr < 0.5
    #     ht_key = ht.array(np_key, split=split)
    #     arr[ht_key] = 10.0
    #     np_arr[np_key] = 10.0
    #     self.assertTrue(np.all(arr.numpy() == np_arr))
    #     self.assertTrue(ht.all(arr[ht_key] == 10.0))

    #     with self.assertRaises(ValueError):
    #         a[..., ...]
    #     with self.assertRaises(ValueError):
    #         a[..., ...] = 1
    #     if a.comm.size > 1:
    #         with self.assertRaises(ValueError):
    #             x = ht.ones((10, 10), split=0)
    #             setting = ht.zeros((8, 8), split=1)
    #             x[1:-1, 1:-1] = setting

    #     for split in [None, 0, 1, 2]:
    #         for new_dim in [0, 1, 2]:
    #             for add in [np.newaxis, None]:
    #                 arr = ht.ones((4, 3, 2), split=split, dtype=ht.int32)
    #                 check = torch.ones((4, 3, 2), dtype=torch.int32)
    #                 idx = [slice(None), slice(None), slice(None)]
    #                 idx[new_dim] = add
    #                 idx = tuple(idx)
    #                 arr = arr[idx]
    #                 check = check[idx]
    #                 self.assertTrue(arr.shape == check.shape)
    #                 self.assertTrue(arr.lshape[new_dim] == 1)
=======
    def test_setitem_getitem(self):
        # tests for bug #825
        a = ht.ones((102, 102), split=0)
        setting = ht.zeros((100, 100), split=0)
        a[1:-1, 1:-1] = setting
        self.assertTrue(ht.all(a[1:-1, 1:-1] == 0))

        a = ht.ones((102, 102), split=1)
        setting = ht.zeros((30, 100), split=1)
        a[-30:, 1:-1] = setting
        self.assertTrue(ht.all(a[-30:, 1:-1] == 0))

        a = ht.ones((102, 102), split=1)
        setting = ht.zeros((100, 100), split=1)
        a[1:-1, 1:-1] = setting
        self.assertTrue(ht.all(a[1:-1, 1:-1] == 0))

        a = ht.ones((102, 102), split=1)
        setting = ht.zeros((100, 20), split=1)
        a[1:-1, :20] = setting
        self.assertTrue(ht.all(a[1:-1, :20] == 0))

        # tests for bug 730:
        a = ht.ones((10, 25, 30), split=1)
        if a.comm.size > 1:
            self.assertEqual(a[0].split, 0)
            self.assertEqual(a[:, 0, :].split, None)
            self.assertEqual(a[:, :, 0].split, 1)

        # set and get single value
        a = ht.zeros((13, 5), split=0)
        # set value on one node
        a[10, np.array(0)] = 1
        self.assertEqual(a[10, 0], 1)
        self.assertEqual(a[10, 0].dtype, ht.float32)

        a = ht.zeros((13, 5), split=0)
        a[10] = 1
        b = a[torch.tensor(10)]
        self.assertTrue((b == 1).all())
        self.assertEqual(b.dtype, ht.float32)
        self.assertEqual(b.gshape, (5,))

        a = ht.zeros((13, 5), split=0)
        a[-1] = 1
        b = a[-1]
        self.assertTrue((b == 1).all())
        self.assertEqual(b.dtype, ht.float32)
        self.assertEqual(b.gshape, (5,))

        # slice in 1st dim only on 1 node
        a = ht.zeros((13, 5), split=0)
        a[1:4] = 1
        self.assertTrue((a[1:4] == 1).all())
        self.assertEqual(a[1:4].gshape, (3, 5))
        self.assertEqual(a[1:4].split, 0)
        self.assertEqual(a[1:4].dtype, ht.float32)
        if a.comm.size == 2:
            if a.comm.rank == 0:
                self.assertEqual(a[1:4].lshape, (3, 5))
            else:
                self.assertEqual(a[1:4].lshape, (0, 5))

        a = ht.zeros((13, 5), split=0)
        a[1:2] = 1
        self.assertTrue((a[1:2] == 1).all())
        self.assertEqual(a[1:2].gshape, (1, 5))
        self.assertEqual(a[1:2].split, 0)
        self.assertEqual(a[1:2].dtype, ht.float32)
        if a.comm.size == 2:
            if a.comm.rank == 0:
                self.assertEqual(a[1:2].lshape, (1, 5))
            else:
                self.assertEqual(a[1:2].lshape, (0, 5))

        # slice in 1st dim only on 1 node w/ singular second dim
        a = ht.zeros((13, 5), split=0)
        a[1:4, 1] = 1
        b = a[1:4, np.int64(1)]
        self.assertTrue((b == 1).all())
        self.assertEqual(b.gshape, (3,))
        self.assertEqual(b.split, 0)
        self.assertEqual(b.dtype, ht.float32)
        if a.comm.size == 2:
            if a.comm.rank == 0:
                self.assertEqual(b.lshape, (3,))
            else:
                self.assertEqual(b.lshape, (0,))

        # slice in 1st dim across both nodes (2 node case) w/ singular second dim
        a = ht.zeros((13, 5), split=0)
        a[1:11, 1] = 1
        self.assertTrue((a[1:11, 1] == 1).all())
        self.assertEqual(a[1:11, 1].gshape, (10,))
        self.assertEqual(a[1:11, torch.tensor(1)].split, 0)
        self.assertEqual(a[1:11, 1].dtype, ht.float32)
        if a.comm.size == 2:
            if a.comm.rank == 1:
                self.assertEqual(a[1:11, 1].lshape, (4,))
            if a.comm.rank == 0:
                self.assertEqual(a[1:11, 1].lshape, (6,))

        # slice in 1st dim across 1 node (2nd) w/ singular second dim
        c = ht.zeros((13, 5), split=0)
        c[8:12, ht.array(1)] = 1
        b = c[8:12, np.int64(1)]
        self.assertTrue((b == 1).all())
        self.assertEqual(b.gshape, (4,))
        self.assertEqual(b.split, 0)
        self.assertEqual(b.dtype, ht.float32)
        if a.comm.size == 2:
            if a.comm.rank == 1:
                self.assertEqual(b.lshape, (4,))
            if a.comm.rank == 0:
                self.assertEqual(b.lshape, (0,))

        # slice in both directions
        a = ht.zeros((13, 5), split=0)
        a[3:13, 2:5:2] = 1
        self.assertTrue((a[3:13, 2:5:2] == 1).all())
        self.assertEqual(a[3:13, 2:5:2].gshape, (10, 2))
        self.assertEqual(a[3:13, 2:5:2].split, 0)
        self.assertEqual(a[3:13, 2:5:2].dtype, ht.float32)
        if a.comm.size == 2:
            if a.comm.rank == 1:
                self.assertEqual(a[3:13, 2:5:2].lshape, (6, 2))
            if a.comm.rank == 0:
                self.assertEqual(a[3:13, 2:5:2].lshape, (4, 2))

        # setting with heat tensor
        a = ht.zeros((4, 5), split=0)
        a[1, 0:4] = ht.arange(4)
        # if a.comm.size == 2:
        for c, i in enumerate(range(4)):
            self.assertEqual(a[1, c], i)

        # setting with torch tensor
        a = ht.zeros((4, 5), split=0)
        a[1, 0:4] = torch.arange(4, device=self.device.torch_device)
        # if a.comm.size == 2:
        for c, i in enumerate(range(4)):
            self.assertEqual(a[1, c], i)

        ###################################################
        a = ht.zeros((13, 5), split=1)
        # # set value on one node
        a[10] = 1
        self.assertEqual(a[10].dtype, ht.float32)
        if a.comm.size == 2:
            if a.comm.rank == 0:
                self.assertEqual(a[10].lshape, (3,))
            if a.comm.rank == 1:
                self.assertEqual(a[10].lshape, (2,))

        a = ht.zeros((13, 5), split=1)
        # # set value on one node
        a[10, 0] = 1
        self.assertEqual(a[10, 0], 1)
        self.assertEqual(a[10, 0].dtype, ht.float32)

        # slice in 1st dim only on 1 node
        a = ht.zeros((13, 5), split=1)
        a[1:4] = 1
        self.assertTrue((a[1:4] == 1).all())
        self.assertEqual(a[1:4].gshape, (3, 5))
        self.assertEqual(a[1:4].split, 1)
        self.assertEqual(a[1:4].dtype, ht.float32)
        if a.comm.size == 2:
            if a.comm.rank == 0:
                self.assertEqual(a[1:4].lshape, (3, 3))
            if a.comm.rank == 1:
                self.assertEqual(a[1:4].lshape, (3, 2))

        # slice in 1st dim only on 1 node w/ singular second dim
        a = ht.zeros((13, 5), split=1)
        a[1:4, 1] = 1
        self.assertTrue((a[1:4, 1] == 1).all())
        self.assertEqual(a[1:4, 1].gshape, (3,))
        self.assertEqual(a[1:4, 1].split, None)
        self.assertEqual(a[1:4, 1].dtype, ht.float32)
        if a.comm.size == 2:
            if a.comm.rank == 0:
                self.assertEqual(a[1:4, 1].lshape, (3,))
            if a.comm.rank == 1:
                self.assertEqual(a[1:4, 1].lshape, (3,))

        # slice in 2st dim across both nodes (2 node case) w/ singular fist dim
        a = ht.zeros((13, 5), split=1)
        a[11, 1:5] = 1
        self.assertTrue((a[11, 1:5] == 1).all())
        self.assertEqual(a[11, 1:5].gshape, (4,))
        self.assertEqual(a[11, 1:5].split, 0)
        self.assertEqual(a[11, 1:5].dtype, ht.float32)
        if a.comm.size == 2:
            if a.comm.rank == 1:
                self.assertEqual(a[11, 1:5].lshape, (2,))
            if a.comm.rank == 0:
                self.assertEqual(a[11, 1:5].lshape, (2,))

        # slice in 1st dim across 1 node (2nd) w/ singular second dim
        a = ht.zeros((13, 5), split=1)
        a[8:12, 1] = 1
        self.assertTrue((a[8:12, 1] == 1).all())
        self.assertEqual(a[8:12, 1].gshape, (4,))
        self.assertEqual(a[8:12, 1].split, None)
        self.assertEqual(a[8:12, 1].dtype, ht.float32)
        if a.comm.size == 2:
            if a.comm.rank == 0:
                self.assertEqual(a[8:12, 1].lshape, (4,))
            if a.comm.rank == 1:
                self.assertEqual(a[8:12, 1].lshape, (4,))

        # slice in both directions
        a = ht.zeros((13, 5), split=1)
        a[3:13, 2::2] = 1
        self.assertTrue((a[3:13, 2:5:2] == 1).all())
        self.assertEqual(a[3:13, 2:5:2].gshape, (10, 2))
        self.assertEqual(a[3:13, 2:5:2].split, 1)
        self.assertEqual(a[3:13, 2:5:2].dtype, ht.float32)
        if a.comm.size == 2:
            if a.comm.rank == 1:
                self.assertEqual(a[3:13, 2:5:2].lshape, (10, 1))
            if a.comm.rank == 0:
                self.assertEqual(a[3:13, 2:5:2].lshape, (10, 1))

        a = ht.zeros((13, 5), split=1)
        a[..., 2::2] = 1
        self.assertTrue((a[:, 2:5:2] == 1).all())
        self.assertEqual(a[..., 2:5:2].gshape, (13, 2))
        self.assertEqual(a[..., 2:5:2].split, 1)
        self.assertEqual(a[..., 2:5:2].dtype, ht.float32)
        if a.comm.size == 2:
            if a.comm.rank == 1:
                self.assertEqual(a[..., 2:5:2].lshape, (13, 1))
            if a.comm.rank == 0:
                self.assertEqual(a[:, 2:5:2].lshape, (13, 1))

        # setting with heat tensor
        a = ht.zeros((4, 5), split=1)
        a[1, 0:4] = ht.arange(4)
        for c, i in enumerate(range(4)):
            b = a[1, c]
            if b.larray.numel() > 0:
                self.assertEqual(b.item(), i)

        # setting with torch tensor
        a = ht.zeros((4, 5), split=1)
        a[1, 0:4] = torch.arange(4, device=self.device.torch_device)
        for c, i in enumerate(range(4)):
            self.assertEqual(a[1, c], i)

        ####################################################
        a = ht.zeros((13, 5, 7), split=2)
        # # set value on one node
        a[10, :, :] = 1
        self.assertEqual(a[10, :, :].dtype, ht.float32)
        self.assertEqual(a[10, :, :].gshape, (5, 7))
        if a.comm.size == 2:
            if a.comm.rank == 0:
                self.assertEqual(a[10, :, :].lshape, (5, 4))
            if a.comm.rank == 1:
                self.assertEqual(a[10, :, :].lshape, (5, 3))

        a = ht.zeros((13, 5, 7), split=2)
        # # set value on one node
        a[10, ...] = 1
        self.assertEqual(a[10, ...].dtype, ht.float32)
        self.assertEqual(a[10, ...].gshape, (5, 7))
        if a.comm.size == 2:
            if a.comm.rank == 0:
                self.assertEqual(a[10, ...].lshape, (5, 4))
            if a.comm.rank == 1:
                self.assertEqual(a[10, ...].lshape, (5, 3))

        a = ht.zeros((13, 5, 8), split=2)
        # # set value on one node
        a[10, 0, 0] = 1
        self.assertEqual(a[10, 0, 0], 1)
        self.assertEqual(a[10, 0, 0].dtype, ht.float32)

        # # slice in 1st dim only on 1 node
        a = ht.zeros((13, 5, 7), split=2)
        a[1:4] = 1
        self.assertTrue((a[1:4] == 1).all())
        self.assertEqual(a[1:4].gshape, (3, 5, 7))
        self.assertEqual(a[1:4].split, 2)
        self.assertEqual(a[1:4].dtype, ht.float32)
        if a.comm.size == 2:
            if a.comm.rank == 0:
                self.assertEqual(a[1:4].lshape, (3, 5, 4))
            if a.comm.rank == 1:
                self.assertEqual(a[1:4].lshape, (3, 5, 3))

        # slice in 1st dim only on 1 node w/ singular second dim
        a = ht.zeros((13, 5, 7), split=2)
        a[1:4, 1, :] = 1
        self.assertTrue((a[1:4, 1, :] == 1).all())
        self.assertEqual(a[1:4, 1, :].gshape, (3, 7))
        if a.comm.size == 2:
            self.assertEqual(a[1:4, 1, :].split, 1)
            self.assertEqual(a[1:4, 1, :].dtype, ht.float32)
            if a.comm.rank == 0:
                self.assertEqual(a[1:4, 1, :].lshape, (3, 4))
            if a.comm.rank == 1:
                self.assertEqual(a[1:4, 1, :].lshape, (3, 3))

        # slice in both directions
        a = ht.zeros((13, 5, 7), split=2)
        a[3:13, 2:5:2, 1:7:3] = 1
        self.assertTrue((a[3:13, 2:5:2, 1:7:3] == 1).all())
        self.assertEqual(a[3:13, 2:5:2, 1:7:3].split, 2)
        self.assertEqual(a[3:13, 2:5:2, 1:7:3].dtype, ht.float32)
        self.assertEqual(a[3:13, 2:5:2, 1:7:3].gshape, (10, 2, 2))
        if a.comm.size == 2:
            out = ht.ones((4, 5, 5), split=1)
            self.assertEqual(out[0].gshape, (5, 5))
            if a.comm.rank == 1:
                self.assertEqual(a[3:13, 2:5:2, 1:7:3].lshape, (10, 2, 1))
                self.assertEqual(out[0].lshape, (2, 5))
            if a.comm.rank == 0:
                self.assertEqual(a[3:13, 2:5:2, 1:7:3].lshape, (10, 2, 1))
                self.assertEqual(out[0].lshape, (3, 5))

        a = ht.ones((4, 5), split=0).tril()
        a[0] = [6, 6, 6, 6, 6]
        self.assertTrue((a[0] == 6).all())

        a = ht.ones((4, 5), split=0).tril()
        a[0] = (6, 6, 6, 6, 6)
        self.assertTrue((a[0] == 6).all())

        a = ht.ones((4, 5), split=0).tril()
        a[0] = np.array([6, 6, 6, 6, 6])
        self.assertTrue((a[0] == 6).all())

        a = ht.ones((4, 5), split=0).tril()
        a[0] = ht.array([6, 6, 6, 6, 6])
        self.assertTrue((a[ht.array((0,))] == 6).all())

        a = ht.ones((4, 5), split=0).tril()
        a[0] = ht.array([6, 6, 6, 6, 6])
        self.assertTrue((a[ht.array((0,))] == 6).all())

        # ======================= indexing with bools =================================
        split = None
        arr = ht.random.random((20, 20)).resplit(split)
        np_arr = arr.numpy()
        np_key = np_arr < 0.5
        ht_key = ht.array(np_key, split=split)
        arr[ht_key] = 10.0
        np_arr[np_key] = 10.0
        self.assertTrue(np.all(arr.numpy() == np_arr))
        self.assertTrue(ht.all(arr[ht_key] == 10.0))

        split = 0
        arr = ht.random.random((20, 20)).resplit(split)
        np_arr = arr.numpy()
        np_key = (np_arr < 0.5)[0]
        ht_key = ht.array(np_key, split=split)
        arr[ht_key] = 10.0
        np_arr[np_key] = 10.0
        self.assertTrue(np.all(arr.numpy() == np_arr))
        self.assertTrue(ht.all(arr[ht_key] == 10.0))

        # key -> tuple(ht.bool, int)
        split = 0
        arr = ht.random.random((20, 20)).resplit(split)
        np_arr = arr.numpy()
        np_key = (np_arr < 0.5)[0]
        ht_key = ht.array(np_key, split=split)
        arr[ht_key, 4] = 10.0
        np_arr[np_key, 4] = 10.0
        self.assertTrue(np.all(arr.numpy() == np_arr))
        self.assertTrue(ht.all(arr[ht_key, 4] == 10.0))

        # key -> tuple(torch.bool, int)
        split = 0
        arr = ht.random.random((20, 20)).resplit(split)
        np_arr = arr.numpy()
        np_key = (np_arr < 0.5)[0]
        t_key = torch.tensor(np_key, device=arr.larray.device)
        arr[t_key, 4] = 10.0
        np_arr[np_key, 4] = 10.0
        self.assertTrue(np.all(arr.numpy() == np_arr))
        self.assertTrue(ht.all(arr[t_key, 4] == 10.0))

        # key -> torch.bool
        split = 0
        arr = ht.random.random((20, 20)).resplit(split)
        np_arr = arr.numpy()
        np_key = (np_arr < 0.5)[0]
        t_key = torch.tensor(np_key, device=arr.larray.device)
        arr[t_key] = 10.0
        np_arr[np_key] = 10.0
        self.assertTrue(np.all(arr.numpy() == np_arr))
        self.assertTrue(ht.all(arr[t_key] == 10.0))

        split = 1
        arr = ht.random.random((20, 20, 10)).resplit(split)
        np_arr = arr.numpy()
        np_key = np_arr < 0.5
        ht_key = ht.array(np_key, split=split)
        arr[ht_key] = 10.0
        np_arr[np_key] = 10.0
        self.assertTrue(np.all(arr.numpy() == np_arr))
        self.assertTrue(ht.all(arr[ht_key] == 10.0))

        split = 2
        arr = ht.random.random((15, 20, 20)).resplit(split)
        np_arr = arr.numpy()
        np_key = np_arr < 0.5
        ht_key = ht.array(np_key, split=split)
        arr[ht_key] = 10.0
        np_arr[np_key] = 10.0
        self.assertTrue(np.all(arr.numpy() == np_arr))
        self.assertTrue(ht.all(arr[ht_key] == 10.0))

        with self.assertRaises(ValueError):
            a[..., ...]
        with self.assertRaises(ValueError):
            a[..., ...] = 1
        if a.comm.size > 1:
            with self.assertRaises(ValueError):
                x = ht.ones((10, 10), split=0)
                setting = ht.zeros((8, 8), split=1)
                x[1:-1, 1:-1] = setting

        for split in [None, 0, 1, 2]:
            for new_dim in [0, 1, 2]:
                for add in [np.newaxis, None]:
                    arr = ht.ones((4, 3, 2), split=split, dtype=ht.int32)
                    check = torch.ones((4, 3, 2), dtype=torch.int32)
                    idx = [slice(None), slice(None), slice(None)]
                    idx[new_dim] = add
                    idx = tuple(idx)
                    arr = arr[idx]
                    check = check[idx]
                    self.assertTrue(arr.shape == check.shape)
                    self.assertTrue(arr.lshape[new_dim] == 1)
>>>>>>> 3302a445

    def test_size_gnumel(self):
        a = ht.zeros((10, 10, 10), split=None)
        self.assertEqual(a.size, 10 * 10 * 10)
        self.assertEqual(a.gnumel, 10 * 10 * 10)

        a = ht.zeros((10, 10, 10), split=0)
        self.assertEqual(a.size, 10 * 10 * 10)
        self.assertEqual(a.gnumel, 10 * 10 * 10)

        a = ht.zeros((10, 10, 10), split=1)
        self.assertEqual(a.size, 10 * 10 * 10)
        self.assertEqual(a.gnumel, 10 * 10 * 10)

        a = ht.zeros((10, 10, 10), split=2)
        self.assertEqual(a.size, 10 * 10 * 10)
        self.assertEqual(a.gnumel, 10 * 10 * 10)

        self.assertEqual(ht.array(0).size, 1)

    def test_stride_and_strides(self):
        # Local, int16, row-major memory layout
        torch_int16 = torch.arange(
            6 * 5 * 3 * 4 * 5 * 7, dtype=torch.int16, device=self.device.torch_device
        ).reshape(6, 5, 3, 4, 5, 7)
        heat_int16 = ht.array(torch_int16)
        numpy_int16 = torch_int16.cpu().numpy()
        self.assertEqual(heat_int16.stride(), torch_int16.stride())
        if pytorch_major_version >= 2:
            self.assertTrue(
                (np.asarray(heat_int16.strides) * 2 == np.asarray(numpy_int16.strides)).all()
            )
        else:
            self.assertEqual(heat_int16.strides, numpy_int16.strides)

        # Local, float32, row-major memory layout
        torch_float32 = torch.arange(
            6 * 5 * 3 * 4 * 5 * 7, dtype=torch.float32, device=self.device.torch_device
        ).reshape(6, 5, 3, 4, 5, 7)
        heat_float32 = ht.array(torch_float32)
        numpy_float32 = torch_float32.cpu().numpy()
        self.assertEqual(heat_float32.stride(), torch_float32.stride())
        if pytorch_major_version >= 2:
            self.assertTrue(
                (np.asarray(heat_float32.strides) * 4 == np.asarray(numpy_float32.strides)).all()
            )
        else:
            self.assertEqual(heat_float32.strides, numpy_float32.strides)

        # Local, float64, column-major memory layout
        torch_float64 = torch.arange(
            6 * 5 * 3 * 4 * 5 * 7, dtype=torch.float64, device=self.device.torch_device
        ).reshape(6, 5, 3, 4, 5, 7)
        heat_float64_F = ht.array(torch_float64, order="F")
        numpy_float64_F = np.array(torch_float64.cpu().numpy(), order="F")
        self.assertNotEqual(heat_float64_F.stride(), torch_float64.stride())
        if pytorch_major_version >= 2:
            self.assertTrue(
                (
                    np.asarray(heat_float64_F.strides) * 8 == np.asarray(numpy_float64_F.strides)
                ).all()
            )
        else:
            self.assertEqual(heat_float64_F.strides, numpy_float64_F.strides)

        # Distributed, int16, row-major memory layout
        size = ht.communication.MPI_WORLD.size
        split = 2
        torch_int16 = torch.arange(
            6 * 5 * 3 * size * 4 * 5 * 7, dtype=torch.int16, device=self.device.torch_device
        ).reshape(6, 5, 3 * size, 4, 5, 7)
        heat_int16_split = ht.array(torch_int16, split=split)
        numpy_int16 = torch_int16.cpu().numpy()
        if size > 1:
            self.assertNotEqual(heat_int16_split.stride(), torch_int16.stride())
        numpy_int16_split_strides = (
            tuple(np.array(numpy_int16.strides[:split]) / size) + numpy_int16.strides[split:]
        )
        if pytorch_major_version >= 2:
            self.assertTrue(
                (
                    np.asarray(heat_int16_split.strides) * 2
                    == np.asarray(numpy_int16_split_strides)
                ).all()
            )
        else:
            self.assertEqual(heat_int16_split.strides, numpy_int16_split_strides)

        # Distributed, float32, row-major memory layout
        split = -1
        torch_float32 = torch.arange(
            6 * 5 * 3 * 4 * 5 * 7 * size, dtype=torch.float32, device=self.device.torch_device
        ).reshape(6, 5, 3, 4, 5, 7 * size)
        heat_float32_split = ht.array(torch_float32, split=split)
        numpy_float32 = torch_float32.cpu().numpy()
        numpy_float32_split_strides = (
            tuple(np.array(numpy_float32.strides[:split]) / size) + numpy_float32.strides[split:]
        )
        if pytorch_major_version >= 2:
            self.assertTrue(
                (
                    np.asarray(heat_float32_split.strides) * 4
                    == np.asarray(numpy_float32_split_strides)
                ).all()
            )
        else:
            self.assertEqual(heat_float32_split.strides, numpy_float32_split_strides)

        # Distributed, float64, column-major memory layout
        split = -2
        torch_float64 = torch.arange(
            6 * 5 * 3 * 4 * 5 * size * 7, dtype=torch.float64, device=self.device.torch_device
        ).reshape(6, 5, 3, 4, 5 * size, 7)
        heat_float64_F_split = ht.array(torch_float64, order="F", split=split)
        numpy_float64_F = np.array(torch_float64.cpu().numpy(), order="F")
        numpy_float64_F_split_strides = numpy_float64_F.strides[: split + 1] + tuple(
            np.array(numpy_float64_F.strides[split + 1 :]) / size
        )
        if pytorch_major_version >= 2:
            self.assertTrue(
                (
                    np.asarray(heat_float64_F_split.strides) * 8
                    == np.asarray(numpy_float64_F_split_strides)
                ).all()
            )
        else:
            self.assertEqual(heat_float64_F_split.strides, numpy_float64_F_split_strides)

    def test_tolist(self):
        a = ht.zeros([ht.MPI_WORLD.size, ht.MPI_WORLD.size, ht.MPI_WORLD.size], dtype=ht.int32)
        res = [
            [[0 for z in range(ht.MPI_WORLD.size)] for y in range(ht.MPI_WORLD.size)]
            for x in range(ht.MPI_WORLD.size)
        ]
        self.assertListEqual(a.tolist(), res)

        a = ht.zeros(
            [ht.MPI_WORLD.size, ht.MPI_WORLD.size, ht.MPI_WORLD.size], dtype=ht.int32, split=0
        )
        res = [
            [[0 for z in range(ht.MPI_WORLD.size)] for y in range(ht.MPI_WORLD.size)]
            for x in range(ht.MPI_WORLD.size)
        ]
        self.assertListEqual(a.tolist(), res)

        a = ht.zeros(
            [ht.MPI_WORLD.size, ht.MPI_WORLD.size, ht.MPI_WORLD.size], dtype=ht.float32, split=1
        )
        res = [
            [[0.0 for z in range(ht.MPI_WORLD.size)] for y in [ht.MPI_WORLD.rank]]
            for x in range(ht.MPI_WORLD.size)
        ]
        self.assertListEqual(a.tolist(keepsplit=True), res)

        a = ht.zeros(
            [ht.MPI_WORLD.size, ht.MPI_WORLD.size, ht.MPI_WORLD.size], dtype=ht.bool, split=2
        )
        res = [
            [[False for z in [ht.MPI_WORLD.rank]] for y in range(ht.MPI_WORLD.size)]
            for x in range(ht.MPI_WORLD.size)
        ]
        self.assertListEqual(a.tolist(keepsplit=True), res)

    def test_torch_proxy(self):
        scalar_array = ht.array(1)
        scalar_proxy = scalar_array.__torch_proxy__()
        self.assertTrue(scalar_proxy.ndim == 0)
        if pytorch_major_version >= 2:
            scalar_proxy_nbytes = (
                scalar_proxy.untyped_storage().size()
                * scalar_proxy.untyped_storage().element_size()
            )
        else:
            scalar_proxy_nbytes = (
                scalar_proxy.storage().size() * scalar_proxy.storage().element_size()
            )
        self.assertTrue(scalar_proxy_nbytes == 1)

        dndarray = ht.zeros((4, 7, 6), split=1)
        dndarray_proxy = dndarray.__torch_proxy__()
        self.assertTrue(dndarray_proxy.ndim == dndarray.ndim)
        self.assertTrue(tuple(dndarray_proxy.shape) == dndarray.gshape)
        if pytorch_major_version >= 2:
            dndarray_proxy_nbytes = (
                dndarray_proxy.untyped_storage().size()
                * dndarray_proxy.untyped_storage().element_size()
            )
        else:
            dndarray_proxy_nbytes = (
                dndarray_proxy.storage().size() * dndarray_proxy.storage().element_size()
            )
        self.assertTrue(dndarray_proxy_nbytes == 1)

    def test_xor(self):
        int16_tensor = ht.array([[1, 1], [2, 2]], dtype=ht.int16)
        int16_vector = ht.array([[3, 4]], dtype=ht.int16)

        self.assertTrue(
            ht.equal(int16_tensor ^ int16_vector, ht.bitwise_xor(int16_tensor, int16_vector))
        )<|MERGE_RESOLUTION|>--- conflicted
+++ resolved
@@ -1347,18 +1347,6 @@
         t1_sub.resplit_(axis=None)
         self.assertTrue(ht.all(t1_sub == res))
         self.assertEqual(t1_sub.split, None)
-
-<<<<<<< HEAD
-    def test_rshift(self):
-        int_tensor = ht.array([[0, 2], [4, 8]])
-        int_result = ht.array([[0, 0], [1, 2]])
-
-        self.assertTrue(ht.equal(int_tensor >> 2, int_result))
-
-        with self.assertRaises(TypeError):
-            int_tensor >> 2.4
-        res = ht.right_shift(ht.array([True]), 2)
-        self.assertTrue(res == 0)
 
     def test_setitem(self):
         # following https://numpy.org/doc/stable/user/basics.indexing.html
@@ -2046,447 +2034,6 @@
     #                 check = check[idx]
     #                 self.assertTrue(arr.shape == check.shape)
     #                 self.assertTrue(arr.lshape[new_dim] == 1)
-=======
-    def test_setitem_getitem(self):
-        # tests for bug #825
-        a = ht.ones((102, 102), split=0)
-        setting = ht.zeros((100, 100), split=0)
-        a[1:-1, 1:-1] = setting
-        self.assertTrue(ht.all(a[1:-1, 1:-1] == 0))
-
-        a = ht.ones((102, 102), split=1)
-        setting = ht.zeros((30, 100), split=1)
-        a[-30:, 1:-1] = setting
-        self.assertTrue(ht.all(a[-30:, 1:-1] == 0))
-
-        a = ht.ones((102, 102), split=1)
-        setting = ht.zeros((100, 100), split=1)
-        a[1:-1, 1:-1] = setting
-        self.assertTrue(ht.all(a[1:-1, 1:-1] == 0))
-
-        a = ht.ones((102, 102), split=1)
-        setting = ht.zeros((100, 20), split=1)
-        a[1:-1, :20] = setting
-        self.assertTrue(ht.all(a[1:-1, :20] == 0))
-
-        # tests for bug 730:
-        a = ht.ones((10, 25, 30), split=1)
-        if a.comm.size > 1:
-            self.assertEqual(a[0].split, 0)
-            self.assertEqual(a[:, 0, :].split, None)
-            self.assertEqual(a[:, :, 0].split, 1)
-
-        # set and get single value
-        a = ht.zeros((13, 5), split=0)
-        # set value on one node
-        a[10, np.array(0)] = 1
-        self.assertEqual(a[10, 0], 1)
-        self.assertEqual(a[10, 0].dtype, ht.float32)
-
-        a = ht.zeros((13, 5), split=0)
-        a[10] = 1
-        b = a[torch.tensor(10)]
-        self.assertTrue((b == 1).all())
-        self.assertEqual(b.dtype, ht.float32)
-        self.assertEqual(b.gshape, (5,))
-
-        a = ht.zeros((13, 5), split=0)
-        a[-1] = 1
-        b = a[-1]
-        self.assertTrue((b == 1).all())
-        self.assertEqual(b.dtype, ht.float32)
-        self.assertEqual(b.gshape, (5,))
-
-        # slice in 1st dim only on 1 node
-        a = ht.zeros((13, 5), split=0)
-        a[1:4] = 1
-        self.assertTrue((a[1:4] == 1).all())
-        self.assertEqual(a[1:4].gshape, (3, 5))
-        self.assertEqual(a[1:4].split, 0)
-        self.assertEqual(a[1:4].dtype, ht.float32)
-        if a.comm.size == 2:
-            if a.comm.rank == 0:
-                self.assertEqual(a[1:4].lshape, (3, 5))
-            else:
-                self.assertEqual(a[1:4].lshape, (0, 5))
-
-        a = ht.zeros((13, 5), split=0)
-        a[1:2] = 1
-        self.assertTrue((a[1:2] == 1).all())
-        self.assertEqual(a[1:2].gshape, (1, 5))
-        self.assertEqual(a[1:2].split, 0)
-        self.assertEqual(a[1:2].dtype, ht.float32)
-        if a.comm.size == 2:
-            if a.comm.rank == 0:
-                self.assertEqual(a[1:2].lshape, (1, 5))
-            else:
-                self.assertEqual(a[1:2].lshape, (0, 5))
-
-        # slice in 1st dim only on 1 node w/ singular second dim
-        a = ht.zeros((13, 5), split=0)
-        a[1:4, 1] = 1
-        b = a[1:4, np.int64(1)]
-        self.assertTrue((b == 1).all())
-        self.assertEqual(b.gshape, (3,))
-        self.assertEqual(b.split, 0)
-        self.assertEqual(b.dtype, ht.float32)
-        if a.comm.size == 2:
-            if a.comm.rank == 0:
-                self.assertEqual(b.lshape, (3,))
-            else:
-                self.assertEqual(b.lshape, (0,))
-
-        # slice in 1st dim across both nodes (2 node case) w/ singular second dim
-        a = ht.zeros((13, 5), split=0)
-        a[1:11, 1] = 1
-        self.assertTrue((a[1:11, 1] == 1).all())
-        self.assertEqual(a[1:11, 1].gshape, (10,))
-        self.assertEqual(a[1:11, torch.tensor(1)].split, 0)
-        self.assertEqual(a[1:11, 1].dtype, ht.float32)
-        if a.comm.size == 2:
-            if a.comm.rank == 1:
-                self.assertEqual(a[1:11, 1].lshape, (4,))
-            if a.comm.rank == 0:
-                self.assertEqual(a[1:11, 1].lshape, (6,))
-
-        # slice in 1st dim across 1 node (2nd) w/ singular second dim
-        c = ht.zeros((13, 5), split=0)
-        c[8:12, ht.array(1)] = 1
-        b = c[8:12, np.int64(1)]
-        self.assertTrue((b == 1).all())
-        self.assertEqual(b.gshape, (4,))
-        self.assertEqual(b.split, 0)
-        self.assertEqual(b.dtype, ht.float32)
-        if a.comm.size == 2:
-            if a.comm.rank == 1:
-                self.assertEqual(b.lshape, (4,))
-            if a.comm.rank == 0:
-                self.assertEqual(b.lshape, (0,))
-
-        # slice in both directions
-        a = ht.zeros((13, 5), split=0)
-        a[3:13, 2:5:2] = 1
-        self.assertTrue((a[3:13, 2:5:2] == 1).all())
-        self.assertEqual(a[3:13, 2:5:2].gshape, (10, 2))
-        self.assertEqual(a[3:13, 2:5:2].split, 0)
-        self.assertEqual(a[3:13, 2:5:2].dtype, ht.float32)
-        if a.comm.size == 2:
-            if a.comm.rank == 1:
-                self.assertEqual(a[3:13, 2:5:2].lshape, (6, 2))
-            if a.comm.rank == 0:
-                self.assertEqual(a[3:13, 2:5:2].lshape, (4, 2))
-
-        # setting with heat tensor
-        a = ht.zeros((4, 5), split=0)
-        a[1, 0:4] = ht.arange(4)
-        # if a.comm.size == 2:
-        for c, i in enumerate(range(4)):
-            self.assertEqual(a[1, c], i)
-
-        # setting with torch tensor
-        a = ht.zeros((4, 5), split=0)
-        a[1, 0:4] = torch.arange(4, device=self.device.torch_device)
-        # if a.comm.size == 2:
-        for c, i in enumerate(range(4)):
-            self.assertEqual(a[1, c], i)
-
-        ###################################################
-        a = ht.zeros((13, 5), split=1)
-        # # set value on one node
-        a[10] = 1
-        self.assertEqual(a[10].dtype, ht.float32)
-        if a.comm.size == 2:
-            if a.comm.rank == 0:
-                self.assertEqual(a[10].lshape, (3,))
-            if a.comm.rank == 1:
-                self.assertEqual(a[10].lshape, (2,))
-
-        a = ht.zeros((13, 5), split=1)
-        # # set value on one node
-        a[10, 0] = 1
-        self.assertEqual(a[10, 0], 1)
-        self.assertEqual(a[10, 0].dtype, ht.float32)
-
-        # slice in 1st dim only on 1 node
-        a = ht.zeros((13, 5), split=1)
-        a[1:4] = 1
-        self.assertTrue((a[1:4] == 1).all())
-        self.assertEqual(a[1:4].gshape, (3, 5))
-        self.assertEqual(a[1:4].split, 1)
-        self.assertEqual(a[1:4].dtype, ht.float32)
-        if a.comm.size == 2:
-            if a.comm.rank == 0:
-                self.assertEqual(a[1:4].lshape, (3, 3))
-            if a.comm.rank == 1:
-                self.assertEqual(a[1:4].lshape, (3, 2))
-
-        # slice in 1st dim only on 1 node w/ singular second dim
-        a = ht.zeros((13, 5), split=1)
-        a[1:4, 1] = 1
-        self.assertTrue((a[1:4, 1] == 1).all())
-        self.assertEqual(a[1:4, 1].gshape, (3,))
-        self.assertEqual(a[1:4, 1].split, None)
-        self.assertEqual(a[1:4, 1].dtype, ht.float32)
-        if a.comm.size == 2:
-            if a.comm.rank == 0:
-                self.assertEqual(a[1:4, 1].lshape, (3,))
-            if a.comm.rank == 1:
-                self.assertEqual(a[1:4, 1].lshape, (3,))
-
-        # slice in 2st dim across both nodes (2 node case) w/ singular fist dim
-        a = ht.zeros((13, 5), split=1)
-        a[11, 1:5] = 1
-        self.assertTrue((a[11, 1:5] == 1).all())
-        self.assertEqual(a[11, 1:5].gshape, (4,))
-        self.assertEqual(a[11, 1:5].split, 0)
-        self.assertEqual(a[11, 1:5].dtype, ht.float32)
-        if a.comm.size == 2:
-            if a.comm.rank == 1:
-                self.assertEqual(a[11, 1:5].lshape, (2,))
-            if a.comm.rank == 0:
-                self.assertEqual(a[11, 1:5].lshape, (2,))
-
-        # slice in 1st dim across 1 node (2nd) w/ singular second dim
-        a = ht.zeros((13, 5), split=1)
-        a[8:12, 1] = 1
-        self.assertTrue((a[8:12, 1] == 1).all())
-        self.assertEqual(a[8:12, 1].gshape, (4,))
-        self.assertEqual(a[8:12, 1].split, None)
-        self.assertEqual(a[8:12, 1].dtype, ht.float32)
-        if a.comm.size == 2:
-            if a.comm.rank == 0:
-                self.assertEqual(a[8:12, 1].lshape, (4,))
-            if a.comm.rank == 1:
-                self.assertEqual(a[8:12, 1].lshape, (4,))
-
-        # slice in both directions
-        a = ht.zeros((13, 5), split=1)
-        a[3:13, 2::2] = 1
-        self.assertTrue((a[3:13, 2:5:2] == 1).all())
-        self.assertEqual(a[3:13, 2:5:2].gshape, (10, 2))
-        self.assertEqual(a[3:13, 2:5:2].split, 1)
-        self.assertEqual(a[3:13, 2:5:2].dtype, ht.float32)
-        if a.comm.size == 2:
-            if a.comm.rank == 1:
-                self.assertEqual(a[3:13, 2:5:2].lshape, (10, 1))
-            if a.comm.rank == 0:
-                self.assertEqual(a[3:13, 2:5:2].lshape, (10, 1))
-
-        a = ht.zeros((13, 5), split=1)
-        a[..., 2::2] = 1
-        self.assertTrue((a[:, 2:5:2] == 1).all())
-        self.assertEqual(a[..., 2:5:2].gshape, (13, 2))
-        self.assertEqual(a[..., 2:5:2].split, 1)
-        self.assertEqual(a[..., 2:5:2].dtype, ht.float32)
-        if a.comm.size == 2:
-            if a.comm.rank == 1:
-                self.assertEqual(a[..., 2:5:2].lshape, (13, 1))
-            if a.comm.rank == 0:
-                self.assertEqual(a[:, 2:5:2].lshape, (13, 1))
-
-        # setting with heat tensor
-        a = ht.zeros((4, 5), split=1)
-        a[1, 0:4] = ht.arange(4)
-        for c, i in enumerate(range(4)):
-            b = a[1, c]
-            if b.larray.numel() > 0:
-                self.assertEqual(b.item(), i)
-
-        # setting with torch tensor
-        a = ht.zeros((4, 5), split=1)
-        a[1, 0:4] = torch.arange(4, device=self.device.torch_device)
-        for c, i in enumerate(range(4)):
-            self.assertEqual(a[1, c], i)
-
-        ####################################################
-        a = ht.zeros((13, 5, 7), split=2)
-        # # set value on one node
-        a[10, :, :] = 1
-        self.assertEqual(a[10, :, :].dtype, ht.float32)
-        self.assertEqual(a[10, :, :].gshape, (5, 7))
-        if a.comm.size == 2:
-            if a.comm.rank == 0:
-                self.assertEqual(a[10, :, :].lshape, (5, 4))
-            if a.comm.rank == 1:
-                self.assertEqual(a[10, :, :].lshape, (5, 3))
-
-        a = ht.zeros((13, 5, 7), split=2)
-        # # set value on one node
-        a[10, ...] = 1
-        self.assertEqual(a[10, ...].dtype, ht.float32)
-        self.assertEqual(a[10, ...].gshape, (5, 7))
-        if a.comm.size == 2:
-            if a.comm.rank == 0:
-                self.assertEqual(a[10, ...].lshape, (5, 4))
-            if a.comm.rank == 1:
-                self.assertEqual(a[10, ...].lshape, (5, 3))
-
-        a = ht.zeros((13, 5, 8), split=2)
-        # # set value on one node
-        a[10, 0, 0] = 1
-        self.assertEqual(a[10, 0, 0], 1)
-        self.assertEqual(a[10, 0, 0].dtype, ht.float32)
-
-        # # slice in 1st dim only on 1 node
-        a = ht.zeros((13, 5, 7), split=2)
-        a[1:4] = 1
-        self.assertTrue((a[1:4] == 1).all())
-        self.assertEqual(a[1:4].gshape, (3, 5, 7))
-        self.assertEqual(a[1:4].split, 2)
-        self.assertEqual(a[1:4].dtype, ht.float32)
-        if a.comm.size == 2:
-            if a.comm.rank == 0:
-                self.assertEqual(a[1:4].lshape, (3, 5, 4))
-            if a.comm.rank == 1:
-                self.assertEqual(a[1:4].lshape, (3, 5, 3))
-
-        # slice in 1st dim only on 1 node w/ singular second dim
-        a = ht.zeros((13, 5, 7), split=2)
-        a[1:4, 1, :] = 1
-        self.assertTrue((a[1:4, 1, :] == 1).all())
-        self.assertEqual(a[1:4, 1, :].gshape, (3, 7))
-        if a.comm.size == 2:
-            self.assertEqual(a[1:4, 1, :].split, 1)
-            self.assertEqual(a[1:4, 1, :].dtype, ht.float32)
-            if a.comm.rank == 0:
-                self.assertEqual(a[1:4, 1, :].lshape, (3, 4))
-            if a.comm.rank == 1:
-                self.assertEqual(a[1:4, 1, :].lshape, (3, 3))
-
-        # slice in both directions
-        a = ht.zeros((13, 5, 7), split=2)
-        a[3:13, 2:5:2, 1:7:3] = 1
-        self.assertTrue((a[3:13, 2:5:2, 1:7:3] == 1).all())
-        self.assertEqual(a[3:13, 2:5:2, 1:7:3].split, 2)
-        self.assertEqual(a[3:13, 2:5:2, 1:7:3].dtype, ht.float32)
-        self.assertEqual(a[3:13, 2:5:2, 1:7:3].gshape, (10, 2, 2))
-        if a.comm.size == 2:
-            out = ht.ones((4, 5, 5), split=1)
-            self.assertEqual(out[0].gshape, (5, 5))
-            if a.comm.rank == 1:
-                self.assertEqual(a[3:13, 2:5:2, 1:7:3].lshape, (10, 2, 1))
-                self.assertEqual(out[0].lshape, (2, 5))
-            if a.comm.rank == 0:
-                self.assertEqual(a[3:13, 2:5:2, 1:7:3].lshape, (10, 2, 1))
-                self.assertEqual(out[0].lshape, (3, 5))
-
-        a = ht.ones((4, 5), split=0).tril()
-        a[0] = [6, 6, 6, 6, 6]
-        self.assertTrue((a[0] == 6).all())
-
-        a = ht.ones((4, 5), split=0).tril()
-        a[0] = (6, 6, 6, 6, 6)
-        self.assertTrue((a[0] == 6).all())
-
-        a = ht.ones((4, 5), split=0).tril()
-        a[0] = np.array([6, 6, 6, 6, 6])
-        self.assertTrue((a[0] == 6).all())
-
-        a = ht.ones((4, 5), split=0).tril()
-        a[0] = ht.array([6, 6, 6, 6, 6])
-        self.assertTrue((a[ht.array((0,))] == 6).all())
-
-        a = ht.ones((4, 5), split=0).tril()
-        a[0] = ht.array([6, 6, 6, 6, 6])
-        self.assertTrue((a[ht.array((0,))] == 6).all())
-
-        # ======================= indexing with bools =================================
-        split = None
-        arr = ht.random.random((20, 20)).resplit(split)
-        np_arr = arr.numpy()
-        np_key = np_arr < 0.5
-        ht_key = ht.array(np_key, split=split)
-        arr[ht_key] = 10.0
-        np_arr[np_key] = 10.0
-        self.assertTrue(np.all(arr.numpy() == np_arr))
-        self.assertTrue(ht.all(arr[ht_key] == 10.0))
-
-        split = 0
-        arr = ht.random.random((20, 20)).resplit(split)
-        np_arr = arr.numpy()
-        np_key = (np_arr < 0.5)[0]
-        ht_key = ht.array(np_key, split=split)
-        arr[ht_key] = 10.0
-        np_arr[np_key] = 10.0
-        self.assertTrue(np.all(arr.numpy() == np_arr))
-        self.assertTrue(ht.all(arr[ht_key] == 10.0))
-
-        # key -> tuple(ht.bool, int)
-        split = 0
-        arr = ht.random.random((20, 20)).resplit(split)
-        np_arr = arr.numpy()
-        np_key = (np_arr < 0.5)[0]
-        ht_key = ht.array(np_key, split=split)
-        arr[ht_key, 4] = 10.0
-        np_arr[np_key, 4] = 10.0
-        self.assertTrue(np.all(arr.numpy() == np_arr))
-        self.assertTrue(ht.all(arr[ht_key, 4] == 10.0))
-
-        # key -> tuple(torch.bool, int)
-        split = 0
-        arr = ht.random.random((20, 20)).resplit(split)
-        np_arr = arr.numpy()
-        np_key = (np_arr < 0.5)[0]
-        t_key = torch.tensor(np_key, device=arr.larray.device)
-        arr[t_key, 4] = 10.0
-        np_arr[np_key, 4] = 10.0
-        self.assertTrue(np.all(arr.numpy() == np_arr))
-        self.assertTrue(ht.all(arr[t_key, 4] == 10.0))
-
-        # key -> torch.bool
-        split = 0
-        arr = ht.random.random((20, 20)).resplit(split)
-        np_arr = arr.numpy()
-        np_key = (np_arr < 0.5)[0]
-        t_key = torch.tensor(np_key, device=arr.larray.device)
-        arr[t_key] = 10.0
-        np_arr[np_key] = 10.0
-        self.assertTrue(np.all(arr.numpy() == np_arr))
-        self.assertTrue(ht.all(arr[t_key] == 10.0))
-
-        split = 1
-        arr = ht.random.random((20, 20, 10)).resplit(split)
-        np_arr = arr.numpy()
-        np_key = np_arr < 0.5
-        ht_key = ht.array(np_key, split=split)
-        arr[ht_key] = 10.0
-        np_arr[np_key] = 10.0
-        self.assertTrue(np.all(arr.numpy() == np_arr))
-        self.assertTrue(ht.all(arr[ht_key] == 10.0))
-
-        split = 2
-        arr = ht.random.random((15, 20, 20)).resplit(split)
-        np_arr = arr.numpy()
-        np_key = np_arr < 0.5
-        ht_key = ht.array(np_key, split=split)
-        arr[ht_key] = 10.0
-        np_arr[np_key] = 10.0
-        self.assertTrue(np.all(arr.numpy() == np_arr))
-        self.assertTrue(ht.all(arr[ht_key] == 10.0))
-
-        with self.assertRaises(ValueError):
-            a[..., ...]
-        with self.assertRaises(ValueError):
-            a[..., ...] = 1
-        if a.comm.size > 1:
-            with self.assertRaises(ValueError):
-                x = ht.ones((10, 10), split=0)
-                setting = ht.zeros((8, 8), split=1)
-                x[1:-1, 1:-1] = setting
-
-        for split in [None, 0, 1, 2]:
-            for new_dim in [0, 1, 2]:
-                for add in [np.newaxis, None]:
-                    arr = ht.ones((4, 3, 2), split=split, dtype=ht.int32)
-                    check = torch.ones((4, 3, 2), dtype=torch.int32)
-                    idx = [slice(None), slice(None), slice(None)]
-                    idx[new_dim] = add
-                    idx = tuple(idx)
-                    arr = arr[idx]
-                    check = check[idx]
-                    self.assertTrue(arr.shape == check.shape)
-                    self.assertTrue(arr.lshape[new_dim] == 1)
->>>>>>> 3302a445
 
     def test_size_gnumel(self):
         a = ht.zeros((10, 10, 10), split=None)
