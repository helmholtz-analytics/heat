--- conflicted
+++ resolved
@@ -2366,8 +2366,6 @@
             )
         self.assertTrue(dndarray_proxy_nbytes == 1)
         self.assertTrue(dndarray_proxy.names.index("split") == 1)
-<<<<<<< HEAD
-=======
 
     def test_torch_function(self):
         arr = ht.array([1, 2, 3, 4])
@@ -2376,7 +2374,6 @@
 
         with self.assertRaises(TypeError):
             torch.sigmoid(arr)
->>>>>>> 6d848d67
 
     def test_xor(self):
         int16_tensor = ht.array([[1, 1], [2, 2]], dtype=ht.int16)
