--- conflicted
+++ resolved
@@ -60,17 +60,9 @@
 
         int_result = ht.array([[0, 2], [2, 0]], device=ht_device)
 
-<<<<<<< HEAD
-        a_boolean_vector = ht.array([False, True, False, True])
-        another_boolean_vector = ht.array([False, False, True, True])
-        boolean_result = ht.array([False, False, False, True])
-=======
-        int16_result = ht.array([[0, 2], [2, 0]], dtype=ht.int16, device=ht_device)
-
         a_boolean_vector = ht.array([False, True, False, True], device=ht_device)
         another_boolean_vector = ht.array([False, False, True, True], device=ht_device)
         boolean_result = ht.array([False, False, False, True], device=ht_device)
->>>>>>> 963e5f7a
 
         self.assertTrue(ht.equal(ht.bitwise_and(an_int_tensor, self.an_int_scalar), int_result))
         self.assertTrue(ht.equal(ht.bitwise_and(an_int_tensor, an_int_vector), int_result))
@@ -105,17 +97,9 @@
 
         int_result = ht.array([[3, 2], [3, 6]], device=ht_device)
 
-<<<<<<< HEAD
-        a_boolean_vector = ht.array([False, True, False, True])
-        another_boolean_vector = ht.array([False, False, True, True])
-        boolean_result = ht.array([False, True, True, True])
-=======
-        int16_result = ht.array([[0, 2], [2, 0]], dtype=ht.int16, device=ht_device)
-
         a_boolean_vector = ht.array([False, True, False, True], device=ht_device)
         another_boolean_vector = ht.array([False, False, True, True], device=ht_device)
         boolean_result = ht.array([False, True, True, True], device=ht_device)
->>>>>>> 963e5f7a
 
         self.assertTrue(ht.equal(ht.bitwise_or(an_int_tensor, self.an_int_scalar), int_result))
         self.assertTrue(ht.equal(ht.bitwise_or(an_int_tensor, an_int_vector), int_result))
@@ -150,17 +134,9 @@
 
         int_result = ht.array([[3, 0], [1, 6]], device=ht_device)
 
-<<<<<<< HEAD
-        a_boolean_vector = ht.array([False, True, False, True])
-        another_boolean_vector = ht.array([False, False, True, True])
-        boolean_result = ht.array([False, True, True, False])
-=======
-        int16_result = ht.array([[0, 2], [2, 0]], dtype=ht.int16, device=ht_device)
-
         a_boolean_vector = ht.array([False, True, False, True], device=ht_device)
         another_boolean_vector = ht.array([False, False, True, True], device=ht_device)
         boolean_result = ht.array([False, True, True, False], device=ht_device)
->>>>>>> 963e5f7a
 
         self.assertTrue(ht.equal(ht.bitwise_xor(an_int_tensor, self.an_int_scalar), int_result))
         self.assertTrue(ht.equal(ht.bitwise_xor(an_int_tensor, an_int_vector), int_result))
@@ -606,11 +582,6 @@
         tensor = ht.float32([[1, 4], [2, 3]], device=ht_device)
         num = 3
         for (attr, op, commutative) in operators:
-<<<<<<< HEAD
-=======
-            if attr in ["__and__", "__or__", "__xor__"]:
-                tensor = ht.int64([[1, 4], [2, 3]], device=ht_device)
->>>>>>> 963e5f7a
             try:
                 func = tensor.__getattribute__(attr)
             except AttributeError:
