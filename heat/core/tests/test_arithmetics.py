import operator

import heat as ht
import numpy as np
import torch

from .test_suites.basic_test import TestCase


class TestArithmetics(TestCase):
    @classmethod
    def setUpClass(cls):
        super(TestArithmetics, cls).setUpClass()
        cls.a_scalar = 2.0
        cls.an_int_scalar = 2

        cls.a_vector = ht.float32([2, 2])
        cls.another_vector = ht.float32([2, 2, 2])

        cls.a_tensor = ht.array([[1.0, 2.0], [3.0, 4.0]])
        cls.another_tensor = ht.array([[2.0, 2.0], [2.0, 2.0]])
        cls.a_split_tensor = cls.another_tensor.copy().resplit_(0)

        cls.erroneous_type = (2, 2)

    def test_add(self):
        # test basics
        result = ht.array([[3.0, 4.0], [5.0, 6.0]])

        self.assertTrue(ht.equal(ht.add(self.a_scalar, self.a_scalar), ht.float32(4.0)))
        self.assertTrue(ht.equal(ht.add(self.a_tensor, self.a_scalar), result))
        self.assertTrue(ht.equal(ht.add(self.a_scalar, self.a_tensor), result))
        self.assertTrue(ht.equal(ht.add(self.a_tensor, self.another_tensor), result))
        self.assertTrue(ht.equal(ht.add(self.a_tensor, self.a_vector), result))
        self.assertTrue(ht.equal(ht.add(self.a_tensor, self.an_int_scalar), result))
        self.assertTrue(ht.equal(ht.add(self.a_split_tensor, self.a_tensor), result))

<<<<<<< HEAD
        with self.assertRaises(RuntimeError):
=======
        # Single element split
        a = ht.array([1], split=0)
        b = ht.array([1, 2], split=0)
        c = ht.add(a, b)
        self.assertTrue(ht.equal(c, ht.array([2, 3])))
        if c.comm.size > 1:
            if c.comm.rank < 2:
                self.assertEqual(c.larray.size()[0], 1)
            else:
                self.assertEqual(c.larray.size()[0], 0)

        # test with differently distributed DNDarrays
        a = ht.ones(10, split=0)
        b = ht.zeros(10, split=0)
        c = a[:-1] + b[1:]
        self.assertTrue((c == 1).all())
        self.assertTrue(c.lshape == a[:-1].lshape)

        c = a[1:-1] + b[1:-1]  # test unbalanced
        self.assertTrue((c == 1).all())
        self.assertTrue(c.lshape == a[1:-1].lshape)

        # test one unsplit
        a = ht.ones(10, split=None)
        b = ht.zeros(10, split=0)
        c = a[:-1] + b[1:]
        self.assertTrue((c == 1).all())
        self.assertEqual(c.lshape, b[1:].lshape)
        c = b[:-1] + a[1:]
        self.assertTrue((c == 1).all())
        self.assertEqual(c.lshape, b[:-1].lshape)

        # broadcast in split dimension
        a = ht.ones((1, 10), split=0)
        b = ht.zeros((2, 10), split=0)
        c = a + b
        self.assertTrue((c == 1).all())
        self.assertTrue(c.lshape == b.lshape)
        c = b + a
        self.assertTrue((c == 1).all())
        self.assertTrue(c.lshape == b.lshape)

        with self.assertRaises(ValueError):
>>>>>>> 885f686a
            ht.add(self.a_tensor, self.another_vector)
        with self.assertRaises(TypeError):
            ht.add(self.a_tensor, self.erroneous_type)
        with self.assertRaises(TypeError):
            ht.add("T", "s")

    def test_bitwise_and(self):
        an_int_tensor = ht.array([[1, 2], [3, 4]])
        an_int_vector = ht.array([2, 2])
        another_int_vector = ht.array([2, 2, 2, 2])
        int_result = ht.array([[0, 2], [2, 0]])

        a_boolean_vector = ht.array([False, True, False, True])
        another_boolean_vector = ht.array([False, False, True, True])
        boolean_result = ht.array([False, False, False, True])

        self.assertTrue(ht.equal(ht.bitwise_and(an_int_tensor, self.an_int_scalar), int_result))
        self.assertTrue(ht.equal(ht.bitwise_and(an_int_tensor, an_int_vector), int_result))
        self.assertTrue(
            ht.equal(ht.bitwise_and(a_boolean_vector, another_boolean_vector), boolean_result)
        )
        self.assertTrue(
            ht.equal(ht.bitwise_and(an_int_tensor.copy().resplit_(0), an_int_vector), int_result)
        )

        with self.assertRaises(TypeError):
            ht.bitwise_and(self.a_tensor, self.another_tensor)
        with self.assertRaises(ValueError):
            ht.bitwise_and(an_int_vector, another_int_vector)
        with self.assertRaises(TypeError):
            ht.bitwise_and(self.a_tensor, self.erroneous_type)
        with self.assertRaises(TypeError):
            ht.bitwise_and("T", "s")
        with self.assertRaises(TypeError):
            ht.bitwise_and(an_int_tensor, "s")
        with self.assertRaises(TypeError):
            ht.bitwise_and(self.an_int_scalar, "s")
        with self.assertRaises(TypeError):
            ht.bitwise_and("s", self.an_int_scalar)
        with self.assertRaises(TypeError):
            ht.bitwise_and(self.an_int_scalar, self.a_scalar)

    def test_bitwise_or(self):
        an_int_tensor = ht.array([[1, 2], [3, 4]])
        an_int_vector = ht.array([2, 2])
        another_int_vector = ht.array([2, 2, 2, 2])
        int_result = ht.array([[3, 2], [3, 6]])

        a_boolean_vector = ht.array([False, True, False, True])
        another_boolean_vector = ht.array([False, False, True, True])
        boolean_result = ht.array([False, True, True, True])

        self.assertTrue(ht.equal(ht.bitwise_or(an_int_tensor, self.an_int_scalar), int_result))
        self.assertTrue(ht.equal(ht.bitwise_or(an_int_tensor, an_int_vector), int_result))
        self.assertTrue(
            ht.equal(ht.bitwise_or(a_boolean_vector, another_boolean_vector), boolean_result)
        )
        self.assertTrue(
            ht.equal(ht.bitwise_or(an_int_tensor.copy().resplit_(0), an_int_vector), int_result)
        )

        with self.assertRaises(TypeError):
            ht.bitwise_or(self.a_tensor, self.another_tensor)
        with self.assertRaises(ValueError):
            ht.bitwise_or(an_int_vector, another_int_vector)
        with self.assertRaises(TypeError):
            ht.bitwise_or(self.a_tensor, self.erroneous_type)
        with self.assertRaises(TypeError):
            ht.bitwise_or("T", "s")
        with self.assertRaises(TypeError):
            ht.bitwise_or(an_int_tensor, "s")
        with self.assertRaises(TypeError):
            ht.bitwise_or(self.an_int_scalar, "s")
        with self.assertRaises(TypeError):
            ht.bitwise_or("s", self.an_int_scalar)
        with self.assertRaises(TypeError):
            ht.bitwise_or(self.an_int_scalar, self.a_scalar)

    def test_bitwise_xor(self):
        an_int_tensor = ht.array([[1, 2], [3, 4]])
        an_int_vector = ht.array([2, 2])
        another_int_vector = ht.array([2, 2, 2, 2])
        int_result = ht.array([[3, 0], [1, 6]])

        a_boolean_vector = ht.array([False, True, False, True])
        another_boolean_vector = ht.array([False, False, True, True])
        boolean_result = ht.array([False, True, True, False])

        self.assertTrue(ht.equal(ht.bitwise_xor(an_int_tensor, self.an_int_scalar), int_result))
        self.assertTrue(ht.equal(ht.bitwise_xor(an_int_tensor, an_int_vector), int_result))
        self.assertTrue(
            ht.equal(ht.bitwise_xor(a_boolean_vector, another_boolean_vector), boolean_result)
        )
        self.assertTrue(
            ht.equal(ht.bitwise_xor(an_int_tensor.copy().resplit_(0), an_int_vector), int_result)
        )

        with self.assertRaises(TypeError):
            ht.bitwise_xor(self.a_tensor, self.another_tensor)
        with self.assertRaises(ValueError):
            ht.bitwise_xor(an_int_vector, another_int_vector)
        with self.assertRaises(TypeError):
            ht.bitwise_xor(self.a_tensor, self.erroneous_type)
        with self.assertRaises(TypeError):
            ht.bitwise_xor("T", "s")
        with self.assertRaises(TypeError):
            ht.bitwise_xor(an_int_tensor, "s")
        with self.assertRaises(TypeError):
            ht.bitwise_xor(self.an_int_scalar, "s")
        with self.assertRaises(TypeError):
            ht.bitwise_xor("s", self.an_int_scalar)
        with self.assertRaises(TypeError):
            ht.bitwise_xor(self.an_int_scalar, self.a_scalar)

    def test_cumprod(self):
        a = ht.full((2, 4), 2, dtype=ht.int32)
        result = ht.array([[2, 4, 8, 16], [2, 4, 8, 16]], dtype=ht.int32)

        # split = None
        cumprod = ht.cumprod(a, 1)
        self.assertTrue(ht.equal(cumprod, result))

        # Alias
        cumprod = ht.cumproduct(a, 1)
        self.assertTrue(ht.equal(cumprod, result))

        a = ht.full((4, 2), 2, dtype=ht.int64, split=0)
        result = ht.array([[2, 2], [4, 4], [8, 8], [16, 16]], dtype=ht.int64, split=0)

        cumprod = ht.cumprod(a, 0)
        self.assertTrue(ht.equal(cumprod, result))

        # 3D
        out = ht.empty((2, 2, 2), dtype=ht.float32, split=0)

        a = ht.full((2, 2, 2), 2, split=0)
        result = ht.array([[[2, 2], [2, 2]], [[4, 4], [4, 4]]], dtype=ht.float32, split=0)

        cumprod = ht.cumprod(a, 0, out=out)
        self.assertTrue(ht.equal(cumprod, out))
        self.assertTrue(ht.equal(cumprod, result))

        a = ht.full((2, 2, 2), 2, dtype=ht.int32, split=1)
        result = ht.array([[[2, 2], [4, 4]], [[2, 2], [4, 4]]], dtype=ht.float32, split=1)

        cumprod = ht.cumprod(a, 1, dtype=ht.float64)
        self.assertTrue(ht.equal(cumprod, result))

        a = ht.full((2, 2, 2), 2, dtype=ht.float32, split=2)
        result = ht.array([[[2, 4], [2, 4]], [[2, 4], [2, 4]]], dtype=ht.float32, split=2)

        cumprod = ht.cumprod(a, 2)
        self.assertTrue(ht.equal(cumprod, result))

        with self.assertRaises(NotImplementedError):
            ht.cumprod(ht.ones((2, 2)), axis=None)
        with self.assertRaises(TypeError):
            ht.cumprod(ht.ones((2, 2)), axis="1")
        with self.assertRaises(ValueError):
            ht.cumprod(a, 2, out=out)
        with self.assertRaises(ValueError):
            ht.cumprod(ht.ones((2, 2)), 2)

    def test_cumsum(self):
        a = ht.ones((2, 4), dtype=ht.int32)
        result = ht.array([[1, 2, 3, 4], [1, 2, 3, 4]], dtype=ht.int32)

        # split = None
        cumsum = ht.cumsum(a, 1)
        self.assertTrue(ht.equal(cumsum, result))

        a = ht.ones((4, 2), dtype=ht.int64, split=0)
        result = ht.array([[1, 1], [2, 2], [3, 3], [4, 4]], dtype=ht.int64, split=0)

        cumsum = ht.cumsum(a, 0)
        self.assertTrue(ht.equal(cumsum, result))

        # 3D
        out = ht.empty((2, 2, 2), dtype=ht.float32, split=0)

        a = ht.ones((2, 2, 2), split=0)
        result = ht.array([[[1, 1], [1, 1]], [[2, 2], [2, 2]]], dtype=ht.float32, split=0)

        cumsum = ht.cumsum(a, 0, out=out)
        self.assertTrue(ht.equal(cumsum, out))
        self.assertTrue(ht.equal(cumsum, result))

        a = ht.ones((2, 2, 2), dtype=ht.int32, split=1)
        result = ht.array([[[1, 1], [2, 2]], [[1, 1], [2, 2]]], dtype=ht.float32, split=1)

        cumsum = ht.cumsum(a, 1, dtype=ht.float64)
        self.assertTrue(ht.equal(cumsum, result))

        a = ht.ones((2, 2, 2), dtype=ht.float32, split=2)
        result = ht.array([[[1, 2], [1, 2]], [[1, 2], [1, 2]]], dtype=ht.float32, split=2)

        cumsum = ht.cumsum(a, 2)
        self.assertTrue(ht.equal(cumsum, result))

        with self.assertRaises(NotImplementedError):
            ht.cumsum(ht.ones((2, 2)), axis=None)
        with self.assertRaises(TypeError):
            ht.cumsum(ht.ones((2, 2)), axis="1")
        with self.assertRaises(ValueError):
            ht.cumsum(a, 2, out=out)
        with self.assertRaises(ValueError):
            ht.cumsum(ht.ones((2, 2)), 2)

    def test_diff(self):
        ht_array = ht.random.rand(20, 20, 20, split=None)
        arb_slice = [0] * 3
        for dim in range(0, 3):  # loop over 3 dimensions
            arb_slice[dim] = slice(None)
            tup_arb = tuple(arb_slice)
            np_array = ht_array[tup_arb].numpy()
            for ax in range(dim + 1):  # loop over the possible axis values
                for sp in range(dim + 1):  # loop over the possible split values
                    lp_array = ht.manipulations.resplit(ht_array[tup_arb], sp)
                    # loop to 3 for the number of times to do the diff
                    for nl in range(1, 4):
                        # only generating the number once and then
                        ht_diff = ht.diff(lp_array, n=nl, axis=ax)
                        np_diff = ht.array(np.diff(np_array, n=nl, axis=ax))

                        self.assertTrue(ht.equal(ht_diff, np_diff))
                        self.assertEqual(ht_diff.split, sp)
                        self.assertEqual(ht_diff.dtype, lp_array.dtype)

                        # test prepend/append. Note heat's intuitive casting vs. numpy's safe casting
                        append_shape = lp_array.gshape[:ax] + (1,) + lp_array.gshape[ax + 1 :]
                        ht_append = ht.ones(
                            append_shape, dtype=lp_array.dtype, split=lp_array.split
                        )

                        ht_diff_pend = ht.diff(lp_array, n=nl, axis=ax, prepend=0, append=ht_append)
                        np_append = np.ones(append_shape, dtype=lp_array.larray.cpu().numpy().dtype)
                        np_diff_pend = ht.array(
                            np.diff(np_array, n=nl, axis=ax, prepend=0, append=np_append)
                        )
                        self.assertTrue(ht.equal(ht_diff_pend, np_diff_pend))
                        self.assertEqual(ht_diff_pend.split, sp)
                        self.assertEqual(ht_diff_pend.dtype, ht.float64)

        np_array = ht_array.numpy()
        ht_diff = ht.diff(ht_array, n=2)
        np_diff = ht.array(np.diff(np_array, n=2))
        self.assertTrue(ht.equal(ht_diff, np_diff))
        self.assertEqual(ht_diff.split, None)
        self.assertEqual(ht_diff.dtype, ht_array.dtype)

        ht_array = ht.random.rand(20, 20, 20, split=1, dtype=ht.float64)
        np_array = ht_array.copy().numpy()
        ht_diff = ht.diff(ht_array, n=2)
        np_diff = ht.array(np.diff(np_array, n=2))
        self.assertTrue(ht.equal(ht_diff, np_diff))
        self.assertEqual(ht_diff.split, 1)
        self.assertEqual(ht_diff.dtype, ht_array.dtype)

        # raises
        with self.assertRaises(ValueError):
            ht.diff(ht_array, n=-2)
        with self.assertRaises(TypeError):
            ht.diff(ht_array, axis="string")
        with self.assertRaises(TypeError):
            ht.diff("string", axis=2)
        t_prepend = torch.zeros(ht_array.gshape)
        with self.assertRaises(TypeError):
            ht.diff(ht_array, prepend=t_prepend)
        append_wrong_shape = ht.ones(ht_array.gshape)
        with self.assertRaises(ValueError):
            ht.diff(ht_array, axis=0, append=append_wrong_shape)

    def test_div(self):
        result = ht.array([[0.5, 1.0], [1.5, 2.0]])
        commutated_result = ht.array([[2.0, 1.0], [2.0 / 3.0, 0.5]])

        self.assertTrue(ht.equal(ht.div(self.a_scalar, self.a_scalar), ht.float32(1.0)))
        self.assertTrue(ht.equal(ht.div(self.a_tensor, self.a_scalar), result))
        self.assertTrue(ht.equal(ht.div(self.a_scalar, self.a_tensor), commutated_result))
        self.assertTrue(ht.equal(ht.div(self.a_tensor, self.another_tensor), result))
        self.assertTrue(ht.equal(ht.div(self.a_tensor, self.a_vector), result))
        self.assertTrue(ht.equal(ht.div(self.a_tensor, self.an_int_scalar), result))
        self.assertTrue(ht.equal(ht.div(self.a_split_tensor, self.a_tensor), commutated_result))

<<<<<<< HEAD
        with self.assertRaises(RuntimeError):
=======
        a = out = ht.empty((2, 2))
        ht.div(self.a_tensor, self.a_scalar, out=out)
        self.assertTrue(ht.equal(out, result))
        self.assertIs(a, out)
        b = ht.array([[1.0, 2.0], [3.0, 4.0]])
        ht.div(b, self.another_tensor, out=b)
        self.assertTrue(ht.equal(b, result))
        out = ht.empty((2, 2), split=self.a_split_tensor.split)
        ht.div(self.a_split_tensor, self.a_tensor, out=out)
        self.assertTrue(ht.equal(out, commutated_result))
        self.assertEqual(self.a_split_tensor.split, out.split)

        result_where = ht.array([[1.0, 2.0], [1.5, 2.0]])
        self.assertTrue(
            ht.equal(
                ht.div(self.a_tensor, self.a_scalar, where=self.a_tensor > 2)[1, :],
                result_where[1, :],
            )
        )

        a = self.a_tensor.copy()
        ht.div(a, self.a_scalar, out=a, where=a > 2)
        self.assertTrue(ht.equal(a, result_where))
        out = ht.array([[1.0, 2.0], [3.0, 4.0]], split=1)
        where = ht.array([[True, True], [False, True]], split=None)
        ht.div(out, self.another_tensor, out=out, where=where)
        self.assertTrue(ht.equal(out, ht.array([[0.5, 1.0], [3.0, 2.0]])))
        self.assertEqual(1, out.split)
        out = ht.array([[1.0, 2.0], [3.0, 4.0]], split=0)
        where.resplit_(0)
        ht.div(out, self.another_tensor, out=out, where=where)
        self.assertTrue(ht.equal(out, ht.array([[0.5, 1.0], [3.0, 2.0]])))
        self.assertEqual(0, out.split)

        result_where_broadcasted = ht.array([[1.0, 1.0], [3.0, 2.0]])
        a = self.a_tensor.copy()
        ht.div(a, self.a_scalar, out=a, where=ht.array([False, True]))
        self.assertTrue(ht.equal(a, result_where_broadcasted))
        a = self.a_tensor.copy().resplit_(0)
        ht.div(a, self.a_scalar, out=a, where=ht.array([False, True], split=0))
        self.assertTrue(ht.equal(a, result_where_broadcasted))
        self.assertEqual(0, a.split)

        with self.assertRaises(ValueError):
>>>>>>> 885f686a
            ht.div(self.a_tensor, self.another_vector)
        with self.assertRaises(TypeError):
            ht.div(self.a_tensor, self.erroneous_type)
        with self.assertRaises(TypeError):
            ht.div("T", "s")
        with self.assertRaises(ValueError):
            ht.div(self.a_split_tensor, self.a_tensor, out=ht.empty((2, 2), split=None))
        with self.assertRaises(NotImplementedError):
            ht.div(
                self.a_split_tensor,
                self.a_tensor,
                where=ht.array([[True, False], [False, True]], split=1),
            )

    def test_fmod(self):
        result = ht.array([[1.0, 0.0], [1.0, 0.0]])
        an_int_tensor = ht.array([[5, 3], [4, 1]])
        integer_result = ht.array([[1, 1], [0, 1]])
        commutated_result = ht.array([[0.0, 0.0], [2.0, 2.0]])
        zero_tensor = ht.zeros((2, 2))

        a_float = ht.array([5.3])
        another_float = ht.array([1.9])
        result_float = ht.array([1.5])

        self.assertTrue(ht.equal(ht.fmod(self.a_scalar, self.a_scalar), ht.float32(0.0)))
        self.assertTrue(ht.equal(ht.fmod(self.a_tensor, self.a_tensor), zero_tensor))
        self.assertTrue(ht.equal(ht.fmod(self.a_tensor, self.an_int_scalar), result))
        self.assertTrue(ht.equal(ht.fmod(self.a_tensor, self.another_tensor), result))
        self.assertTrue(ht.equal(ht.fmod(self.a_tensor, self.a_vector), result))
        self.assertTrue(ht.equal(ht.fmod(self.a_tensor, self.an_int_scalar), result))
        self.assertTrue(ht.equal(ht.fmod(an_int_tensor, self.an_int_scalar), integer_result))
        self.assertTrue(ht.equal(ht.fmod(self.a_scalar, self.a_tensor), commutated_result))
        self.assertTrue(ht.equal(ht.fmod(self.a_split_tensor, self.a_tensor), commutated_result))
        self.assertTrue(ht.allclose(ht.fmod(a_float, another_float), result_float))

        with self.assertRaises(ValueError):
            ht.fmod(self.a_tensor, self.another_vector)
        with self.assertRaises(TypeError):
            ht.fmod(self.a_tensor, self.erroneous_type)
        with self.assertRaises(TypeError):
            ht.fmod("T", "s")

    def test_invert(self):
        int8_tensor = ht.array([[0, 1], [2, -2]], dtype=ht.int8)
        uint8_tensor = ht.array([[23, 2], [45, 234]], dtype=ht.uint8)
        bool_tensor = ht.array([[False, True], [True, False]])
        float_tensor = ht.array([[0.4, 1.3], [1.3, -2.1]])
        int8_result = ht.array([[-1, -2], [-3, 1]])
        uint8_result = ht.array([[232, 253], [210, 21]])
        bool_result = ht.array([[True, False], [False, True]])

        self.assertTrue(ht.equal(ht.invert(int8_tensor), int8_result))
        self.assertTrue(ht.equal(ht.invert(int8_tensor.copy().resplit_(0)), int8_result))
        self.assertTrue(ht.equal(ht.invert(uint8_tensor), uint8_result))
        self.assertTrue(ht.equal(ht.invert(bool_tensor), bool_result))

        with self.assertRaises(TypeError):
            ht.invert(float_tensor)

    def test_left_shift(self):
        int_tensor = ht.array([[0, 1], [2, 3]])
        int_result = ht.array([[0, 2], [4, 6]])

        self.assertTrue(ht.equal(ht.left_shift(int_tensor, 1), int_result))
        self.assertTrue(ht.equal(ht.left_shift(int_tensor.copy().resplit_(0), 1), int_result))

        with self.assertRaises(TypeError):
            ht.left_shift(int_tensor, 2.4)
        res = ht.left_shift(ht.array([True]), 2)
        self.assertTrue(res == 4)

    def test_mod(self):
        a_tensor = ht.array([[1, 4], [2, 2]])
        another_tensor = ht.array([[1, 2], [3, 4]])
        a_result = ht.array([[0, 0], [2, 2]])
        another_result = ht.array([[1, 0], [0, 0]])

        self.assertTrue(ht.equal(ht.mod(a_tensor, another_tensor), a_result))
        self.assertTrue(ht.equal(ht.mod(a_tensor, self.an_int_scalar), another_result))
        self.assertTrue(ht.equal(ht.mod(self.an_int_scalar, another_tensor), a_result))

    def test_mul(self):
        result = ht.array([[2.0, 4.0], [6.0, 8.0]])

        self.assertTrue(ht.equal(ht.mul(self.a_scalar, self.a_scalar), ht.array(4.0)))
        self.assertTrue(ht.equal(ht.mul(self.a_tensor, self.a_scalar), result))
        self.assertTrue(ht.equal(ht.mul(self.a_scalar, self.a_tensor), result))
        self.assertTrue(ht.equal(ht.mul(self.a_tensor, self.another_tensor), result))
        self.assertTrue(ht.equal(ht.mul(self.a_tensor, self.a_vector), result))
        self.assertTrue(ht.equal(ht.mul(self.a_tensor, self.an_int_scalar), result))
        self.assertTrue(ht.equal(ht.mul(self.a_split_tensor, self.a_tensor), result))

        with self.assertRaises(RuntimeError):
            ht.mul(self.a_tensor, self.another_vector)
        with self.assertRaises(TypeError):
            ht.mul(self.a_tensor, self.erroneous_type)
        with self.assertRaises(TypeError):
            ht.mul("T", "s")

    def test_neg(self):
        self.assertTrue(ht.equal(ht.neg(ht.array([-1, 1])), ht.array([1, -1])))
        self.assertTrue(ht.equal(-ht.array([-1.0, 1.0]), ht.array([1.0, -1.0])))

        a = ht.array([1 + 1j, 2 - 2j, 3, 4j, 5], split=0)
        b = out = ht.empty(5, dtype=ht.complex64, split=0)
        ht.negative(a, out=out)
        self.assertTrue(ht.equal(out, ht.array([-1 - 1j, -2 + 2j, -3, -4j, -5], split=0)))
        self.assertIs(out, b)

        with self.assertRaises(TypeError):
            ht.neg(1)

    def test_pos(self):
        self.assertTrue(ht.equal(ht.pos(ht.array([-1, 1])), ht.array([-1, 1])))
        self.assertTrue(ht.equal(+ht.array([-1.0, 1.0]), ht.array([-1.0, 1.0])))

        a = ht.array([1 + 1j, 2 - 2j, 3, 4j, 5], split=0)
        b = out = ht.empty(5, dtype=ht.complex64, split=0)
        ht.positive(a, out=out)
        self.assertTrue(ht.equal(out, a))
        self.assertIs(out, b)

        with self.assertRaises(TypeError):
            ht.pos(1)

    def test_pow(self):
        result = ht.array([[1.0, 4.0], [9.0, 16.0]])
        commutated_result = ht.array([[2.0, 4.0], [8.0, 16.0]])

        self.assertTrue(ht.equal(ht.pow(self.a_scalar, self.a_scalar), ht.array(4.0)))
        self.assertTrue(ht.equal(ht.pow(self.a_tensor, self.a_scalar), result))
        self.assertTrue(ht.equal(ht.pow(self.a_scalar, self.a_tensor), commutated_result))
        self.assertTrue(ht.equal(ht.pow(self.a_tensor, self.another_tensor), result))
        self.assertTrue(ht.equal(ht.pow(self.a_tensor, self.a_vector), result))
        self.assertTrue(ht.equal(ht.pow(self.a_tensor, self.an_int_scalar), result))
        self.assertTrue(ht.equal(ht.pow(self.a_split_tensor, self.a_tensor), commutated_result))

        # split=1 base split=0 DNDarray vector
        tbase = torch.arange(150).reshape(10, 15)
        texp = torch.arange(15)
        base = ht.array(tbase, split=1)
        exp = ht.array(texp, split=0)
        res = ht.pow(base, exp)
        tres = torch.pow(tbase, texp)
        self.assertTrue(ht.equal(res, ht.array(tres)))

        # split=1 base split=0 DNDarray vector
        tbase = torch.arange(150 * 5).reshape(15, 10, 5)
        texp = torch.ones((10, 5))
        for sp in range(2):
            base = ht.array(tbase, split=sp)
            exp = ht.array(texp, split=0)
            res = ht.pow(base, exp)
            tres = torch.pow(tbase, texp)
            self.assertTrue(ht.equal(res, ht.array(tres)))

        with self.assertRaises(RuntimeError):
            ht.pow(self.a_tensor, self.another_vector)
        with self.assertRaises(TypeError):
            ht.pow(self.a_tensor, self.erroneous_type)
        with self.assertRaises(TypeError):
            ht.pow("T", "s")

    def test_prod(self):
        array_len = 11

        # check sum over all float elements of 1d tensor locally
        shape_noaxis = ht.ones(array_len)
        no_axis_prod = shape_noaxis.prod()

        self.assertIsInstance(no_axis_prod, ht.DNDarray)
        self.assertEqual(no_axis_prod.shape, (1,))
        self.assertEqual(no_axis_prod.lshape, (1,))
        self.assertEqual(no_axis_prod.dtype, ht.float32)
        self.assertEqual(no_axis_prod.larray.dtype, torch.float32)
        self.assertEqual(no_axis_prod.split, None)
        self.assertEqual(no_axis_prod.larray, 1)

        out_noaxis = ht.zeros((1,))
        ht.prod(shape_noaxis, out=out_noaxis)
        self.assertEqual(out_noaxis.larray, 1)

        # check sum over all float elements of split 1d tensor
        shape_noaxis_split = ht.arange(1, array_len, split=0)
        shape_noaxis_split_prod = shape_noaxis_split.prod()

        self.assertIsInstance(shape_noaxis_split_prod, ht.DNDarray)
        self.assertEqual(shape_noaxis_split_prod.shape, (1,))
        self.assertEqual(shape_noaxis_split_prod.lshape, (1,))
        self.assertEqual(shape_noaxis_split_prod.dtype, ht.int64)
        self.assertEqual(shape_noaxis_split_prod.larray.dtype, torch.int64)
        self.assertEqual(shape_noaxis_split_prod.split, None)
        self.assertEqual(shape_noaxis_split_prod, 3628800)

        out_noaxis = ht.zeros((1,))
        ht.prod(shape_noaxis_split, out=out_noaxis)
        self.assertEqual(out_noaxis.larray, 3628800)

        # check sum over all float elements of 3d tensor locally
        shape_noaxis = ht.full((3, 3, 3), 2)
        no_axis_prod = shape_noaxis.prod()

        self.assertIsInstance(no_axis_prod, ht.DNDarray)
        self.assertEqual(no_axis_prod.shape, (1,))
        self.assertEqual(no_axis_prod.lshape, (1,))
        self.assertEqual(no_axis_prod.dtype, ht.float32)
        self.assertEqual(no_axis_prod.larray.dtype, torch.float32)
        self.assertEqual(no_axis_prod.split, None)
        self.assertEqual(no_axis_prod.larray, 134217728)

        out_noaxis = ht.zeros((1,))
        ht.prod(shape_noaxis, out=out_noaxis)
        self.assertEqual(out_noaxis.larray, 134217728)

        # check sum over all float elements of split 3d tensor
        shape_noaxis_split_axis = ht.full((3, 3, 3), 2, split=0)
        split_axis_prod = shape_noaxis_split_axis.prod(axis=0)

        self.assertIsInstance(split_axis_prod, ht.DNDarray)
        self.assertEqual(split_axis_prod.shape, (3, 3))
        self.assertEqual(split_axis_prod.dtype, ht.float32)
        self.assertEqual(split_axis_prod.larray.dtype, torch.float32)
        self.assertEqual(split_axis_prod.split, None)

        out_axis = ht.ones((3, 3))
        ht.prod(shape_noaxis, axis=0, out=out_axis)
        self.assertTrue(
            (
                out_axis.larray
                == torch.full((3,), 8, dtype=torch.float, device=self.device.torch_device)
            ).all()
        )

        # check sum over all float elements of splitted 5d tensor with negative axis
        shape_noaxis_split_axis_neg = ht.full((1, 2, 3, 4, 5), 2, split=1)
        shape_noaxis_split_axis_neg_prod = shape_noaxis_split_axis_neg.prod(axis=-2)

        self.assertIsInstance(shape_noaxis_split_axis_neg_prod, ht.DNDarray)
        self.assertEqual(shape_noaxis_split_axis_neg_prod.shape, (1, 2, 3, 5))
        self.assertEqual(shape_noaxis_split_axis_neg_prod.dtype, ht.float32)
        self.assertEqual(shape_noaxis_split_axis_neg_prod.larray.dtype, torch.float32)
        self.assertEqual(shape_noaxis_split_axis_neg_prod.split, 1)

        out_noaxis = ht.zeros((1, 2, 3, 5), split=1)
        ht.prod(shape_noaxis_split_axis_neg, axis=-2, out=out_noaxis)

        # check sum over all float elements of splitted 3d tensor with tuple axis
        shape_split_axis_tuple = ht.ones((3, 4, 5), split=1)
        shape_split_axis_tuple_prod = shape_split_axis_tuple.prod(axis=(-2, -3))
        expected_result = ht.ones((5,))

        self.assertIsInstance(shape_split_axis_tuple_prod, ht.DNDarray)
        self.assertEqual(shape_split_axis_tuple_prod.shape, (5,))
        self.assertEqual(shape_split_axis_tuple_prod.dtype, ht.float32)
        self.assertEqual(shape_split_axis_tuple_prod.larray.dtype, torch.float32)
        self.assertEqual(shape_split_axis_tuple_prod.split, None)
        self.assertTrue((shape_split_axis_tuple_prod == expected_result).all())

        # exceptions
        with self.assertRaises(ValueError):
            ht.ones(array_len).prod(axis=1)
        with self.assertRaises(ValueError):
            ht.ones(array_len).prod(axis=-2)
        with self.assertRaises(ValueError):
            ht.ones((4, 4)).prod(axis=0, out=out_noaxis)
        with self.assertRaises(TypeError):
            ht.ones(array_len).prod(axis="bad_axis_type")

    def test_right_shift(self):
        int_tensor = ht.array([[0, 1], [2, 3]])
        int_result = ht.array([[0, 0], [1, 1]])

        self.assertTrue(ht.equal(ht.right_shift(int_tensor, 1), int_result))
        self.assertTrue(ht.equal(ht.right_shift(int_tensor.copy().resplit_(0), 1), int_result))

        with self.assertRaises(TypeError):
            ht.right_shift(int_tensor, 2.4)

        res = ht.right_shift(ht.array([True]), 2)
        self.assertTrue(res == 0)

    def test_sub(self):
        result = ht.array([[-1.0, 0.0], [1.0, 2.0]])
        minus_result = ht.array([[1.0, 0.0], [-1.0, -2.0]])

        self.assertTrue(ht.equal(ht.sub(self.a_scalar, self.a_scalar), ht.array(0.0)))
        self.assertTrue(ht.equal(ht.sub(self.a_tensor, self.a_scalar), result))
        self.assertTrue(ht.equal(ht.sub(self.a_scalar, self.a_tensor), minus_result))
        self.assertTrue(ht.equal(ht.sub(self.a_tensor, self.another_tensor), result))
        self.assertTrue(ht.equal(ht.sub(self.a_tensor, self.a_vector), result))
        self.assertTrue(ht.equal(ht.sub(self.a_tensor, self.an_int_scalar), result))
        self.assertTrue(ht.equal(ht.sub(self.a_split_tensor, self.a_tensor), minus_result))

        with self.assertRaises(RuntimeError):
            ht.sub(self.a_tensor, self.another_vector)
        with self.assertRaises(TypeError):
            ht.sub(self.a_tensor, self.erroneous_type)
        with self.assertRaises(TypeError):
            ht.sub("T", "s")

    def test_sum(self):
        array_len = 11

        # check sum over all float elements of 1d tensor locally
        shape_noaxis = ht.ones(array_len)
        no_axis_sum = shape_noaxis.sum()

        self.assertIsInstance(no_axis_sum, ht.DNDarray)
        self.assertEqual(no_axis_sum.shape, (1,))
        self.assertEqual(no_axis_sum.lshape, (1,))
        self.assertEqual(no_axis_sum.dtype, ht.float32)
        self.assertEqual(no_axis_sum.larray.dtype, torch.float32)
        self.assertEqual(no_axis_sum.split, None)
        self.assertEqual(no_axis_sum.larray, array_len)

        out_noaxis = ht.zeros((1,))
        ht.sum(shape_noaxis, out=out_noaxis)
        self.assertTrue(out_noaxis.larray == shape_noaxis.larray.sum())

        # check sum over all float elements of split 1d tensor
        shape_noaxis_split = ht.arange(array_len, split=0)
        shape_noaxis_split_sum = shape_noaxis_split.sum()

        self.assertIsInstance(shape_noaxis_split_sum, ht.DNDarray)
        self.assertEqual(shape_noaxis_split_sum.shape, (1,))
        self.assertEqual(shape_noaxis_split_sum.lshape, (1,))
        self.assertEqual(shape_noaxis_split_sum.dtype, ht.int64)
        self.assertEqual(shape_noaxis_split_sum.larray.dtype, torch.int64)
        self.assertEqual(shape_noaxis_split_sum.split, None)
        self.assertEqual(shape_noaxis_split_sum, 55)

        out_noaxis = ht.zeros((1,))
        ht.sum(shape_noaxis_split, out=out_noaxis)
        self.assertEqual(out_noaxis.larray, 55)

        # check sum over all float elements of 3d tensor locally
        shape_noaxis = ht.ones((3, 3, 3))
        no_axis_sum = shape_noaxis.sum()

        self.assertIsInstance(no_axis_sum, ht.DNDarray)
        self.assertEqual(no_axis_sum.shape, (1,))
        self.assertEqual(no_axis_sum.lshape, (1,))
        self.assertEqual(no_axis_sum.dtype, ht.float32)
        self.assertEqual(no_axis_sum.larray.dtype, torch.float32)
        self.assertEqual(no_axis_sum.split, None)
        self.assertEqual(no_axis_sum.larray, 27)

        out_noaxis = ht.zeros((1,))
        ht.sum(shape_noaxis, out=out_noaxis)
        self.assertEqual(out_noaxis.larray, 27)

        # check sum over all float elements of split 3d tensor
        shape_noaxis_split_axis = ht.ones((3, 3, 3), split=0)
        split_axis_sum = shape_noaxis_split_axis.sum(axis=0)

        self.assertIsInstance(split_axis_sum, ht.DNDarray)
        self.assertEqual(split_axis_sum.shape, (3, 3))
        self.assertEqual(split_axis_sum.dtype, ht.float32)
        self.assertEqual(split_axis_sum.larray.dtype, torch.float32)
        self.assertEqual(split_axis_sum.split, None)

        # check split semantics
        shape_noaxis_split_axis = ht.ones((3, 3, 3), split=2)
        split_axis_sum = shape_noaxis_split_axis.sum(axis=1)
        self.assertIsInstance(split_axis_sum, ht.DNDarray)
        self.assertEqual(split_axis_sum.shape, (3, 3))
        self.assertEqual(split_axis_sum.dtype, ht.float32)
        self.assertEqual(split_axis_sum.larray.dtype, torch.float32)
        self.assertEqual(split_axis_sum.split, 1)

        out_noaxis = ht.zeros((3, 3))
        ht.sum(shape_noaxis, axis=0, out=out_noaxis)
        self.assertTrue(
            (
                out_noaxis.larray
                == torch.full((3, 3), 3, dtype=torch.float, device=self.device.torch_device)
            ).all()
        )

        # check sum over all float elements of splitted 5d tensor with negative axis
        shape_noaxis_split_axis_neg = ht.ones((1, 2, 3, 4, 5), split=1)
        shape_noaxis_split_axis_neg_sum = shape_noaxis_split_axis_neg.sum(axis=-2)

        self.assertIsInstance(shape_noaxis_split_axis_neg_sum, ht.DNDarray)
        self.assertEqual(shape_noaxis_split_axis_neg_sum.shape, (1, 2, 3, 5))
        self.assertEqual(shape_noaxis_split_axis_neg_sum.dtype, ht.float32)
        self.assertEqual(shape_noaxis_split_axis_neg_sum.larray.dtype, torch.float32)
        self.assertEqual(shape_noaxis_split_axis_neg_sum.split, 1)

        out_noaxis = ht.zeros((1, 2, 3, 5), split=1)
        ht.sum(shape_noaxis_split_axis_neg, axis=-2, out=out_noaxis)

        # check sum over all float elements of splitted 3d tensor with tuple axis
        shape_split_axis_tuple = ht.ones((3, 4, 5), split=1)
        shape_split_axis_tuple_sum = shape_split_axis_tuple.sum(axis=(-2, -3))
        expected_result = ht.ones((5,)) * 12.0

        self.assertIsInstance(shape_split_axis_tuple_sum, ht.DNDarray)
        self.assertEqual(shape_split_axis_tuple_sum.shape, (5,))
        self.assertEqual(shape_split_axis_tuple_sum.dtype, ht.float32)
        self.assertEqual(shape_split_axis_tuple_sum.larray.dtype, torch.float32)
        self.assertEqual(shape_split_axis_tuple_sum.split, None)
        self.assertTrue((shape_split_axis_tuple_sum == expected_result).all())

        # exceptions
        with self.assertRaises(ValueError):
            ht.ones(array_len).sum(axis=1)
        with self.assertRaises(ValueError):
            ht.ones(array_len).sum(axis=-2)
        with self.assertRaises(ValueError):
            ht.ones((4, 4)).sum(axis=0, out=out_noaxis)
        with self.assertRaises(TypeError):
            ht.ones(array_len).sum(axis="bad_axis_type")

    def test_right_hand_side_operations(self):
        """
        This test ensures that for each arithmetic operation (e.g. +, -, *, ...) that is implemented in the tensor
        class, it works both ways.

        Examples
        --------
        >>> import heat as ht
        >>> T = ht.float32([[1., 2.], [3., 4.]])
        >>> assert T * 3 == 3 * T
        """
        operators = (
            ("__add__", operator.add, True),
            ("__sub__", operator.sub, False),
            ("__mul__", operator.mul, True),
            ("__truediv__", operator.truediv, False),
            ("__floordiv__", operator.floordiv, False),
            ("__mod__", operator.mod, False),
            ("__pow__", operator.pow, False),
        )
        tensor = ht.float32([[1, 4], [2, 3]])
        num = 3
        for (attr, op, commutative) in operators:
            try:
                func = tensor.__getattribute__(attr)
            except AttributeError:
                continue
            self.assertTrue(callable(func))
            res_1 = op(tensor, num)
            res_2 = op(num, tensor)
            if commutative:
                self.assertTrue(ht.equal(res_1, res_2))
        # TODO: Test with split tensors when binary operations are working properly for split tensors<|MERGE_RESOLUTION|>--- conflicted
+++ resolved
@@ -35,9 +35,6 @@
         self.assertTrue(ht.equal(ht.add(self.a_tensor, self.an_int_scalar), result))
         self.assertTrue(ht.equal(ht.add(self.a_split_tensor, self.a_tensor), result))
 
-<<<<<<< HEAD
-        with self.assertRaises(RuntimeError):
-=======
         # Single element split
         a = ht.array([1], split=0)
         b = ht.array([1, 2], split=0)
@@ -81,7 +78,6 @@
         self.assertTrue(c.lshape == b.lshape)
 
         with self.assertRaises(ValueError):
->>>>>>> 885f686a
             ht.add(self.a_tensor, self.another_vector)
         with self.assertRaises(TypeError):
             ht.add(self.a_tensor, self.erroneous_type)
@@ -366,9 +362,6 @@
         self.assertTrue(ht.equal(ht.div(self.a_tensor, self.an_int_scalar), result))
         self.assertTrue(ht.equal(ht.div(self.a_split_tensor, self.a_tensor), commutated_result))
 
-<<<<<<< HEAD
-        with self.assertRaises(RuntimeError):
-=======
         a = out = ht.empty((2, 2))
         ht.div(self.a_tensor, self.a_scalar, out=out)
         self.assertTrue(ht.equal(out, result))
@@ -413,7 +406,6 @@
         self.assertEqual(0, a.split)
 
         with self.assertRaises(ValueError):
->>>>>>> 885f686a
             ht.div(self.a_tensor, self.another_vector)
         with self.assertRaises(TypeError):
             ht.div(self.a_tensor, self.erroneous_type)
