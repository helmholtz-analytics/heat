import unittest
import torch

import heat as ht

FLOAT_EPSILON = 1e-4



class TestOperations(unittest.TestCase):
    def test_all(self):
        array_len = 9

        # check all over all float elements of 1d tensor locally 
        ones_noaxis = ht.ones(array_len)
        x = (ones_noaxis == 1).all()

        self.assertIsInstance(x, ht.tensor)
        self.assertEqual(x.shape, (1,))
        self.assertEqual(x.lshape, (1,))
        self.assertEqual(x.dtype, ht.bool)
        self.assertEqual(x._tensor__array.dtype, torch.uint8)
        self.assertEqual(x.split, None)
        self.assertEqual(x._tensor__array, 1)

        out_noaxis = ht.zeros((1,))
        ht.all(ones_noaxis, out=out_noaxis)
        self.assertEqual(out_noaxis._tensor__array, 1)

        # check all over all float elements of split 1d tensor
        ones_noaxis_split = ht.ones(array_len, split=0)
        floats_is_one = ones_noaxis_split.all()

        self.assertIsInstance(floats_is_one, ht.tensor)
        self.assertEqual(floats_is_one.shape, (1,))
        self.assertEqual(floats_is_one.lshape, (1,))
        self.assertEqual(floats_is_one.dtype, ht.bool)
        self.assertEqual(floats_is_one._tensor__array.dtype, torch.uint8)
        self.assertEqual(floats_is_one.split, None)
        self.assertEqual(floats_is_one._tensor__array, 1)

        out_noaxis = ht.zeros((1,))
        ht.all(ones_noaxis_split, out=out_noaxis)
        self.assertEqual(out_noaxis._tensor__array, 1)

        # check all over all integer elements of 1d tensor locally
        ones_noaxis_int = ht.ones(array_len).astype(ht.int)
        int_is_one = ones_noaxis_int.all()

        self.assertIsInstance(int_is_one, ht.tensor)
        self.assertEqual(int_is_one.shape, (1,))
        self.assertEqual(int_is_one.lshape, (1,))
        self.assertEqual(int_is_one.dtype, ht.bool)
        self.assertEqual(int_is_one._tensor__array.dtype, torch.uint8)
        self.assertEqual(int_is_one.split, None)
        self.assertEqual(int_is_one._tensor__array, 1)

        out_noaxis = ht.zeros((1,))
        ht.all(ones_noaxis_int, out=out_noaxis)
        self.assertEqual(out_noaxis._tensor__array, 1)

        # check all over all integer elements of split 1d tensor
        ones_noaxis_split_int = ht.ones(array_len, split=0).astype(ht.int)
        split_int_is_one = ones_noaxis_split_int.all()

        self.assertIsInstance(split_int_is_one, ht.tensor)
        self.assertEqual(split_int_is_one.shape, (1,))
        self.assertEqual(split_int_is_one.lshape, (1,))
        self.assertEqual(split_int_is_one.dtype, ht.bool)
        self.assertEqual(split_int_is_one._tensor__array.dtype, torch.uint8)
        self.assertEqual(split_int_is_one.split, None)
        self.assertEqual(split_int_is_one._tensor__array, 1)

        out_noaxis = ht.zeros((1,))
        ht.all(ones_noaxis_split_int, out=out_noaxis)
        self.assertEqual(out_noaxis._tensor__array, 1)

        # check all over all float elements of 3d tensor locally
        ones_noaxis_volume = ht.ones((3, 3, 3))
        volume_is_one = ones_noaxis_volume.all()

        self.assertIsInstance(volume_is_one, ht.tensor)
        self.assertEqual(volume_is_one.shape, (1,))
        self.assertEqual(volume_is_one.lshape, (1,))
        self.assertEqual(volume_is_one.dtype, ht.bool)
        self.assertEqual(volume_is_one._tensor__array.dtype, torch.uint8)
        self.assertEqual(volume_is_one.split, None)
        self.assertEqual(volume_is_one._tensor__array, 1)

        out_noaxis = ht.zeros((1,))
        ht.all(ones_noaxis_volume, out=out_noaxis)
        self.assertEqual(out_noaxis._tensor__array, 1)

        # check sequence is not all one
        sequence = ht.arange(array_len)
        sequence_is_one = sequence.all()

        self.assertIsInstance(sequence_is_one, ht.tensor)
        self.assertEqual(sequence_is_one.shape, (1,))
        self.assertEqual(sequence_is_one.lshape, (1,))
        self.assertEqual(sequence_is_one.dtype, ht.bool)
        self.assertEqual(sequence_is_one._tensor__array.dtype, torch.uint8)
        self.assertEqual(sequence_is_one.split, None)
        self.assertEqual(sequence_is_one._tensor__array, 0)

        out_noaxis = ht.zeros((1,))
        ht.all(sequence, out=out_noaxis)
        self.assertEqual(out_noaxis._tensor__array, 0)

        # check all over all float elements of split 3d tensor
        ones_noaxis_split_axis = ht.ones((3, 3, 3), split=0)
        float_volume_is_one = ones_noaxis_split_axis.all(axis=0)

        self.assertIsInstance(float_volume_is_one, ht.tensor)
        self.assertEqual(float_volume_is_one.shape, (1, 3, 3))
        self.assertEqual(float_volume_is_one.all(axis=1).dtype, ht.bool)
        self.assertEqual(float_volume_is_one._tensor__array.dtype, torch.uint8)
        self.assertEqual(float_volume_is_one.split, None)

        out_noaxis = ht.zeros((1, 3, 3,))
        ht.all(ones_noaxis_split_axis, axis=0, out=out_noaxis)

        # check all over all float elements of split 5d tensor with negative axis
        ones_noaxis_split_axis_neg = ht.zeros((1, 2, 3, 4, 5), split=1)
        float_5d_is_one = ones_noaxis_split_axis_neg.all(axis=-2)

        self.assertIsInstance(float_5d_is_one, ht.tensor)
        self.assertEqual(float_5d_is_one.shape, (1, 2, 3, 1, 5))
        self.assertEqual(float_5d_is_one.dtype, ht.bool)
        self.assertEqual(float_5d_is_one._tensor__array.dtype, torch.uint8)
        self.assertEqual(float_5d_is_one.split, 1)

        out_noaxis = ht.zeros((1, 2, 3, 1, 5))
        ht.all(ones_noaxis_split_axis_neg, axis=-2, out=out_noaxis)

        # exceptions
        with self.assertRaises(ValueError):
            ht.ones(array_len).all(axis=1)
        with self.assertRaises(ValueError):
            ht.ones(array_len).all(axis=-2)
        with self.assertRaises(ValueError):
            ht.ones((4, 4)).all(axis=0, out=out_noaxis)
        with self.assertRaises(TypeError):
            ht.ones(array_len).all(axis='bad_axis_type')

    def test_argmin(self):
        data = ht.float32([
            [1, 2, 3],
            [4, 5, 6],
            [7, 8, 9],
            [10, 11, 12]
        ])

        comparison = torch.Tensor([
            [1, 2, 3],
            [4, 5, 6],
            [7, 8, 9],
            [10, 11, 12]
        ])       

<<<<<<< HEAD
        #check basics
        #self.assertTrue((ht.argmin(data,axis=0)._tensor__array == comparison.argmin(0)).all())
        self.assertIsInstance(ht.argmin(data,axis=1),ht.tensor)
        self.assertIsInstance(data.argmin(),ht.tensor)

        # #check combinations of split and axis
        # torch.manual_seed(1)
        # random_data = ht.random.randn(3,3,3)
        # torch.manual_seed(1)
        # random_data_split = ht.random.randn(3,3,3,split=0)
        
        # self.assertTrue((ht.argmin(random_data,axis=0)._tensor__array == random_data_split.argmin(axis=0)._tensor__array).all())
        # self.assertTrue((ht.argmin(random_data,axis=1)._tensor__array == random_data_split.argmin(axis=1)._tensor__array).all())
        # self.assertIsInstance(ht.argmin(random_data_split,axis=1),ht.tensor)    
        # self.assertIsInstance(random_data_split.argmin(),ht.tensor)

        # #check argmin over all float elements of 3d tensor locally
        # self.assertEqual(random_data.argmin().shape, (1,))
        # self.assertEqual(random_data.argmin().lshape, (1,))
        # self.assertEqual(random_data.argmin().dtype, ht.int64)
        # self.assertEqual(random_data.argmin().split, None)

        # # check argmin over all float elements of splitted 3d tensor 
        # self.assertIsInstance(random_data_split.argmin(axis=1), ht.tensor)
        # self.assertEqual(random_data_split.argmin(axis=1).shape, (3,1,3))
        # self.assertEqual(random_data_split.argmin().split, None)

        # # check argmin over all float elements of splitted 5d tensor with negative axis 
        # random_data_split_neg = ht.random.randn(1,2,3,4,5, split=1)
        # self.assertIsInstance(random_data_split_neg.argmin(axis=-2), ht.tensor)
        # self.assertEqual(random_data_split_neg.argmin(axis=-2).shape, (1,2,3,1,5))
        # self.assertEqual(random_data_split_neg.argmin(axis=-2).dtype, ht.int64) 
        # self.assertEqual(random_data_split_neg.argmin().split, None)

        # # check argmin output to predefined distributed tensor 
        # torch.manual_seed(1)
        # random_nosplit = ht.random.randn(3, 3, 3)
        # torch.manual_seed(1)
        # random_split = ht.random.randn(3, 3, 3, split=0)
        # out_nosplit = ht.zeros((3, 1, 3))
        # out_split = ht.zeros((3, 1, 3), split=2)
        # ht.argmin(random_nosplit, axis=1, out=out_nosplit)
        # ht.argmin(random_nosplit, axis=1, out=out_split)
        # self.assertEqual(out_nosplit.split, None)
        # self.assertEqual(out_split.split, 2)       
        # ht.argmin(random_split, axis=1, out=out_nosplit)
        # ht.argmin(random_split, axis=1, out=out_split)
        # self.assertEqual(out_nosplit.split, None)
        # self.assertEqual(out_split.split, 2)  
           
        # # check exceptions
        # with self.assertRaises(NotImplementedError):
        #     data.argmin(axis=(0,1))
        # with self.assertRaises(TypeError):
        #     data.argmin(axis=1.1)
        # with self.assertRaises(TypeError):
        #     data.argmin(axis='y')
        # with self.assertRaises(ValueError):
        #     ht.argmin(data, axis=-4)
        # with self.assertRaises(ValueError):
        #     ht.argmin(data, axis=0, out=out_nosplit)
        # out_no_ht_tensor = torch.zeros((3, 1, 3))
        # with self.assertRaises(TypeError):
        #     ht.argmin(random_nosplit, axis=1, out=out_no_ht_tensor)
            

=======
        # check basics
        self.assertTrue((ht.argmin(data, axis=0)._tensor__array == comparison.argmin(0)).all())
        self.assertIsInstance(ht.argmin(data, axis=1), ht.tensor)
        self.assertIsInstance(data.argmin(), ht.tensor)

        # check combinations of split and axis
        torch.manual_seed(1)
        random_data = ht.random.randn(3, 3, 3)
        torch.manual_seed(1)
        random_data_split = ht.random.randn(3, 3, 3, split=0)
        
        self.assertTrue((ht.argmin(random_data, axis=0)._tensor__array == random_data_split.argmin(axis=0)._tensor__array).all())
        self.assertTrue((ht.argmin(random_data, axis=1)._tensor__array == random_data_split.argmin(axis=1)._tensor__array).all())
        self.assertIsInstance(ht.argmin(random_data_split, axis=1), ht.tensor)
        self.assertIsInstance(random_data_split.argmin(), ht.tensor)

        # check argmin over all float elements of 3d tensor locally
        self.assertEqual(random_data.argmin().shape, (1,))
        self.assertEqual(random_data.argmin().lshape, (1,))
        self.assertEqual(random_data.argmin().dtype, ht.int64)
        self.assertEqual(random_data.argmin().split, None)

        # check argmin over all float elements of splitted 3d tensor 
        self.assertIsInstance(random_data_split.argmin(axis=1), ht.tensor)
        self.assertEqual(random_data_split.argmin(axis=1).shape, (3, 1, 3))
        self.assertEqual(random_data_split.argmin().split, None)

        # check argmin over all float elements of splitted 5d tensor with negative axis 
        random_data_split_neg = ht.random.randn(1, 2, 3, 4, 5, split=1)
        self.assertIsInstance(random_data_split_neg.argmin(axis=-2), ht.tensor)
        self.assertEqual(random_data_split_neg.argmin(axis=-2).shape, (1, 2, 3, 1, 5))
        self.assertEqual(random_data_split_neg.argmin(axis=-2).dtype, ht.int64) 
        self.assertEqual(random_data_split_neg.argmin().split, None)    
           
        # check exceptions
        with self.assertRaises(NotImplementedError):
            data.argmin(axis=(0,1))
        with self.assertRaises(TypeError):
            data.argmin(axis=1.1)
        with self.assertRaises(TypeError):
            data.argmin(axis='y')
        with self.assertRaises(ValueError):
            ht.argmin(data, axis=-4)
>>>>>>> 850de47f

    def test_clip(self):
        elements = 20

        # float tensor
        float32_tensor = ht.arange(elements, dtype=ht.float32, split=0)
        clipped = float32_tensor.clip(5, 15)
        self.assertIsInstance(clipped, ht.tensor)
        self.assertEqual(clipped.dtype, ht.float32)
        self.assertEqual(clipped.sum(axis=0), 195)

        # long tensor
        int64_tensor = ht.arange(elements, dtype=ht.int64, split=0)
        clipped = int64_tensor.clip(4, 16)
        self.assertIsInstance(clipped, ht.tensor)
        self.assertEqual(clipped.dtype, ht.int64)
        self.assertEqual(clipped.sum(axis=0), 195)

        # test the exceptions
        with self.assertRaises(TypeError):
            ht.clip(torch.arange(10), 2, 5)
        with self.assertRaises(ValueError):
            ht.arange(20).clip(None, None)
        with self.assertRaises(TypeError):
            ht.clip(ht.arange(20), 5, 15, out=torch.arange(20))

    def test_copy(self):
        tensor = ht.ones(5)
        copied = tensor.copy()

        # test identity inequality and value equality
        self.assertIsNot(tensor, copied)
        self.assertIsNot(tensor._tensor__array, copied._tensor__array)
        self.assertTrue((tensor == copied)._tensor__array.all())

        # test exceptions
        with self.assertRaises(TypeError):
            ht.copy('hello world')

<<<<<<< HEAD
    def test_exp(self):
        elements = 10
        comparison = torch.arange(elements, dtype=torch.float64).exp()

        # exponential of float32
        float32_tensor = ht.arange(elements, dtype=ht.float32)
        float32_exp = ht.exp(float32_tensor)
        self.assertIsInstance(float32_exp, ht.tensor)
        self.assertEqual(float32_exp.dtype, ht.float32)
        self.assertEqual(float32_exp.dtype, ht.float32)
        in_range = (float32_exp._tensor__array - comparison.type(torch.float32)) < FLOAT_EPSILON
        self.assertTrue(in_range.all())

        # exponential of float64
        float64_tensor = ht.arange(elements, dtype=ht.float64)
        float64_exp = ht.exp(float64_tensor)
        self.assertIsInstance(float64_exp, ht.tensor)
        self.assertEqual(float64_exp.dtype, ht.float64)
        self.assertEqual(float64_exp.dtype, ht.float64)
        in_range = (float64_exp._tensor__array - comparison) < FLOAT_EPSILON
        self.assertTrue(in_range.all())

        # exponential of ints, automatic conversion to intermediate floats
        int32_tensor = ht.arange(elements, dtype=ht.int32)
        int32_exp = ht.exp(int32_tensor)
        self.assertIsInstance(int32_exp, ht.tensor)
        self.assertEqual(int32_exp.dtype, ht.float64)
        self.assertEqual(int32_exp.dtype, ht.float64)
        in_range = (int32_exp._tensor__array - comparison) < FLOAT_EPSILON
        self.assertTrue(in_range.all())

        # exponential of longs, automatic conversion to intermediate floats
        int64_tensor = ht.arange(elements, dtype=ht.int64)
        int64_exp = ht.exp(int64_tensor)
        self.assertIsInstance(int64_exp, ht.tensor)
        self.assertEqual(int64_exp.dtype, ht.float64)
        self.assertEqual(int64_exp.dtype, ht.float64)
        in_range = (int64_exp._tensor__array - comparison) < FLOAT_EPSILON
        self.assertTrue(in_range.all())

        # check exceptions
        with self.assertRaises(TypeError):
            ht.exp([1, 2, 3])
        with self.assertRaises(TypeError):
            ht.exp('hello world')

    def test_floor(self):
        start, end, step = -5.0, 5.0, 1.4
        comparison = torch.arange(start, end, step, dtype=torch.float64).floor()

        # exponential of float32
        float32_tensor = ht.arange(start, end, step, dtype=ht.float32)
        float32_floor = float32_tensor.floor()
        self.assertIsInstance(float32_floor, ht.tensor)
        self.assertEqual(float32_floor.dtype, ht.float32)
        self.assertEqual(float32_floor.dtype, ht.float32)
        self.assertTrue((float32_floor._tensor__array == comparison.type(torch.float32)).all())

        # exponential of float64
        float64_tensor = ht.arange(start, end, step, dtype=ht.float64)
        float64_floor = float64_tensor.floor()
        self.assertIsInstance(float64_floor, ht.tensor)
        self.assertEqual(float64_floor.dtype, ht.float64)
        self.assertEqual(float64_floor.dtype, ht.float64)
        self.assertTrue((float64_floor._tensor__array == comparison).all())

        # check exceptions
        with self.assertRaises(TypeError):
            ht.floor([0, 1, 2, 3])
        with self.assertRaises(TypeError):
            ht.floor(object())

    def test_log(self):
        elements = 15
        comparison = torch.arange(1, elements, dtype=torch.float64).log()

        # logarithm of float32
        float32_tensor = ht.arange(1, elements, dtype=ht.float32)
        float32_log = ht.log(float32_tensor)
        self.assertIsInstance(float32_log, ht.tensor)
        self.assertEqual(float32_log.dtype, ht.float32)
        self.assertEqual(float32_log.dtype, ht.float32)
        in_range = (float32_log._tensor__array - comparison.type(torch.float32)) < FLOAT_EPSILON
        self.assertTrue(in_range.all())

        # logarithm of float64
        float64_tensor = ht.arange(1, elements, dtype=ht.float64)
        float64_log = ht.log(float64_tensor)
        self.assertIsInstance(float64_log, ht.tensor)
        self.assertEqual(float64_log.dtype, ht.float64)
        self.assertEqual(float64_log.dtype, ht.float64)
        in_range = (float64_log._tensor__array - comparison) < FLOAT_EPSILON
        self.assertTrue(in_range.all())

        # logarithm of ints, automatic conversion to intermediate floats
        int32_tensor = ht.arange(1, elements, dtype=ht.int32)
        int32_log = ht.log(int32_tensor)
        self.assertIsInstance(int32_log, ht.tensor)
        self.assertEqual(int32_log.dtype, ht.float64)
        self.assertEqual(int32_log.dtype, ht.float64)
        in_range = (int32_log._tensor__array - comparison) < FLOAT_EPSILON
        self.assertTrue(in_range.all())

        # logarithm of longs, automatic conversion to intermediate floats
        int64_tensor = ht.arange(1, elements, dtype=ht.int64)
        int64_log = ht.log(int64_tensor)
        self.assertIsInstance(int64_log, ht.tensor)
        self.assertEqual(int64_log.dtype, ht.float64)
        self.assertEqual(int64_log.dtype, ht.float64)
        in_range = (int64_log._tensor__array - comparison) < FLOAT_EPSILON
        self.assertTrue(in_range.all())

        # check exceptions
        with self.assertRaises(TypeError):
            ht.log([1, 2, 3])
        with self.assertRaises(TypeError):
            ht.log('hello world')

    def test_max(self):    
        data = ht.float32([
            [1, 2, 3],
            [4, 5, 6],
            [7, 8, 9],
            [10, 11, 12]
        ])

        comparison = torch.Tensor([
            [1, 2, 3],
            [4, 5, 6],
            [7, 8, 9],
            [10, 11, 12]
        ])       

        #check basics
        self.assertTrue((ht.max(data,axis=0)._tensor__array[0] == comparison.max(0)[0]).all())
        self.assertIsInstance(ht.max(data,axis=1),ht.tensor)
        self.assertIsInstance(data.max(),ht.tensor)

        #check combinations of split and axis
        torch.manual_seed(1)
        random_data = ht.random.randn(3,3,3)
        torch.manual_seed(1)
        random_data_split = ht.random.randn(3,3,3,split=0)
        
        self.assertTrue((ht.max(random_data,axis=0)._tensor__array[0] == random_data_split.max(axis=0)._tensor__array[0]).all())
        self.assertTrue((ht.max(random_data,axis=1)._tensor__array[0] == random_data_split.max(axis=1)._tensor__array[0]).all())
        self.assertIsInstance(ht.max(random_data_split,axis=1),ht.tensor)
        self.assertIsInstance(random_data_split.max(),ht.tensor)
        output = ht.ones((1,))
        ht.max(random_data_split, out=output)
        self.assertTrue(output._tensor__array == random_data_split.max())

        #check max over all float elements of 3d tensor locally
        self.assertEqual(random_data.max().shape, (1,))
        self.assertEqual(random_data.max().lshape, (1,))
        self.assertEqual(random_data.max().dtype, ht.float32)
        self.assertEqual(random_data.max()._tensor__array[0].dtype, torch.float32)
        self.assertEqual(random_data.max().split, None)
        ht.max(random_data, out=output)
        self.assertTrue((output._tensor__array == random_data.max()))

        # check max over all float elements of splitted 3d tensor 
        self.assertIsInstance(random_data_split.max(axis=1), ht.tensor)
        self.assertEqual(random_data_split.max(axis=1).shape, (3,1,3))
        self.assertEqual(random_data_split.max(axis=1).dtype, ht.float32)
        self.assertEqual(random_data_split.max(axis=1)._tensor__array[0].dtype, torch.float32)
        self.assertEqual(random_data_split.max().split, None)

        # check max over all float elements of splitted 5d tensor with negative axis 
        random_data_split_neg = ht.random.randn(1,2,3,4,5, split=1)
        self.assertIsInstance(random_data_split_neg.max(axis=-2), ht.tensor)
        self.assertEqual(random_data_split_neg.max(axis=-2).shape, (1,2,3,1,5))
        self.assertEqual(random_data_split_neg.max(axis=-2).dtype, ht.float32)
        self.assertEqual(random_data_split_neg.max(axis=-2)._tensor__array[0].dtype, torch.float32)
        self.assertEqual(random_data_split_neg.max().split, None)

        # check max output to predefined distributed tensor 
        torch.manual_seed(1)
        random_nosplit = ht.random.randn(3, 3, 3)
        torch.manual_seed(1)
        random_split = ht.random.randn(3, 3, 3, split=0)
        out_nosplit = ht.zeros((3, 1, 3))
        out_split = ht.zeros((3, 1, 3), split=2)
        ht.max(random_nosplit, axis=1, out=out_nosplit)
        ht.max(random_nosplit, axis=1, out=out_split)
        self.assertEqual(out_nosplit.split, None)
        self.assertEqual(out_split.split, 2)       
        ht.max(random_split, axis=1, out=out_nosplit)
        ht.max(random_split, axis=1, out=out_split)
        self.assertEqual(out_nosplit.split, None)
        self.assertEqual(out_split.split, 2)      
           
        # check exceptions
        with self.assertRaises(NotImplementedError):
            data.max(axis=(0,1))
        with self.assertRaises(TypeError):
            data.max(axis=1.1)
        with self.assertRaises(TypeError):
            data.max(axis='y')
        with self.assertRaises(ValueError):
            ht.max(data,axis=-4)
        with self.assertRaises(ValueError):
            ht.max(data, axis=0, out=output)
        out_no_ht_tensor = torch.zeros((3, 1, 3))
        with self.assertRaises(TypeError):
            ht.max(random_nosplit, axis=1, out=out_no_ht_tensor)


    def test_min(self):

        data = ht.float32([
            [1, 2, 3],
            [4, 5, 6],
            [7, 8, 9],
            [10, 11, 12]
        ])

        comparison = torch.Tensor([
            [1, 2, 3],
            [4, 5, 6],
            [7, 8, 9],
            [10, 11, 12]
        ])       
=======
>>>>>>> 850de47f

    def test_transpose(self):
        # vector transpose, not distributed
        vector = ht.arange(10)
        vector_t = vector.T
        self.assertIsInstance(vector_t, ht.tensor)
        self.assertEqual(vector_t.dtype, ht.int32)
        self.assertEqual(vector_t.split, None)
        self.assertEqual(vector_t.shape, (10,))

        # simple matrix transpose, not distributed
        simple_matrix = ht.zeros((2, 4))
        simple_matrix_t = simple_matrix.transpose()
        self.assertIsInstance(simple_matrix_t, ht.tensor)
        self.assertEqual(simple_matrix_t.dtype, ht.float32)
        self.assertEqual(simple_matrix_t.split, None)
        self.assertEqual(simple_matrix_t.shape, (4, 2,))
        self.assertEqual(simple_matrix_t._tensor__array.shape, (4, 2,))

        # 4D array, not distributed, with given axis
        array_4d = ht.zeros((2, 3, 4, 5))
        array_4d_t = ht.transpose(array_4d, axes=(-1, 0, 2, 1))
        self.assertIsInstance(array_4d_t, ht.tensor)
        self.assertEqual(array_4d_t.dtype, ht.float32)
        self.assertEqual(array_4d_t.split, None)
        self.assertEqual(array_4d_t.shape, (5, 2, 4, 3,))
        self.assertEqual(array_4d_t._tensor__array.shape, (5, 2, 4, 3,))

        # vector transpose, distributed
        vector_split = ht.arange(10, split=0)
        vector_split_t = vector_split.T
        self.assertIsInstance(vector_split_t, ht.tensor)
        self.assertEqual(vector_split_t.dtype, ht.int32)
        self.assertEqual(vector_split_t.split, 0)
        self.assertEqual(vector_split_t.shape, (10,))
        self.assertLessEqual(vector_split_t.lshape[0], 10)

        # matrix transpose, distributed
        matrix_split = ht.ones((10, 20,), split=1)
        matrix_split_t = matrix_split.transpose()
        self.assertIsInstance(matrix_split_t, ht.tensor)
        self.assertEqual(matrix_split_t.dtype, ht.float32)
        self.assertEqual(matrix_split_t.split, 0)
        self.assertEqual(matrix_split_t.shape, (20, 10,))
        self.assertLessEqual(matrix_split_t.lshape[0], 20)
        self.assertEqual(matrix_split_t.lshape[1], 10)

        # 4D array, distributed
        array_4d_split = ht.ones((3, 4, 5, 6,), split=3)
        array_4d_split_t = ht.transpose(array_4d_split, axes=(1, 0, 3, 2,))
        self.assertIsInstance(array_4d_t, ht.tensor)
        self.assertEqual(array_4d_split_t.dtype, ht.float32)
        self.assertEqual(array_4d_split_t.split, 2)
        self.assertEqual(array_4d_split_t.shape, (4, 3, 6, 5,))

        self.assertEqual(array_4d_split_t.lshape[0], 4)
        self.assertEqual(array_4d_split_t.lshape[1], 3)
        self.assertLessEqual(array_4d_split_t.lshape[2], 6)
        self.assertEqual(array_4d_split_t.lshape[3], 5)

        # exceptions
        with self.assertRaises(TypeError):
            ht.transpose(1)
        with self.assertRaises(ValueError):
            ht.transpose(ht.zeros((2, 3,)), axes=1.0)
        with self.assertRaises(ValueError):
<<<<<<< HEAD
            ht.min(data, axis=0, out=output)
        out_no_ht_tensor = torch.zeros((3, 1, 3))
        with self.assertRaises(TypeError):
            ht.min(random_nosplit, axis=1, out=out_no_ht_tensor)
            


    def test_sin(self):
        # base elements
        elements = 30
        comparison = torch.arange(elements, dtype=torch.float64).sin()

        # sine of float32
        float32_tensor = ht.arange(elements, dtype=ht.float32)
        float32_sin = ht.sin(float32_tensor)
        self.assertIsInstance(float32_sin, ht.tensor)
        self.assertEqual(float32_sin.dtype, ht.float32)
        self.assertEqual(float32_sin.dtype, ht.float32)
        in_range = (float32_sin._tensor__array - comparison.type(torch.float32)) < FLOAT_EPSILON
        self.assertTrue(in_range.all())

        # sine of float64
        float64_tensor = ht.arange(elements, dtype=ht.float64)
        float64_sin = ht.sin(float64_tensor)
        self.assertIsInstance(float64_sin, ht.tensor)
        self.assertEqual(float64_sin.dtype, ht.float64)
        self.assertEqual(float64_sin.dtype, ht.float64)
        in_range = (float64_sin._tensor__array - comparison) < FLOAT_EPSILON
        self.assertTrue(in_range.all())

        # logarithm of ints, automatic conversion to intermediate floats
        int32_tensor = ht.arange(elements, dtype=ht.int32)
        int32_sin = ht.sin(int32_tensor)
        self.assertIsInstance(int32_sin, ht.tensor)
        self.assertEqual(int32_sin.dtype, ht.float64)
        self.assertEqual(int32_sin.dtype, ht.float64)
        in_range = (int32_sin._tensor__array - comparison) < FLOAT_EPSILON
        self.assertTrue(in_range.all())

        # logathm of longs, automatic conversion to intermediate floats
        int64_tensor = ht.arange(elements, dtype=ht.int64)
        int64_sin = ht.sin(int64_tensor)
        self.assertIsInstance(int64_sin, ht.tensor)
        self.assertEqual(int64_sin.dtype, ht.float64)
        self.assertEqual(int64_sin.dtype, ht.float64)
        in_range = (int64_sin._tensor__array - comparison) < FLOAT_EPSILON
        self.assertTrue(in_range.all())

        # check exceptions
        with self.assertRaises(TypeError):
            ht.sin([1, 2, 3])
=======
            ht.transpose(ht.zeros((2, 3,)), axes=(-1,))
>>>>>>> 850de47f
        with self.assertRaises(TypeError):
            ht.zeros((2, 3,)).transpose(axes='01')
        with self.assertRaises(TypeError):
            ht.zeros((2, 3,)).transpose(axes=(0, 1.0))
        with self.assertRaises(ValueError):
            ht.zeros((2, 3,)).transpose(axes=(0, 3))

    def test_tril(self):
        local_ones = ht.ones((5,))

        # 1D case, no offset, data is not split, module-level call
        result = ht.tril(local_ones)
        comparison = torch.ones((5, 5,)).tril()
        self.assertIsInstance(result, ht.tensor)
        self.assertEqual(result.shape, (5, 5,))
        self.assertEqual(result.lshape, (5, 5,))
        self.assertEqual(result.split, None)
        self.assertTrue((result._tensor__array == comparison).all())

        # 1D case, positive offset, data is not split, module-level call
        result = ht.tril(local_ones, k=2)
        comparison = torch.ones((5, 5,)).tril(diagonal=2)
        self.assertIsInstance(result, ht.tensor)
        self.assertEqual(result.shape, (5, 5,))
        self.assertEqual(result.lshape, (5, 5,))
        self.assertEqual(result.split, None)
        self.assertTrue((result._tensor__array == comparison).all())

        # 1D case, negative offset, data is not split, module-level call
        result = ht.tril(local_ones, k=-2)
        comparison = torch.ones((5, 5,)).tril(diagonal=-2)
        self.assertIsInstance(result, ht.tensor)
        self.assertEqual(result.shape, (5, 5,))
        self.assertEqual(result.lshape, (5, 5,))
        self.assertEqual(result.split, None)
        self.assertTrue((result._tensor__array == comparison).all())

        local_ones = ht.ones((4, 5,))

        # 2D case, no offset, data is not split, method
        result = local_ones.tril()
        comparison = torch.ones((4, 5,)).tril()
        self.assertIsInstance(result, ht.tensor)
        self.assertEqual(result.shape, (4, 5,))
        self.assertEqual(result.lshape, (4, 5,))
        self.assertEqual(result.split, None)
        self.assertTrue((result._tensor__array == comparison).all())

        # 2D case, positive offset, data is not split, method
        result = local_ones.tril(k=2)
        comparison = torch.ones((4, 5,)).tril(diagonal=2)
        self.assertIsInstance(result, ht.tensor)
        self.assertEqual(result.shape, (4, 5,))
        self.assertEqual(result.lshape, (4, 5,))
        self.assertEqual(result.split, None)
        self.assertTrue((result._tensor__array == comparison).all())

        # 2D case, negative offset, data is not split, method
        result = local_ones.tril(k=-2)
        comparison = torch.ones((4, 5,)).tril(diagonal=-2)
        self.assertIsInstance(result, ht.tensor)
        self.assertEqual(result.shape, (4, 5,))
        self.assertEqual(result.lshape, (4, 5,))
        self.assertEqual(result.split, None)
        self.assertTrue((result._tensor__array == comparison).all())

        local_ones = ht.ones((3, 4, 5, 6))

        # 2D+ case, no offset, data is not split, module-level call
        result = local_ones.tril()
        comparison = torch.ones((5, 6,)).tril()
        self.assertIsInstance(result, ht.tensor)
        self.assertEqual(result.shape, (3, 4, 5, 6,))
        self.assertEqual(result.lshape, (3, 4, 5, 6,))
        self.assertEqual(result.split, None)
        for i in range(3):
            for j in range(4):
                self.assertTrue((result._tensor__array[i, j] == comparison).all())

        # 2D+ case, positive offset, data is not split, module-level call
        result = local_ones.tril(k=2)
        comparison = torch.ones((5, 6,)).tril(diagonal=2)
        self.assertIsInstance(result, ht.tensor)
        self.assertEqual(result.shape, (3, 4, 5, 6,))
        self.assertEqual(result.lshape, (3, 4, 5, 6,))
        self.assertEqual(result.split, None)
        for i in range(3):
            for j in range(4):
                self.assertTrue((result._tensor__array[i, j] == comparison).all())

        # # 2D+ case, negative offset, data is not split, module-level call
        result = local_ones.tril(k=-2)
        comparison = torch.ones((5, 6,)).tril(diagonal=-2)
        self.assertIsInstance(result, ht.tensor)
        self.assertEqual(result.shape, (3, 4, 5, 6,))
        self.assertEqual(result.lshape, (3, 4, 5, 6,))
        self.assertEqual(result.split, None)
        for i in range(3):
            for j in range(4):
                self.assertTrue((result._tensor__array[i, j] == comparison).all())

        distributed_ones = ht.ones((5,), split=0)

        # 1D case, no offset, data is split, method
        result = distributed_ones.tril()
        self.assertIsInstance(result, ht.tensor)
        self.assertEqual(result.shape, (5, 5,))
        self.assertEqual(result.split, 1)
        self.assertEqual(result.lshape[0], 5)
        self.assertLessEqual(result.lshape[1], 5)
        self.assertTrue(result.sum(), 15)
        if result.comm.rank == 0:
            self.assertTrue(result._tensor__array[-1, 0] == 1)
        if result.comm.rank == result.comm.size - 1:
            self.assertTrue(result._tensor__array[0, -1] == 0)

        # 1D case, positive offset, data is split, method
        result = distributed_ones.tril(k=2)
        self.assertIsInstance(result, ht.tensor)
        self.assertEqual(result.shape, (5, 5,))
        self.assertEqual(result.split, 1)
        self.assertEqual(result.lshape[0], 5)
        self.assertLessEqual(result.lshape[1], 5)
        self.assertEqual(result.sum(), 22)
        if result.comm.rank == 0:
            self.assertTrue(result._tensor__array[-1, 0] == 1)
        if result.comm.rank == result.comm.size - 1:
            self.assertTrue(result._tensor__array[0, -1] == 0)

        # 1D case, negative offset, data is split, method
        result = distributed_ones.tril(k=-2)
        self.assertIsInstance(result, ht.tensor)
        self.assertEqual(result.shape, (5, 5,))
        self.assertEqual(result.split, 1)
        self.assertEqual(result.lshape[0], 5)
        self.assertLessEqual(result.lshape[1], 5)
        self.assertEqual(result.sum(), 6)
        if result.comm.rank == 0:
            self.assertTrue(result._tensor__array[-1, 0] == 1)
        if result.comm.rank == result.comm.size - 1:
            self.assertTrue(result._tensor__array[0, -1] == 0)

        distributed_ones = ht.ones((4, 5,), split=0)

        # 2D case, no offset, data is horizontally split, method
        result = distributed_ones.tril()
        self.assertIsInstance(result, ht.tensor)
        self.assertEqual(result.shape, (4, 5,))
        self.assertEqual(result.split, 0)
        self.assertLessEqual(result.lshape[0], 4)
        self.assertEqual(result.lshape[1], 5)
        self.assertEqual(result.sum(), 10)
        if result.comm.rank == 0:
            self.assertTrue(result._tensor__array[0, -1] == 0)
        if result.comm.rank == result.comm.size - 1:
            self.assertTrue(result._tensor__array[-1, 0] == 1)

        # 2D case, positive offset, data is horizontally split, method
        result = distributed_ones.tril(k=2)
        self.assertIsInstance(result, ht.tensor)
        self.assertEqual(result.shape, (4, 5,))
        self.assertEqual(result.split, 0)
        self.assertLessEqual(result.lshape[0], 4)
        self.assertEqual(result.lshape[1], 5)
        self.assertEqual(result.sum(), 17)
        if result.comm.rank == 0:
            self.assertTrue(result._tensor__array[0, -1] == 0)
        if result.comm.rank == result.comm.size - 1:
            self.assertTrue(result._tensor__array[-1, 0] == 1)

        # 2D case, negative offset, data is horizontally split, method
        result = distributed_ones.tril(k=-2)
        self.assertIsInstance(result, ht.tensor)
        self.assertEqual(result.shape, (4, 5,))
        self.assertEqual(result.split, 0)
        self.assertLessEqual(result.lshape[0], 4)
        self.assertEqual(result.lshape[1], 5)
        self.assertEqual(result.sum(), 3)
        if result.comm.rank == 0:
            self.assertTrue(result._tensor__array[0, -1] == 0)
        if result.comm.rank == result.comm.size - 1:
            self.assertTrue(result._tensor__array[-1, 0] == 1)

        distributed_ones = ht.ones((4, 5,), split=1)

        # 2D case, no offset, data is vertically split, method
        result = distributed_ones.tril()
        self.assertIsInstance(result, ht.tensor)
        self.assertEqual(result.shape, (4, 5,))
        self.assertEqual(result.split, 1)
        self.assertEqual(result.lshape[0], 4)
        self.assertLessEqual(result.lshape[1], 5)
        self.assertEqual(result.sum(), 10)
        if result.comm.rank == 0:
            self.assertTrue(result._tensor__array[-1, 0] == 1)
        if result.comm.rank == result.comm.size - 1:
            self.assertTrue(result._tensor__array[0, -1] == 0)

        # 2D case, positive offset, data is horizontally split, method
        result = distributed_ones.tril(k=2)
        self.assertIsInstance(result, ht.tensor)
        self.assertEqual(result.shape, (4, 5,))
        self.assertEqual(result.split, 1)
        self.assertEqual(result.lshape[0], 4)
        self.assertLessEqual(result.lshape[1], 5)
        self.assertEqual(result.sum(), 17)
        if result.comm.rank == 0:
            self.assertTrue(result._tensor__array[-1, 0] == 1)
        if result.comm.rank == result.comm.size - 1:
            self.assertTrue(result._tensor__array[0, -1] == 0)

        # 2D case, negative offset, data is horizontally split, method
        result = distributed_ones.tril(k=-2)
        self.assertIsInstance(result, ht.tensor)
        self.assertEqual(result.shape, (4, 5,))
        self.assertEqual(result.split, 1)
        self.assertEqual(result.lshape[0], 4)
        self.assertLessEqual(result.lshape[1], 5)
        self.assertEqual(result.sum(), 3)
        if result.comm.rank == 0:
            self.assertTrue(result._tensor__array[-1, 0] == 1)
        if result.comm.rank == result.comm.size - 1:
            self.assertTrue(result._tensor__array[0, -1] == 0)

    def test_triu(self):
        local_ones = ht.ones((5,))

        # 1D case, no offset, data is not split, module-level call
        result = ht.triu(local_ones)
        comparison = torch.ones((5, 5,)).triu()
        self.assertIsInstance(result, ht.tensor)
        self.assertEqual(result.shape, (5, 5,))
        self.assertEqual(result.lshape, (5, 5,))
        self.assertEqual(result.split, None)
        self.assertTrue((result._tensor__array == comparison).all())

        # 1D case, positive offset, data is not split, module-level call
        result = ht.triu(local_ones, k=2)
        comparison = torch.ones((5, 5,)).triu(diagonal=2)
        self.assertIsInstance(result, ht.tensor)
        self.assertEqual(result.shape, (5, 5,))
        self.assertEqual(result.lshape, (5, 5,))
        self.assertEqual(result.split, None)
        self.assertTrue((result._tensor__array == comparison).all())

        # 1D case, negative offset, data is not split, module-level call
        result = ht.triu(local_ones, k=-2)
        comparison = torch.ones((5, 5,)).triu(diagonal=-2)
        self.assertIsInstance(result, ht.tensor)
        self.assertEqual(result.shape, (5, 5,))
        self.assertEqual(result.lshape, (5, 5,))
        self.assertEqual(result.split, None)
        self.assertTrue((result._tensor__array == comparison).all())

        local_ones = ht.ones((4, 5,))

        # 2D case, no offset, data is not split, method
        result = local_ones.triu()
        comparison = torch.ones((4, 5,)).triu()
        self.assertIsInstance(result, ht.tensor)
        self.assertEqual(result.shape, (4, 5,))
        self.assertEqual(result.lshape, (4, 5,))
        self.assertEqual(result.split, None)
        self.assertTrue((result._tensor__array == comparison).all())

        # 2D case, positive offset, data is not split, method
        result = local_ones.triu(k=2)
        comparison = torch.ones((4, 5,)).triu(diagonal=2)
        self.assertIsInstance(result, ht.tensor)
        self.assertEqual(result.shape, (4, 5,))
        self.assertEqual(result.lshape, (4, 5,))
        self.assertEqual(result.split, None)
        self.assertTrue((result._tensor__array == comparison).all())

        # 2D case, negative offset, data is not split, method
        result = local_ones.triu(k=-2)
        comparison = torch.ones((4, 5,)).triu(diagonal=-2)
        self.assertIsInstance(result, ht.tensor)
        self.assertEqual(result.shape, (4, 5,))
        self.assertEqual(result.lshape, (4, 5,))
        self.assertEqual(result.split, None)
        self.assertTrue((result._tensor__array == comparison).all())

        local_ones = ht.ones((3, 4, 5, 6))

        # 2D+ case, no offset, data is not split, module-level call
        result = local_ones.triu()
        comparison = torch.ones((5, 6,)).triu()
        self.assertIsInstance(result, ht.tensor)
        self.assertEqual(result.shape, (3, 4, 5, 6,))
        self.assertEqual(result.lshape, (3, 4, 5, 6,))
        self.assertEqual(result.split, None)
        for i in range(3):
            for j in range(4):
                self.assertTrue((result._tensor__array[i, j] == comparison).all())

        # 2D+ case, positive offset, data is not split, module-level call
        result = local_ones.triu(k=2)
        comparison = torch.ones((5, 6,)).triu(diagonal=2)
        self.assertIsInstance(result, ht.tensor)
        self.assertEqual(result.shape, (3, 4, 5, 6,))
        self.assertEqual(result.lshape, (3, 4, 5, 6,))
        self.assertEqual(result.split, None)
        for i in range(3):
            for j in range(4):
                self.assertTrue((result._tensor__array[i, j] == comparison).all())

        # # 2D+ case, negative offset, data is not split, module-level call
        result = local_ones.triu(k=-2)
        comparison = torch.ones((5, 6,)).triu(diagonal=-2)
        self.assertIsInstance(result, ht.tensor)
        self.assertEqual(result.shape, (3, 4, 5, 6,))
        self.assertEqual(result.lshape, (3, 4, 5, 6,))
        self.assertEqual(result.split, None)
        for i in range(3):
            for j in range(4):
                self.assertTrue((result._tensor__array[i, j] == comparison).all())

        distributed_ones = ht.ones((5,), split=0)

        # 1D case, no offset, data is split, method
        result = distributed_ones.triu()
        self.assertIsInstance(result, ht.tensor)
        self.assertEqual(result.shape, (5, 5,))
        self.assertEqual(result.split, 1)
        self.assertEqual(result.lshape[0], 5)
        self.assertLessEqual(result.lshape[1], 5)
        self.assertTrue(result.sum(), 15)
        if result.comm.rank == 0:
            self.assertTrue(result._tensor__array[-1, 0] == 0)
        if result.comm.rank == result.comm.size - 1:
            self.assertTrue(result._tensor__array[0, -1] == 1)

        # 1D case, positive offset, data is split, method
        result = distributed_ones.triu(k=2)
        self.assertIsInstance(result, ht.tensor)
        self.assertEqual(result.shape, (5, 5,))
        self.assertEqual(result.split, 1)
        self.assertEqual(result.lshape[0], 5)
        self.assertLessEqual(result.lshape[1], 5)
        self.assertEqual(result.sum(), 6)
        if result.comm.rank == 0:
            self.assertTrue(result._tensor__array[-1, 0] == 0)
        if result.comm.rank == result.comm.size - 1:
            self.assertTrue(result._tensor__array[0, -1] == 1)

        # 1D case, negative offset, data is split, method
        result = distributed_ones.triu(k=-2)
        self.assertIsInstance(result, ht.tensor)
        self.assertEqual(result.shape, (5, 5,))
        self.assertEqual(result.split, 1)
        self.assertEqual(result.lshape[0], 5)
        self.assertLessEqual(result.lshape[1], 5)
        self.assertEqual(result.sum(), 22)
        if result.comm.rank == 0:
            self.assertTrue(result._tensor__array[-1, 0] == 0)
        if result.comm.rank == result.comm.size - 1:
            self.assertTrue(result._tensor__array[0, -1] == 1)

        distributed_ones = ht.ones((4, 5,), split=0)

        # 2D case, no offset, data is horizontally split, method
        result = distributed_ones.triu()
        self.assertIsInstance(result, ht.tensor)
        self.assertEqual(result.shape, (4, 5,))
        self.assertEqual(result.split, 0)
        self.assertLessEqual(result.lshape[0], 4)
        self.assertEqual(result.lshape[1], 5)
        self.assertEqual(result.sum(), 14)
        if result.comm.rank == 0:
            self.assertTrue(result._tensor__array[0, -1] == 1)
        if result.comm.rank == result.comm.size - 1:
            self.assertTrue(result._tensor__array[-1, 0] == 0)

        # # 2D case, positive offset, data is horizontally split, method
        result = distributed_ones.triu(k=2)
        self.assertIsInstance(result, ht.tensor)
        self.assertEqual(result.shape, (4, 5,))
        self.assertEqual(result.split, 0)
        self.assertLessEqual(result.lshape[0], 4)
        self.assertEqual(result.lshape[1], 5)
        self.assertEqual(result.sum(), 6)
        if result.comm.rank == 0:
            self.assertTrue(result._tensor__array[0, -1] == 1)
        if result.comm.rank == result.comm.size - 1:
            self.assertTrue(result._tensor__array[-1, 0] == 0)

        # # 2D case, negative offset, data is horizontally split, method
        result = distributed_ones.triu(k=-2)
        self.assertIsInstance(result, ht.tensor)
        self.assertEqual(result.shape, (4, 5,))
        self.assertEqual(result.split, 0)
        self.assertLessEqual(result.lshape[0], 4)
        self.assertEqual(result.lshape[1], 5)
        self.assertEqual(result.sum(), 19)
        if result.comm.rank == 0:
            self.assertTrue(result._tensor__array[0, -1] == 1)
        if result.comm.rank == result.comm.size - 1:
            self.assertTrue(result._tensor__array[-1, 0] == 0)

        distributed_ones = ht.ones((4, 5,), split=1)

        # 2D case, no offset, data is vertically split, method
        result = distributed_ones.triu()
        self.assertIsInstance(result, ht.tensor)
        self.assertEqual(result.shape, (4, 5,))
        self.assertEqual(result.split, 1)
        self.assertEqual(result.lshape[0], 4)
        self.assertLessEqual(result.lshape[1], 5)
        self.assertEqual(result.sum(), 14)
        if result.comm.rank == 0:
            self.assertTrue(result._tensor__array[-1, 0] == 0)
        if result.comm.rank == result.comm.size - 1:
            self.assertTrue(result._tensor__array[0, -1] == 1)

        # 2D case, positive offset, data is horizontally split, method
        result = distributed_ones.triu(k=2)
        self.assertIsInstance(result, ht.tensor)
        self.assertEqual(result.shape, (4, 5,))
        self.assertEqual(result.split, 1)
        self.assertEqual(result.lshape[0], 4)
        self.assertLessEqual(result.lshape[1], 5)
        self.assertEqual(result.sum(), 6)
        if result.comm.rank == 0:
            self.assertTrue(result._tensor__array[-1, 0] == 0)
        if result.comm.rank == result.comm.size - 1:
            self.assertTrue(result._tensor__array[0, -1] == 1)

        # 2D case, negative offset, data is horizontally split, method
        result = distributed_ones.triu(k=-2)
        self.assertIsInstance(result, ht.tensor)
        self.assertEqual(result.shape, (4, 5,))
        self.assertEqual(result.split, 1)
        self.assertEqual(result.lshape[0], 4)
        self.assertLessEqual(result.lshape[1], 5)
        self.assertEqual(result.sum(), 19)
        if result.comm.rank == 0:
            self.assertTrue(result._tensor__array[-1, 0] == 0)
        if result.comm.rank == result.comm.size - 1:
            self.assertTrue(result._tensor__array[0, -1] == 1)


<|MERGE_RESOLUTION|>--- conflicted
+++ resolved
@@ -158,24 +158,23 @@
             [10, 11, 12]
         ])       
 
-<<<<<<< HEAD
-        #check basics
-        #self.assertTrue((ht.argmin(data,axis=0)._tensor__array == comparison.argmin(0)).all())
-        self.assertIsInstance(ht.argmin(data,axis=1),ht.tensor)
-        self.assertIsInstance(data.argmin(),ht.tensor)
-
-        # #check combinations of split and axis
+        # # check basics
+        # #self.assertTrue((ht.argmin(data, axis=0)._tensor__array == comparison.argmin(0)).all())
+        # self.assertIsInstance(ht.argmin(data, axis=1), ht.tensor)
+        # self.assertIsInstance(data.argmin(), ht.tensor)
+
+        # # check combinations of split and axis
         # torch.manual_seed(1)
-        # random_data = ht.random.randn(3,3,3)
+        # random_data = ht.random.randn(3, 3, 3)
         # torch.manual_seed(1)
-        # random_data_split = ht.random.randn(3,3,3,split=0)
+        # random_data_split = ht.random.randn(3, 3, 3, split=0)
         
-        # self.assertTrue((ht.argmin(random_data,axis=0)._tensor__array == random_data_split.argmin(axis=0)._tensor__array).all())
-        # self.assertTrue((ht.argmin(random_data,axis=1)._tensor__array == random_data_split.argmin(axis=1)._tensor__array).all())
-        # self.assertIsInstance(ht.argmin(random_data_split,axis=1),ht.tensor)    
-        # self.assertIsInstance(random_data_split.argmin(),ht.tensor)
-
-        # #check argmin over all float elements of 3d tensor locally
+        # self.assertTrue((ht.argmin(random_data, axis=0)._tensor__array == random_data_split.argmin(axis=0)._tensor__array).all())
+        # self.assertTrue((ht.argmin(random_data, axis=1)._tensor__array == random_data_split.argmin(axis=1)._tensor__array).all())
+        # self.assertIsInstance(ht.argmin(random_data_split, axis=1), ht.tensor)
+        # self.assertIsInstance(random_data_split.argmin(), ht.tensor)
+
+        # # check argmin over all float elements of 3d tensor locally
         # self.assertEqual(random_data.argmin().shape, (1,))
         # self.assertEqual(random_data.argmin().lshape, (1,))
         # self.assertEqual(random_data.argmin().dtype, ht.int64)
@@ -183,31 +182,15 @@
 
         # # check argmin over all float elements of splitted 3d tensor 
         # self.assertIsInstance(random_data_split.argmin(axis=1), ht.tensor)
-        # self.assertEqual(random_data_split.argmin(axis=1).shape, (3,1,3))
+        # self.assertEqual(random_data_split.argmin(axis=1).shape, (3, 1, 3))
         # self.assertEqual(random_data_split.argmin().split, None)
 
         # # check argmin over all float elements of splitted 5d tensor with negative axis 
-        # random_data_split_neg = ht.random.randn(1,2,3,4,5, split=1)
+        # random_data_split_neg = ht.random.randn(1, 2, 3, 4, 5, split=1)
         # self.assertIsInstance(random_data_split_neg.argmin(axis=-2), ht.tensor)
-        # self.assertEqual(random_data_split_neg.argmin(axis=-2).shape, (1,2,3,1,5))
+        # self.assertEqual(random_data_split_neg.argmin(axis=-2).shape, (1, 2, 3, 1, 5))
         # self.assertEqual(random_data_split_neg.argmin(axis=-2).dtype, ht.int64) 
-        # self.assertEqual(random_data_split_neg.argmin().split, None)
-
-        # # check argmin output to predefined distributed tensor 
-        # torch.manual_seed(1)
-        # random_nosplit = ht.random.randn(3, 3, 3)
-        # torch.manual_seed(1)
-        # random_split = ht.random.randn(3, 3, 3, split=0)
-        # out_nosplit = ht.zeros((3, 1, 3))
-        # out_split = ht.zeros((3, 1, 3), split=2)
-        # ht.argmin(random_nosplit, axis=1, out=out_nosplit)
-        # ht.argmin(random_nosplit, axis=1, out=out_split)
-        # self.assertEqual(out_nosplit.split, None)
-        # self.assertEqual(out_split.split, 2)       
-        # ht.argmin(random_split, axis=1, out=out_nosplit)
-        # ht.argmin(random_split, axis=1, out=out_split)
-        # self.assertEqual(out_nosplit.split, None)
-        # self.assertEqual(out_split.split, 2)  
+        # self.assertEqual(random_data_split_neg.argmin().split, None)    
            
         # # check exceptions
         # with self.assertRaises(NotImplementedError):
@@ -218,58 +201,6 @@
         #     data.argmin(axis='y')
         # with self.assertRaises(ValueError):
         #     ht.argmin(data, axis=-4)
-        # with self.assertRaises(ValueError):
-        #     ht.argmin(data, axis=0, out=out_nosplit)
-        # out_no_ht_tensor = torch.zeros((3, 1, 3))
-        # with self.assertRaises(TypeError):
-        #     ht.argmin(random_nosplit, axis=1, out=out_no_ht_tensor)
-            
-
-=======
-        # check basics
-        self.assertTrue((ht.argmin(data, axis=0)._tensor__array == comparison.argmin(0)).all())
-        self.assertIsInstance(ht.argmin(data, axis=1), ht.tensor)
-        self.assertIsInstance(data.argmin(), ht.tensor)
-
-        # check combinations of split and axis
-        torch.manual_seed(1)
-        random_data = ht.random.randn(3, 3, 3)
-        torch.manual_seed(1)
-        random_data_split = ht.random.randn(3, 3, 3, split=0)
-        
-        self.assertTrue((ht.argmin(random_data, axis=0)._tensor__array == random_data_split.argmin(axis=0)._tensor__array).all())
-        self.assertTrue((ht.argmin(random_data, axis=1)._tensor__array == random_data_split.argmin(axis=1)._tensor__array).all())
-        self.assertIsInstance(ht.argmin(random_data_split, axis=1), ht.tensor)
-        self.assertIsInstance(random_data_split.argmin(), ht.tensor)
-
-        # check argmin over all float elements of 3d tensor locally
-        self.assertEqual(random_data.argmin().shape, (1,))
-        self.assertEqual(random_data.argmin().lshape, (1,))
-        self.assertEqual(random_data.argmin().dtype, ht.int64)
-        self.assertEqual(random_data.argmin().split, None)
-
-        # check argmin over all float elements of splitted 3d tensor 
-        self.assertIsInstance(random_data_split.argmin(axis=1), ht.tensor)
-        self.assertEqual(random_data_split.argmin(axis=1).shape, (3, 1, 3))
-        self.assertEqual(random_data_split.argmin().split, None)
-
-        # check argmin over all float elements of splitted 5d tensor with negative axis 
-        random_data_split_neg = ht.random.randn(1, 2, 3, 4, 5, split=1)
-        self.assertIsInstance(random_data_split_neg.argmin(axis=-2), ht.tensor)
-        self.assertEqual(random_data_split_neg.argmin(axis=-2).shape, (1, 2, 3, 1, 5))
-        self.assertEqual(random_data_split_neg.argmin(axis=-2).dtype, ht.int64) 
-        self.assertEqual(random_data_split_neg.argmin().split, None)    
-           
-        # check exceptions
-        with self.assertRaises(NotImplementedError):
-            data.argmin(axis=(0,1))
-        with self.assertRaises(TypeError):
-            data.argmin(axis=1.1)
-        with self.assertRaises(TypeError):
-            data.argmin(axis='y')
-        with self.assertRaises(ValueError):
-            ht.argmin(data, axis=-4)
->>>>>>> 850de47f
 
     def test_clip(self):
         elements = 20
@@ -309,232 +240,6 @@
         with self.assertRaises(TypeError):
             ht.copy('hello world')
 
-<<<<<<< HEAD
-    def test_exp(self):
-        elements = 10
-        comparison = torch.arange(elements, dtype=torch.float64).exp()
-
-        # exponential of float32
-        float32_tensor = ht.arange(elements, dtype=ht.float32)
-        float32_exp = ht.exp(float32_tensor)
-        self.assertIsInstance(float32_exp, ht.tensor)
-        self.assertEqual(float32_exp.dtype, ht.float32)
-        self.assertEqual(float32_exp.dtype, ht.float32)
-        in_range = (float32_exp._tensor__array - comparison.type(torch.float32)) < FLOAT_EPSILON
-        self.assertTrue(in_range.all())
-
-        # exponential of float64
-        float64_tensor = ht.arange(elements, dtype=ht.float64)
-        float64_exp = ht.exp(float64_tensor)
-        self.assertIsInstance(float64_exp, ht.tensor)
-        self.assertEqual(float64_exp.dtype, ht.float64)
-        self.assertEqual(float64_exp.dtype, ht.float64)
-        in_range = (float64_exp._tensor__array - comparison) < FLOAT_EPSILON
-        self.assertTrue(in_range.all())
-
-        # exponential of ints, automatic conversion to intermediate floats
-        int32_tensor = ht.arange(elements, dtype=ht.int32)
-        int32_exp = ht.exp(int32_tensor)
-        self.assertIsInstance(int32_exp, ht.tensor)
-        self.assertEqual(int32_exp.dtype, ht.float64)
-        self.assertEqual(int32_exp.dtype, ht.float64)
-        in_range = (int32_exp._tensor__array - comparison) < FLOAT_EPSILON
-        self.assertTrue(in_range.all())
-
-        # exponential of longs, automatic conversion to intermediate floats
-        int64_tensor = ht.arange(elements, dtype=ht.int64)
-        int64_exp = ht.exp(int64_tensor)
-        self.assertIsInstance(int64_exp, ht.tensor)
-        self.assertEqual(int64_exp.dtype, ht.float64)
-        self.assertEqual(int64_exp.dtype, ht.float64)
-        in_range = (int64_exp._tensor__array - comparison) < FLOAT_EPSILON
-        self.assertTrue(in_range.all())
-
-        # check exceptions
-        with self.assertRaises(TypeError):
-            ht.exp([1, 2, 3])
-        with self.assertRaises(TypeError):
-            ht.exp('hello world')
-
-    def test_floor(self):
-        start, end, step = -5.0, 5.0, 1.4
-        comparison = torch.arange(start, end, step, dtype=torch.float64).floor()
-
-        # exponential of float32
-        float32_tensor = ht.arange(start, end, step, dtype=ht.float32)
-        float32_floor = float32_tensor.floor()
-        self.assertIsInstance(float32_floor, ht.tensor)
-        self.assertEqual(float32_floor.dtype, ht.float32)
-        self.assertEqual(float32_floor.dtype, ht.float32)
-        self.assertTrue((float32_floor._tensor__array == comparison.type(torch.float32)).all())
-
-        # exponential of float64
-        float64_tensor = ht.arange(start, end, step, dtype=ht.float64)
-        float64_floor = float64_tensor.floor()
-        self.assertIsInstance(float64_floor, ht.tensor)
-        self.assertEqual(float64_floor.dtype, ht.float64)
-        self.assertEqual(float64_floor.dtype, ht.float64)
-        self.assertTrue((float64_floor._tensor__array == comparison).all())
-
-        # check exceptions
-        with self.assertRaises(TypeError):
-            ht.floor([0, 1, 2, 3])
-        with self.assertRaises(TypeError):
-            ht.floor(object())
-
-    def test_log(self):
-        elements = 15
-        comparison = torch.arange(1, elements, dtype=torch.float64).log()
-
-        # logarithm of float32
-        float32_tensor = ht.arange(1, elements, dtype=ht.float32)
-        float32_log = ht.log(float32_tensor)
-        self.assertIsInstance(float32_log, ht.tensor)
-        self.assertEqual(float32_log.dtype, ht.float32)
-        self.assertEqual(float32_log.dtype, ht.float32)
-        in_range = (float32_log._tensor__array - comparison.type(torch.float32)) < FLOAT_EPSILON
-        self.assertTrue(in_range.all())
-
-        # logarithm of float64
-        float64_tensor = ht.arange(1, elements, dtype=ht.float64)
-        float64_log = ht.log(float64_tensor)
-        self.assertIsInstance(float64_log, ht.tensor)
-        self.assertEqual(float64_log.dtype, ht.float64)
-        self.assertEqual(float64_log.dtype, ht.float64)
-        in_range = (float64_log._tensor__array - comparison) < FLOAT_EPSILON
-        self.assertTrue(in_range.all())
-
-        # logarithm of ints, automatic conversion to intermediate floats
-        int32_tensor = ht.arange(1, elements, dtype=ht.int32)
-        int32_log = ht.log(int32_tensor)
-        self.assertIsInstance(int32_log, ht.tensor)
-        self.assertEqual(int32_log.dtype, ht.float64)
-        self.assertEqual(int32_log.dtype, ht.float64)
-        in_range = (int32_log._tensor__array - comparison) < FLOAT_EPSILON
-        self.assertTrue(in_range.all())
-
-        # logarithm of longs, automatic conversion to intermediate floats
-        int64_tensor = ht.arange(1, elements, dtype=ht.int64)
-        int64_log = ht.log(int64_tensor)
-        self.assertIsInstance(int64_log, ht.tensor)
-        self.assertEqual(int64_log.dtype, ht.float64)
-        self.assertEqual(int64_log.dtype, ht.float64)
-        in_range = (int64_log._tensor__array - comparison) < FLOAT_EPSILON
-        self.assertTrue(in_range.all())
-
-        # check exceptions
-        with self.assertRaises(TypeError):
-            ht.log([1, 2, 3])
-        with self.assertRaises(TypeError):
-            ht.log('hello world')
-
-    def test_max(self):    
-        data = ht.float32([
-            [1, 2, 3],
-            [4, 5, 6],
-            [7, 8, 9],
-            [10, 11, 12]
-        ])
-
-        comparison = torch.Tensor([
-            [1, 2, 3],
-            [4, 5, 6],
-            [7, 8, 9],
-            [10, 11, 12]
-        ])       
-
-        #check basics
-        self.assertTrue((ht.max(data,axis=0)._tensor__array[0] == comparison.max(0)[0]).all())
-        self.assertIsInstance(ht.max(data,axis=1),ht.tensor)
-        self.assertIsInstance(data.max(),ht.tensor)
-
-        #check combinations of split and axis
-        torch.manual_seed(1)
-        random_data = ht.random.randn(3,3,3)
-        torch.manual_seed(1)
-        random_data_split = ht.random.randn(3,3,3,split=0)
-        
-        self.assertTrue((ht.max(random_data,axis=0)._tensor__array[0] == random_data_split.max(axis=0)._tensor__array[0]).all())
-        self.assertTrue((ht.max(random_data,axis=1)._tensor__array[0] == random_data_split.max(axis=1)._tensor__array[0]).all())
-        self.assertIsInstance(ht.max(random_data_split,axis=1),ht.tensor)
-        self.assertIsInstance(random_data_split.max(),ht.tensor)
-        output = ht.ones((1,))
-        ht.max(random_data_split, out=output)
-        self.assertTrue(output._tensor__array == random_data_split.max())
-
-        #check max over all float elements of 3d tensor locally
-        self.assertEqual(random_data.max().shape, (1,))
-        self.assertEqual(random_data.max().lshape, (1,))
-        self.assertEqual(random_data.max().dtype, ht.float32)
-        self.assertEqual(random_data.max()._tensor__array[0].dtype, torch.float32)
-        self.assertEqual(random_data.max().split, None)
-        ht.max(random_data, out=output)
-        self.assertTrue((output._tensor__array == random_data.max()))
-
-        # check max over all float elements of splitted 3d tensor 
-        self.assertIsInstance(random_data_split.max(axis=1), ht.tensor)
-        self.assertEqual(random_data_split.max(axis=1).shape, (3,1,3))
-        self.assertEqual(random_data_split.max(axis=1).dtype, ht.float32)
-        self.assertEqual(random_data_split.max(axis=1)._tensor__array[0].dtype, torch.float32)
-        self.assertEqual(random_data_split.max().split, None)
-
-        # check max over all float elements of splitted 5d tensor with negative axis 
-        random_data_split_neg = ht.random.randn(1,2,3,4,5, split=1)
-        self.assertIsInstance(random_data_split_neg.max(axis=-2), ht.tensor)
-        self.assertEqual(random_data_split_neg.max(axis=-2).shape, (1,2,3,1,5))
-        self.assertEqual(random_data_split_neg.max(axis=-2).dtype, ht.float32)
-        self.assertEqual(random_data_split_neg.max(axis=-2)._tensor__array[0].dtype, torch.float32)
-        self.assertEqual(random_data_split_neg.max().split, None)
-
-        # check max output to predefined distributed tensor 
-        torch.manual_seed(1)
-        random_nosplit = ht.random.randn(3, 3, 3)
-        torch.manual_seed(1)
-        random_split = ht.random.randn(3, 3, 3, split=0)
-        out_nosplit = ht.zeros((3, 1, 3))
-        out_split = ht.zeros((3, 1, 3), split=2)
-        ht.max(random_nosplit, axis=1, out=out_nosplit)
-        ht.max(random_nosplit, axis=1, out=out_split)
-        self.assertEqual(out_nosplit.split, None)
-        self.assertEqual(out_split.split, 2)       
-        ht.max(random_split, axis=1, out=out_nosplit)
-        ht.max(random_split, axis=1, out=out_split)
-        self.assertEqual(out_nosplit.split, None)
-        self.assertEqual(out_split.split, 2)      
-           
-        # check exceptions
-        with self.assertRaises(NotImplementedError):
-            data.max(axis=(0,1))
-        with self.assertRaises(TypeError):
-            data.max(axis=1.1)
-        with self.assertRaises(TypeError):
-            data.max(axis='y')
-        with self.assertRaises(ValueError):
-            ht.max(data,axis=-4)
-        with self.assertRaises(ValueError):
-            ht.max(data, axis=0, out=output)
-        out_no_ht_tensor = torch.zeros((3, 1, 3))
-        with self.assertRaises(TypeError):
-            ht.max(random_nosplit, axis=1, out=out_no_ht_tensor)
-
-
-    def test_min(self):
-
-        data = ht.float32([
-            [1, 2, 3],
-            [4, 5, 6],
-            [7, 8, 9],
-            [10, 11, 12]
-        ])
-
-        comparison = torch.Tensor([
-            [1, 2, 3],
-            [4, 5, 6],
-            [7, 8, 9],
-            [10, 11, 12]
-        ])       
-=======
->>>>>>> 850de47f
 
     def test_transpose(self):
         # vector transpose, not distributed
@@ -601,61 +306,7 @@
         with self.assertRaises(ValueError):
             ht.transpose(ht.zeros((2, 3,)), axes=1.0)
         with self.assertRaises(ValueError):
-<<<<<<< HEAD
-            ht.min(data, axis=0, out=output)
-        out_no_ht_tensor = torch.zeros((3, 1, 3))
-        with self.assertRaises(TypeError):
-            ht.min(random_nosplit, axis=1, out=out_no_ht_tensor)
-            
-
-
-    def test_sin(self):
-        # base elements
-        elements = 30
-        comparison = torch.arange(elements, dtype=torch.float64).sin()
-
-        # sine of float32
-        float32_tensor = ht.arange(elements, dtype=ht.float32)
-        float32_sin = ht.sin(float32_tensor)
-        self.assertIsInstance(float32_sin, ht.tensor)
-        self.assertEqual(float32_sin.dtype, ht.float32)
-        self.assertEqual(float32_sin.dtype, ht.float32)
-        in_range = (float32_sin._tensor__array - comparison.type(torch.float32)) < FLOAT_EPSILON
-        self.assertTrue(in_range.all())
-
-        # sine of float64
-        float64_tensor = ht.arange(elements, dtype=ht.float64)
-        float64_sin = ht.sin(float64_tensor)
-        self.assertIsInstance(float64_sin, ht.tensor)
-        self.assertEqual(float64_sin.dtype, ht.float64)
-        self.assertEqual(float64_sin.dtype, ht.float64)
-        in_range = (float64_sin._tensor__array - comparison) < FLOAT_EPSILON
-        self.assertTrue(in_range.all())
-
-        # logarithm of ints, automatic conversion to intermediate floats
-        int32_tensor = ht.arange(elements, dtype=ht.int32)
-        int32_sin = ht.sin(int32_tensor)
-        self.assertIsInstance(int32_sin, ht.tensor)
-        self.assertEqual(int32_sin.dtype, ht.float64)
-        self.assertEqual(int32_sin.dtype, ht.float64)
-        in_range = (int32_sin._tensor__array - comparison) < FLOAT_EPSILON
-        self.assertTrue(in_range.all())
-
-        # logathm of longs, automatic conversion to intermediate floats
-        int64_tensor = ht.arange(elements, dtype=ht.int64)
-        int64_sin = ht.sin(int64_tensor)
-        self.assertIsInstance(int64_sin, ht.tensor)
-        self.assertEqual(int64_sin.dtype, ht.float64)
-        self.assertEqual(int64_sin.dtype, ht.float64)
-        in_range = (int64_sin._tensor__array - comparison) < FLOAT_EPSILON
-        self.assertTrue(in_range.all())
-
-        # check exceptions
-        with self.assertRaises(TypeError):
-            ht.sin([1, 2, 3])
-=======
             ht.transpose(ht.zeros((2, 3,)), axes=(-1,))
->>>>>>> 850de47f
         with self.assertRaises(TypeError):
             ht.zeros((2, 3,)).transpose(axes='01')
         with self.assertRaises(TypeError):
