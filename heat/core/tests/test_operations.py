--- conflicted
+++ resolved
@@ -156,29 +156,6 @@
             ht.allclose(a, (2,2,2,2))
 
     def test_argmin(self):
-<<<<<<< HEAD
-        data = ht.float32([
-            [1, 2, 3],
-            [4, 5, 6],
-            [7, 8, 9],
-            [10, 11, 12]
-        ])
-
-        comparison = torch.Tensor([
-            [1, 2, 3],
-            [4, 5, 6],
-            [7, 8, 9],
-            [10, 11, 12]
-        ])
-
-        # check basics
-        self.assertTrue((ht.argmin(data, axis=0)._tensor__array == comparison.argmin(0)).all())
-        self.assertIsInstance(ht.argmin(data, axis=1), ht.tensor)
-        self.assertIsInstance(data.argmin(), ht.tensor)
-
-        # check combinations of split and axis
-=======
->>>>>>> ec0daa83
         torch.manual_seed(1)
         data = ht.random.randn(3, 4, 5)
 
@@ -214,32 +191,6 @@
 
         # 2D split tensor, along the axis
         torch.manual_seed(1)
-<<<<<<< HEAD
-        random_data_split = ht.random.randn(3, 3, 3, split=0)
-        
-        self.assertTrue((ht.argmin(random_data, axis=0)._tensor__array == random_data_split.argmin(axis=0)._tensor__array).all())
-        self.assertTrue((ht.argmin(random_data, axis=1)._tensor__array == random_data_split.argmin(axis=1)._tensor__array).all())
-        self.assertIsInstance(ht.argmin(random_data_split, axis=1), ht.tensor)
-        self.assertIsInstance(random_data_split.argmin(), ht.tensor)
-
-        # check argmin over all float elements of 3d tensor locally
-        self.assertEqual(random_data.argmin().shape, (1,))
-        self.assertEqual(random_data.argmin().lshape, (1,))
-        self.assertEqual(random_data.argmin().dtype, ht.int64)
-        self.assertEqual(random_data.argmin().split, None)
-
-        # check argmin over all float elements of splitted 3d tensor
-        self.assertIsInstance(random_data_split.argmin(axis=1), ht.tensor)
-        self.assertEqual(random_data_split.argmin(axis=1).shape, (3, 1, 3))
-        self.assertEqual(random_data_split.argmin().split, None)
-
-        # check argmin over all float elements of splitted 5d tensor with negative axis
-        random_data_split_neg = ht.random.randn(1, 2, 3, 4, 5, split=1)
-        self.assertIsInstance(random_data_split_neg.argmin(axis=-2), ht.tensor)
-        self.assertEqual(random_data_split_neg.argmin(axis=-2).shape, (1, 2, 3, 1, 5))
-        self.assertEqual(random_data_split_neg.argmin(axis=-2).dtype, ht.int64) 
-        self.assertEqual(random_data_split_neg.argmin().split, None)    
-=======
         data = ht.array(ht.random.randn(4, 5), split=0)
         result = ht.argmin(data, axis=1)
         self.assertIsInstance(result, ht.tensor)
@@ -262,7 +213,6 @@
         self.assertEqual(result.lshape, (1, size,))
         self.assertEqual(result.split, None)
         self.assertTrue((result._tensor__array != 0).all())
->>>>>>> ec0daa83
 
         # check exceptions
         with self.assertRaises(NotImplementedError):
