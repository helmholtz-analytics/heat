--- conflicted
+++ resolved
@@ -42,12 +42,8 @@
 
     def test_all(self):
         array_len = 9
-<<<<<<< HEAD
-        # check all over all float elements of 1d tensor locally
-=======
 
         # check all over all float elements of 1d tensor locally 
->>>>>>> c684e209
         ones_noaxis = ht.ones(array_len)
         x = (ones_noaxis == 1).all()
 
@@ -63,11 +59,7 @@
         ht.all(ones_noaxis, out=out_noaxis)
         self.assertEqual(out_noaxis._tensor__array, 1)
 
-<<<<<<< HEAD
-        # check all over all float elements of splitted 1d tensor
-=======
         # check all over all float elements of split 1d tensor
->>>>>>> c684e209
         ones_noaxis_split = ht.ones(array_len, split=0)
         floats_is_one = ones_noaxis_split.all()
 
@@ -101,64 +93,6 @@
 
         # check all over all integer elements of split 1d tensor
         ones_noaxis_split_int = ht.ones(array_len, split=0).astype(ht.int)
-<<<<<<< HEAD
-        self.assertEqual(ones_noaxis_split_int.all().shape, (1,))
-        self.assertEqual(ones_noaxis_split_int.all().lshape, (1,))
-        self.assertIsInstance(ones_noaxis_split_int.all(), ht.tensor)
-        self.assertEqual(ones_noaxis_split_int.all().dtype, ht.int64)
-        self.assertEqual(ones_noaxis_split_int.all()._tensor__array.dtype, ht.int64)
-        self.assertEqual(ones_noaxis_split_int.all(), array_len)
-        self.assertEqual(ones_noaxis_split_int.all().split, None)
-        ht.sum(ones_noaxis_split_int, out=out_noaxis)
-        self.assertTrue(out_noaxis)
-
-        # check all over all float elements of 3d tensor locally
-        ones_noaxis = ht.ones((3,3,3))
-        self.assertEqual(ones_noaxis.all().shape, (1,))
-        self.assertEqual(ones_noaxis.all().lshape, (1,))
-        self.assertIsInstance(ones_noaxis.all(), ht.tensor)
-        self.assertEqual(ones_noaxis.all().dtype, ht.int64)
-        self.assertEqual(ones_noaxis.all()._tensor__array.dtype, ht.int64)
-        self.assertEqual(ones_noaxis.all().split, None)
-        ht.sum(ones_noaxis, out=out_noaxis)
-        self.assertTrue(out_noaxis)
-
-        # check all over all float elements of splitted 3d tensor
-        ones_noaxis_split_axis = ht.ones((3,3,3), split=0)
-        self.assertIsInstance(ones_noaxis_split_axis.all(axis=1), ht.tensor)
-        self.assertEqual(ones_noaxis.all(axis=1).shape, (3,1,3))
-        self.assertEqual(ones_noaxis_split_axis.all(axis=1).dtype, ht.int64)
-        self.assertEqual(ones_noaxis_split_axis.all(axis=1)._tensor__array.dtype, ht.int64)
-        self.assertEqual(ones_noaxis_split_axis.all().split, None)
-        ht.sum(ones_noaxis, out=out_noaxis)
-        self.assertTrue(out_noaxis)
-
-        # check all over all float elements of splitted 5d tensor with negative axis
-        ones_noaxis_split_axis_neg = ht.ones((1,2,3,4,5), split=1)
-        self.assertIsInstance(ones_noaxis_split_axis_neg.all(axis=-2), ht.tensor)
-        self.assertEqual(ones_noaxis_split_axis_neg.all(axis=-2).shape, (1,2,3,1,5))
-        self.assertEqual(ones_noaxis_split_axis_neg.all(axis=-2).dtype, ht.int64)
-        self.assertEqual(ones_noaxis_split_axis_neg.all(axis=-2)._tensor__array.dtype, ht.int64)
-        self.assertEqual(ones_noaxis_split_axis_neg.all().split, None)
-
-        # check all output to predefined distributed tensor
-        torch.manual_seed(1)
-        random_nosplit = ht.random.randn(3, 3, 3)
-        torch.manual_seed(1)
-        random_split = ht.random.randn(3, 3, 3, split=0)
-        out_nosplit = ht.zeros((3, 1, 3))
-        out_split = ht.zeros((3, 1, 3), split=2)
-        ht.all(random_nosplit, axis=1, out=out_nosplit)
-        ht.all(random_nosplit, axis=1, out=out_split)
-        self.assertTrue(out_nosplit._tensor__array, out_split._tensor__array)
-        self.assertEqual(out_nosplit.split, None)
-        self.assertEqual(out_split.split, 2)
-        ht.all(random_split, axis=1, out=out_nosplit)
-        ht.all(random_split, axis=1, out=out_split)
-        self.assertTrue(out_nosplit._tensor__array, out_split._tensor__array)
-        self.assertEqual(out_nosplit.split, None)
-        self.assertEqual(out_split.split, 2)
-=======
         split_int_is_one = ones_noaxis_split_int.all()
 
         self.assertIsInstance(split_int_is_one, ht.tensor)
@@ -230,7 +164,6 @@
 
         out_noaxis = ht.zeros((1, 2, 3, 1, 5))
         ht.all(ones_noaxis_split_axis_neg, axis=-2, out=out_noaxis)
->>>>>>> c684e209
 
         # exceptions
         with self.assertRaises(ValueError):
@@ -266,21 +199,12 @@
         torch.manual_seed(1)
         random_data = ht.random.randn(3, 3, 3)
         torch.manual_seed(1)
-<<<<<<< HEAD
-        random_data_split = ht.random.randn(3,3,3,split=0)
-
-        self.assertTrue((ht.argmin(random_data,axis=0)._tensor__array == random_data_split.argmin(axis=0)._tensor__array).all())
-        self.assertTrue((ht.argmin(random_data,axis=1)._tensor__array == random_data_split.argmin(axis=1)._tensor__array).all())
-        self.assertIsInstance(ht.argmin(random_data_split,axis=1),ht.tensor)
-        self.assertIsInstance(random_data_split.argmin(),ht.tensor)
-=======
         random_data_split = ht.random.randn(3, 3, 3, split=0)
         
         self.assertTrue((ht.argmin(random_data, axis=0)._tensor__array == random_data_split.argmin(axis=0)._tensor__array).all())
         self.assertTrue((ht.argmin(random_data, axis=1)._tensor__array == random_data_split.argmin(axis=1)._tensor__array).all())
         self.assertIsInstance(ht.argmin(random_data_split, axis=1), ht.tensor)
         self.assertIsInstance(random_data_split.argmin(), ht.tensor)
->>>>>>> c684e209
 
         # check argmin over all float elements of 3d tensor locally
         self.assertEqual(random_data.argmin().shape, (1,))
@@ -293,23 +217,13 @@
         self.assertEqual(random_data_split.argmin(axis=1).shape, (3, 1, 3))
         self.assertEqual(random_data_split.argmin().split, None)
 
-<<<<<<< HEAD
         # check argmin over all float elements of splitted 5d tensor with negative axis
-        random_data_split_neg = ht.random.randn(1,2,3,4,5, split=1)
-        self.assertIsInstance(random_data_split_neg.argmin(axis=-2), ht.tensor)
-        self.assertEqual(random_data_split_neg.argmin(axis=-2).shape, (1,2,3,1,5))
-        self.assertEqual(random_data_split_neg.argmin(axis=-2).dtype, ht.int64)
-        self.assertEqual(random_data_split_neg.argmin().split, None)
-
-=======
-        # check argmin over all float elements of splitted 5d tensor with negative axis 
         random_data_split_neg = ht.random.randn(1, 2, 3, 4, 5, split=1)
         self.assertIsInstance(random_data_split_neg.argmin(axis=-2), ht.tensor)
         self.assertEqual(random_data_split_neg.argmin(axis=-2).shape, (1, 2, 3, 1, 5))
         self.assertEqual(random_data_split_neg.argmin(axis=-2).dtype, ht.int64) 
         self.assertEqual(random_data_split_neg.argmin().split, None)    
-           
->>>>>>> c684e209
+
         # check exceptions
         with self.assertRaises(NotImplementedError):
             data.argmin(axis=(0,1))
@@ -319,11 +233,7 @@
             data.argmin(axis='y')
         with self.assertRaises(ValueError):
             ht.argmin(data, axis=-4)
-<<<<<<< HEAD
-
-
-=======
->>>>>>> c684e209
+
 
     def test_clip(self):
         elements = 20
@@ -482,81 +392,6 @@
             ht.log('hello world')
 
     def test_max(self):
-<<<<<<< HEAD
-        data = ht.float32([
-            [1, 2, 3],
-            [4, 5, 6],
-            [7, 8, 9],
-            [10, 11, 12]
-        ])
-
-        comparison = torch.Tensor([
-            [1, 2, 3],
-            [4, 5, 6],
-            [7, 8, 9],
-            [10, 11, 12]
-        ])
-
-        #check basics
-        self.assertTrue((ht.max(data,axis=0)._tensor__array[0] == comparison.max(0)[0]).all())
-        self.assertIsInstance(ht.max(data,axis=1),ht.tensor)
-        self.assertIsInstance(data.max(),ht.tensor)
-
-        #check combinations of split and axis
-        torch.manual_seed(1)
-        random_data = ht.random.randn(3,3,3)
-        torch.manual_seed(1)
-        random_data_split = ht.random.randn(3,3,3,split=0)
-
-        self.assertTrue((ht.max(random_data,axis=0)._tensor__array[0] == random_data_split.max(axis=0)._tensor__array[0]).all())
-        self.assertTrue((ht.max(random_data,axis=1)._tensor__array[0] == random_data_split.max(axis=1)._tensor__array[0]).all())
-        self.assertIsInstance(ht.max(random_data_split,axis=1),ht.tensor)
-        self.assertIsInstance(random_data_split.max(),ht.tensor)
-        output = ht.ones((1,))
-        ht.max(random_data_split, out=output)
-        self.assertTrue(output._tensor__array == random_data_split.max())
-
-        #check max over all float elements of 3d tensor locally
-        self.assertEqual(random_data.max().shape, (1,))
-        self.assertEqual(random_data.max().lshape, (1,))
-        self.assertEqual(random_data.max().dtype, ht.float32)
-        self.assertEqual(random_data.max()._tensor__array[0].dtype, torch.float32)
-        self.assertEqual(random_data.max().split, None)
-        ht.max(random_data, out=output)
-        self.assertTrue((output._tensor__array == random_data.max()))
-
-        # check max over all float elements of splitted 3d tensor
-        self.assertIsInstance(random_data_split.max(axis=1), ht.tensor)
-        self.assertEqual(random_data_split.max(axis=1).shape, (3,1,3))
-        self.assertEqual(random_data_split.max(axis=1).dtype, ht.float32)
-        self.assertEqual(random_data_split.max(axis=1)._tensor__array[0].dtype, torch.float32)
-        self.assertEqual(random_data_split.max().split, None)
-
-        # check max over all float elements of splitted 5d tensor with negative axis
-        random_data_split_neg = ht.random.randn(1,2,3,4,5, split=1)
-        self.assertIsInstance(random_data_split_neg.max(axis=-2), ht.tensor)
-        self.assertEqual(random_data_split_neg.max(axis=-2).shape, (1,2,3,1,5))
-        self.assertEqual(random_data_split_neg.max(axis=-2).dtype, ht.float32)
-        self.assertEqual(random_data_split_neg.max(axis=-2)._tensor__array[0].dtype, torch.float32)
-        self.assertEqual(random_data_split_neg.max().split, None)
-
-        # check max output to predefined distributed tensor
-        torch.manual_seed(1)
-        random_nosplit = ht.random.randn(3, 3, 3)
-        torch.manual_seed(1)
-        random_split = ht.random.randn(3, 3, 3, split=0)
-        out_nosplit = ht.zeros((3, 1, 3))
-        out_split = ht.zeros((3, 1, 3), split=2)
-        ht.max(random_nosplit, axis=1, out=out_nosplit)
-        ht.max(random_nosplit, axis=1, out=out_split)
-        self.assertEqual(out_nosplit.split, None)
-        self.assertEqual(out_split.split, 2)
-        ht.max(random_split, axis=1, out=out_nosplit)
-        ht.max(random_split, axis=1, out=out_split)
-        self.assertEqual(out_nosplit.split, None)
-        self.assertEqual(out_split.split, 2)
-
-=======
         data = [
             [1,   2,  3],
             [4,   5,  6],
@@ -622,7 +457,6 @@
         self.assertEqual(maximum_5d._tensor__array.dtype, torch.float32)
         self.assertEqual(maximum_5d.split, 0)
 
->>>>>>> c684e209
         # check exceptions
         with self.assertRaises(NotImplementedError):
             ht_array.max(axis=(0, 1))
@@ -639,69 +473,6 @@
             [4,   5,  6],
             [7,   8,  9],
             [10, 11, 12]
-<<<<<<< HEAD
-        ])
-
-        #check basics
-        self.assertTrue((ht.min(data,axis=0)._tensor__array[0] == comparison.min(0)[0]).all())
-        self.assertIsInstance(ht.min(data,axis=1),ht.tensor)
-        self.assertIsInstance(data.min(),ht.tensor)
-
-        #check combinations of split and axis
-        torch.manual_seed(1)
-        random_data = ht.random.randn(3,3,3)
-        torch.manual_seed(1)
-        random_data_split = ht.random.randn(3,3,3,split=0)
-
-        self.assertTrue((ht.min(random_data,axis=0)._tensor__array[0] == random_data_split.min(axis=0)._tensor__array[0]).all())
-        self.assertTrue((ht.min(random_data,axis=1)._tensor__array[0] == random_data_split.min(axis=1)._tensor__array[0]).all())
-        self.assertIsInstance(ht.min(random_data_split,axis=1),ht.tensor)
-        self.assertIsInstance(random_data_split.min(),ht.tensor)
-
-        #check min over all float elements of 3d tensor locally
-        self.assertEqual(random_data.min().shape, (1,))
-        self.assertEqual(random_data.min().lshape, (1,))
-        self.assertEqual(random_data.min().dtype, ht.float32)
-        self.assertEqual(random_data.min()._tensor__array[0].dtype, torch.float32)
-        self.assertEqual(random_data.min().split, None)
-        output = ht.ones((1,))
-        ht.min(random_data, out=output)
-        self.assertTrue(output._tensor__array == random_data.min())
-
-        # check min over all float elements of splitted 3d tensor
-        self.assertIsInstance(random_data_split.min(axis=1), ht.tensor)
-        self.assertEqual(random_data_split.min(axis=1).shape, (3,1,3))
-        self.assertEqual(random_data_split.min(axis=1).dtype, ht.float32)
-        self.assertEqual(random_data_split.min(axis=1)._tensor__array[0].dtype, torch.float32)
-        self.assertEqual(random_data_split.min().split, None)
-        ht.min(random_data_split, out=output)
-        self.assertTrue((output._tensor__array == random_data_split.min()))
-
-        # check min over all float elements of splitted 5d tensor with negative axis
-        random_data_split_neg = ht.random.randn(1,2,3,4,5, split=1)
-        self.assertIsInstance(random_data_split_neg.min(axis=-2), ht.tensor)
-        self.assertEqual(random_data_split_neg.min(axis=-2).shape, (1,2,3,1,5))
-        self.assertEqual(random_data_split_neg.min(axis=-2).dtype, ht.float32)
-        self.assertEqual(random_data_split_neg.min(axis=-2)._tensor__array[0].dtype, torch.float32)
-        self.assertEqual(random_data_split_neg.min().split, None)
-
-        # check min output to predefined distributed tensor
-        torch.manual_seed(1)
-        random_nosplit = ht.random.randn(3, 3, 3)
-        torch.manual_seed(1)
-        random_split = ht.random.randn(3, 3, 3, split=0)
-        out_nosplit = ht.zeros((3, 1, 3))
-        out_split = ht.zeros((3, 1, 3), split=2)
-        ht.min(random_nosplit, axis=1, out=out_nosplit)
-        ht.min(random_nosplit, axis=1, out=out_split)
-        self.assertEqual(out_nosplit.split, None)
-        self.assertEqual(out_split.split, 2)
-        ht.min(random_split, axis=1, out=out_nosplit)
-        ht.min(random_split, axis=1, out=out_split)
-        self.assertEqual(out_nosplit.split, None)
-        self.assertEqual(out_split.split, 2)
-
-=======
         ]
 
         ht_array = ht.array(data)
@@ -762,7 +533,6 @@
         self.assertEqual(minimum_5d._tensor__array.dtype, torch.float32)
         self.assertEqual(minimum_5d.split, 0)
 
->>>>>>> c684e209
         # check exceptions
         with self.assertRaises(NotImplementedError):
             ht_array.min(axis=(0, 1))
@@ -927,14 +697,9 @@
             ht.sqrt(number_range, 'hello world')
 
     def test_sum(self):
-<<<<<<< HEAD
-        array_len = 9
+        array_len = 11
+
         # check sum over all float elements of 1d tensor locally
-=======
-        array_len = 11
-
-        # check sum over all float elements of 1d tensor locally 
->>>>>>> c684e209
         shape_noaxis = ht.ones(array_len)
         no_axis_sum = shape_noaxis.sum()
 
@@ -948,65 +713,6 @@
 
         out_noaxis = ht.zeros((1,))
         ht.sum(shape_noaxis, out=out_noaxis)
-<<<<<<< HEAD
-        self.assertTrue(out_noaxis._tensor__array == shape_noaxis.sum())
-
-        # check sum over all float elements of splitted 1d tensor
-        shape_noaxis_split = ht.ones(array_len, split=0)
-        self.assertEqual(shape_noaxis_split.sum().shape, (1,))
-        self.assertEqual(shape_noaxis_split.sum().lshape, (1,))
-        self.assertIsInstance(shape_noaxis_split.sum(), ht.tensor)
-        self.assertEqual(shape_noaxis_split.sum().dtype, ht.float32)
-        self.assertEqual(shape_noaxis_split.sum()._tensor__array.dtype, torch.float32)
-        self.assertAlmostEqual(shape_noaxis_split.sum(), float(array_len), places=7, msg=None, delta=None)
-        self.assertEqual(shape_noaxis_split.sum().split, None)
-        ht.sum(shape_noaxis_split, out=out_noaxis)
-        self.assertTrue(out_noaxis._tensor__array == shape_noaxis_split.sum())
-
-        # check sum over all integer elements of 1d tensor locally
-        shape_noaxis_int = ht.ones(array_len).astype(ht.int)
-        self.assertEqual(shape_noaxis_int.sum(axis=0).shape, (1,))
-        self.assertEqual(shape_noaxis_int.sum(axis=0).lshape, (1,))
-        self.assertIsInstance(shape_noaxis_int.sum(axis=0), ht.tensor)
-        self.assertEqual(shape_noaxis_int.sum(axis=0).dtype, ht.int64)
-        self.assertEqual(shape_noaxis_int.sum()._tensor__array.dtype, torch.int64)
-        self.assertEqual(shape_noaxis_int.sum(), array_len)
-        self.assertEqual(shape_noaxis_int.sum().split, None)
-        ht.sum(shape_noaxis_int, out=out_noaxis)
-        self.assertTrue(out_noaxis._tensor__array == shape_noaxis_int.sum())
-
-        # check sum over all integer elements of splitted 1d tensor
-        shape_noaxis_split_int = ht.ones(array_len, split=0).astype(ht.int)
-        self.assertEqual(shape_noaxis_split_int.sum().shape, (1,))
-        self.assertEqual(shape_noaxis_split_int.sum().lshape, (1,))
-        self.assertIsInstance(shape_noaxis_split_int.sum(), ht.tensor)
-        self.assertEqual(shape_noaxis_split_int.sum().dtype, ht.int64)
-        self.assertEqual(shape_noaxis_split_int.sum()._tensor__array.dtype, torch.int64)
-        self.assertEqual(shape_noaxis_split_int.sum(), array_len)
-        self.assertEqual(shape_noaxis_split_int.sum().split, None)
-        ht.sum(shape_noaxis_split_int, out=out_noaxis)
-        self.assertTrue(out_noaxis._tensor__array == shape_noaxis_split_int.sum())
-
-        # check sum over all float elements of 3d tensor locally
-        shape_noaxis = ht.ones((3,3,3))
-        self.assertEqual(shape_noaxis.sum().shape, (1,))
-        self.assertEqual(shape_noaxis.sum().lshape, (1,))
-        self.assertIsInstance(shape_noaxis.sum(), ht.tensor)
-        self.assertEqual(shape_noaxis.sum().dtype, ht.float32)
-        self.assertEqual(shape_noaxis.sum()._tensor__array.dtype, torch.float32)
-        self.assertAlmostEqual(shape_noaxis.sum(), 27., places=7, msg=None, delta=None)
-        self.assertEqual(shape_noaxis.sum().split, None)
-        ht.sum(shape_noaxis, out=out_noaxis)
-        self.assertTrue(out_noaxis._tensor__array == shape_noaxis.sum())
-
-        # check sum over all float elements of splitted 3d tensor
-        shape_noaxis_split_axis = ht.ones((3,3,3), split=0)
-        self.assertIsInstance(shape_noaxis_split_axis.sum(axis=1), ht.tensor)
-        self.assertEqual(shape_noaxis.sum(axis=1).shape, (3,1,3))
-        self.assertEqual(shape_noaxis_split_axis.sum(axis=1).dtype, ht.float32)
-        self.assertEqual(shape_noaxis_split_axis.sum(axis=1)._tensor__array.dtype, torch.float32)
-        self.assertEqual(shape_noaxis_split_axis.sum().split, None)
-=======
         self.assertTrue(out_noaxis._tensor__array == shape_noaxis._tensor__array.sum())
 
         # check sum over all float elements of split 1d tensor
@@ -1038,38 +744,9 @@
         self.assertEqual(no_axis_sum._tensor__array, 27)
 
         out_noaxis = ht.zeros((1,))
->>>>>>> c684e209
         ht.sum(shape_noaxis, out=out_noaxis)
         self.assertEqual(out_noaxis._tensor__array, 27)
 
-<<<<<<< HEAD
-        # check sum over all float elements of splitted 5d tensor with negative axis
-        shape_noaxis_split_axis_neg = ht.ones((1,2,3,4,5), split=1)
-        self.assertIsInstance(shape_noaxis_split_axis_neg.sum(axis=-2), ht.tensor)
-        self.assertEqual(shape_noaxis_split_axis_neg.sum(axis=-2).shape, (1,2,3,1,5))
-        self.assertEqual(shape_noaxis_split_axis_neg.sum(axis=-2).dtype, ht.float32)
-        self.assertEqual(shape_noaxis_split_axis_neg.sum(axis=-2)._tensor__array.dtype, torch.float32)
-        self.assertEqual(shape_noaxis_split_axis_neg.sum().split, None)
-
-        # check sum output to predefined distributed tensor
-        torch.manual_seed(1)
-        random_nosplit = ht.random.randn(3, 3, 3)
-        torch.manual_seed(1)
-        random_split = ht.random.randn(3, 3, 3, split=0)
-        out_nosplit = ht.zeros((3, 1, 3))
-        out_split = ht.zeros((3, 1, 3), split=2)
-        ht.sum(random_nosplit, axis=1, out=out_nosplit)
-        ht.sum(random_nosplit, axis=1, out=out_split)
-        self.assertTrue(out_nosplit._tensor__array, out_split._tensor__array)
-        self.assertEqual(out_nosplit.split, None)
-        self.assertEqual(out_split.split, 2)
-        ht.sum(random_split, axis=1, out=out_nosplit)
-        ht.sum(random_split, axis=1, out=out_split)
-        self.assertTrue(out_nosplit._tensor__array, out_split._tensor__array)
-        self.assertEqual(out_nosplit.split, None)
-        self.assertEqual(out_split.split, 2)
-
-=======
         # check sum over all float elements of split 3d tensor
         shape_noaxis_split_axis = ht.ones((3, 3, 3), split=0)
         split_axis_sum = shape_noaxis_split_axis.sum(axis=0)
@@ -1097,7 +774,6 @@
         out_noaxis = ht.zeros((1, 2, 3, 1, 5))
         ht.sum(shape_noaxis_split_axis_neg, axis=-2, out=out_noaxis)
 
->>>>>>> c684e209
         # exceptions
         with self.assertRaises(ValueError):
             ht.ones(array_len).sum(axis=1)
