import torch
import unittest

import heat as ht


class TestRounding(unittest.TestCase):
    def test_abs(self):
        # for abs==absolute
        float32_tensor = ht.arange(-10, 10, dtype=ht.float32, split=0)
        absolute_values = ht.abs(float32_tensor)
        # for fabs
        int8_tensor_fabs = ht.arange(-10.5, 10.5, dtype=ht.int8, split=0)
        int8_absolute_values_fabs = ht.fabs(int8_tensor_fabs)
        int16_tensor_fabs = ht.arange(-10.5, 10.5, dtype=ht.int16, split=0)
        int16_absolute_values_fabs = ht.fabs(int16_tensor_fabs)
        int32_tensor_fabs = ht.arange(-10.5, 10.5, dtype=ht.int32, split=0)
        int32_absolute_values_fabs = ht.fabs(int32_tensor_fabs)
        int64_tensor_fabs = ht.arange(-10.5, 10.5, dtype=ht.int64, split=0)
        int64_absolute_values_fabs = ht.fabs(int64_tensor_fabs)
        float32_tensor_fabs = ht.arange(-10.5, 10.5, dtype=ht.float32, split=0)
        float32_absolute_values_fabs = ht.fabs(float32_tensor_fabs)
        float64_tensor_fabs = ht.arange(-10.5, 10.5, dtype=ht.float64, split=0)
        float64_absolute_values_fabs = ht.fabs(float64_tensor_fabs)

        # basic absolute test
<<<<<<< HEAD
        # for abs==absolute
        self.assertIsInstance(absolute_values, ht.tensor)
=======
        self.assertIsInstance(absolute_values, ht.DNDarray)
>>>>>>> 2f71ce97
        self.assertEqual(absolute_values.dtype, ht.float32)
        self.assertEqual(absolute_values.sum(axis=0), 100)
        # for fabs
        self.assertEqual(int8_absolute_values_fabs.sum(axis=0), 110.5)
        self.assertEqual(int16_absolute_values_fabs.sum(axis=0), 110.5)
        self.assertEqual(int32_absolute_values_fabs.sum(axis=0), 110.5)
        self.assertEqual(int64_absolute_values_fabs.sum(axis=0), 110.5)
        self.assertEqual(float32_absolute_values_fabs.sum(axis=0), 110.5)
        self.assertEqual(float64_absolute_values_fabs.sum(axis=0), 110.5)

        # check whether output works
        # for abs==absolute
        output_tensor = ht.zeros(20, split=0)
        self.assertEqual(output_tensor.sum(axis=0), 0)
        ht.absolute(float32_tensor, out=output_tensor)
        self.assertEqual(output_tensor.sum(axis=0), 100)
        # for fabs
        output_tensor_fabs = ht.zeros(21, split=0)
        self.assertEqual(output_tensor_fabs.sum(axis=0), 0)
        ht.fabs(float32_tensor_fabs, out=output_tensor_fabs)
        self.assertEqual(output_tensor_fabs.sum(axis=0), 100)

        # dtype parameter
        # for abs==absolute
        int64_tensor = ht.arange(-10, 10, dtype=ht.int64)
        absolute_values = ht.abs(int64_tensor, dtype=ht.float32)
        self.assertIsInstance(absolute_values, ht.DNDarray)
        self.assertEqual(absolute_values.sum(axis=0), 100)
        self.assertEqual(absolute_values.dtype, ht.float32)
<<<<<<< HEAD
        self.assertEqual(absolute_values._tensor__array.dtype, torch.float32)
        # for fabs
        self.assertEqual(int8_absolute_values_fabs.dtype, ht.float32)
        self.assertEqual(int16_absolute_values_fabs.dtype, ht.float32)
        self.assertEqual(int32_absolute_values_fabs.dtype, ht.float64)
        self.assertEqual(int64_absolute_values_fabs.dtype, ht.float64)
        self.assertEqual(float32_absolute_values_fabs.dtype, ht.float32)
        self.assertEqual(float64_absolute_values_fabs.dtype, ht.float64)
=======
        self.assertEqual(absolute_values._DNDarray__array.dtype, torch.float32)
>>>>>>> 2f71ce97

        # exceptions
        # for abs==absolute
        with self.assertRaises(TypeError):
            ht.absolute('hello')
        with self.assertRaises(TypeError):
            float32_tensor.abs(out=1)
        with self.assertRaises(TypeError):
            float32_tensor.absolute(out=float32_tensor, dtype=3.2)
        # for fabs
        with self.assertRaises(TypeError):
            ht.fabs('hello')
        with self.assertRaises(TypeError):
            float32_tensor_fabs.fabs(out=1)

        # test with unsplit tensor
        # for fabs
        float32_unsplit_tensor_fabs = ht.arange(-10.5, 10.5, dtype=ht.float32)
        float32_unsplit_absolute_values_fabs = ht.fabs(float32_unsplit_tensor_fabs)
        self.assertEqual(float32_unsplit_absolute_values_fabs.sum(), 110.5)
        self.assertEqual(float32_unsplit_absolute_values_fabs.dtype, ht.float32)

    def test_ceil(self):
        start, end, step = -5.0, 5.0, 1.4
        comparison = torch.arange(start, end, step, dtype=torch.float64).ceil()

        # exponential of float32
        float32_tensor = ht.arange(start, end, step, dtype=ht.float32)
        float32_floor = float32_tensor.ceil()
        self.assertIsInstance(float32_floor, ht.DNDarray)
        self.assertEqual(float32_floor.dtype, ht.float32)
        self.assertEqual(float32_floor.dtype, ht.float32)
        self.assertTrue((float32_floor._DNDarray__array == comparison.type(torch.float32)).all())

        # exponential of float64
        float64_tensor = ht.arange(start, end, step, dtype=ht.float64)
        float64_floor = float64_tensor.ceil()
        self.assertIsInstance(float64_floor, ht.DNDarray)
        self.assertEqual(float64_floor.dtype, ht.float64)
        self.assertEqual(float64_floor.dtype, ht.float64)
        self.assertTrue((float64_floor._DNDarray__array == comparison).all())

        # check exceptions
        with self.assertRaises(TypeError):
            ht.floor([0, 1, 2, 3])
        with self.assertRaises(TypeError):
            ht.floor(object())

    def test_clip(self):
        elements = 20

        # float tensor
        float32_tensor = ht.arange(elements, dtype=ht.float32, split=0)
        clipped = float32_tensor.clip(5, 15)
        self.assertIsInstance(clipped, ht.DNDarray)
        self.assertEqual(clipped.dtype, ht.float32)
        self.assertEqual(clipped.sum(axis=0), 195)

        # long tensor
        int64_tensor = ht.arange(elements, dtype=ht.int64, split=0)
        clipped = int64_tensor.clip(4, 16)
        self.assertIsInstance(clipped, ht.DNDarray)
        self.assertEqual(clipped.dtype, ht.int64)
        self.assertEqual(clipped.sum(axis=0), 195)

        # test the exceptions
        with self.assertRaises(TypeError):
            ht.clip(torch.arange(10), 2, 5)
        with self.assertRaises(ValueError):
            ht.arange(20).clip(None, None)
        with self.assertRaises(TypeError):
            ht.clip(ht.arange(20), 5, 15, out=torch.arange(20))

    def test_floor(self):
        start, end, step = -5.0, 5.0, 1.4
        comparison = torch.arange(start, end, step, dtype=torch.float64).floor()

        # exponential of float32
        float32_tensor = ht.arange(start, end, step, dtype=ht.float32)
        float32_floor = float32_tensor.floor()
        self.assertIsInstance(float32_floor, ht.DNDarray)
        self.assertEqual(float32_floor.dtype, ht.float32)
        self.assertEqual(float32_floor.dtype, ht.float32)
        self.assertTrue((float32_floor._DNDarray__array == comparison.type(torch.float32)).all())

        # exponential of float64
        float64_tensor = ht.arange(start, end, step, dtype=ht.float64)
        float64_floor = float64_tensor.floor()
        self.assertIsInstance(float64_floor, ht.DNDarray)
        self.assertEqual(float64_floor.dtype, ht.float64)
        self.assertEqual(float64_floor.dtype, ht.float64)
        self.assertTrue((float64_floor._DNDarray__array == comparison).all())

        # check exceptions
        with self.assertRaises(TypeError):
            ht.floor([0, 1, 2, 3])
        with self.assertRaises(TypeError):
            ht.floor(object())<|MERGE_RESOLUTION|>--- conflicted
+++ resolved
@@ -24,12 +24,7 @@
         float64_absolute_values_fabs = ht.fabs(float64_tensor_fabs)
 
         # basic absolute test
-<<<<<<< HEAD
-        # for abs==absolute
-        self.assertIsInstance(absolute_values, ht.tensor)
-=======
         self.assertIsInstance(absolute_values, ht.DNDarray)
->>>>>>> 2f71ce97
         self.assertEqual(absolute_values.dtype, ht.float32)
         self.assertEqual(absolute_values.sum(axis=0), 100)
         # for fabs
@@ -59,8 +54,7 @@
         self.assertIsInstance(absolute_values, ht.DNDarray)
         self.assertEqual(absolute_values.sum(axis=0), 100)
         self.assertEqual(absolute_values.dtype, ht.float32)
-<<<<<<< HEAD
-        self.assertEqual(absolute_values._tensor__array.dtype, torch.float32)
+        self.assertEqual(absolute_values._DNDarray__array.dtype, torch.float32)
         # for fabs
         self.assertEqual(int8_absolute_values_fabs.dtype, ht.float32)
         self.assertEqual(int16_absolute_values_fabs.dtype, ht.float32)
@@ -68,9 +62,6 @@
         self.assertEqual(int64_absolute_values_fabs.dtype, ht.float64)
         self.assertEqual(float32_absolute_values_fabs.dtype, ht.float32)
         self.assertEqual(float64_absolute_values_fabs.dtype, ht.float64)
-=======
-        self.assertEqual(absolute_values._DNDarray__array.dtype, torch.float32)
->>>>>>> 2f71ce97
 
         # exceptions
         # for abs==absolute
