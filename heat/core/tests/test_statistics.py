--- conflicted
+++ resolved
@@ -5,20 +5,10 @@
 import os
 import heat as ht
 
-<<<<<<< HEAD
-from heat.core.tests.test_suites.basic_test import BasicTest
-
-=======
 from .test_suites.basic_test import TestCase
->>>>>>> 42bf4424
-
-
-<<<<<<< HEAD
-
-class TestStatistics(BasicTest):
-=======
+
+
 class TestStatistics(TestCase):
->>>>>>> 42bf4424
     def test_argmax(self):
         torch.manual_seed(1)
         data = ht.random.randn(3, 4, 5)
@@ -849,12 +839,12 @@
     def test_percentile(self):
         # test local, distributed, split/axis combination, TODO no data on process, Issue #568
         x_np = np.arange(10 * 10 * 10).reshape(10, 10, 10)
-        x_ht = ht.array(x_np, device=ht_device)
-        x_ht_split0 = ht.array(x_np, split=0, device=ht_device)
-        x_ht_split1 = ht.array(x_np, split=1, device=ht_device)
-        x_ht_split2 = ht.array(x_np, split=2, device=ht_device)
+        x_ht = ht.array(x_np)
+        x_ht_split0 = ht.array(x_np, split=0)
+        x_ht_split1 = ht.array(x_np, split=1)
+        x_ht_split2 = ht.array(x_np, split=2)
         q = 15.9
-        for dim in range(x_ht.numdims):
+        for dim in range(x_ht.ndim):
             p_np = np.percentile(x_np, q, axis=dim)
             p_ht = ht.percentile(x_ht, q, axis=dim)
             p_ht_split0 = ht.percentile(x_ht_split0, q, axis=dim)
@@ -888,7 +878,7 @@
         self.assertEqual(p_ht.numpy()[2], p_np[2])
 
         # test split q
-        q_ht = ht.array(q, split=0, device=x_ht.device, comm=x_ht.comm)
+        q_ht = ht.array(q, split=0, comm=x_ht.comm)
         p_np = np.percentile(x_np, q, axis=axis, interpolation="midpoint")
         p_ht = ht.percentile(x_ht, q_ht, axis=axis, interpolation="midpoint")
         self.assertEqual(p_ht.numpy()[4], p_np[4])
