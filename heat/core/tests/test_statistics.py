--- conflicted
+++ resolved
@@ -178,7 +178,6 @@
         with self.assertRaises(ValueError):
             ht.argmin(data, axis=-4)
 
-<<<<<<< HEAD
     def test_cov(self):
         x = ht.array([[0, 2], [1, 1], [2, 0]], dtype=ht.float, split=1).T
         if x.comm.size < 3:
@@ -236,7 +235,7 @@
             ht.cov(htdata, ht.zeros((1, 2, 3)))
         with self.assertRaises(ValueError):
             ht.cov(htdata, ddof=10000)
-=======
+
     def test_average(self):
         data = [
             [1,   2,  3],
@@ -351,9 +350,6 @@
         with self.assertRaises(ValueError):
             ht.average(ht_array, axis=-4)
 
-
->>>>>>> c3f164d6
-
     def test_max(self):
         data = [
             [1,   2,  3],
