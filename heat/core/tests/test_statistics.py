import numpy as np
import torch

from itertools import combinations
from scipy import stats as ss

import heat as ht
from .test_suites.basic_test import TestCase


class TestStatistics(TestCase):
    def test_argmax(self):
        torch.manual_seed(1)
        data = ht.random.randn(3, 4, 5)

        # 3D local tensor, major axis
        result = ht.argmax(data, axis=0)
        self.assertIsInstance(result, ht.DNDarray)
        self.assertEqual(result.dtype, ht.int64)
        self.assertEqual(result.larray.dtype, torch.int64)
        self.assertEqual(result.shape, (4, 5))
        self.assertEqual(result.lshape, (4, 5))
        self.assertEqual(result.split, None)
        self.assertTrue((result.larray == data.larray.argmax(0)).all())

        # 3D local tensor, minor axis
        result = ht.argmax(data, axis=-1, keepdim=True)
        self.assertIsInstance(result, ht.DNDarray)
        self.assertEqual(result.dtype, ht.int64)
        self.assertEqual(result.larray.dtype, torch.int64)
        self.assertEqual(result.shape, (3, 4, 1))
        self.assertEqual(result.lshape, (3, 4, 1))
        self.assertEqual(result.split, None)
        self.assertTrue((result.larray == data.larray.argmax(-1, keepdim=True)).all())

        # 1D split tensor, no axis
        data = ht.arange(-10, 10, split=0)
        result = ht.argmax(data)
        self.assertIsInstance(result, ht.DNDarray)
        self.assertEqual(result.dtype, ht.int64)
        self.assertEqual(result.larray.dtype, torch.int64)
        self.assertEqual(result.shape, (1,))
        self.assertEqual(result.lshape, (1,))
        self.assertEqual(result.split, None)
        self.assertTrue((result.larray == torch.tensor([19], device=self.device.torch_device)))

        # 2D split tensor, along the axis
        data = ht.array(ht.random.randn(4, 5), is_split=0)
        result = ht.argmax(data, axis=1)
        expected = torch.argmax(data.larray, dim=1)
        self.assertIsInstance(result, ht.DNDarray)
        self.assertEqual(result.dtype, ht.int64)
        self.assertEqual(result.larray.dtype, torch.int64)
        self.assertEqual(result.shape, (ht.MPI_WORLD.size * 4,))
        self.assertEqual(result.lshape, (4,))
        self.assertEqual(result.split, 0 if ht.MPI_WORLD.size > 1 else None)
        self.assertTrue((result.larray == expected).all())

        # 2D split tensor, across the axis
        size = ht.MPI_WORLD.size * 2
        data = ht.tril(ht.ones((size, size), split=0), k=-1)

        result = ht.argmax(data, axis=0)
        expected = torch.tensor(np.argmax(data.numpy(), axis=0))
        self.assertIsInstance(result, ht.DNDarray)
        self.assertEqual(result.dtype, ht.int64)
        self.assertEqual(result.larray.dtype, torch.int64)
        self.assertEqual(result.shape, (size,))
        self.assertEqual(result.lshape, (size,))
        self.assertEqual(result.split, None)
        # skip test on gpu; argmax works different
        if not (torch.cuda.is_available() and result.device == ht.gpu):
            self.assertTrue((result.larray == expected).all())

        # 2D split tensor, across the axis, output tensor
        size = ht.MPI_WORLD.size * 2
        data = ht.tril(ht.ones((size, size), split=0), k=-1)

        output = ht.empty((size,))
        result = ht.argmax(data, axis=0, out=output)
        expected = torch.tensor(np.argmax(data.numpy(), axis=0))
        self.assertIsInstance(result, ht.DNDarray)
        self.assertEqual(output.dtype, ht.int64)
        self.assertEqual(output.larray.dtype, torch.int64)
        self.assertEqual(output.shape, (size,))
        self.assertEqual(output.lshape, (size,))
        self.assertEqual(output.split, None)
        # skip test on gpu; argmax works different
        if not (torch.cuda.is_available() and result.device == ht.gpu):
            self.assertTrue((output.larray == expected).all())

        # check exceptions
        with self.assertRaises(TypeError):
            data.argmax(axis=(0, 1))
        with self.assertRaises(TypeError):
            data.argmax(axis=1.1)
        with self.assertRaises(TypeError):
            data.argmax(axis="y")
        with self.assertRaises(ValueError):
            ht.argmax(data, axis=-4)

    def test_argmin(self):
        torch.manual_seed(1)
        data = ht.random.randn(3, 4, 5)

        # 3D local tensor, no axis
        result = ht.argmin(data)
        self.assertIsInstance(result, ht.DNDarray)
        self.assertEqual(result.dtype, ht.int64)
        self.assertEqual(result.larray.dtype, torch.int64)
        self.assertEqual(result.shape, (1,))
        self.assertEqual(result.lshape, (1,))
        self.assertEqual(result.split, None)
        self.assertTrue((result.larray == data.larray.argmin()).all())

        # 3D local tensor, major axis
        result = ht.argmin(data, axis=0)
        self.assertIsInstance(result, ht.DNDarray)
        self.assertEqual(result.dtype, ht.int64)
        self.assertEqual(result.larray.dtype, torch.int64)
        self.assertEqual(result.shape, (4, 5))
        self.assertEqual(result.lshape, (4, 5))
        self.assertEqual(result.split, None)
        self.assertTrue((result.larray == data.larray.argmin(0)).all())

        # 3D local tensor, minor axis
        result = ht.argmin(data, axis=-1, keepdim=True)
        self.assertIsInstance(result, ht.DNDarray)
        self.assertEqual(result.dtype, ht.int64)
        self.assertEqual(result.larray.dtype, torch.int64)
        self.assertEqual(result.shape, (3, 4, 1))
        self.assertEqual(result.lshape, (3, 4, 1))
        self.assertEqual(result.split, None)
        self.assertTrue((result.larray == data.larray.argmin(-1, keepdim=True)).all())

        # 2D split tensor, along the axis
        data = ht.array(ht.random.randn(4, 5), is_split=0)
        result = ht.argmin(data, axis=1)
        expected = torch.argmin(data.larray, dim=1)
        self.assertIsInstance(result, ht.DNDarray)
        self.assertEqual(result.dtype, ht.int64)
        self.assertEqual(result.larray.dtype, torch.int64)
        self.assertEqual(result.shape, (ht.MPI_WORLD.size * 4,))
        self.assertEqual(result.lshape, (4,))
        self.assertEqual(result.split, 0 if ht.MPI_WORLD.size > 1 else None)
        self.assertTrue((result.larray == expected).all())

        # 2D split tensor, across the axis
        size = ht.MPI_WORLD.size * 2
        data = ht.triu(ht.ones((size, size), split=0), k=1)

        result = ht.argmin(data, axis=0)
        expected = torch.tensor(np.argmin(data.numpy(), axis=0))
        self.assertIsInstance(result, ht.DNDarray)
        self.assertEqual(result.dtype, ht.int64)
        self.assertEqual(result.larray.dtype, torch.int64)
        self.assertEqual(result.shape, (size,))
        self.assertEqual(result.lshape, (size,))
        self.assertEqual(result.split, None)
        # skip test on gpu; argmin works different
        if not (torch.cuda.is_available() and result.device == ht.gpu):
            self.assertTrue((result.larray == expected).all())

        # 2D split tensor, across the axis, output tensor
        size = ht.MPI_WORLD.size * 2
        data = ht.triu(ht.ones((size, size), split=0), k=1)

        output = ht.empty((size,))
        result = ht.argmin(data, axis=0, out=output)
        expected = torch.tensor(np.argmin(data.numpy(), axis=0))
        self.assertIsInstance(result, ht.DNDarray)
        self.assertEqual(output.dtype, ht.int64)
        self.assertEqual(output.larray.dtype, torch.int64)
        self.assertEqual(output.shape, (size,))
        self.assertEqual(output.lshape, (size,))
        self.assertEqual(output.split, None)
        # skip test on gpu; argmin works different
        if not (torch.cuda.is_available() and result.device == ht.gpu):
            self.assertTrue((output.larray == expected).all())

        # check exceptions
        with self.assertRaises(TypeError):
            data.argmin(axis=(0, 1))
        with self.assertRaises(TypeError):
            data.argmin(axis=1.1)
        with self.assertRaises(TypeError):
            data.argmin(axis="y")
        with self.assertRaises(ValueError):
            ht.argmin(data, axis=-4)

    def test_average(self):
        data = [[1, 2, 3], [4, 5, 6], [7, 8, 9], [10, 11, 12]]

        ht_array = ht.array(data, dtype=float)
        comparison = np.asanyarray(data)

        # check global average
        avg = ht.average(ht_array)

        self.assertIsInstance(avg, ht.DNDarray)
        self.assertEqual(avg.shape, ())
        self.assertEqual(avg.lshape, ())
        self.assertEqual(avg.split, None)
        self.assertEqual(avg.dtype, ht.float32)
        self.assertEqual(avg.larray.dtype, torch.float32)
        self.assertEqual(avg.numpy(), np.average(comparison))

        # average along first axis
        avg_vertical = ht.average(ht_array, axis=0)

        self.assertIsInstance(avg_vertical, ht.DNDarray)
        self.assertEqual(avg_vertical.shape, (3,))
        self.assertEqual(avg_vertical.lshape, (3,))
        self.assertEqual(avg_vertical.split, None)
        self.assertEqual(avg_vertical.dtype, ht.float32)
        self.assertEqual(avg_vertical.larray.dtype, torch.float32)
        self.assertTrue((avg_vertical.numpy() == np.average(comparison, axis=0)).all())

        # average along second axis
        avg_horizontal = ht.average(ht_array, axis=1)

        self.assertIsInstance(avg_horizontal, ht.DNDarray)
        self.assertEqual(avg_horizontal.shape, (4,))
        self.assertEqual(avg_horizontal.lshape, (4,))
        self.assertEqual(avg_horizontal.split, None)
        self.assertEqual(avg_horizontal.dtype, ht.float32)
        self.assertEqual(avg_horizontal.larray.dtype, torch.float32)
        self.assertTrue((avg_horizontal.numpy() == np.average(comparison, axis=1)).all())

        # check weighted average over all float elements of split 3d tensor, across split axis
        random_volume = ht.array(
            torch.randn((3, 3, 3), dtype=torch.float64, device=self.device.torch_device), is_split=1
        )
        size = random_volume.comm.size
        random_weights = ht.array(
            torch.randn((3 * size,), dtype=torch.float64, device=self.device.torch_device), split=0
        )
        avg_volume = ht.average(random_volume, weights=random_weights, axis=1)
        np_avg_volume = np.average(random_volume.numpy(), weights=random_weights.numpy(), axis=1)
        self.assertIsInstance(avg_volume, ht.DNDarray)
        self.assertEqual(avg_volume.shape, (3, 3))
        self.assertEqual(avg_volume.lshape, (3, 3))
        self.assertEqual(avg_volume.dtype, ht.float64)
        self.assertEqual(avg_volume.larray.dtype, torch.float64)
        self.assertEqual(avg_volume.split, None)
        self.assertAlmostEqual(avg_volume.numpy().all(), np_avg_volume.all())
        avg_volume_with_cumwgt = ht.average(
            random_volume, weights=random_weights, axis=1, returned=True
        )
        self.assertIsInstance(avg_volume_with_cumwgt, tuple)
        self.assertIsInstance(avg_volume_with_cumwgt[1], ht.DNDarray)
        self.assertEqual(avg_volume_with_cumwgt[1].gshape, avg_volume_with_cumwgt[0].gshape)
        self.assertEqual(avg_volume_with_cumwgt[1].split, avg_volume_with_cumwgt[0].split)

        # check weighted average over all float elements of split 3d tensor (3d weights)

        random_weights_3d = ht.array(
            torch.randn((3, 3, 3), dtype=torch.float64, device=self.device.torch_device), is_split=1
        )
        avg_volume = ht.average(random_volume, weights=random_weights_3d, axis=1)
        np_avg_volume = np.average(random_volume.numpy(), weights=random_weights.numpy(), axis=1)
        self.assertIsInstance(avg_volume, ht.DNDarray)
        self.assertEqual(avg_volume.shape, (3, 3))
        self.assertEqual(avg_volume.lshape, (3, 3))
        self.assertEqual(avg_volume.dtype, ht.float64)
        self.assertEqual(avg_volume.larray.dtype, torch.float64)
        self.assertEqual(avg_volume.split, None)
        self.assertAlmostEqual(avg_volume.numpy().all(), np_avg_volume.all())
        avg_volume_with_cumwgt = ht.average(
            random_volume, weights=random_weights, axis=1, returned=True
        )
        self.assertIsInstance(avg_volume_with_cumwgt, tuple)
        self.assertIsInstance(avg_volume_with_cumwgt[1], ht.DNDarray)
        self.assertEqual(avg_volume_with_cumwgt[1].gshape, avg_volume_with_cumwgt[0].gshape)
        self.assertEqual(avg_volume_with_cumwgt[1].split, avg_volume_with_cumwgt[0].split)

        # check average over all float elements of split 3d tensor, tuple axis
        random_volume = ht.random.randn(3, 3, 3, split=0)
        avg_volume = ht.average(random_volume, axis=(1, 2))

        self.assertIsInstance(avg_volume, ht.DNDarray)
        self.assertEqual(avg_volume.shape, (3,))
        self.assertEqual(avg_volume.lshape[0], random_volume.lshape[0])
        self.assertEqual(avg_volume.dtype, ht.float32)
        self.assertEqual(avg_volume.larray.dtype, torch.float32)
        self.assertEqual(avg_volume.split, 0)

        # check weighted average over all float elements of split 5d tensor, along split axis
        random_5d = ht.random.randn(random_volume.comm.size, 2, 3, 4, 5, split=0)
        axis = random_5d.split
        random_weights = ht.random.randn(random_5d.gshape[axis], split=0)
        avg_5d = random_5d.average(weights=random_weights, axis=axis)

        self.assertIsInstance(avg_5d, ht.DNDarray)
        self.assertEqual(avg_5d.gshape, (2, 3, 4, 5))
        self.assertLessEqual(avg_5d.lshape[1], 3)
        self.assertEqual(avg_5d.dtype, ht.float32)
        self.assertEqual(avg_5d.larray.dtype, torch.float32)
        self.assertEqual(avg_5d.split, None)

        # check exceptions
        with self.assertRaises(TypeError):
            ht.average(comparison)
        with self.assertRaises(TypeError):
            ht.average(random_5d, weights=random_weights.numpy(), axis=axis)
        with self.assertRaises(TypeError):
            ht.average(random_5d, weights=random_weights, axis=None)
        with self.assertRaises(NotImplementedError):
            ht.average(random_5d, weights=random_weights, axis=(1, 2))
        random_weights = ht.random.randn(random_5d.gshape[axis], random_5d.gshape[axis + 1])
        with self.assertRaises(TypeError):
            ht.average(random_5d, weights=random_weights, axis=axis)
        random_shape_weights = ht.random.randn(random_5d.gshape[axis] + 1)
        with self.assertRaises(ValueError):
            ht.average(random_5d, weights=random_shape_weights, axis=axis)
        zero_weights = ht.zeros((random_5d.gshape[axis]), split=0)
        with self.assertRaises(ZeroDivisionError):
            ht.average(random_5d, weights=zero_weights, axis=axis)
        weights_5d_split_mismatch = ht.ones(random_5d.gshape, split=-1)
        with self.assertRaises(NotImplementedError):
            ht.average(random_5d, weights=weights_5d_split_mismatch, axis=axis)

        with self.assertRaises(TypeError):
            ht_array.average(axis=1.1)
        with self.assertRaises(TypeError):
            ht_array.average(axis="y")
        with self.assertRaises(ValueError):
            ht.average(ht_array, axis=-4)

    def test_bincount(self):
        a = ht.array([], dtype=ht.int)
        res = ht.bincount(a)
        self.assertEqual(res.size, 0)
        self.assertEqual(res.dtype, ht.int64)

        a = ht.arange(5)
        res = ht.bincount(a)
        self.assertEqual(res.size, 5)
        self.assertEqual(res.dtype, ht.int64)
        self.assertTrue(ht.equal(res, ht.ones((5,), dtype=ht.int64)))

        w = ht.arange(5)
        res = ht.bincount(a, weights=w)
        self.assertEqual(res.size, 5)
        self.assertEqual(res.dtype, ht.float64)
        self.assertTrue(ht.equal(res, ht.arange(5, dtype=ht.float64)))

        res = ht.bincount(a, minlength=8)
        self.assertEqual(res.size, 8)
        self.assertEqual(res.dtype, ht.int64)
        self.assertTrue(ht.equal(res, ht.array([1, 1, 1, 1, 1, 0, 0, 0], dtype=ht.int64)))

        a = ht.arange(4, split=0)
        w = ht.arange(4, split=0)
        res = ht.bincount(a, weights=w)
        self.assertEqual(res.size, 4)
        self.assertEqual(res.dtype, ht.float64)
        self.assertTrue(ht.equal(res, ht.arange((4,), dtype=ht.float64)))

        with self.assertRaises(ValueError):
            ht.bincount(ht.array([0, 1, 2, 3], split=0), weights=ht.array([1, 2, 3, 4]))

    def test_cov(self):
        x = ht.array([[0, 2], [1, 1], [2, 0]], dtype=ht.float, split=1).T
        if x.comm.size < 3:
            cov = ht.cov(x)
            actual = ht.array([[1, -1], [-1, 1]], split=0)
            self.assertTrue(ht.equal(cov, actual))

        data = np.loadtxt("heat/datasets/data/iris.csv", delimiter=";")
        np_cov = np.cov(data[:, 0], data[:, 1:3], rowvar=False)

        # split = None tests
        htdata = ht.load("heat/datasets/data/iris.csv", sep=";", split=None)
        ht_cov = ht.cov(htdata[:, 0], htdata[:, 1:3], rowvar=False)
        comp = ht.array(np_cov, dtype=ht.float)
        self.assertTrue(ht.allclose(comp - ht_cov, 0, atol=1e-4))

        np_cov = np.cov(data, rowvar=False)
        ht_cov = ht.cov(htdata, rowvar=False)
        self.assertTrue(ht.allclose(ht.array(np_cov, dtype=ht.float) - ht_cov, 0, atol=1e-4))

        np_cov = np.cov(data, rowvar=False, ddof=1)
        ht_cov = ht.cov(htdata, rowvar=False, ddof=1)
        self.assertTrue(ht.allclose(ht.array(np_cov, dtype=ht.float) - ht_cov, 0, atol=1e-4))

        np_cov = np.cov(data, rowvar=False, bias=True)
        ht_cov = ht.cov(htdata, rowvar=False, bias=True)
        self.assertTrue(ht.allclose(ht.array(np_cov, dtype=ht.float) - ht_cov, 0, atol=1e-4))

        # split = 0 tests
        data = np.loadtxt("heat/datasets/data/iris.csv", delimiter=";")
        np_cov = np.cov(data[:, 0], data[:, 1:3], rowvar=False)

        htdata = ht.load("heat/datasets/data/iris.csv", sep=";", split=0)
        ht_cov = ht.cov(htdata[:, 0], htdata[:, 1:3], rowvar=False)
        comp = ht.array(np_cov, dtype=ht.float)
        self.assertTrue(ht.allclose(comp - ht_cov, 0, atol=1e-4))

        np_cov = np.cov(data, rowvar=False)
        ht_cov = ht.cov(htdata, rowvar=False)
        self.assertTrue(ht.allclose(ht.array(np_cov, dtype=ht.float) - ht_cov, 0, atol=1e-4))

        np_cov = np.cov(data, rowvar=False, ddof=1)
        ht_cov = ht.cov(htdata, rowvar=False, ddof=1)
        self.assertTrue(ht.allclose(ht.array(np_cov, dtype=ht.float) - ht_cov, 0, atol=1e-4))

        np_cov = np.cov(data, rowvar=False, bias=True)
        ht_cov = ht.cov(htdata, rowvar=False, bias=True)
        self.assertTrue(ht.allclose(ht.array(np_cov, dtype=ht.float) - ht_cov, 0, atol=1e-4))

        if 1 < x.comm.size < 5:
            # split 1 tests
            htdata = ht.load("heat/datasets/data/iris.csv", sep=";", split=1)
            np_cov = np.cov(data, rowvar=False)
            ht_cov = ht.cov(htdata, rowvar=False)
            self.assertTrue(ht.allclose(ht.array(np_cov, dtype=ht.float), ht_cov, atol=1e-4))

            np_cov = np.cov(data, data, rowvar=True)

            htdata = ht.load("heat/datasets/data/iris.csv", sep=";", split=0)
            ht_cov = ht.cov(htdata, htdata, rowvar=True)
            self.assertTrue(ht.allclose(ht.array(np_cov, dtype=ht.float), ht_cov, atol=1e-4))

            htdata = ht.load("heat/datasets/data/iris.csv", sep=";", split=0)
            with self.assertRaises(RuntimeError):
                ht.cov(htdata[1:], rowvar=False)
            with self.assertRaises(RuntimeError):
                ht.cov(htdata, htdata[1:], rowvar=False)

        with self.assertRaises(TypeError):
            ht.cov(np_cov)
        with self.assertRaises(TypeError):
            ht.cov(htdata, np_cov)
        with self.assertRaises(TypeError):
            ht.cov(htdata, ddof="str")
        with self.assertRaises(ValueError):
            ht.cov(ht.zeros((1, 2, 3)))
        with self.assertRaises(ValueError):
            ht.cov(htdata, ht.zeros((1, 2, 3)))
        with self.assertRaises(ValueError):
            ht.cov(htdata, ddof=10000)

    def test_histc(self):
        # few entries and float64
        c = torch.arange(4, dtype=torch.float64, device=self.device.torch_device)
        comp = torch.histc(c, 7)
        a = ht.array(c)
        res = ht.histc(a, 7)

        self.assertEqual(res.shape, (7,))
        self.assertEqual(res.dtype, ht.float64)
        self.assertEqual(res.device, self.device)
        self.assertTrue(torch.equal(res.larray, comp))

        # matrix and splits
        c = torch.rand([10, 10, 10], device=self.device.torch_device)
        comp = torch.histc(c)

        a = ht.array(c)
        res = ht.histc(a)
        self.assertEqual(res.shape, (100,))
        self.assertEqual(res.dtype, ht.float32)
        self.assertEqual(res.device, self.device)
        self.assertTrue(torch.equal(res.larray, comp))

        a = ht.array(c, split=0)
        res = ht.histc(a)
        self.assertEqual(res.shape, (100,))
        self.assertEqual(res.dtype, ht.float32)
        self.assertEqual(res.device, self.device)
        self.assertTrue(torch.equal(res.larray, comp))

        a = ht.array(c, split=1)
        res = ht.histc(a)
        self.assertEqual(res.shape, (100,))
        self.assertEqual(res.dtype, ht.float32)
        self.assertEqual(res.device, self.device)
        self.assertTrue(torch.equal(res.larray, comp))

        a = ht.array(c, split=2)
        res = ht.histc(a)
        self.assertEqual(res.shape, (100,))
        self.assertEqual(res.dtype, ht.float32)
        self.assertEqual(res.device, self.device)
        self.assertTrue(torch.equal(res.larray, comp))

        # out parameter, min max
        out = ht.empty(20, dtype=ht.float32, device=self.device)
        c = torch.randint(10, size=(8,), dtype=torch.float32, device=self.device.torch_device)
        comp = torch.histc(c, bins=20, min=0, max=20)

        a = ht.array(c)
        ht.histc(a, bins=20, min=0, max=20, out=out)
        self.assertEqual(out.shape, (20,))
        self.assertEqual(out.dtype, ht.float32)
        self.assertEqual(res.device, self.device)
        self.assertTrue(torch.equal(out.larray, comp))

        a = ht.array(c, split=0)
        ht.histc(a, bins=20, min=0, max=20, out=out)
        self.assertEqual(out.shape, (20,))
        self.assertEqual(out.dtype, ht.float32)
        self.assertEqual(res.device, self.device)
        self.assertTrue(torch.equal(out.larray, comp))

        # Alias
        a = ht.arange(10, dtype=ht.float)
        hist = ht.histc(a, 10)
        alias = ht.histogram(a)

        self.assertEqual(alias.gnumel, hist.gnumel)
        self.assertTrue(ht.equal(alias, hist))

        with self.assertRaises(NotImplementedError):
            ht.histogram(a, "str")
        with self.assertRaises(NotImplementedError):
            ht.histogram(a, [1, 2, 3])
        with self.assertRaises(NotImplementedError):
            ht.histogram(a, weights=[1, 2, 3])
        with self.assertRaises(NotImplementedError):
            ht.histogram(a, normed=True)
        with self.assertRaises(NotImplementedError):
            ht.histogram(a, density=True)

    def test_kurtosis(self):
        x = ht.zeros((2, 3, 4))
        with self.assertRaises(ValueError):
            x.kurtosis(axis=10)
        with self.assertRaises(TypeError):
            ht.kurtosis(x, axis="01")
        with self.assertRaises(TypeError):
            ht.kurtosis(x, axis=(0, "10"))

        def __split_calc(ht_split, axis):
            sp = ht_split if axis > ht_split else ht_split - 1
            if axis == ht_split:
                sp = None
            return sp

        # 1 dim
        ht_data = ht.random.rand(50)
        np_data = ht_data.copy().numpy()
        np_kurtosis32 = ht.array((ss.kurtosis(np_data, bias=False)), dtype=ht_data.dtype)
        self.assertAlmostEqual(ht.kurtosis(ht_data), np_kurtosis32.item(), places=5)
        ht_data = ht.resplit(ht_data, 0)
        self.assertAlmostEqual(ht.kurtosis(ht_data), np_kurtosis32.item(), places=5)

        # 2 dim
        ht_data = ht.random.rand(50, 30)
        np_data = ht_data.copy().numpy()
        np_kurtosis32 = ss.kurtosis(np_data, axis=None, bias=False)
        self.assertAlmostEqual(ht.kurtosis(ht_data) - np_kurtosis32, 0, places=5)
        ht_data = ht.resplit(ht_data, 0)
        for ax in range(2):
            np_kurtosis32 = ht.array(
                (ss.kurtosis(np_data, axis=ax, bias=True)), dtype=ht_data.dtype
            )
            ht_kurtosis = ht.kurtosis(ht_data, axis=ax, unbiased=False)
            self.assertTrue(ht.allclose(ht_kurtosis, np_kurtosis32, atol=1e-5))
            sp = __split_calc(ht_data.split, ax)
            self.assertEqual(ht_kurtosis.split, sp)
        ht_data = ht.resplit(ht_data, 1)
        for ax in range(2):
            np_kurtosis32 = ht.array(
                (ss.kurtosis(np_data, axis=ax, bias=True)), dtype=ht_data.dtype
            )
            ht_kurtosis = ht.kurtosis(ht_data, axis=ax, unbiased=False)
            self.assertTrue(ht.allclose(ht_kurtosis, np_kurtosis32, atol=1e-5))
            sp = __split_calc(ht_data.split, ax)
            self.assertEqual(ht_kurtosis.split, sp)

        # 2 dim float64
        ht_data = ht.random.rand(50, 30, dtype=ht.float64)
        np_data = ht_data.copy().numpy()
        np_kurtosis32 = ss.kurtosis(np_data, axis=None, bias=False)
        self.assertAlmostEqual(ht.kurtosis(ht_data) - np_kurtosis32, 0, places=5)
        ht_data = ht.resplit(ht_data, 0)
        for ax in range(2):
            np_kurtosis32 = ht.array(
                (ss.kurtosis(np_data, axis=ax, bias=False)), dtype=ht_data.dtype
            )
            ht_kurtosis = ht.kurtosis(ht_data, axis=ax)
            self.assertTrue(ht.allclose(ht_kurtosis, np_kurtosis32, atol=1e-5))
            sp = __split_calc(ht_data.split, ax)
            self.assertEqual(ht_kurtosis.split, sp)
            self.assertEqual(ht_kurtosis.dtype, ht.float64)
        ht_data = ht.resplit(ht_data, 1)
        for ax in range(2):
            np_kurtosis32 = ht.array(
                (ss.kurtosis(np_data, axis=ax, bias=False)), dtype=ht_data.dtype
            )
            ht_kurtosis = ht.kurtosis(ht_data, axis=ax)
            self.assertTrue(ht.allclose(ht_kurtosis, np_kurtosis32, atol=1e-5))
            sp = __split_calc(ht_data.split, ax)
            self.assertEqual(ht_kurtosis.split, sp)
            self.assertEqual(ht_kurtosis.dtype, ht.float64)

        # 3 dim
        ht_data = ht.random.rand(50, 30, 16)
        np_data = ht_data.copy().numpy()
        np_kurtosis32 = ss.kurtosis(np_data, axis=None, bias=False)
        self.assertAlmostEqual(ht.kurtosis(ht_data) - np_kurtosis32, 0, places=5)
        for split in range(3):
            ht_data = ht.resplit(ht_data, split)
            for ax in range(3):
                np_kurtosis32 = ht.array(
                    (ss.kurtosis(np_data, axis=ax, bias=False)), dtype=ht_data.dtype
                )
                ht_kurtosis = ht.kurtosis(ht_data, axis=ax)
                self.assertTrue(ht.allclose(ht_kurtosis, np_kurtosis32, atol=1e-5))
                sp = __split_calc(ht_data.split, ax)
                self.assertEqual(ht_kurtosis.split, sp)

    def test_max(self):
        data = [[1, 2, 3], [4, 5, 6], [7, 8, 9], [10, 11, 12]]

        ht_array = ht.array(data)
        comparison = torch.tensor(data, device=self.device.torch_device)

        # check global max
        maximum = ht.max(ht_array)

        self.assertIsInstance(maximum, ht.DNDarray)
        self.assertEqual(maximum.shape, (1,))
        self.assertEqual(maximum.lshape, (1,))
        self.assertEqual(maximum.split, None)
        self.assertEqual(maximum.dtype, ht.int64)
        self.assertEqual(maximum.larray.dtype, torch.int64)
        self.assertEqual(maximum, 12)

        # maximum along first axis
        maximum_vertical = ht.max(ht_array, axis=0)

        self.assertIsInstance(maximum_vertical, ht.DNDarray)
        self.assertEqual(maximum_vertical.shape, (3,))
        self.assertEqual(maximum_vertical.lshape, (3,))
        self.assertEqual(maximum_vertical.split, None)
        self.assertEqual(maximum_vertical.dtype, ht.int64)
        self.assertEqual(maximum_vertical.larray.dtype, torch.int64)
        self.assertTrue((maximum_vertical.larray == comparison.max(dim=0, keepdim=True)[0]).all())

        # maximum along second axis
        maximum_horizontal = ht.max(ht_array, axis=1, keepdim=True)

        self.assertIsInstance(maximum_horizontal, ht.DNDarray)
        self.assertEqual(maximum_horizontal.shape, (4, 1))
        self.assertEqual(maximum_horizontal.lshape, (4, 1))
        self.assertEqual(maximum_horizontal.split, None)
        self.assertEqual(maximum_horizontal.dtype, ht.int64)
        self.assertEqual(maximum_horizontal.larray.dtype, torch.int64)
        self.assertTrue((maximum_horizontal.larray == comparison.max(dim=1, keepdim=True)[0]).all())

        # check max over all float elements of split 3d tensor, across split axis
        size = ht.MPI_WORLD.size
        random_volume = ht.random.randn(3, 3 * size, 3, split=1)
        maximum_volume = ht.max(random_volume, axis=1)

        self.assertIsInstance(maximum_volume, ht.DNDarray)
        self.assertEqual(maximum_volume.shape, (3, 3))
        self.assertEqual(maximum_volume.lshape, (3, 3))
        self.assertEqual(maximum_volume.dtype, ht.float32)
        self.assertEqual(maximum_volume.larray.dtype, torch.float32)
        self.assertEqual(maximum_volume.split, None)

        # check max over all float elements of split 3d tensor, tuple axis
        random_volume = ht.random.randn(3 * size, 3, 3, split=0)
        maximum_volume = ht.max(random_volume, axis=(1, 2))
        alt_maximum_volume = ht.max(random_volume, axis=(2, 1))

        self.assertIsInstance(maximum_volume, ht.DNDarray)
        self.assertEqual(maximum_volume.shape, (3 * size,))
        self.assertEqual(maximum_volume.dtype, ht.float32)
        self.assertEqual(maximum_volume.larray.dtype, torch.float32)
        self.assertEqual(maximum_volume.split, 0)
        self.assertTrue((maximum_volume == alt_maximum_volume).all())

        # check max over all float elements of split 5d tensor, along split axis
        random_5d = ht.random.randn(1 * size, 2, 3, 4, 5, split=0)
        maximum_5d = ht.max(random_5d, axis=1)

        self.assertIsInstance(maximum_5d, ht.DNDarray)
        self.assertEqual(maximum_5d.shape, (1 * size, 3, 4, 5))
        self.assertLessEqual(maximum_5d.lshape[1], 3)
        self.assertEqual(maximum_5d.dtype, ht.float32)
        self.assertEqual(maximum_5d.larray.dtype, torch.float32)
        self.assertEqual(maximum_5d.split, 0)

        # Calculating max with empty local vectors works
        if size > 1:
            a = ht.arange(size - 1, split=0)
            res = ht.max(a)
            expected = torch.tensor(
                [size - 2], dtype=a.dtype.torch_type(), device=self.device.torch_device
            )
            self.assertTrue(torch.equal(res.larray, expected))

        # check exceptions
        with self.assertRaises(TypeError):
            ht_array.max(axis=1.1)
        with self.assertRaises(TypeError):
            ht_array.max(axis="y")
        with self.assertRaises(ValueError):
            ht.max(ht_array, axis=-4)

    def test_maximum(self):
        data1 = [[1, 2, 3], [4, 5, 6], [7, 8, 9], [10, 11, 12]]
        data2 = [[0, 3, 2], [5, 4, 7], [6, 9, 8], [9, 10, 11]]

        ht_array1 = ht.array(data1)
        ht_array2 = ht.array(data2)
        comparison1 = torch.tensor(data1, device=self.device.torch_device)
        comparison2 = torch.tensor(data2, device=self.device.torch_device)

        # check maximum
        maximum = ht.maximum(ht_array1, ht_array2)

        self.assertIsInstance(maximum, ht.DNDarray)
        self.assertEqual(maximum.shape, (4, 3))
        self.assertEqual(maximum.lshape, (4, 3))
        self.assertEqual(maximum.split, None)
        self.assertEqual(maximum.dtype, ht.int64)
        self.assertEqual(maximum.larray.dtype, torch.int64)
        self.assertTrue((maximum.larray == torch.max(comparison1, comparison2)).all())

        # check maximum over float elements of split 3d tensors
        torch.manual_seed(1)
        random_volume_1 = ht.random.randn(6, 3, 3, split=0)
        random_volume_2 = ht.random.randn(6, 1, 3, split=0)
        maximum_volume = ht.maximum(random_volume_1, random_volume_2)
        np_maximum = np.maximum(random_volume_1.numpy(), random_volume_2.numpy())

        self.assertIsInstance(maximum_volume, ht.DNDarray)
        self.assertEqual(maximum_volume.shape, (6, 3, 3))
        self.assertEqual(maximum_volume.dtype, ht.float32)
        self.assertEqual(maximum_volume.larray.dtype, torch.float32)
        self.assertEqual(maximum_volume.split, random_volume_1.split)
        self.assertTrue((maximum_volume.numpy() == np_maximum).all())

        # check maximum against size-1 array
        random_volume_1_split_none = ht.random.randn(1, split=None, dtype=ht.float64)
        random_volume_2_splitdiff = ht.random.randn(3, 3, 4, split=1)
        maximum_volume_splitdiff = ht.maximum(random_volume_1_split_none, random_volume_2_splitdiff)
        self.assertEqual(maximum_volume_splitdiff.split, 1)
        self.assertEqual(maximum_volume_splitdiff.dtype, ht.float64)

        random_volume_1_split_none = ht.random.randn(3, 3, 4, split=0)
        random_volume_2_splitdiff = ht.random.randn(1, split=None)
        maximum_volume_splitdiff = ht.maximum(random_volume_1_split_none, random_volume_2_splitdiff)
        self.assertEqual(maximum_volume_splitdiff.split, 0)

        # check maximum against scalar
        scalar = 5
        random_volume_2_splitdiff = ht.random.randn(3, 3, 4, split=1)
        maximum_volume_splitdiff = ht.maximum(scalar, random_volume_2_splitdiff)
        self.assertEqual(maximum_volume_splitdiff.split, 1)
        self.assertEqual(maximum_volume_splitdiff.dtype, ht.float32)

        scalar = 5.0
        maximum_volume_splitdiff = ht.maximum(random_volume_2_splitdiff, scalar)
        self.assertEqual(maximum_volume_splitdiff.split, 1)
        self.assertEqual(maximum_volume_splitdiff.dtype, ht.float32)

        # check output buffer
        out_shape = ht.stride_tricks.broadcast_shape(random_volume_1.gshape, random_volume_2.gshape)
        output = ht.empty(out_shape, split=0, dtype=ht.float32)
        ht.maximum(random_volume_1, random_volume_2, out=output)
        self.assertIsInstance(output, ht.DNDarray)
        self.assertEqual(output.shape, (6, 3, 3))
        self.assertEqual(output.dtype, ht.float32)
<<<<<<< HEAD
        self.assertEqual(output._DNDarray__array.dtype, torch.float32)
=======
        self.assertEqual(output.larray.dtype, torch.float32)
>>>>>>> 894236f6

        # check exceptions
        random_volume_3 = ht.array([])
        with self.assertRaises(ValueError):
            ht.maximum(random_volume_1, random_volume_3)
        random_volume_3 = ht.random.randn(4, 2, 3, split=0)
        with self.assertRaises(ValueError):
            ht.maximum(random_volume_1, random_volume_3)
        random_volume_3 = torch.ones(12, 3, 3, device=self.device.torch_device)
        with self.assertRaises(TypeError):
            ht.maximum(random_volume_1, random_volume_3)
        random_volume_3 = ht.random.randn(6, 3, 3, split=1)
<<<<<<< HEAD
        with self.assertRaises(ValueError):
            ht.maximum(random_volume_1, random_volume_3)
        random_volume_3 = ht.random.randn(6, 3, 3, split=None)
        with self.assertRaises(ValueError):
=======
        with self.assertRaises(NotImplementedError):
>>>>>>> 894236f6
            ht.maximum(random_volume_1, random_volume_3)
        output = torch.ones(12, 3, 3, device=self.device.torch_device)
        with self.assertRaises(TypeError):
            ht.maximum(random_volume_1, random_volume_2, out=output)
        output = ht.ones((12, 4, 3))
        with self.assertRaises(ValueError):
            ht.maximum(random_volume_1, random_volume_2, out=output)
        output = ht.ones((6, 3, 3), split=1)
        with self.assertRaises(ValueError):
            ht.maximum(random_volume_1, random_volume_2, out=output)

    def test_mean(self):
        array_0_len = 5
        array_1_len = 5
        array_2_len = 5

        x = ht.zeros((2, 3, 4))
        with self.assertRaises(ValueError):
            x.mean(axis=10)
        with self.assertRaises(ValueError):
            x.mean(axis=[4])
        with self.assertRaises(ValueError):
            x.mean(axis=[-4])
        with self.assertRaises(TypeError):
            ht.mean(x, axis="01")
        with self.assertRaises(ValueError):
            ht.mean(x, axis=(0, "10"))
        with self.assertRaises(ValueError):
            ht.mean(x, axis=(0, 0))
        with self.assertRaises(ValueError):
            ht.mean(x, axis=torch.Tensor([0, 0]))

        a = ht.arange(1, 5)
        self.assertEqual(a.mean(), 2.5)

        # ones
        dimensions = []

        for d in [array_0_len, array_1_len, array_2_len]:
            dimensions.extend([d])
            hold = list(range(len(dimensions)))
            hold.append(None)
            for split in hold:  # loop over the number of split dimension of the test array
                z = ht.ones(dimensions, split=split)
                res = z.mean()
                total_dims_list = list(z.shape)
                self.assertTrue((res == 1).all())
                for it in range(len(z.shape)):  # loop over the different single dimensions for mean
                    res = z.mean(axis=it)
                    self.assertTrue((res == 1).all())
                    target_dims = [
                        total_dims_list[q] for q in range(len(total_dims_list)) if q != it
                    ]
                    if not target_dims:
                        target_dims = ()
                    self.assertEqual(res.gshape, tuple(target_dims))
                    if z.split is None:
                        sp = None
                    else:
                        sp = z.split if it > z.split else z.split - 1
                        if it == split:
                            sp = None
                    self.assertEqual(res.split, sp)
                loop_list = [
                    ",".join(map(str, comb)) for comb in combinations(list(range(len(z.shape))), 2)
                ]

                for it in loop_list:  # loop over the different combinations of dimensions for mean
                    lp_split = [int(q) for q in it.split(",")]
                    res = z.mean(axis=lp_split)
                    self.assertTrue((res == 1).all())
                    target_dims = [
                        total_dims_list[q] for q in range(len(total_dims_list)) if q not in lp_split
                    ]
                    if not target_dims:
                        target_dims = (1,)
                    if res.gshape:
                        self.assertEqual(res.gshape, tuple(target_dims))
                    if res.split is not None:
                        if any([split >= x for x in lp_split]):
                            self.assertEqual(res.split, len(target_dims) - 1)
                        else:
                            self.assertEqual(res.split, z.split)

        # values for the iris dataset mean measured by libreoffice calc
        ax0 = ht.array([5.84333333333333, 3.054, 3.75866666666667, 1.19866666666667])
        for sp in [None, 0, 1]:
            iris = ht.load("heat/datasets/data/iris.csv", sep=";", split=sp)
            self.assertTrue(ht.allclose(ht.mean(iris), 3.46366666666667))
            self.assertTrue(ht.allclose(ht.mean(iris, axis=0), ax0))

    def test_min(self):
        data = [[1, 2, 3], [4, 5, 6], [7, 8, 9], [10, 11, 12]]

        ht_array = ht.array(data)
        comparison = torch.tensor(data, device=self.device.torch_device)

        # check global max
        minimum = ht.min(ht_array)

        self.assertIsInstance(minimum, ht.DNDarray)
        self.assertEqual(minimum.shape, (1,))
        self.assertEqual(minimum.lshape, (1,))
        self.assertEqual(minimum.split, None)
        self.assertEqual(minimum.dtype, ht.int64)
        self.assertEqual(minimum.larray.dtype, torch.int64)
        self.assertEqual(minimum, 1)

        # maximum along first axis
        ht_array = ht.array(data, dtype=ht.int8)
        minimum_vertical = ht.min(ht_array, axis=0)

        self.assertIsInstance(minimum_vertical, ht.DNDarray)
        self.assertEqual(minimum_vertical.shape, (3,))
        self.assertEqual(minimum_vertical.lshape, (3,))
        self.assertEqual(minimum_vertical.split, None)
        self.assertEqual(minimum_vertical.dtype, ht.int8)
        self.assertEqual(minimum_vertical.larray.dtype, torch.int8)
        self.assertTrue((minimum_vertical.larray == comparison.min(dim=0, keepdim=True)[0]).all())

        # maximum along second axis
        ht_array = ht.array(data, dtype=ht.int16)
        minimum_horizontal = ht.min(ht_array, axis=1, keepdim=True)

        self.assertIsInstance(minimum_horizontal, ht.DNDarray)
        self.assertEqual(minimum_horizontal.shape, (4, 1))
        self.assertEqual(minimum_horizontal.lshape, (4, 1))
        self.assertEqual(minimum_horizontal.split, None)
        self.assertEqual(minimum_horizontal.dtype, ht.int16)
        self.assertEqual(minimum_horizontal.larray.dtype, torch.int16)
        self.assertTrue((minimum_horizontal.larray == comparison.min(dim=1, keepdim=True)[0]).all())

        # check max over all float elements of split 3d tensor, across split axis
        size = ht.MPI_WORLD.size
        random_volume = ht.random.randn(3, 3 * size, 3, split=1)
        minimum_volume = ht.min(random_volume, axis=1)

        self.assertIsInstance(minimum_volume, ht.DNDarray)
        self.assertEqual(minimum_volume.shape, (3, 3))
        self.assertEqual(minimum_volume.lshape, (3, 3))
        self.assertEqual(minimum_volume.dtype, ht.float32)
        self.assertEqual(minimum_volume.larray.dtype, torch.float32)
        self.assertEqual(minimum_volume.split, None)

        # check min over all float elements of split 3d tensor, tuple axis
        random_volume = ht.random.randn(3 * size, 3, 3, split=0)
        minimum_volume = ht.min(random_volume, axis=(1, 2))
        alt_minimum_volume = ht.min(random_volume, axis=(2, 1))

        self.assertIsInstance(minimum_volume, ht.DNDarray)
        self.assertEqual(minimum_volume.shape, (3 * size,))
        self.assertEqual(minimum_volume.dtype, ht.float32)
        self.assertEqual(minimum_volume.larray.dtype, torch.float32)
        self.assertEqual(minimum_volume.split, 0)
        self.assertTrue((minimum_volume == alt_minimum_volume).all())

        # check max over all float elements of split 5d tensor, along split axis
        random_5d = ht.random.randn(1 * size, 2, 3, 4, 5, split=0)
        minimum_5d = ht.min(random_5d, axis=1)

        self.assertIsInstance(minimum_5d, ht.DNDarray)
        self.assertEqual(minimum_5d.shape, (1 * size, 3, 4, 5))
        self.assertLessEqual(minimum_5d.lshape[1], 3)
        self.assertEqual(minimum_5d.dtype, ht.float32)
        self.assertEqual(minimum_5d.larray.dtype, torch.float32)
        self.assertEqual(minimum_5d.split, 0)

        # Calculating min with empty local vectors works
        size = ht.MPI_WORLD.size
        if size > 1:
            a = ht.arange(size - 1, split=0)
            res = ht.min(a)
            expected = torch.tensor(
                [0], dtype=a.dtype.torch_type(), device=self.device.torch_device
            )
            self.assertTrue(torch.equal(res.larray, expected))

        # check exceptions
        with self.assertRaises(TypeError):
            ht_array.min(axis=1.1)
        with self.assertRaises(TypeError):
            ht_array.min(axis="y")
        with self.assertRaises(ValueError):
            ht.min(ht_array, axis=-4)

    def test_minimum(self):
        data1 = [[1, 2, 3], [4, 5, 6], [7, 8, 9], [10, 11, 12]]
        data2 = [[0, 3, 2], [5, 4, 7], [6, 9, 8], [9, 10, 11]]

        ht_array1 = ht.array(data1)
        ht_array2 = ht.array(data2)
        comparison1 = torch.tensor(data1, device=self.device.torch_device)
        comparison2 = torch.tensor(data2, device=self.device.torch_device)

        # check minimum
        minimum = ht.minimum(ht_array1, ht_array2)

        self.assertIsInstance(minimum, ht.DNDarray)
        self.assertEqual(minimum.shape, (4, 3))
        self.assertEqual(minimum.lshape, (4, 3))
        self.assertEqual(minimum.split, None)
        self.assertEqual(minimum.dtype, ht.int64)
        self.assertEqual(minimum.larray.dtype, torch.int64)
        self.assertTrue((minimum.larray == torch.min(comparison1, comparison2)).all())

        # check minimum over float elements of split 3d tensors
        torch.manual_seed(1)
        random_volume_1 = ht.random.randn(6, 3, 3, split=0)
        random_volume_2 = ht.random.randn(6, 1, 3, split=0)
        minimum_volume = ht.minimum(random_volume_1, random_volume_2)
        np_minimum = np.minimum(random_volume_1.numpy(), random_volume_2.numpy())

        self.assertIsInstance(minimum_volume, ht.DNDarray)
        self.assertEqual(minimum_volume.shape, (6, 3, 3))
        self.assertEqual(minimum_volume.dtype, ht.float32)
        self.assertEqual(minimum_volume.larray.dtype, torch.float32)
        self.assertEqual(minimum_volume.split, random_volume_1.split)
        self.assertTrue((minimum_volume.numpy() == np_minimum).all())

        # check minimum against size-1 array
        random_volume_1_split_none = ht.random.randn(1, split=None, dtype=ht.float64)
        random_volume_2_splitdiff = ht.random.randn(3, 3, 4, split=1)
        minimum_volume_splitdiff = ht.minimum(random_volume_1_split_none, random_volume_2_splitdiff)
        self.assertEqual(minimum_volume_splitdiff.split, 1)
        self.assertEqual(minimum_volume_splitdiff.dtype, ht.float64)

        random_volume_1_split_none = ht.random.randn(3, 3, 4, split=0)
        random_volume_2_splitdiff = ht.random.randn(1, split=None)
        minimum_volume_splitdiff = ht.minimum(random_volume_1_split_none, random_volume_2_splitdiff)
        self.assertEqual(minimum_volume_splitdiff.split, 0)

        # check minimum against scalar
        scalar = 5
        random_volume_2_splitdiff = ht.random.randn(3, 3, 4, split=1)
        minimum_volume_splitdiff = ht.minimum(scalar, random_volume_2_splitdiff)
        self.assertEqual(minimum_volume_splitdiff.split, 1)
        self.assertEqual(minimum_volume_splitdiff.dtype, ht.float32)

        scalar = 5.0
        minimum_volume_splitdiff = ht.minimum(random_volume_2_splitdiff, scalar)
        self.assertEqual(minimum_volume_splitdiff.split, 1)
        self.assertEqual(minimum_volume_splitdiff.dtype, ht.float32)

        # check output buffer
        out_shape = ht.stride_tricks.broadcast_shape(random_volume_1.gshape, random_volume_2.gshape)
        output = ht.empty(out_shape, split=0, dtype=ht.float32)
        ht.minimum(random_volume_1, random_volume_2, out=output)
        self.assertIsInstance(output, ht.DNDarray)
        self.assertEqual(output.shape, (6, 3, 3))
        self.assertEqual(output.dtype, ht.float32)
<<<<<<< HEAD
        self.assertEqual(output._DNDarray__array.dtype, torch.float32)
=======
        self.assertEqual(output.larray.dtype, torch.float32)
>>>>>>> 894236f6

        # check exceptions
        random_volume_3 = ht.array([])
        with self.assertRaises(ValueError):
            ht.minimum(random_volume_1, random_volume_3)
        random_volume_3 = ht.random.randn(4, 2, 3, split=0)
        with self.assertRaises(ValueError):
            ht.minimum(random_volume_1, random_volume_3)
        random_volume_3 = torch.ones(12, 3, 3, device=self.device.torch_device)
        with self.assertRaises(TypeError):
            ht.minimum(random_volume_1, random_volume_3)
<<<<<<< HEAD
        random_volume_3 = ht.random.randn(6, 3, 3, split=1)
        with self.assertRaises(ValueError):
            ht.minimum(random_volume_1, random_volume_3)
        random_volume_3 = ht.random.randn(6, 3, 3, split=None)
        with self.assertRaises(ValueError):
=======
        random_volume_3 = np.array(7.2)
        with self.assertRaises(NotImplementedError):
            ht.minimum(random_volume_3, random_volume_1)
        random_volume_3 = ht.random.randn(6, 3, 3, split=1)
        with self.assertRaises(NotImplementedError):
>>>>>>> 894236f6
            ht.minimum(random_volume_1, random_volume_3)
        output = torch.ones(12, 3, 3, device=self.device.torch_device)
        with self.assertRaises(TypeError):
            ht.minimum(random_volume_1, random_volume_2, out=output)
        output = ht.ones((12, 4, 3))
        with self.assertRaises(ValueError):
            ht.minimum(random_volume_1, random_volume_2, out=output)
        output = ht.ones((6, 3, 3), split=1)
        with self.assertRaises(ValueError):
            ht.minimum(random_volume_1, random_volume_2, out=output)

    def test_percentile(self):
        # test local, distributed, split/axis combination, no data on process
        x_np = np.arange(3 * 10 * 10).reshape(3, 10, 10)
        x_ht = ht.array(x_np)
        x_ht_split0 = ht.array(x_np, split=0)
        x_ht_split1 = ht.array(x_np, split=1)
        x_ht_split2 = ht.array(x_np, split=2)
        q = 15.9
        for dim in range(x_ht.ndim):
            p_np = np.percentile(x_np, q, axis=dim)
            p_ht = ht.percentile(x_ht, q, axis=dim)
            p_ht_split0 = ht.percentile(x_ht_split0, q, axis=dim)
            p_ht_split1 = ht.percentile(x_ht_split1, q, axis=dim)
            p_ht_split2 = ht.percentile(x_ht_split2, q, axis=dim)
            self.assert_array_equal(p_ht, p_np)
            self.assert_array_equal(p_ht_split0, p_np)
            self.assert_array_equal(p_ht_split1, p_np)
            self.assert_array_equal(p_ht_split2, p_np)

        # test x, q dtypes combination plus edge-case 100th percentile
        q = 100
        p_np = np.percentile(x_np, q, axis=0)
        p_ht = ht.percentile(x_ht, q, axis=0)
        self.assertTrue((p_ht.numpy() == p_np).all())

        # test median (q = 50)
        q = 50
        p_np = np.percentile(x_np, q, axis=0)
        p_ht = ht.median(x_ht_split0, axis=0)
        self.assertTrue((p_ht.numpy() == p_np).all())

        # test list q and writing to output buffer
        q = [0.1, 2.3, 15.9, 50.0, 84.1, 97.7, 99.9]
        axis = 2
        p_np = np.percentile(x_np, q, axis=axis, interpolation="lower", keepdims=True)
        p_ht = ht.percentile(x_ht, q, axis=axis, interpolation="lower", keepdim=True)
        out = ht.empty(p_np.shape, dtype=ht.float64, split=None, device=x_ht.device)
        ht.percentile(x_ht, q, axis=axis, out=out, interpolation="lower", keepdim=True)
        self.assertEqual(p_ht.numpy()[5].all(), p_np[5].all())
        self.assertEqual(out.numpy()[2].all(), p_np[2].all())
        self.assertTrue(p_ht.shape == p_np.shape)
        axis = None
        p_np = np.percentile(x_np, q, axis=axis, interpolation="higher")
        p_ht = ht.percentile(x_ht, q, axis=axis, interpolation="higher")
        self.assertEqual(p_ht.numpy()[6], p_np[6])
        self.assertTrue(p_ht.shape == p_np.shape)
        p_np = np.percentile(x_np, q, axis=axis, interpolation="nearest")
        p_ht = ht.percentile(x_ht, q, axis=axis, interpolation="nearest")
        self.assertEqual(p_ht.numpy()[2], p_np[2])

        # test split q
        q_ht = ht.array(q, split=0, comm=x_ht.comm)
        p_np = np.percentile(x_np, q, axis=axis, interpolation="midpoint")
        p_ht = ht.percentile(x_ht, q_ht, axis=axis, interpolation="midpoint")
        self.assertEqual(p_ht.numpy()[4], p_np[4])

        # test scalar x
        x_sc = ht.array(4.5)
        p_ht = ht.percentile(x_sc, q=q)
        p_np = np.percentile(4.5, q=q)
        self.assertEqual(p_ht.numpy().all(), p_np.all())

        # test exceptions
        with self.assertRaises(TypeError):
            ht.percentile(x_np, q)
        with self.assertRaises(ValueError):
            ht.percentile(x_ht, q, interpolation="Homer!")
        with self.assertRaises(NotImplementedError):
            ht.percentile(x_ht, q, axis=(0, 1))
        q_np = np.array(q)
        with self.assertRaises(TypeError):
            ht.percentile(x_ht, q_np)
        t_out = torch.empty((len(q),), dtype=torch.float64)
        with self.assertRaises(TypeError):
            ht.percentile(x_ht, q, out=t_out)
        out_wrong_dtype = ht.empty((len(q),), dtype=ht.float32)
        with self.assertRaises(TypeError):
            ht.percentile(x_ht, q, out=out_wrong_dtype)
        out_wrong_shape = ht.empty((len(q) + 1,), dtype=ht.float64)
        with self.assertRaises(ValueError):
            ht.percentile(x_ht, q, out=out_wrong_shape)
        out_wrong_split = ht.empty((len(q),), dtype=ht.float64, split=0)
        with self.assertRaises(ValueError):
            ht.percentile(x_ht, q, out=out_wrong_split)

    def test_skew(self):
        x = ht.zeros((2, 3, 4))
        with self.assertRaises(ValueError):
            x.skew(axis=10)
        with self.assertRaises(TypeError):
            x.skew(axis=[1, 0])

        a = ht.arange(1, 5)
        self.assertEqual(a.skew(), 0.0)

        def __split_calc(ht_split, axis):
            sp = ht_split if axis > ht_split else ht_split - 1
            if axis == ht_split:
                sp = None
            return sp

        # 1 dim
        ht_data = ht.random.rand(50)
        np_data = ht_data.copy().numpy()
        np_skew32 = ht.array((ss.skew(np_data, bias=False)), dtype=ht_data.dtype)
        self.assertAlmostEqual(ht.skew(ht_data), np_skew32.item(), places=5)
        ht_data = ht.resplit(ht_data, 0)
        self.assertAlmostEqual(ht.skew(ht_data), np_skew32.item(), places=5)

        # 2 dim
        ht_data = ht.random.rand(50, 30)
        np_data = ht_data.copy().numpy()
        np_skew32 = ss.skew(np_data, axis=None, bias=True)
        self.assertAlmostEqual(ht.skew(ht_data, unbiased=False) - np_skew32, 0, places=5)
        ht_data = ht.resplit(ht_data, 0)
        for ax in range(2):
            np_skew32 = ht.array((ss.skew(np_data, axis=ax, bias=True)), dtype=ht_data.dtype)
            ht_skew = ht.skew(ht_data, axis=ax, unbiased=False)
            self.assertTrue(ht.allclose(ht_skew, np_skew32, atol=1e-5))
            sp = __split_calc(ht_data.split, ax)
            self.assertEqual(ht_skew.split, sp)
        ht_data = ht.resplit(ht_data, 1)
        for ax in range(2):
            np_skew32 = ht.array((ss.skew(np_data, axis=ax, bias=True)), dtype=ht_data.dtype)
            ht_skew = ht.skew(ht_data, axis=ax, unbiased=False)
            self.assertTrue(ht.allclose(ht_skew, np_skew32, atol=1e-5))
            sp = __split_calc(ht_data.split, ax)
            self.assertEqual(ht_skew.split, sp)

        # 2 dim float64
        ht_data = ht.random.rand(50, 30, dtype=ht.float64)
        np_data = ht_data.copy().numpy()
        np_skew32 = ss.skew(np_data, axis=None, bias=False)
        self.assertAlmostEqual(ht.skew(ht_data) - np_skew32, 0, places=5)
        ht_data = ht.resplit(ht_data, 0)
        for ax in range(2):
            np_skew32 = ht.array((ss.skew(np_data, axis=ax, bias=False)), dtype=ht_data.dtype)
            ht_skew = ht.skew(ht_data, axis=ax)
            self.assertTrue(ht.allclose(ht_skew, np_skew32, atol=1e-5))
            sp = __split_calc(ht_data.split, ax)
            self.assertEqual(ht_skew.split, sp)
            self.assertEqual(ht_skew.dtype, ht.float64)
        ht_data = ht.resplit(ht_data, 1)
        for ax in range(2):
            np_skew32 = ht.array((ss.skew(np_data, axis=ax, bias=False)), dtype=ht_data.dtype)
            ht_skew = ht.skew(ht_data, axis=ax)
            self.assertTrue(ht.allclose(ht_skew, np_skew32, atol=1e-5))
            sp = __split_calc(ht_data.split, ax)
            self.assertEqual(ht_skew.split, sp)
            self.assertEqual(ht_skew.dtype, ht.float64)

        # 3 dim
        ht_data = ht.random.rand(50, 30, 16)
        np_data = ht_data.copy().numpy()
        np_skew32 = ss.skew(np_data, axis=None, bias=False)
        self.assertAlmostEqual(ht.skew(ht_data) - np_skew32, 0, places=5)
        for split in range(3):
            ht_data = ht.resplit(ht_data, split)
            for ax in range(3):
                np_skew32 = ht.array((ss.skew(np_data, axis=ax, bias=False)), dtype=ht_data.dtype)
                ht_skew = ht.skew(ht_data, axis=ax)
                self.assertTrue(ht.allclose(ht_skew, np_skew32, atol=1e-5))
                sp = __split_calc(ht_data.split, ax)
                self.assertEqual(ht_skew.split, sp)

    def test_std(self):
        # test basics
        a = ht.arange(1, 5)
        self.assertAlmostEqual(a.std(), 1.118034)
        self.assertAlmostEqual(a.std(bessel=True), 1.2909944)

        # test raises
        x = ht.zeros((2, 3, 4))
        with self.assertRaises(TypeError):
            ht.std(x, axis=0, ddof=1.0)
        with self.assertRaises(ValueError):
            ht.std(x, axis=10)
        with self.assertRaises(TypeError):
            ht.std(x, axis="01")
        with self.assertRaises(NotImplementedError):
            ht.std(x, ddof=2)
        with self.assertRaises(ValueError):
            ht.std(x, ddof=-2)

        # the rest of the tests are covered by var

    def test_var(self):
        array_0_len = ht.MPI_WORLD.size * 2
        array_1_len = ht.MPI_WORLD.size * 2
        array_2_len = ht.MPI_WORLD.size * 2

        # test raises
        x = ht.zeros((2, 3, 4))
        with self.assertRaises(ValueError):
            x.var(axis=10)
        with self.assertRaises(ValueError):
            x.var(axis=[4])
        with self.assertRaises(ValueError):
            x.var(axis=[-4])
        with self.assertRaises(TypeError):
            ht.var(x, axis="01")
        with self.assertRaises(ValueError):
            ht.var(x, axis=(0, "10"))
        with self.assertRaises(ValueError):
            ht.var(x, axis=(0, 0))
        with self.assertRaises(NotImplementedError):
            ht.var(x, ddof=2)
        with self.assertRaises(ValueError):
            ht.var(x, ddof=-2)
        with self.assertRaises(ValueError):
            ht.var(x, axis=torch.Tensor([0, 0]))

        a = ht.arange(1, 5)
        self.assertEqual(a.var(ddof=1), 1.666666666666666)

        # ones
        dimensions = []
        for d in [array_0_len, array_1_len, array_2_len]:
            dimensions.extend([d])
            hold = list(range(len(dimensions)))
            hold.append(None)
            for split in hold:  # loop over the number of dimensions of the test array
                z = ht.ones(dimensions, split=split)
                res = z.var(ddof=0)
                total_dims_list = list(z.shape)
                self.assertTrue((res == 0).all())
                # loop over the different single dimensions for var
                for it in range(len(z.shape)):
                    res = z.var(axis=it)
                    self.assertTrue(ht.allclose(res, 0))
                    target_dims = [
                        total_dims_list[q] for q in range(len(total_dims_list)) if q != it
                    ]
                    if not target_dims:
                        target_dims = ()
                    self.assertEqual(res.gshape, tuple(target_dims))
                    if z.split is None:
                        sp = None
                    else:
                        sp = z.split if it > z.split else z.split - 1
                        if it == split:
                            sp = None
                    self.assertEqual(res.split, sp)
                    if split == it:
                        res = z.var(axis=it)
                        self.assertTrue(ht.allclose(res, 0))
                loop_list = [
                    ",".join(map(str, comb)) for comb in combinations(list(range(len(z.shape))), 2)
                ]

                for it in loop_list:  # loop over the different combinations of dimensions for var
                    lp_split = [int(q) for q in it.split(",")]
                    res = z.var(axis=lp_split)
                    self.assertTrue((res == 0).all())
                    target_dims = [
                        total_dims_list[q] for q in range(len(total_dims_list)) if q not in lp_split
                    ]
                    if not target_dims:
                        target_dims = (1,)
                    if res.gshape:
                        self.assertEqual(res.gshape, tuple(target_dims))
                    if res.split is not None:
                        if any([split >= x for x in lp_split]):
                            self.assertEqual(res.split, len(target_dims) - 1)
                        else:
                            self.assertEqual(res.split, z.split)

        # values for the iris dataset var measured by libreoffice calc
        for sp in [None, 0, 1]:
            iris = ht.load("heat/datasets/data/iris.csv", sep=";", split=sp)
            self.assertTrue(ht.allclose(ht.var(iris, bessel=True), 3.90318519755147))<|MERGE_RESOLUTION|>--- conflicted
+++ resolved
@@ -768,11 +768,7 @@
         self.assertIsInstance(output, ht.DNDarray)
         self.assertEqual(output.shape, (6, 3, 3))
         self.assertEqual(output.dtype, ht.float32)
-<<<<<<< HEAD
-        self.assertEqual(output._DNDarray__array.dtype, torch.float32)
-=======
         self.assertEqual(output.larray.dtype, torch.float32)
->>>>>>> 894236f6
 
         # check exceptions
         random_volume_3 = ht.array([])
@@ -785,14 +781,7 @@
         with self.assertRaises(TypeError):
             ht.maximum(random_volume_1, random_volume_3)
         random_volume_3 = ht.random.randn(6, 3, 3, split=1)
-<<<<<<< HEAD
-        with self.assertRaises(ValueError):
-            ht.maximum(random_volume_1, random_volume_3)
-        random_volume_3 = ht.random.randn(6, 3, 3, split=None)
-        with self.assertRaises(ValueError):
-=======
         with self.assertRaises(NotImplementedError):
->>>>>>> 894236f6
             ht.maximum(random_volume_1, random_volume_3)
         output = torch.ones(12, 3, 3, device=self.device.torch_device)
         with self.assertRaises(TypeError):
@@ -1043,11 +1032,7 @@
         self.assertIsInstance(output, ht.DNDarray)
         self.assertEqual(output.shape, (6, 3, 3))
         self.assertEqual(output.dtype, ht.float32)
-<<<<<<< HEAD
-        self.assertEqual(output._DNDarray__array.dtype, torch.float32)
-=======
         self.assertEqual(output.larray.dtype, torch.float32)
->>>>>>> 894236f6
 
         # check exceptions
         random_volume_3 = ht.array([])
@@ -1059,19 +1044,11 @@
         random_volume_3 = torch.ones(12, 3, 3, device=self.device.torch_device)
         with self.assertRaises(TypeError):
             ht.minimum(random_volume_1, random_volume_3)
-<<<<<<< HEAD
-        random_volume_3 = ht.random.randn(6, 3, 3, split=1)
-        with self.assertRaises(ValueError):
-            ht.minimum(random_volume_1, random_volume_3)
-        random_volume_3 = ht.random.randn(6, 3, 3, split=None)
-        with self.assertRaises(ValueError):
-=======
         random_volume_3 = np.array(7.2)
         with self.assertRaises(NotImplementedError):
             ht.minimum(random_volume_3, random_volume_1)
         random_volume_3 = ht.random.randn(6, 3, 3, split=1)
         with self.assertRaises(NotImplementedError):
->>>>>>> 894236f6
             ht.minimum(random_volume_1, random_volume_3)
         output = torch.ones(12, 3, 3, device=self.device.torch_device)
         with self.assertRaises(TypeError):
