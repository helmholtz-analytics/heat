--- conflicted
+++ resolved
@@ -149,14 +149,9 @@
                 == torch.tensor(tuple_data, dtype=torch.int8, device=self.device.torch_device)
             ).all()
         )
-<<<<<<< HEAD
         if not self.is_mps:
             check_precision = ht.array(16777217.0, dtype=ht.float64)
             self.assertEqual(check_precision.sum(), 16777217)
-=======
-        check_precision = ht.array(16777217.0, dtype=ht.float64)
-        self.assertEqual(check_precision.sum(), 16777217)
->>>>>>> 1b5d44c4
 
         # basic array function, unsplit data, no copy
         torch_tensor = torch.tensor([6, 5, 4, 3, 2, 1], device=self.device.torch_device)
@@ -752,14 +747,9 @@
 
         zero_samples = ht.linspace(-3, 5, num=0)
         self.assertEqual(zero_samples.size, 0)
-<<<<<<< HEAD
         if not self.is_mps:
             check_precision = ht.linspace(0.0, 16777217.0, num=2, dtype=torch.float64)
             self.assertEqual(check_precision.sum(), 16777217)
-=======
-        check_precision = ht.linspace(0.0, 16777217.0, num=2, dtype=torch.float64)
-        self.assertEqual(check_precision.sum(), 16777217)
->>>>>>> 1b5d44c4
 
         # simple inverse linear space
         descending = ht.linspace(-5, 3, num=100)
