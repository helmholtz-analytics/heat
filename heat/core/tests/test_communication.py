import os
import unittest
import platform

import numpy as np
import torch
import heat as ht

from .test_suites.basic_test import TestCase

envar = os.getenv("HEAT_TEST_USE_DEVICE", "cpu")


class TestCommunication(TestCase):
    @classmethod
    def setUpClass(cls):
        super(TestCommunication, cls).setUpClass()
        cls.data = torch.tensor(
            [[3, 2, 1], [4, 5, 6]], dtype=torch.float32, device=cls.device.torch_device
        )

        cls.sorted3Dtensor = ht.float32(
            [
                [[0, 1, 2, 3, 4], [10, 11, 12, 13, 14], [20, 21, 22, 23, 24]],
                [[100, 101, 102, 103, 104], [110, 111, 112, 113, 114], [120, 121, 122, 123, 124]],
            ]
        )

    def test_self_communicator(self):
        comm = ht.core.communication.MPI_SELF

        with self.assertRaises(ValueError):
            comm.chunk(self.data.shape, split=2)
        with self.assertRaises(ValueError):
            comm.chunk(self.data.shape, split=-3)
        with self.assertRaises(TypeError):
            comm.chunk(self.data.shape, split=0, rank="dicndjh")

        offset, lshape, chunks = comm.chunk(self.data.shape, split=0)

        self.assertIsInstance(offset, int)
        self.assertEqual(offset, 0)

        self.assertIsInstance(lshape, tuple)
        self.assertEqual(len(lshape), len(self.data.shape))
        self.assertEqual(lshape, self.data.shape)

        self.assertIsInstance(chunks, tuple)
        self.assertEqual(len(chunks), len(self.data.shape))
        self.assertEqual(1, (self.data == self.data[chunks]).all().item())

    def test_mpi_communicator(self):
        comm = ht.core.communication.MPI_WORLD
        self.assertLess(comm.rank, comm.size)

        with self.assertRaises(ValueError):
            comm.chunk(self.data.shape, split=2)
        with self.assertRaises(ValueError):
            comm.chunk(self.data.shape, split=-3)

        offset, lshape, chunks = comm.chunk(self.data.shape, split=0)
        self.assertIsInstance(offset, int)
        self.assertGreaterEqual(offset, 0)
        self.assertLessEqual(offset, self.data.shape[0])

        self.assertIsInstance(lshape, tuple)
        self.assertEqual(len(lshape), len(self.data.shape))
        self.assertGreaterEqual(lshape[0], 0)
        self.assertLessEqual(lshape[0], self.data.shape[0])

        self.assertIsInstance(chunks, tuple)
        self.assertEqual(len(chunks), len(self.data.shape))

    def test_cuda_aware_mpi(self):
        self.assertTrue(hasattr(ht.communication, "CUDA_AWARE_MPI"))
        self.assertIsInstance(ht.communication.CUDA_AWARE_MPI, bool)

    @unittest.skipIf(
        envar == "gpu" and platform.machine() == "arm64", "MPI not supported on Apple MPS"
    )
    def test_contiguous_memory_buffer(self):
        # vector heat tensor
        vector_data = ht.arange(1, 10)
        vector_out = ht.zeros_like(vector_data)

        # test that target and destination are not equal
        self.assertTrue((vector_data.larray != vector_out.larray).all())
        self.assertTrue(vector_data.larray.is_contiguous())
        self.assertTrue(vector_out.larray.is_contiguous())

        # send message to self that is received into a separate buffer afterwards
        req = vector_data.comm.Isend(vector_data, dest=vector_data.comm.rank)
        vector_out.comm.Recv(vector_out, source=vector_out.comm.rank)

        req.Wait()

        # check that after sending the data everything is equal
        self.assertTrue((vector_data.larray == vector_out.larray).all())
        self.assertTrue(vector_out.larray.is_contiguous())

        # multi-dimensional torch tensor
        tensor_data = (
            torch.arange(3 * 4 * 5 * 6, device=self.device.torch_device).reshape(3, 4, 5, 6) + 1
        )
        tensor_out = torch.zeros_like(tensor_data, device=self.device.torch_device)

        # test that target and destination are not equal
        self.assertTrue((tensor_data != tensor_out).all())
        self.assertTrue(tensor_data.is_contiguous())
        self.assertTrue(tensor_out.is_contiguous())

        # send message to self that is received into a separate buffer afterwards
        comm = ht.core.communication.MPI_WORLD
        req = comm.Isend(tensor_data, dest=comm.rank)
        comm.Recv(tensor_out, source=comm.rank)

        req.Wait()

        # check that after sending the data everything is equal
        self.assertTrue((tensor_data == tensor_out).all())
        self.assertTrue(tensor_out.is_contiguous())

    @unittest.skipIf(
        envar == "gpu" and platform.machine() == "arm64", "MPI not supported on Apple MPS"
    )
    def test_non_contiguous_memory_buffer(self):
        # non-contiguous source
        non_contiguous_data = ht.ones((3, 2)).T
        contiguous_out = ht.zeros_like(non_contiguous_data)

        # test that target and destination are not equal
        self.assertTrue((non_contiguous_data.larray != contiguous_out.larray).all())
        self.assertFalse(non_contiguous_data.larray.is_contiguous())
        self.assertTrue(contiguous_out.larray.is_contiguous())

        # send message to self that is received into a separate buffer afterwards
        req = non_contiguous_data.comm.Isend(
            non_contiguous_data, dest=non_contiguous_data.comm.rank
        )
        contiguous_out.comm.Recv(contiguous_out, source=contiguous_out.comm.rank)

        req.Wait()

        # check that after sending the data everything is equal
        self.assertTrue((non_contiguous_data.larray == contiguous_out.larray).all())
        if ht.get_device().device_type == "cpu" or ht.communication.CUDA_AWARE_MPI:
            self.assertTrue(contiguous_out.larray.is_contiguous())

        # non-contiguous destination
        contiguous_data = ht.ones((3, 2))
        non_contiguous_out = ht.zeros((2, 3)).T

        # test that target and destination are not equal
        self.assertTrue((contiguous_data.larray != non_contiguous_out.larray).all())
        self.assertTrue(contiguous_data.larray.is_contiguous())
        self.assertFalse(non_contiguous_out.larray.is_contiguous())

        # send message to self that is received into a separate buffer afterwards
        req = contiguous_data.comm.Isend(contiguous_data, dest=contiguous_data.comm.rank)
        non_contiguous_out.comm.Recv(non_contiguous_out, source=non_contiguous_out.comm.rank)

        req.Wait()
        # check that after sending the data everything is equal
        self.assertTrue((contiguous_data.larray == non_contiguous_out.larray).all())
        if ht.get_device().device_type == "cpu" or ht.communication.CUDA_AWARE_MPI:
            self.assertFalse(non_contiguous_out.larray.is_contiguous())

        # non-contiguous destination
        both_non_contiguous_data = ht.ones((3, 2)).T
        both_non_contiguous_out = ht.zeros((3, 2)).T

        # test that target and destination are not equal
        self.assertTrue((both_non_contiguous_data.larray != both_non_contiguous_out.larray).all())
        self.assertFalse(both_non_contiguous_data.larray.is_contiguous())
        self.assertFalse(both_non_contiguous_out.larray.is_contiguous())

        # send message to self that is received into a separate buffer afterwards
        req = both_non_contiguous_data.comm.Isend(
            both_non_contiguous_data, dest=both_non_contiguous_data.comm.rank
        )
        both_non_contiguous_out.comm.Recv(
            both_non_contiguous_out, source=both_non_contiguous_out.comm.rank
        )

        req.Wait()
        # check that after sending the data everything is equal
        self.assertTrue((both_non_contiguous_data.larray == both_non_contiguous_out.larray).all())
        if ht.get_device().device_type == "cpu" or ht.communication.CUDA_AWARE_MPI:
            self.assertFalse(both_non_contiguous_out.larray.is_contiguous())

    def test_default_comm(self):
        # default comm is world
        a = ht.zeros((4, 5))
        self.assertIs(ht.get_comm(), ht.MPI_WORLD)
        self.assertIs(a.comm, ht.MPI_WORLD)

        # we can set a new comm that is being used for new allocation, old are not affected
        ht.use_comm(ht.MPI_SELF)
        b = ht.zeros((4, 5))
        self.assertIs(ht.get_comm(), ht.MPI_SELF)
        self.assertIs(b.comm, ht.MPI_SELF)
        self.assertIsNot(a.comm, ht.MPI_SELF)

        # reset the comm
        ht.use_comm(ht.MPI_WORLD)

        # test for proper sanitation
        with self.assertRaises(TypeError):
            ht.use_comm("1")

    def test_split(self):
        a = ht.zeros((4, 5), split=0)

        color = a.comm.rank % 2
        newcomm = a.comm.Split(color, key=a.comm.rank)

        self.assertIsInstance(newcomm, ht.MPICommunication)
        if ht.MPI_WORLD.size == 1:
            self.assertTrue(newcomm.size == a.comm.size)
        else:
            self.assertTrue(newcomm.size < a.comm.size)
        self.assertIsNot(newcomm, a.comm)

        newcomm.Free()

    @unittest.skipIf(
        envar == "gpu" and platform.machine() == "arm64", "MPI not supported on Apple MPS"
    )
    def test_allgather(self):
        # contiguous data
        data = ht.ones((1, 7))
        output = ht.zeros((ht.MPI_WORLD.size, 7))
        # ensure prior invariants
        self.assertTrue(data.larray.is_contiguous())
        self.assertTrue(output.larray.is_contiguous())
        data.comm.Allgather(data, output)

        # check result
        self.assertTrue(data.larray.is_contiguous())
        self.assertTrue(output.larray.is_contiguous())
        self.assertTrue(
            (
                output.larray == torch.ones(ht.MPI_WORLD.size, 7, device=self.device.torch_device)
            ).all()
        )

        # contiguous data, different gather axis
        data = ht.ones((7, 2), dtype=ht.float64)
        output = ht.random.randn(7, 2 * ht.MPI_WORLD.size, dtype=ht.float64)

        # ensure prior invariants
        self.assertTrue(data.larray.is_contiguous())
        self.assertTrue(output.larray.is_contiguous())
        data.comm.Allgather(data, output, recv_axis=1)

        # check result
        self.assertTrue(data.larray.is_contiguous())
        self.assertTrue(output.larray.is_contiguous())
        self.assertTrue(
            (
                output.larray
                == torch.ones(7, 2 * ht.MPI_WORLD.size, device=self.device.torch_device)
            ).all()
        )

        # non-contiguous data
        data = ht.ones((4, 5)).T
        output = ht.zeros((5, 4 * ht.MPI_WORLD.size))

        # ensure prior invariants
        self.assertFalse(data.larray.is_contiguous())
        self.assertTrue(output.larray.is_contiguous())
        data.comm.Allgather(data, output)

        # check result
        self.assertFalse(data.larray.is_contiguous())
        self.assertTrue(output.larray.is_contiguous())
        self.assertTrue(
            (
                output.larray
                == torch.ones(5, 4 * ht.MPI_WORLD.size, device=self.device.torch_device)
            ).all()
        )

        # non-contiguous output, different gather axis
        data = ht.ones((5, 7))
        output = ht.zeros((7 * ht.MPI_WORLD.size, 5)).T

        # ensure prior invariants
        self.assertTrue(data.larray.is_contiguous())
        self.assertFalse(output.larray.is_contiguous())
        data.comm.Allgather(data, output, recv_axis=1)

        # check result
        self.assertTrue(data.larray.is_contiguous())
        self.assertFalse(output.larray.is_contiguous())
        self.assertTrue(
            (
                output.larray
                == torch.ones(5, 7 * ht.MPI_WORLD.size, device=self.device.torch_device)
            ).all()
        )

        # contiguous data
        data = ht.array([[ht.MPI_WORLD.rank] * 10])
        output = ht.array([[0] * 10] * ht.MPI_WORLD.size)

        # ensure prior invariants
        self.assertTrue(data.larray.is_contiguous())
        self.assertTrue(output.larray.is_contiguous())

        # perform the allgather operation
        data.comm.Allgather(data, output, recv_axis=0)

        # check  result
        result = ht.array([np.arange(0, ht.MPI_WORLD.size)] * 10).T
        self.assertTrue(ht.equal(output, result))

        # contiguous data
        data = ht.array([[ht.MPI_WORLD.rank]] * 10)
        output = ht.array([[0] * ht.MPI_WORLD.size] * 10)

        # ensure prior invariants
        self.assertTrue(data.larray.is_contiguous())
        self.assertTrue(output.larray.is_contiguous())

        # perform the allgather operation
        data.comm.Allgather(data, output, recv_axis=1)

        # check  result
        result = ht.array([np.arange(0, ht.MPI_WORLD.size)] * 10)
        self.assertTrue(ht.equal(output, result))

        # other datatypes (send numpy array)
        data = np.array([ht.MPI_WORLD.rank] * 3)
        output = ht.array([[0] * 3] * ht.MPI_WORLD.size)

        # perform the allgather operation
        ht.MPI_WORLD.Allgatherv(data, output)

        # check  result
        result = ht.array([np.arange(0, ht.MPI_WORLD.size)] * 3).T
        self.assertTrue(ht.equal(output, result))

        data = ht.array([ht.MPI_WORLD.rank] * 3)
        output = np.array([[0] * 3] * ht.MPI_WORLD.size)

        # perform the allgather operation
        ht.MPI_WORLD.Allgatherv(data, output)

        # check  result
        result = np.array([np.arange(0, ht.MPI_WORLD.size)] * 3).T
        self.assertTrue((output == result).all())

        with self.assertRaises(TypeError):
            data = np.array([ht.MPI_WORLD.rank] * 3)
            output = ht.array([[0] * 3 * ht.MPI_WORLD.size])
            ht.MPI_WORLD.Allgatherv(data, output, recv_axis=1)
        with self.assertRaises(TypeError):
            data = ht.array([ht.MPI_WORLD.rank] * 3)
            output = np.array([[0] * 3 * ht.MPI_WORLD.size])
            ht.MPI_WORLD.Allgatherv(data, output, recv_axis=1)

    @unittest.skipIf(
        envar == "gpu" and platform.machine() == "arm64", "MPI not supported on Apple MPS"
    )
    def test_allgatherv(self):
        # contiguous data buffer, contiguous output buffer
        data = ht.ones((ht.MPI_WORLD.rank + 1, 10))
        output_count = ht.MPI_WORLD.size * (ht.MPI_WORLD.size + 1) // 2
        output = ht.zeros((output_count, 10))

        # ensure prior invariants
        self.assertTrue(data.larray.is_contiguous())
        self.assertTrue(output.larray.is_contiguous())

        # perform the allgather operation
        counts = tuple(range(1, ht.MPI_WORLD.size + 1))
        displs = tuple(np.cumsum(range(ht.MPI_WORLD.size)))
        data.comm.Allgatherv(data, (output, counts, displs))

        # check  result
        self.assertTrue(data.larray.is_contiguous())
        self.assertTrue(output.larray.is_contiguous())
        self.assertTrue(
            (output.larray == torch.ones(output_count, 10, device=self.device.torch_device)).all()
        )

        # non-contiguous data buffer, contiguous output buffer
        data = ht.ones((10, 2 * (ht.MPI_WORLD.rank + 1))).T
        output_count = ht.MPI_WORLD.size * (ht.MPI_WORLD.size + 1)
        output = ht.zeros((output_count, 10))

        # ensure prior invariants
        self.assertFalse(data.larray.is_contiguous())
        self.assertTrue(output.larray.is_contiguous())

        # perform the allgather operation
        counts = tuple(range(2, 2 * (ht.MPI_WORLD.size + 1), 2))
        displs = tuple(np.cumsum(range(0, 2 * ht.MPI_WORLD.size, 2)))
        data.comm.Allgatherv(data, (output, counts, displs))

        # check  result
        self.assertFalse(data.larray.is_contiguous())
        self.assertTrue(output.larray.is_contiguous())
        self.assertTrue(
            (output.larray == torch.ones(output_count, 10, device=self.device.torch_device)).all()
        )

        # contiguous data buffer, non-contiguous output buffer
        data = ht.ones((2 * (ht.MPI_WORLD.rank + 1), 10))
        output_count = ht.MPI_WORLD.size * (ht.MPI_WORLD.size + 1)
        output = ht.zeros((10, output_count)).T

        # ensure prior invariants
        self.assertTrue(data.larray.is_contiguous())
        self.assertFalse(output.larray.is_contiguous())

        # perform the allgather operation
        counts = tuple(range(2, 2 * (ht.MPI_WORLD.size + 1), 2))
        displs = tuple(np.cumsum(range(0, 2 * ht.MPI_WORLD.size, 2)))
        data.comm.Allgatherv(data, (output, counts, displs))

        # check result
        self.assertTrue(data.larray.is_contiguous())
        self.assertFalse(output.larray.is_contiguous())
        self.assertTrue(
            (output.larray == torch.ones(output_count, 10, device=self.device.torch_device)).all()
        )

        # non-contiguous data buffer, non-contiguous output buffer
        data = ht.ones((10, 2 * (ht.MPI_WORLD.rank + 1))).T
        output_count = ht.MPI_WORLD.size * (ht.MPI_WORLD.size + 1)
        output = ht.zeros((10, output_count)).T

        # ensure prior invariants
        self.assertFalse(data.larray.is_contiguous())
        self.assertFalse(output.larray.is_contiguous())

        # perform the allgather operation
        counts = tuple(range(2, 2 * (ht.MPI_WORLD.size + 1), 2))
        displs = tuple(np.cumsum(range(0, 2 * ht.MPI_WORLD.size, 2)))
        data.comm.Allgatherv(data, (output, counts, displs))

        # check result
        self.assertFalse(data.larray.is_contiguous())
        self.assertFalse(output.larray.is_contiguous())
        self.assertTrue(
            (output.larray == torch.ones(output_count, 10, device=self.device.torch_device)).all()
        )

        # contiguous data buffer
        data = ht.array([[ht.MPI_WORLD.rank] * 10] * (ht.MPI_WORLD.size + 1))

        # contiguous output buffer
        output_shape = data.lshape
        output = ht.zeros(output_shape, dtype=ht.int64)

        # Results for comparison
        first_line = ht.array([[0] * 10])
        last_line = ht.array([[ht.MPI_WORLD.size - 1] * 10])

        # perform allgather operation
        send_counts, send_displs, _ = data.comm.counts_displs_shape(data.lshape, 0)
        recv_counts, recv_displs, _ = data.comm.counts_displs_shape(output.lshape, 0)
        data.comm.Allgatherv((data, send_counts, send_displs), (output, recv_counts, recv_displs))

        # check result
        self.assertTrue(data.larray.is_contiguous())
        self.assertTrue(output.larray.is_contiguous())
        self.assertTrue((output[0] == first_line).all())
        self.assertTrue((output[output.lshape[0] - 1] == last_line).all())

    @unittest.skipIf(
        envar == "gpu" and platform.machine() == "arm64", "MPI not supported on Apple MPS"
    )
    def test_allreduce(self):
        # contiguous data
        data = ht.ones((10, 2), dtype=ht.int8)
        out = ht.zeros_like(data)

        # reduce across all nodes
        self.assertTrue(data.larray.is_contiguous())
        self.assertTrue(out.larray.is_contiguous())
        data.comm.Allreduce(data, out, op=ht.MPI.SUM)

        # check the reduction result
        self.assertTrue(data.larray.is_contiguous())
        self.assertTrue(out.larray.is_contiguous())
        self.assertTrue((out.larray == data.comm.size).all())

        # non-contiguous data
        data = ht.ones((10, 2), dtype=ht.int8).T
        out = ht.zeros_like(data)

        # reduce across all nodes
        self.assertFalse(data.larray.is_contiguous())
        self.assertTrue(out.larray.is_contiguous())
        data.comm.Allreduce(data, out, op=ht.MPI.SUM)

        # check the reduction result
        # the data tensor will be contiguous after the reduction
        # MPI enforces the same data type for send and receive buffer
        # the reduction implementation takes care of making the internal Torch storage
        # consistent
        self.assertTrue(data.larray.is_contiguous())
        self.assertTrue(out.larray.is_contiguous())
        self.assertTrue((out.larray == data.comm.size).all())

        # non-contiguous output
        data = ht.ones((10, 2), dtype=ht.int8)
        out = ht.zeros((2, 10), dtype=ht.int8).T

        # reduce across all nodes
        self.assertTrue(data.larray.is_contiguous())
        self.assertFalse(out.larray.is_contiguous())
        data.comm.Allreduce(data, out, op=ht.MPI.SUM)

        # check the reduction result
        # the data tensor will be contiguous after the reduction
        # MPI enforces the same data type for send and receive buffer
        # the reduction implementation takes care of making the internal Torch storage
        # consistent
        self.assertTrue(data.larray.is_contiguous())
        self.assertTrue(out.larray.is_contiguous())
        self.assertTrue((out.larray == data.comm.size).all())

    @unittest.skipIf(
        envar == "gpu" and platform.machine() == "arm64", "MPI not supported on Apple MPS"
    )
    def test_alltoall(self):
        # contiguous data
        data = ht.array([[ht.MPI_WORLD.rank] * 10] * ht.MPI_WORLD.size)
        output = ht.zeros((ht.MPI_WORLD.size, 10), dtype=ht.int64)

        # ensure prior invariants
        self.assertTrue(data.larray.is_contiguous())
        self.assertTrue(output.larray.is_contiguous())
        data.comm.Alltoall(data, output)

        # check scatter result
        self.assertTrue(data.larray.is_contiguous())
        self.assertTrue(output.larray.is_contiguous())
        comparison = (
            torch.arange(ht.MPI_WORLD.size, device=self.device.torch_device)
            .reshape(-1, 1)
            .expand(ht.MPI_WORLD.size, 10)
        )
        self.assertTrue((output.larray == comparison).all())

        # contiguous data, different gather axis
        data = ht.array([[ht.MPI_WORLD.rank] * ht.MPI_WORLD.size] * 10)
        output = ht.zeros((10, ht.MPI_WORLD.size), dtype=ht.int64)

        # ensure prior invariants
        self.assertTrue(data.larray.is_contiguous())
        self.assertTrue(output.larray.is_contiguous())
        data.comm.Alltoall(data, output, send_axis=1)

        # check scatter result
        self.assertTrue(data.larray.is_contiguous())
        self.assertTrue(output.larray.is_contiguous())
        comparison = (
            torch.arange(ht.MPI_WORLD.size, device=self.device.torch_device)
            .repeat(10)
            .reshape(10, ht.MPI_WORLD.size)
        )
        self.assertTrue((output.larray == comparison).all())

        # non-contiguous data
        data = ht.ones((10, 2 * ht.MPI_WORLD.size), dtype=ht.int64).T
        output = ht.zeros((2 * ht.MPI_WORLD.size, 10), dtype=ht.int64)

        # ensure prior invariants
        self.assertFalse(data.larray.is_contiguous())
        self.assertTrue(output.larray.is_contiguous())
        data.comm.Alltoall(data, output)

        # check scatter result
        self.assertFalse(data.larray.is_contiguous())
        self.assertTrue(output.larray.is_contiguous())
        comparison = torch.ones(
            (2 * ht.MPI_WORLD.size, 10), dtype=torch.int64, device=self.device.torch_device
        )
        self.assertTrue((output.larray == comparison).all())

        # non-contiguous output, different gather axis
        data = ht.ones((10, 2 * ht.MPI_WORLD.size), dtype=ht.int64)
        output = ht.zeros((2 * ht.MPI_WORLD.size, 10), dtype=ht.int64).T

        # ensure prior invariants
        self.assertTrue(data.larray.is_contiguous())
        self.assertFalse(output.larray.is_contiguous())
        data.comm.Alltoall(data, output, send_axis=1)

        # check scatter result
        self.assertTrue(data.larray.is_contiguous())
        self.assertFalse(output.larray.is_contiguous())
        comparison = torch.ones(
            (10, 2 * ht.MPI_WORLD.size), dtype=torch.int64, device=self.device.torch_device
        )
        self.assertTrue((output.larray == comparison).all())

        with self.assertRaises(TypeError):
            data = np.array([ht.MPI_WORLD.rank] * 3)
            output = ht.array([[0] * 3 * ht.MPI_WORLD.size])
            ht.MPI_WORLD.Alltoall(data, output, send_axis=1)
        with self.assertRaises(TypeError):
            data = ht.array([ht.MPI_WORLD.rank] * 3)
            output = np.array([[0] * 3 * ht.MPI_WORLD.size])
            ht.MPI_WORLD.Alltoall(data, output, send_axis=1)

    @unittest.skipIf(
        envar == "gpu" and platform.machine() == "arm64", "MPI not supported on Apple MPS"
    )
    def test_alltoallv(self):
        # contiguous data buffer
        data = ht.array([[ht.MPI_WORLD.rank] * 10] * (ht.MPI_WORLD.size + 1))
        send_counts, send_displs, output_shape = data.comm.counts_displs_shape(data.lshape, 0)

        # contiguous output buffer
        output = ht.zeros(output_shape, dtype=ht.int64)
        recv_counts, recv_displs, _ = data.comm.counts_displs_shape(output.lshape, 0)

        # ensure prior invariants
        self.assertTrue(data.larray.is_contiguous())
        self.assertTrue(output.larray.is_contiguous())
        if ht.MPI_WORLD.size != 1:
            self.assertNotEqual(data.shape[0] % ht.MPI_WORLD.size, 0)
        else:
            self.assertEqual(data.shape[0] % ht.MPI_WORLD.size, 0)

        data.comm.Alltoallv((data, send_counts, send_displs), (output, recv_counts, recv_displs))
        self.assertTrue(data.larray.is_contiguous())
        self.assertTrue(output.larray.is_contiguous())
        stack_count = output_shape[0] // ht.MPI_WORLD.size * 10
        comparison = (
            torch.arange(ht.MPI_WORLD.size, device=self.device.torch_device)
            .reshape(-1, 1)
            .expand(-1, stack_count)
            .reshape(-1, 10)
        )
        self.assertTrue((output.larray == comparison).all())

        # non-contiguous data buffer
        data = ht.array([[ht.MPI_WORLD.rank] * (ht.MPI_WORLD.size + 1)] * 10).T
        send_counts, send_displs, output_shape = data.comm.counts_displs_shape(data.lshape, 0)

        # contiguous output buffer
        output = ht.zeros(output_shape, dtype=ht.int64)
        recv_counts, recv_displs, _ = data.comm.counts_displs_shape(output.lshape, 0)

        # ensure prior invariants
        self.assertFalse(data.larray.is_contiguous())
        self.assertTrue(output.larray.is_contiguous())
        if ht.MPI_WORLD.size != 1:
            self.assertNotEqual(data.shape[0] % ht.MPI_WORLD.size, 0)
        else:
            self.assertEqual(data.shape[0] % ht.MPI_WORLD.size, 0)

        data.comm.Alltoallv((data, send_counts, send_displs), (output, recv_counts, recv_displs))
        self.assertFalse(data.larray.is_contiguous())
        self.assertTrue(output.larray.is_contiguous())
        stack_count = output_shape[0] // ht.MPI_WORLD.size * 10
        comparison = (
            torch.arange(ht.MPI_WORLD.size, device=self.device.torch_device)
            .reshape(-1, 1)
            .expand(-1, stack_count)
            .reshape(-1, 10)
        )
        self.assertTrue((output.larray == comparison).all())

        # contiguous data buffer
        data = ht.array([[ht.MPI_WORLD.rank] * 10] * (ht.MPI_WORLD.size + 1))
        send_counts, send_displs, output_shape = data.comm.counts_displs_shape(data.lshape, 0)

        # non-contiguous output buffer
        output_shape = tuple(reversed(output_shape))
        output = ht.zeros(output_shape, dtype=ht.int64).T
        recv_counts, recv_displs, _ = data.comm.counts_displs_shape(output.lshape, 0)

        # ensure prior invariants
        self.assertTrue(data.larray.is_contiguous())
        self.assertFalse(output.larray.is_contiguous())
        if ht.MPI_WORLD.size != 1:
            self.assertNotEqual(data.shape[0] % ht.MPI_WORLD.size, 0)
        else:
            self.assertEqual(data.shape[0] % ht.MPI_WORLD.size, 0)

        data.comm.Alltoallv((data, send_counts, send_displs), (output, recv_counts, recv_displs))
        self.assertTrue(data.larray.is_contiguous())
        self.assertFalse(output.larray.is_contiguous())
        stack_count = output_shape[1] // ht.MPI_WORLD.size * 10
        comparison = (
            torch.arange(ht.MPI_WORLD.size, device=self.device.torch_device)
            .reshape(-1, 1)
            .expand(-1, stack_count)
            .reshape(-1, 10)
        )
        self.assertTrue((output.larray == comparison).all())

        # non-contiguous data buffer
        data = ht.array([[ht.MPI_WORLD.rank] * (ht.MPI_WORLD.size + 1)] * 10).T
        send_counts, send_displs, output_shape = data.comm.counts_displs_shape(data.lshape, 0)

        # non-contiguous output buffer
        output_shape = tuple(reversed(output_shape))
        output = ht.zeros(output_shape, dtype=ht.int64).T
        recv_counts, recv_displs, _ = data.comm.counts_displs_shape(output.lshape, 0)

        # ensure prior invariants
        self.assertFalse(data.larray.is_contiguous())
        self.assertFalse(output.larray.is_contiguous())
        if ht.MPI_WORLD.size != 1:
            self.assertNotEqual(data.shape[0] % ht.MPI_WORLD.size, 0)
        else:
            self.assertEqual(data.shape[0] % ht.MPI_WORLD.size, 0)

        data.comm.Alltoallv((data, send_counts, send_displs), (output, recv_counts, recv_displs))
        self.assertFalse(data.larray.is_contiguous())
        self.assertFalse(output.larray.is_contiguous())
        stack_count = output_shape[1] // ht.MPI_WORLD.size * 10
        comparison = (
            torch.arange(ht.MPI_WORLD.size, device=self.device.torch_device)
            .reshape(-1, 1)
            .expand(-1, stack_count)
            .reshape(-1, 10)
        )
        self.assertTrue((output.larray == comparison).all())

    @unittest.skipIf(
        envar == "gpu" and platform.machine() == "arm64", "MPI not supported on Apple MPS"
    )
    def test_bcast(self):
        # contiguous data
        data = ht.arange(10, dtype=ht.int64)
        if ht.MPI_WORLD.rank != 0:
            data = ht.zeros_like(data, dtype=ht.int64)

        # broadcast data to all nodes
        self.assertTrue(data.larray.is_contiguous())
        data.comm.Bcast(data, root=0)

        # assert output is equal
        self.assertTrue(data.larray.is_contiguous())
        self.assertTrue((data.larray == torch.arange(10, device=self.device.torch_device)).all())

        # non-contiguous data
        data = ht.ones((2, 5), dtype=ht.float32).T
        if ht.MPI_WORLD.rank != 0:
            data = ht.zeros((2, 5), dtype=ht.float32).T

        # broadcast data to all nodes
        self.assertFalse(data.larray.is_contiguous())
        data.comm.Bcast(data, root=0)

        # assert output is equal
        self.assertFalse(data.larray.is_contiguous())
        self.assertTrue(
            (
                data.larray
                == torch.ones((5, 2), dtype=torch.float32, device=self.device.torch_device)
            ).all()
        )

    @unittest.skipIf(
        envar == "gpu" and platform.machine() == "arm64", "MPI not supported on Apple MPS"
    )
    def test_exscan(self):
        # contiguous data
        data = ht.ones((5, 3), dtype=ht.int64)
        out = ht.zeros_like(data)

        # reduce across all nodes
        self.assertTrue(data.larray.is_contiguous())
        self.assertTrue(out.larray.is_contiguous())
        data.comm.Exscan(data, out)

        # check the reduction result
        self.assertTrue(data.larray.is_contiguous())
        self.assertTrue(out.larray.is_contiguous())
        self.assertTrue((out.larray == data.comm.rank).all())

        # non-contiguous data
        data = ht.ones((5, 3), dtype=ht.int64).T
        out = ht.zeros_like(data)

        # reduce across all nodes
        self.assertFalse(data.larray.is_contiguous())
        self.assertTrue(out.larray.is_contiguous())
        data.comm.Exscan(data, out)

        # check the reduction result
        # the data tensor will be contiguous after the reduction
        # MPI enforces the same data type for send and receive buffer
        # the reduction implementation takes care of making the internal Torch
        # storage consistent
        self.assertTrue(data.larray.is_contiguous())
        self.assertTrue(out.larray.is_contiguous())
        self.assertTrue((out.larray == data.comm.rank).all())

        # non-contiguous output
        data = ht.ones((5, 3), dtype=ht.int64)
        out = ht.zeros((3, 5), dtype=ht.int64).T

        # reduce across all nodes
        self.assertTrue(data.larray.is_contiguous())
        self.assertFalse(out.larray.is_contiguous())
        data.comm.Exscan(data, out)

        # check the reduction result
        # the data tensor will be contiguous after the reduction
        # MPI enforces the same data type for send and receive buffer
        # the reduction implementation takes care of making the internal Torch storage
        # consistent
        self.assertTrue(data.larray.is_contiguous())
        self.assertTrue(out.larray.is_contiguous())
        self.assertTrue((out.larray == data.comm.rank).all())

    @unittest.skipIf(
        envar == "gpu" and platform.machine() == "arm64", "MPI not supported on Apple MPS"
    )
    def test_gather(self):
        # contiguous data
        data = ht.ones((1, 5))
        output = ht.zeros((ht.MPI_WORLD.size, 5))

        # ensure prior invariants
        self.assertTrue(data.larray.is_contiguous())
        self.assertTrue(output.larray.is_contiguous())
        data.comm.Gather(data, output, root=0)

        # check scatter result
        self.assertTrue(data.larray.is_contiguous())
        self.assertTrue(output.larray.is_contiguous())
        if data.comm.rank == 0:
            self.assertTrue(
                (
                    output.larray
                    == torch.ones(ht.MPI_WORLD.size, 5, device=self.device.torch_device)
                ).all()
            )

        # contiguous data, different gather axis
        data = ht.ones((5, 2))
        output = ht.zeros((5, 2 * ht.MPI_WORLD.size))

        # ensure prior invariants
        self.assertTrue(data.larray.is_contiguous())
        self.assertTrue(output.larray.is_contiguous())
        data.comm.Gather(data, output, root=0, axis=1)

        # check scatter result
        self.assertTrue(data.larray.is_contiguous())
        self.assertTrue(output.larray.is_contiguous())
        if data.comm.rank == 0:
            self.assertTrue(
                (
                    output.larray
                    == torch.ones(5, 2 * ht.MPI_WORLD.size, device=self.device.torch_device)
                ).all()
            )

        # non-contiguous data
        data = ht.ones((3, 5)).T
        output = ht.zeros((5, 3 * ht.MPI_WORLD.size))

        # ensure prior invariants
        self.assertFalse(data.larray.is_contiguous())
        self.assertTrue(output.larray.is_contiguous())
        data.comm.Gather(data, output, root=0)

        # check scatter result
        self.assertFalse(data.larray.is_contiguous())
        self.assertTrue(output.larray.is_contiguous())
        if data.comm.rank == 0:
            self.assertTrue(
                (
                    output.larray
                    == torch.ones(5, 3 * ht.MPI_WORLD.size, device=self.device.torch_device)
                ).all()
            )

        # non-contiguous output, different gather axis
        data = ht.ones((5, 3))
        output = ht.zeros((3 * ht.MPI_WORLD.size, 5)).T

        # ensure prior invariants
        self.assertTrue(data.larray.is_contiguous())
        self.assertFalse(output.larray.is_contiguous())
        data.comm.Gather(data, output, root=0, axis=1)

        # check scatter result
        self.assertTrue(data.larray.is_contiguous())
        self.assertFalse(output.larray.is_contiguous())
        if data.comm.rank == 0:
            self.assertTrue(
                (
                    output.larray
                    == torch.ones(5, 3 * ht.MPI_WORLD.size, device=self.device.torch_device)
                ).all()
            )

    @unittest.skipIf(
        envar == "gpu" and platform.machine() == "arm64", "MPI not supported on Apple MPS"
    )
    def test_gatherv(self):
        # contiguous data buffer, contiguous output buffer
        data = ht.ones((ht.MPI_WORLD.rank + 1, 10))
        output_count = ht.MPI_WORLD.size * (ht.MPI_WORLD.size + 1) // 2
        output = ht.zeros((output_count, 10))

        # ensure prior invariants
        self.assertTrue(data.larray.is_contiguous())
        self.assertTrue(output.larray.is_contiguous())

        # perform the scatter operation
        counts = tuple(range(1, ht.MPI_WORLD.size + 1))
        displs = tuple(np.cumsum(range(ht.MPI_WORLD.size)))
        data.comm.Gatherv(data, (output, counts, displs), root=0)

        # check scatter result
        self.assertTrue(data.larray.is_contiguous())
        self.assertTrue(output.larray.is_contiguous())
        if data.comm.rank == 0:
            self.assertTrue(
                (
                    output.larray == torch.ones(output_count, 10, device=self.device.torch_device)
                ).all()
            )

        # non-contiguous data buffer, contiguous output buffer
        data = ht.ones((10, 2 * (ht.MPI_WORLD.rank + 1))).T
        output_count = ht.MPI_WORLD.size * (ht.MPI_WORLD.size + 1)
        output = ht.zeros((output_count, 10))

        # ensure prior invariants
        self.assertFalse(data.larray.is_contiguous())
        self.assertTrue(output.larray.is_contiguous())

        # perform the scatter operation
        counts = tuple(range(2, 2 * (ht.MPI_WORLD.size + 1), 2))
        displs = tuple(np.cumsum(range(0, 2 * ht.MPI_WORLD.size, 2)))
        data.comm.Gatherv(data, (output, counts, displs), root=0)

        # check scatter result
        self.assertFalse(data.larray.is_contiguous())
        self.assertTrue(output.larray.is_contiguous())
        if data.comm.rank == 0:
            self.assertTrue(
                (
                    output.larray == torch.ones(output_count, 10, device=self.device.torch_device)
                ).all()
            )

        # contiguous data buffer, non-contiguous output buffer
        data = ht.ones((2 * (ht.MPI_WORLD.rank + 1), 10))
        output_count = ht.MPI_WORLD.size * (ht.MPI_WORLD.size + 1)
        output = ht.zeros((10, output_count)).T

        # ensure prior invariants
        self.assertTrue(data.larray.is_contiguous())
        self.assertFalse(output.larray.is_contiguous())

        # perform the scatter operation
        counts = tuple(range(2, 2 * (ht.MPI_WORLD.size + 1), 2))
        displs = tuple(np.cumsum(range(0, 2 * ht.MPI_WORLD.size, 2)))
        data.comm.Gatherv(data, (output, counts, displs), root=0)

        # check scatter result
        self.assertTrue(data.larray.is_contiguous())
        self.assertFalse(output.larray.is_contiguous())
        if data.comm.rank == 0:
            self.assertTrue(
                (
                    output.larray == torch.ones(output_count, 10, device=self.device.torch_device)
                ).all()
            )

        # non-contiguous data buffer, non-contiguous output buffer
        data = ht.ones((10, 2 * (ht.MPI_WORLD.rank + 1))).T
        output_count = ht.MPI_WORLD.size * (ht.MPI_WORLD.size + 1)
        output = ht.zeros((10, output_count)).T

        # ensure prior invariants
        self.assertFalse(data.larray.is_contiguous())
        self.assertFalse(output.larray.is_contiguous())

        # perform the scatter operation
        counts = tuple(range(2, 2 * (ht.MPI_WORLD.size + 1), 2))
        displs = tuple(np.cumsum(range(0, 2 * ht.MPI_WORLD.size, 2)))
        data.comm.Gatherv(data, (output, counts, displs), root=0)

        # check scatter result
        self.assertFalse(data.larray.is_contiguous())
        self.assertFalse(output.larray.is_contiguous())
        if data.comm.rank == 0:
            self.assertTrue(
                (
                    output.larray == torch.ones(output_count, 10, device=self.device.torch_device)
                ).all()
            )

    @unittest.skipIf(
        envar == "gpu" and platform.machine() == "arm64", "MPI not supported on Apple MPS"
    )
    def test_iallgather(self):
        try:
            # contiguous data
            data = ht.ones((1, 7))
            output = ht.zeros((ht.MPI_WORLD.size, 7))

            # ensure prior invariants
            self.assertTrue(data.larray.is_contiguous())
            self.assertTrue(output.larray.is_contiguous())
            req = data.comm.Iallgather(data, output)
            req.Wait()

            # check scatter result
            self.assertTrue(data.larray.is_contiguous())
            self.assertTrue(output.larray.is_contiguous())
            self.assertTrue(
                (
                    output.larray
                    == torch.ones(ht.MPI_WORLD.size, 7, device=self.device.torch_device)
                ).all()
            )

            # contiguous data, different gather axis
            data = ht.ones((7, 2), dtype=ht.float64)
            output = ht.random.randn(7, 2 * ht.MPI_WORLD.size, dtype=ht.float64)

            # ensure prior invariants
            self.assertTrue(data.larray.is_contiguous())
            self.assertTrue(output.larray.is_contiguous())
            req = data.comm.Iallgather(data, output, recv_axis=1)
            req.Wait()
            # check scatter result
            self.assertTrue(data.larray.is_contiguous())
            self.assertTrue(output.larray.is_contiguous())
            self.assertTrue(
                (
                    output.larray
                    == torch.ones(7, 2 * ht.MPI_WORLD.size, device=self.device.torch_device)
                ).all()
            )

            # non-contiguous data
            data = ht.ones((4, 5)).T
            output = ht.zeros((5, 4 * ht.MPI_WORLD.size))

            # ensure prior invariants
            self.assertFalse(data.larray.is_contiguous())
            self.assertTrue(output.larray.is_contiguous())
            req = data.comm.Iallgather(data, output)
            req.Wait()

            # check scatter result
            self.assertFalse(data.larray.is_contiguous())
            self.assertTrue(output.larray.is_contiguous())
            self.assertTrue(
                (
                    output.larray
                    == torch.ones(5, 4 * ht.MPI_WORLD.size, device=self.device.torch_device)
                ).all()
            )

            # non-contiguous output, different gather axis
            data = ht.ones((5, 7))
            output = ht.zeros((7 * ht.MPI_WORLD.size, 5)).T

            # ensure prior invariants
            self.assertTrue(data.larray.is_contiguous())
            self.assertFalse(output.larray.is_contiguous())
            req = data.comm.Iallgather(data, output, recv_axis=1)
            req.Wait()

            # check scatter result
            self.assertTrue(data.larray.is_contiguous())
            self.assertFalse(output.larray.is_contiguous())
            self.assertTrue(
                (
                    output.larray
                    == torch.ones(5, 7 * ht.MPI_WORLD.size, device=self.device.torch_device)
                ).all()
            )

        # MPI implementation may not support asynchronous operations
        except NotImplementedError:
            pass

    @unittest.skipIf(
        envar == "gpu" and platform.machine() == "arm64", "MPI not supported on Apple MPS"
    )
    def test_iallgatherv(self):
        try:
            # contiguous data buffer, contiguous output buffer
            data = ht.ones((ht.MPI_WORLD.rank + 1, 10))
            output_count = ht.MPI_WORLD.size * (ht.MPI_WORLD.size + 1) // 2
            output = ht.zeros((output_count, 10))

            # ensure prior invariants
            self.assertTrue(data.larray.is_contiguous())
            self.assertTrue(output.larray.is_contiguous())

            # perform the scatter operation
            counts = tuple(range(1, ht.MPI_WORLD.size + 1))
            displs = tuple(np.cumsum(range(ht.MPI_WORLD.size)))
            req = data.comm.Iallgatherv(data, (output, counts, displs))
            req.Wait()

            # check scatter result
            self.assertTrue(data.larray.is_contiguous())
            self.assertTrue(output.larray.is_contiguous())
            self.assertTrue(
                (
                    output.larray == torch.ones(output_count, 10, device=self.device.torch_device)
                ).all()
            )

            # non-contiguous data buffer, contiguous output buffer
            data = ht.ones((10, 2 * (ht.MPI_WORLD.rank + 1))).T
            output_count = ht.MPI_WORLD.size * (ht.MPI_WORLD.size + 1)
            output = ht.zeros((output_count, 10))

            # ensure prior invariants
            self.assertFalse(data.larray.is_contiguous())
            self.assertTrue(output.larray.is_contiguous())

            # perform the scatter operation
            counts = tuple(range(2, 2 * (ht.MPI_WORLD.size + 1), 2))
            displs = tuple(np.cumsum(range(0, 2 * ht.MPI_WORLD.size, 2)))
            req = data.comm.Iallgatherv(data, (output, counts, displs))
            req.Wait()

            # check scatter result
            self.assertFalse(data.larray.is_contiguous())
            self.assertTrue(output.larray.is_contiguous())
            self.assertTrue(
                (
                    output.larray == torch.ones(output_count, 10, device=self.device.torch_device)
                ).all()
            )

            # contiguous data buffer, non-contiguous output buffer
            data = ht.ones((2 * (ht.MPI_WORLD.rank + 1), 10))
            output_count = ht.MPI_WORLD.size * (ht.MPI_WORLD.size + 1)
            output = ht.zeros((10, output_count)).T

            # ensure prior invariants
            self.assertTrue(data.larray.is_contiguous())
            self.assertFalse(output.larray.is_contiguous())

            # perform the scatter operation
            counts = tuple(range(2, 2 * (ht.MPI_WORLD.size + 1), 2))
            displs = tuple(np.cumsum(range(0, 2 * ht.MPI_WORLD.size, 2)))
            req = data.comm.Iallgatherv(data, (output, counts, displs))
            req.Wait()

            # check scatter result
            self.assertTrue(data.larray.is_contiguous())
            self.assertFalse(output.larray.is_contiguous())
            self.assertTrue(
                (
                    output.larray == torch.ones(output_count, 10, device=self.device.torch_device)
                ).all()
            )

            # non-contiguous data buffer, non-contiguous output buffer
            data = ht.ones((10, 2 * (ht.MPI_WORLD.rank + 1))).T
            output_count = ht.MPI_WORLD.size * (ht.MPI_WORLD.size + 1)
            output = ht.zeros((10, output_count)).T

            # ensure prior invariants
            self.assertFalse(data.larray.is_contiguous())
            self.assertFalse(output.larray.is_contiguous())

            # perform the scatter operation
            counts = tuple(range(2, 2 * (ht.MPI_WORLD.size + 1), 2))
            displs = tuple(np.cumsum(range(0, 2 * ht.MPI_WORLD.size, 2)))
            req = data.comm.Iallgatherv(data, (output, counts, displs))
            req.Wait()

            # check scatter result
            self.assertFalse(data.larray.is_contiguous())
            self.assertFalse(output.larray.is_contiguous())
            self.assertTrue(
                (
                    output.larray == torch.ones(output_count, 10, device=self.device.torch_device)
                ).all()
            )

        # MPI implementation may not support asynchronous operations
        except NotImplementedError:
            pass

    @unittest.skipIf(
        envar == "gpu" and platform.machine() == "arm64", "MPI not supported on Apple MPS"
    )
    def test_iallreduce(self):
        try:
            # contiguous data
            data = ht.ones((10, 2), dtype=ht.int8)
            out = ht.zeros_like(data)

            # reduce across all nodes
            self.assertTrue(data.larray.is_contiguous())
            self.assertTrue(out.larray.is_contiguous())
            req = data.comm.Iallreduce(data, out, op=ht.MPI.SUM)
            req.Wait()

            # check the reduction result
            self.assertTrue(data.larray.is_contiguous())
            self.assertTrue(out.larray.is_contiguous())
            self.assertTrue((out.larray == data.comm.size).all())

            # non-contiguous data
            data = ht.ones((10, 2), dtype=ht.int8).T
            out = ht.zeros_like(data)

            # reduce across all nodes
            self.assertFalse(data.larray.is_contiguous())
            self.assertTrue(out.larray.is_contiguous())
            req = data.comm.Iallreduce(data, out, op=ht.MPI.SUM)
            req.Wait()

            # check the reduction result
            # the data tensor will be contiguous after the reduction
            # MPI enforces the same data type for send and receive buffer
            # the reduction implementation takes care of making the internal Torch
            # storage consistent
            self.assertTrue(data.larray.is_contiguous())
            self.assertTrue(out.larray.is_contiguous())
            self.assertTrue((out.larray == data.comm.size).all())

            # non-contiguous output
            data = ht.ones((10, 2), dtype=ht.int8)
            out = ht.zeros((2, 10), dtype=ht.int8).T

            # reduce across all nodes
            self.assertTrue(data.larray.is_contiguous())
            self.assertFalse(out.larray.is_contiguous())
            req = data.comm.Iallreduce(data, out, op=ht.MPI.SUM)
            req.Wait()

            # check the reduction result
            # the data tensor will be contiguous after the reduction
            # MPI enforces the same data type for send and receive buffer
            # the reduction implementation takes care of making the internal Torch
            # storage consistent
            self.assertTrue(data.larray.is_contiguous())
            self.assertTrue(out.larray.is_contiguous())
            self.assertTrue((out.larray == data.comm.size).all())

        # MPI implementation may not support asynchronous operations
        except NotImplementedError:
            pass

    @unittest.skipIf(
        envar == "gpu" and platform.machine() == "arm64", "MPI not supported on Apple MPS"
    )
    def test_ialltoall(self):
        try:
            # contiguous data
            data = ht.array([[ht.MPI_WORLD.rank] * 10] * ht.MPI_WORLD.size)
            output = ht.zeros((ht.MPI_WORLD.size, 10), dtype=ht.int64)

            # ensure prior invariants
            self.assertTrue(data.larray.is_contiguous())
            self.assertTrue(output.larray.is_contiguous())
            req = data.comm.Ialltoall(data, output)
            req.Wait()

            # check scatter result
            self.assertTrue(data.larray.is_contiguous())
            self.assertTrue(output.larray.is_contiguous())
            comparison = (
                torch.arange(ht.MPI_WORLD.size, device=self.device.torch_device)
                .reshape(-1, 1)
                .expand(ht.MPI_WORLD.size, 10)
            )
            self.assertTrue((output.larray == comparison).all())

            # contiguous data, different gather axis
            data = ht.array([[ht.MPI_WORLD.rank] * ht.MPI_WORLD.size] * 10)
            output = ht.zeros((10, ht.MPI_WORLD.size), dtype=ht.int64)

            # ensure prior invariants
            self.assertTrue(data.larray.is_contiguous())
            self.assertTrue(output.larray.is_contiguous())
            req = data.comm.Ialltoall(data, output, send_axis=1)
            req.Wait()

            # check scatter result
            self.assertTrue(data.larray.is_contiguous())
            self.assertTrue(output.larray.is_contiguous())
            comparison = (
                torch.arange(ht.MPI_WORLD.size, device=self.device.torch_device)
                .repeat(10)
                .reshape(10, ht.MPI_WORLD.size)
            )
            self.assertTrue((output.larray == comparison).all())

            # non-contiguous data
            data = ht.ones((10, 2 * ht.MPI_WORLD.size), dtype=ht.int64).T
            output = ht.zeros((2 * ht.MPI_WORLD.size, 10), dtype=ht.int64)

            # ensure prior invariants
            self.assertFalse(data.larray.is_contiguous())
            self.assertTrue(output.larray.is_contiguous())
            req = data.comm.Ialltoall(data, output)
            req.Wait()

            # check scatter result
            self.assertFalse(data.larray.is_contiguous())
            self.assertTrue(output.larray.is_contiguous())
            comparison = torch.ones(
                (2 * ht.MPI_WORLD.size, 10), dtype=torch.int64, device=self.device.torch_device
            )
            self.assertTrue((output.larray == comparison).all())

            # non-contiguous output, different gather axis
            data = ht.ones((10, 2 * ht.MPI_WORLD.size), dtype=ht.int64)
            output = ht.zeros((2 * ht.MPI_WORLD.size, 10), dtype=ht.int64).T

            # ensure prior invariants
            self.assertTrue(data.larray.is_contiguous())
            self.assertFalse(output.larray.is_contiguous())
            req = data.comm.Ialltoall(data, output, send_axis=1)
            req.Wait()

            # check scatter result
            self.assertTrue(data.larray.is_contiguous())
            self.assertFalse(output.larray.is_contiguous())
            comparison = torch.ones(
                (10, 2 * ht.MPI_WORLD.size), dtype=torch.int64, device=self.device.torch_device
            )
            self.assertTrue((output.larray == comparison).all())

        # MPI implementation may not support asynchronous operations
        except NotImplementedError:
            pass

    @unittest.skipIf(
        envar == "gpu" and platform.machine() == "arm64", "MPI not supported on Apple MPS"
    )
    def test_ialltoallv(self):
        try:
            # contiguous data buffer
            data = ht.array([[ht.MPI_WORLD.rank] * 10] * (ht.MPI_WORLD.size + 1))
            send_counts, send_displs, output_shape = data.comm.counts_displs_shape(data.lshape, 0)

            # contiguous output buffer
            output = ht.zeros(output_shape, dtype=ht.int64)
            recv_counts, recv_displs, _ = data.comm.counts_displs_shape(output.lshape, 0)

            # ensure prior invariants
            self.assertTrue(data.larray.is_contiguous())
            self.assertTrue(output.larray.is_contiguous())
            if ht.MPI_WORLD.size != 1:
                self.assertNotEqual(data.shape[0] % ht.MPI_WORLD.size, 0)
            else:
                self.assertEqual(data.shape[0] % ht.MPI_WORLD.size, 0)

            req = data.comm.Ialltoallv(
                (data, send_counts, send_displs), (output, recv_counts, recv_displs)
            )
            req.Wait()

            self.assertTrue(data.larray.is_contiguous())
            self.assertTrue(output.larray.is_contiguous())
            stack_count = output_shape[0] // ht.MPI_WORLD.size * 10
            comparison = (
                torch.arange(ht.MPI_WORLD.size, device=self.device.torch_device)
                .reshape(-1, 1)
                .expand(-1, stack_count)
                .reshape(-1, 10)
            )
            self.assertTrue((output.larray == comparison).all())

            # non-contiguous data buffer
            data = ht.array([[ht.MPI_WORLD.rank] * (ht.MPI_WORLD.size + 1)] * 10).T
            send_counts, send_displs, output_shape = data.comm.counts_displs_shape(data.lshape, 0)

            # contiguous output buffer
            output = ht.zeros(output_shape, dtype=ht.int64)
            recv_counts, recv_displs, _ = data.comm.counts_displs_shape(output.lshape, 0)

            # ensure prior invariants
            self.assertFalse(data.larray.is_contiguous())
            self.assertTrue(output.larray.is_contiguous())
            if ht.MPI_WORLD.size != 1:
                self.assertNotEqual(data.shape[0] % ht.MPI_WORLD.size, 0)
            else:
                self.assertEqual(data.shape[0] % ht.MPI_WORLD.size, 0)

            req = data.comm.Ialltoallv(
                (data, send_counts, send_displs), (output, recv_counts, recv_displs)
            )
            req.Wait()

            self.assertFalse(data.larray.is_contiguous())
            self.assertTrue(output.larray.is_contiguous())
            stack_count = output_shape[0] // ht.MPI_WORLD.size * 10
            comparison = (
                torch.arange(ht.MPI_WORLD.size, device=self.device.torch_device)
                .reshape(-1, 1)
                .expand(-1, stack_count)
                .reshape(-1, 10)
            )
            self.assertTrue((output.larray == comparison).all())

            # contiguous data buffer
            data = ht.array([[ht.MPI_WORLD.rank] * 10] * (ht.MPI_WORLD.size + 1))
            send_counts, send_displs, output_shape = data.comm.counts_displs_shape(data.lshape, 0)

            # non-contiguous output buffer
            output_shape = tuple(reversed(output_shape))
            output = ht.zeros(output_shape, dtype=ht.int64).T
            recv_counts, recv_displs, _ = data.comm.counts_displs_shape(output.lshape, 0)

            # ensure prior invariants
            self.assertTrue(data.larray.is_contiguous())
            self.assertFalse(output.larray.is_contiguous())
            if ht.MPI_WORLD.size != 1:
                self.assertNotEqual(data.shape[0] % ht.MPI_WORLD.size, 0)
            else:
                self.assertEqual(data.shape[0] % ht.MPI_WORLD.size, 0)

            req = data.comm.Ialltoallv(
                (data, send_counts, send_displs), (output, recv_counts, recv_displs)
            )
            req.Wait()

            self.assertTrue(data.larray.is_contiguous())
            self.assertFalse(output.larray.is_contiguous())
            stack_count = output_shape[1] // ht.MPI_WORLD.size * 10
            comparison = (
                torch.arange(ht.MPI_WORLD.size, device=self.device.torch_device)
                .reshape(-1, 1)
                .expand(-1, stack_count)
                .reshape(-1, 10)
            )
            self.assertTrue((output.larray == comparison).all())

            # non-contiguous data buffer
            data = ht.array([[ht.MPI_WORLD.rank] * (ht.MPI_WORLD.size + 1)] * 10).T
            send_counts, send_displs, output_shape = data.comm.counts_displs_shape(data.lshape, 0)

            # non-contiguous output buffer
            output_shape = tuple(reversed(output_shape))
            output = ht.zeros(output_shape, dtype=ht.int64).T
            recv_counts, recv_displs, _ = data.comm.counts_displs_shape(output.lshape, 0)

            # ensure prior invariants
            self.assertFalse(data.larray.is_contiguous())
            self.assertFalse(output.larray.is_contiguous())
            if ht.MPI_WORLD.size != 1:
                self.assertNotEqual(data.shape[0] % ht.MPI_WORLD.size, 0)
            else:
                self.assertEqual(data.shape[0] % ht.MPI_WORLD.size, 0)

            req = data.comm.Ialltoallv(
                (data, send_counts, send_displs), (output, recv_counts, recv_displs)
            )
            req.Wait()

            self.assertFalse(data.larray.is_contiguous())
            self.assertFalse(output.larray.is_contiguous())
            stack_count = output_shape[1] // ht.MPI_WORLD.size * 10
            comparison = (
                torch.arange(ht.MPI_WORLD.size, device=self.device.torch_device)
                .reshape(-1, 1)
                .expand(-1, stack_count)
                .reshape(-1, 10)
            )
            self.assertTrue((output.larray == comparison).all())

        # MPI implementation may not support asynchronous operations
        except NotImplementedError:
            pass

    @unittest.skipIf(
        envar == "gpu" and platform.machine() == "arm64", "MPI not supported on Apple MPS"
    )
    def test_ibcast(self):
        try:
            # contiguous data
            data = ht.arange(10, dtype=ht.int64)
            if ht.MPI_WORLD.rank != 0:
                data = ht.zeros_like(data, dtype=ht.int64)

            # broadcast data to all nodes
            self.assertTrue(data.larray.is_contiguous())
            req = data.comm.Ibcast(data, root=0)
            req.Wait()

            # assert output is equal
            self.assertTrue(data.larray.is_contiguous())
            self.assertTrue(
                (data.larray == torch.arange(10, device=self.device.torch_device)).all()
            )

            # non-contiguous data
            data = ht.ones((2, 5), dtype=ht.float32).T
            if ht.MPI_WORLD.rank != 0:
                data = ht.zeros((2, 5), dtype=ht.float32).T

            # broadcast data to all nodes
            self.assertFalse(data.larray.is_contiguous())
            req = data.comm.Ibcast(data, root=0)
            req.Wait()

            # assert output is equal
            self.assertFalse(data.larray.is_contiguous())
            self.assertTrue(
                (
                    data.larray
                    == torch.ones((5, 2), dtype=torch.float32, device=self.device.torch_device)
                ).all()
            )

        # MPI implementation may not support asynchronous operations
        except NotImplementedError:
            pass

    @unittest.skipIf(
        envar == "gpu" and platform.machine() == "arm64", "MPI not supported on Apple MPS"
    )
    def test_iexscan(self):
        try:
            # contiguous data
            data = ht.ones((5, 3), dtype=ht.int64)
            out = ht.zeros_like(data)

            # reduce across all nodes
            self.assertTrue(data.larray.is_contiguous())
            self.assertTrue(out.larray.is_contiguous())
            req = data.comm.Iexscan(data, out)
            req.Wait()

            # check the reduction result
            self.assertTrue(data.larray.is_contiguous())
            self.assertTrue(out.larray.is_contiguous())
            self.assertTrue((out.larray == data.comm.rank).all())

            # non-contiguous data
            data = ht.ones((5, 3), dtype=ht.int64).T
            out = ht.zeros_like(data)

            # reduce across all nodes
            self.assertFalse(data.larray.is_contiguous())
            self.assertTrue(out.larray.is_contiguous())
            req = data.comm.Iexscan(data, out)
            req.Wait()

            # check the reduction result
            # the data tensor will be contiguous after the reduction
            # MPI enforces the same data type for send and receive buffer
            # the reduction implementation takes care of making the internal Torch
            # storage consistent
            self.assertTrue(data.larray.is_contiguous())
            self.assertTrue(out.larray.is_contiguous())
            self.assertTrue((out.larray == data.comm.rank).all())

            # non-contiguous output
            data = ht.ones((5, 3), dtype=ht.int64)
            out = ht.zeros((3, 5), dtype=ht.int64).T

            # reduce across all nodes
            self.assertTrue(data.larray.is_contiguous())
            self.assertFalse(out.larray.is_contiguous())
            req = data.comm.Iexscan(data, out)
            req.Wait()

            # check the reduction result
            # the data tensor will be contiguous after the reduction
            # MPI enforces the same data type for send and receive buffer
            # the reduction implementation takes care of making the internal Torch
            # storage consistent
            self.assertTrue(data.larray.is_contiguous())
            self.assertTrue(out.larray.is_contiguous())
            self.assertTrue((out.larray == data.comm.rank).all())

        # MPI implementation may not support asynchronous operations
        except NotImplementedError:
            pass

    @unittest.skipIf(
        envar == "gpu" and platform.machine() == "arm64", "MPI not supported on Apple MPS"
    )
    def test_igather(self):
        try:
            # contiguous data
            data = ht.ones((1, 5), dtype=ht.float64)
            output = ht.random.randn(ht.MPI_WORLD.size, 5, dtype=ht.float64)

            # ensure prior invariants
            self.assertTrue(data.larray.is_contiguous())
            self.assertTrue(output.larray.is_contiguous())
            req = data.comm.Igather(data, output, root=0)
            req.Wait()

            # check scatter result
            self.assertTrue(data.larray.is_contiguous())
            self.assertTrue(output.larray.is_contiguous())
            if data.comm.rank == 0:
                self.assertTrue(
                    (
                        output.larray
                        == torch.ones(
                            (ht.MPI_WORLD.size, 5),
                            dtype=torch.float32,
                            device=self.device.torch_device,
                        )
                    ).all()
                )

            # contiguous data, different gather axis
            data = ht.ones((5, 2), dtype=ht.float64)
            output = ht.random.randn(5, 2 * ht.MPI_WORLD.size, dtype=ht.float64)

            # ensure prior invariants
            self.assertTrue(data.larray.is_contiguous())
            self.assertTrue(output.larray.is_contiguous())
            req = data.comm.Igather(data, output, root=0, axis=1)
            req.Wait()

            # check scatter result
            self.assertTrue(data.larray.is_contiguous())
            self.assertTrue(output.larray.is_contiguous())
            if data.comm.rank == 0:
                self.assertTrue(
                    (
                        output.larray
                        == torch.ones(
                            (5, 2 * ht.MPI_WORLD.size),
                            dtype=torch.float32,
                            device=self.device.torch_device,
                        )
                    ).all()
                )

            # non-contiguous data
            data = ht.ones((3, 5), dtype=ht.float64).T
            output = ht.random.randn(5, 3 * ht.MPI_WORLD.size, dtype=ht.float64)

            # ensure prior invariants
            self.assertFalse(data.larray.is_contiguous())
            self.assertTrue(output.larray.is_contiguous())
            req = data.comm.Igather(data, output, root=0)
            req.Wait()

            # check scatter result
            self.assertFalse(data.larray.is_contiguous())
            self.assertTrue(output.larray.is_contiguous())
            if data.comm.rank == 0:
                self.assertTrue(
                    (
                        output.larray
                        == torch.ones(
                            (5, 3 * ht.MPI_WORLD.size),
                            dtype=torch.float32,
                            device=self.device.torch_device,
                        )
                    ).all()
                )

            # non-contiguous output, different gather axis
            data = ht.ones((5, 3), dtype=ht.float64)
            output = ht.random.randn(3 * ht.MPI_WORLD.size, 5, dtype=ht.float64).T

            # ensure prior invariants
            self.assertTrue(data.larray.is_contiguous())
            self.assertFalse(output.larray.is_contiguous())
            req = data.comm.Igather(data, output, root=0, axis=1)
            req.Wait()

            # check scatter result
            self.assertTrue(data.larray.is_contiguous())
            self.assertFalse(output.larray.is_contiguous())
            if data.comm.rank == 0:
                self.assertTrue(
                    (
                        output.larray
                        == torch.ones(
                            (5, 3 * ht.MPI_WORLD.size),
                            dtype=torch.float32,
                            device=self.device.torch_device,
                        )
                    ).all()
                )

        # MPI implementation may not support asynchronous operations
        except NotImplementedError:
            pass

    @unittest.skipIf(
        envar == "gpu" and platform.machine() == "arm64", "MPI not supported on Apple MPS"
    )
    def test_igatherv(self):
        try:
            # contiguous data buffer, contiguous output buffer
            data = ht.ones((ht.MPI_WORLD.rank + 1, 10))
            output_count = ht.MPI_WORLD.size * (ht.MPI_WORLD.size + 1) // 2
            output = ht.zeros((output_count, 10))

            # ensure prior invariants
            self.assertTrue(data.larray.is_contiguous())
            self.assertTrue(output.larray.is_contiguous())

            # perform the scatter operation
            counts = tuple(range(1, ht.MPI_WORLD.size + 1))
            displs = tuple(np.cumsum(range(ht.MPI_WORLD.size)))
            req = data.comm.Igatherv(data, (output, counts, displs), root=0)
            req.Wait()

            # check scatter result
            self.assertTrue(data.larray.is_contiguous())
            self.assertTrue(output.larray.is_contiguous())
            if data.comm.rank == 0:
                self.assertTrue(
                    (
                        output.larray
                        == torch.ones(output_count, 10, device=self.device.torch_device)
                    ).all()
                )

            # non-contiguous data buffer, contiguous output buffer
            data = ht.ones((10, 2 * (ht.MPI_WORLD.rank + 1))).T
            output_count = ht.MPI_WORLD.size * (ht.MPI_WORLD.size + 1)
            output = ht.zeros((output_count, 10))

            # ensure prior invariants
            self.assertFalse(data.larray.is_contiguous())
            self.assertTrue(output.larray.is_contiguous())

            # perform the scatter operation
            counts = tuple(range(2, 2 * (ht.MPI_WORLD.size + 1), 2))
            displs = tuple(np.cumsum(range(0, 2 * ht.MPI_WORLD.size, 2)))
            req = data.comm.Igatherv(data, (output, counts, displs), root=0)
            req.Wait()

            # check scatter result
            self.assertFalse(data.larray.is_contiguous())
            self.assertTrue(output.larray.is_contiguous())
            if data.comm.rank == 0:
                self.assertTrue(
                    (
                        output.larray
                        == torch.ones(output_count, 10, device=self.device.torch_device)
                    ).all()
                )

            # contiguous data buffer, non-contiguous output buffer
            data = ht.ones((2 * (ht.MPI_WORLD.rank + 1), 10))
            output_count = ht.MPI_WORLD.size * (ht.MPI_WORLD.size + 1)
            output = ht.zeros((10, output_count)).T

            # ensure prior invariants
            self.assertTrue(data.larray.is_contiguous())
            self.assertFalse(output.larray.is_contiguous())

            # perform the scatter operation
            counts = tuple(range(2, 2 * (ht.MPI_WORLD.size + 1), 2))
            displs = tuple(np.cumsum(range(0, 2 * ht.MPI_WORLD.size, 2)))
            req = data.comm.Igatherv(data, (output, counts, displs), root=0)
            req.Wait()

            # check scatter result
            self.assertTrue(data.larray.is_contiguous())
            self.assertFalse(output.larray.is_contiguous())
            if data.comm.rank == 0:
                self.assertTrue(
                    (
                        output.larray
                        == torch.ones(output_count, 10, device=self.device.torch_device)
                    ).all()
                )

            # non-contiguous data buffer, non-contiguous output buffer
            data = ht.ones((10, 2 * (ht.MPI_WORLD.rank + 1))).T
            output_count = ht.MPI_WORLD.size * (ht.MPI_WORLD.size + 1)
            output = ht.zeros((10, output_count)).T

            # ensure prior invariants
            self.assertFalse(data.larray.is_contiguous())
            self.assertFalse(output.larray.is_contiguous())

            # perform the scatter operation
            counts = tuple(range(2, 2 * (ht.MPI_WORLD.size + 1), 2))
            displs = tuple(np.cumsum(range(0, 2 * ht.MPI_WORLD.size, 2)))
            req = data.comm.Igatherv(data, (output, counts, displs), root=0)
            req.Wait()

            # check scatter result
            self.assertFalse(data.larray.is_contiguous())
            self.assertFalse(output.larray.is_contiguous())
            if data.comm.rank == 0:
                self.assertTrue(
                    (
                        output.larray
                        == torch.ones(output_count, 10, device=self.device.torch_device)
                    ).all()
                )

        # MPI implementation may not support asynchronous operations
        except NotImplementedError:
            pass

    @unittest.skipIf(
        envar == "gpu" and platform.machine() == "arm64", "MPI not supported on Apple MPS"
    )
    def test_ireduce(self):
        try:
            # contiguous data
            data = ht.ones((10, 2), dtype=ht.int32)
            out = ht.zeros_like(data)

            # reduce across all nodes
            self.assertTrue(data.larray.is_contiguous())
            self.assertTrue(out.larray.is_contiguous())
            req = data.comm.Ireduce(data, out, op=ht.MPI.SUM, root=0)
            req.Wait()

            # check the reduction result
            self.assertTrue(data.larray.is_contiguous())
            self.assertTrue(out.larray.is_contiguous())
            if data.comm.rank == 0:
                self.assertTrue((out.larray == data.comm.size).all())

            # non-contiguous data
            data = ht.ones((10, 2), dtype=ht.int32).T
            out = ht.zeros_like(data)

            # reduce across all nodes
            self.assertFalse(data.larray.is_contiguous())
            self.assertTrue(out.larray.is_contiguous())
            req = data.comm.Ireduce(data, out, op=ht.MPI.SUM, root=0)
            req.Wait()

            # check the reduction result
            # the data tensor will be contiguous after the reduction
            # MPI enforces the same data type for send and receive buffer
            # the reduction implementation takes care of making the internal Torch
            # storage consistent
            self.assertTrue(data.larray.is_contiguous())
            self.assertTrue(out.larray.is_contiguous())
            if data.comm.rank == 0:
                self.assertTrue((out.larray == data.comm.size).all())

            # non-contiguous output
            data = ht.ones((10, 2), dtype=ht.int32)
            out = ht.zeros((2, 10), dtype=ht.int32).T

            # reduce across all nodes
            self.assertTrue(data.larray.is_contiguous())
            self.assertFalse(out.larray.is_contiguous())
            req = data.comm.Ireduce(data, out, op=ht.MPI.SUM, root=0)
            req.Wait()

            # check the reduction result
            # the data tensor will be contiguous after the reduction
            # MPI enforces the same data type for send and receive buffer
            # the reduction implementation takes care of making the internal Torch
            # storage consistent
            self.assertTrue(data.larray.is_contiguous())
            self.assertTrue(out.larray.is_contiguous())
            if data.comm.rank == 0:
                self.assertTrue((out.larray == data.comm.size).all())

        # MPI implementation may not support asynchronous operations
        except NotImplementedError:
            pass

    @unittest.skipIf(
        envar == "gpu" and platform.machine() == "arm64", "MPI not supported on Apple MPS"
    )
    def test_iscan(self):
        try:
            # contiguous data
            data = ht.ones((5, 3), dtype=ht.float64)
            out = ht.zeros_like(data)

            # reduce across all nodes
            self.assertTrue(data.larray.is_contiguous())
            self.assertTrue(out.larray.is_contiguous())
            req = data.comm.Iscan(data, out)
            req.Wait()

            # check the reduction result
            self.assertTrue(data.larray.is_contiguous())
            self.assertTrue(out.larray.is_contiguous())
            self.assertTrue((out.larray == data.comm.rank + 1).all())

            # non-contiguous data
            data = ht.ones((5, 3), dtype=ht.float64).T
            out = ht.zeros_like(data)

            # reduce across all nodes
            self.assertFalse(data.larray.is_contiguous())
            self.assertTrue(out.larray.is_contiguous())
            req = data.comm.Iscan(data, out)
            req.Wait()

            # check the reduction result
            # the data tensor will be contiguous after the reduction
            # MPI enforces the same data type for send and receive buffer
            # the reduction implementation takes care of making the internal Torch
            # storage consistent
            self.assertTrue(data.larray.is_contiguous())
            self.assertTrue(out.larray.is_contiguous())
            self.assertTrue((out.larray == data.comm.rank + 1).all())

            # non-contiguous output
            data = ht.ones((5, 3), dtype=ht.float64)
            out = ht.zeros((3, 5), dtype=ht.float64).T

            # reduce across all nodes
            self.assertTrue(data.larray.is_contiguous())
            self.assertFalse(out.larray.is_contiguous())
            req = data.comm.Iscan(data, out)
            req.Wait()

            # check the reduction result
            # the data tensor will be contiguous after the reduction
            # MPI enforces the same data type for send and receive buffer
            # the reduction implementation takes care of making the internal Torch
            # storage consistent
            self.assertTrue(data.larray.is_contiguous())
            self.assertTrue(out.larray.is_contiguous())
            self.assertTrue((out.larray == data.comm.rank + 1).all())

        # MPI implementation may not support asynchronous operations
        except NotImplementedError:
            pass

    @unittest.skipIf(
        envar == "gpu" and platform.machine() == "arm64", "MPI not supported on Apple MPS"
    )
    def test_iscatter(self):
        try:
            # contiguous data
            if ht.MPI_WORLD.rank == 0:
                data = ht.ones((ht.MPI_WORLD.size, 5))
            else:
                data = ht.zeros((1,))
            output = ht.zeros((1, 5))

            # ensure prior invariants
            self.assertTrue(data.larray.is_contiguous())
            self.assertTrue(output.larray.is_contiguous())
            req = data.comm.Iscatter(data, output, root=0)
            req.Wait()

            # check scatter result
            self.assertTrue(data.larray.is_contiguous())
            self.assertTrue(output.larray.is_contiguous())
            self.assertTrue(
                (output.larray == torch.ones(1, 5, device=self.device.torch_device)).all()
            )

            # contiguous data, different scatter axis
            if ht.MPI_WORLD.rank == 0:
                data = ht.ones((5, ht.MPI_WORLD.size))
            else:
                data = ht.zeros((1,))
            output = ht.zeros((5, 1))

            # ensure prior invariants
            self.assertTrue(data.larray.is_contiguous())
            self.assertTrue(output.larray.is_contiguous())
            req = data.comm.Iscatter(data, output, root=0, axis=1)
            req.Wait()

            # check scatter result
            self.assertTrue(data.larray.is_contiguous())
            self.assertTrue(output.larray.is_contiguous())
            self.assertTrue(
                (output.larray == torch.ones(5, 1, device=self.device.torch_device)).all()
            )

            # non-contiguous data
            if ht.MPI_WORLD.rank == 0:
                data = ht.ones((5, ht.MPI_WORLD.size * 2)).T
                self.assertFalse(data.larray.is_contiguous())
            else:
                data = ht.zeros((1,))
                self.assertTrue(data.larray.is_contiguous())
            output = ht.zeros((2, 5))

            # ensure prior invariants
            self.assertTrue(output.larray.is_contiguous())
            req = data.comm.Iscatter(data, output, root=0)
            req.Wait()

            # check scatter result
            if ht.MPI_WORLD.rank == 0:
                self.assertFalse(data.larray.is_contiguous())
            else:
                self.assertTrue(data.larray.is_contiguous())
            self.assertTrue(output.larray.is_contiguous())
            self.assertTrue(
                (output.larray == torch.ones(2, 5, device=self.device.torch_device)).all()
            )

            # non-contiguous destination, different split axis
            if ht.MPI_WORLD.rank == 0:
                data = ht.ones((5, ht.MPI_WORLD.size * 2))
            else:
                data = ht.zeros((1,))
            output = ht.zeros((2, 5)).T

            # ensure prior invariants
            self.assertTrue(data.larray.is_contiguous())
            self.assertFalse(output.larray.is_contiguous())
            req = data.comm.Iscatter(data, output, root=0, axis=1)
            req.Wait()

            # check scatter result
            self.assertTrue(data.larray.is_contiguous())
            self.assertFalse(output.larray.is_contiguous())
            self.assertTrue(
                (output.larray == torch.ones(5, 2, device=self.device.torch_device)).all()
            )

        # MPI implementation may not support asynchronous operations
        except NotImplementedError:
            pass

    @unittest.skipIf(
        envar == "gpu" and platform.machine() == "arm64", "MPI not supported on Apple MPS"
    )
    def test_iscatterv(self):
        try:
            # contiguous data buffer, contiguous output buffer
            input_count = ht.MPI_WORLD.size * (ht.MPI_WORLD.size + 1)
            data = ht.ones((input_count, 12))
            output_count = 2 * (ht.MPI_WORLD.rank + 1)
            output = ht.zeros((output_count, 12))

            # ensure prior invariants
            self.assertTrue(data.larray.is_contiguous())
            self.assertTrue(output.larray.is_contiguous())

            # perform the scatter operation
            counts = tuple(range(2, 2 * (ht.MPI_WORLD.size + 1), 2))
            displs = tuple(np.cumsum(range(0, 2 * ht.MPI_WORLD.size, 2)))
            req = data.comm.Iscatterv((data, counts, displs), output, root=0)
            req.Wait()

            # check scatter result
            self.assertTrue(data.larray.is_contiguous())
            self.assertTrue(output.larray.is_contiguous())
            self.assertTrue(
                (
                    output.larray == torch.ones(output_count, 12, device=self.device.torch_device)
                ).all()
            )

            # non-contiguous data buffer, contiguous output buffer
            input_count = ht.MPI_WORLD.size * (ht.MPI_WORLD.size + 1)
            data = ht.ones((12, input_count)).T
            output_count = 2 * (ht.MPI_WORLD.rank + 1)
            output = ht.zeros((output_count, 12))

            # ensure prior invariants
            self.assertFalse(data.larray.is_contiguous())
            self.assertTrue(output.larray.is_contiguous())

            # perform the scatter operation
            counts = tuple(range(2, 2 * (ht.MPI_WORLD.size + 1), 2))
            displs = tuple(np.cumsum(range(0, 2 * ht.MPI_WORLD.size, 2)))
            req = data.comm.Iscatterv((data, counts, displs), output, root=0)
            req.Wait()

            # check scatter result
            self.assertFalse(data.larray.is_contiguous())
            self.assertTrue(output.larray.is_contiguous())
            self.assertTrue(
                (
                    output.larray == torch.ones(output_count, 12, device=self.device.torch_device)
                ).all()
            )

            # contiguous data buffer, non-contiguous output buffer
            input_count = ht.MPI_WORLD.size * (ht.MPI_WORLD.size + 1)
            data = ht.ones((input_count, 12))
            output_count = 2 * (ht.MPI_WORLD.rank + 1)
            output = ht.zeros((12, output_count)).T

            # ensure prior invariants
            self.assertTrue(data.larray.is_contiguous())
            self.assertFalse(output.larray.is_contiguous())

            # perform the scatter operation
            counts = tuple(range(2, 2 * (ht.MPI_WORLD.size + 1), 2))
            displs = tuple(np.cumsum(range(0, 2 * ht.MPI_WORLD.size, 2)))
            req = data.comm.Iscatterv((data, counts, displs), output, root=0)
            req.Wait()

            # check scatter result
            self.assertTrue(data.larray.is_contiguous())
            self.assertFalse(output.larray.is_contiguous())
            self.assertTrue(
                (
                    output.larray == torch.ones(output_count, 12, device=self.device.torch_device)
                ).all()
            )

            # non-contiguous data buffer, non-contiguous output buffer
            input_count = ht.MPI_WORLD.size * (ht.MPI_WORLD.size + 1)
            data = ht.ones((12, input_count)).T
            output_count = 2 * (ht.MPI_WORLD.rank + 1)
            output = ht.zeros((12, output_count)).T

            # ensure prior invariants
            self.assertFalse(data.larray.is_contiguous())
            self.assertFalse(output.larray.is_contiguous())

            # perform the scatter operation
            counts = tuple(range(2, 2 * (ht.MPI_WORLD.size + 1), 2))
            displs = tuple(np.cumsum(range(0, 2 * ht.MPI_WORLD.size, 2)))
            req = data.comm.Iscatterv((data, counts, displs), output, root=0)
            req.Wait()

            # check scatter result
            self.assertFalse(data.larray.is_contiguous())
            self.assertFalse(output.larray.is_contiguous())
            self.assertTrue(
                (
                    output.larray == torch.ones(output_count, 12, device=self.device.torch_device)
                ).all()
            )

        # MPI implementation may not support asynchronous operations
        except NotImplementedError:
            pass

    @unittest.skipIf(
        envar == "gpu" and platform.machine() == "arm64", "MPI not supported on Apple MPS"
    )
    def test_mpi_in_place(self):
        size = ht.MPI_WORLD.size
        data = ht.ones((size, size), dtype=ht.int32)
        data.comm.Allreduce(ht.MPI.IN_PLACE, data, op=ht.MPI.SUM)

        self.assertTrue((data.larray == size).all())
        # MPI Inplace is not allowed for AllToAll

    @unittest.skipIf(
        envar == "gpu" and platform.machine() == "arm64", "MPI not supported on Apple MPS"
    )
    def test_reduce(self):
        # contiguous data
        data = ht.ones((10, 2), dtype=ht.int32)
        out = ht.zeros_like(data)

        # reduce across all nodes
        self.assertTrue(data.larray.is_contiguous())
        self.assertTrue(out.larray.is_contiguous())
        data.comm.Reduce(data, out, op=ht.MPI.SUM, root=0)

        # check the reduction result
        self.assertTrue(data.larray.is_contiguous())
        self.assertTrue(out.larray.is_contiguous())
        if data.comm.rank == 0:
            self.assertTrue((out.larray == data.comm.size).all())

        # non-contiguous data
        data = ht.ones((10, 2), dtype=ht.int32).T
        out = ht.zeros_like(data)

        # reduce across all nodes
        self.assertFalse(data.larray.is_contiguous())
        self.assertTrue(out.larray.is_contiguous())
        data.comm.Reduce(data, out, op=ht.MPI.SUM, root=0)

        # check the reduction result
        # the data tensor will be contiguous after the reduction
        # MPI enforces the same data type for send and receive buffer
        # the reduction implementation takes care of making the internal Torch
        # storage consistent
        self.assertTrue(data.larray.is_contiguous())
        self.assertTrue(out.larray.is_contiguous())
        if data.comm.rank == 0:
            self.assertTrue((out.larray == data.comm.size).all())

        # non-contiguous output
        data = ht.ones((10, 2), dtype=ht.int32)
        out = ht.zeros((2, 10), dtype=ht.int32).T

        # reduce across all nodes
        self.assertTrue(data.larray.is_contiguous())
        self.assertFalse(out.larray.is_contiguous())
        data.comm.Reduce(data, out, op=ht.MPI.SUM, root=0)

        # check the reduction result
        # the data tensor will be contiguous after the reduction
        # MPI enforces the same data type for send and receive buffer
        # the reduction implementation takes care of making the internal Torch storage
        # consistent
        self.assertTrue(data.larray.is_contiguous())
        self.assertTrue(out.larray.is_contiguous())
        if data.comm.rank == 0:
            self.assertTrue((out.larray == data.comm.size).all())

    @unittest.skipIf(
        envar == "gpu" and platform.machine() == "arm64", "MPI not supported on Apple MPS"
    )
    def test_scan(self):
        # contiguous data
        data = ht.ones((5, 3), dtype=ht.float64)
        out = ht.zeros_like(data)

        # reduce across all nodes
        self.assertTrue(data.larray.is_contiguous())
        self.assertTrue(out.larray.is_contiguous())
        data.comm.Scan(data, out)

        # check the reduction result
        self.assertTrue(data.larray.is_contiguous())
        self.assertTrue(out.larray.is_contiguous())
        self.assertTrue((out.larray == data.comm.rank + 1).all())

        # non-contiguous data
        data = ht.ones((5, 3), dtype=ht.float64).T
        out = ht.zeros_like(data)

        # reduce across all nodes
        self.assertFalse(data.larray.is_contiguous())
        self.assertTrue(out.larray.is_contiguous())
        data.comm.Scan(data, out)

        # check the reduction result
        # the data tensor will be contiguous after the reduction
        # MPI enforces the same data type for send and receive buffer
        # the reduction implementation takes care of making the internal Torch storage
        # consistent
        self.assertTrue(data.larray.is_contiguous())
        self.assertTrue(out.larray.is_contiguous())
        self.assertTrue((out.larray == data.comm.rank + 1).all())

        # non-contiguous output
        data = ht.ones((5, 3), dtype=ht.float64)
        out = ht.zeros((3, 5), dtype=ht.float64).T

        # reduce across all nodes
        self.assertTrue(data.larray.is_contiguous())
        self.assertFalse(out.larray.is_contiguous())
        data.comm.Scan(data, out)

        # check the reduction result
        # the data tensor will be contiguous after the reduction
        # MPI enforces the same data type for send and receive buffer
        # the reduction implementation takes care of making the internal Torch storage
        # consistent
        self.assertTrue(data.larray.is_contiguous())
        self.assertTrue(out.larray.is_contiguous())
        self.assertTrue((out.larray == data.comm.rank + 1).all())

    @unittest.skipIf(
        envar == "gpu" and platform.machine() == "arm64", "MPI not supported on Apple MPS"
    )
    def test_scatter(self):
        # contiguous data
        if ht.MPI_WORLD.rank == 0:
            data = ht.ones((ht.MPI_WORLD.size, 5))
        else:
            data = ht.zeros((1,))
        output = ht.zeros((1, 5))

        # ensure prior invariants
        self.assertTrue(data.larray.is_contiguous())
        self.assertTrue(output.larray.is_contiguous())
        data.comm.Scatter(data, output, root=0)

        # check scatter result
        self.assertTrue(data.larray.is_contiguous())
        self.assertTrue(output.larray.is_contiguous())
        self.assertTrue((output.larray == torch.ones(1, 5, device=self.device.torch_device)).all())

        # contiguous data, different scatter axis
        if ht.MPI_WORLD.rank == 0:
            data = ht.ones((5, ht.MPI_WORLD.size))
        else:
            data = ht.zeros((1,))
        output = ht.zeros((5, 1))

        # ensure prior invariants
        self.assertTrue(data.larray.is_contiguous())
        self.assertTrue(output.larray.is_contiguous())
        data.comm.Scatter(data, output, root=0, axis=1)

        # check scatter result
        self.assertTrue(data.larray.is_contiguous())
        self.assertTrue(output.larray.is_contiguous())
        self.assertTrue((output.larray == torch.ones(5, 1, device=self.device.torch_device)).all())

        # non-contiguous data
        if ht.MPI_WORLD.rank == 0:
            data = ht.ones((5, ht.MPI_WORLD.size * 2)).T
            self.assertFalse(data.larray.is_contiguous())
        else:
            data = ht.zeros((1,))
            self.assertTrue(data.larray.is_contiguous())
        output = ht.zeros((2, 5))

        # ensure prior invariants
        self.assertTrue(output.larray.is_contiguous())
        data.comm.Scatter(data, output, root=0)

        # check scatter result
        if ht.MPI_WORLD.rank == 0:
            self.assertFalse(data.larray.is_contiguous())
        else:
            self.assertTrue(data.larray.is_contiguous())
        self.assertTrue(output.larray.is_contiguous())
        self.assertTrue((output.larray == torch.ones(2, 5, device=self.device.torch_device)).all())

        # non-contiguous destination, different split axis
        if ht.MPI_WORLD.rank == 0:
            data = ht.ones((5, ht.MPI_WORLD.size * 2))
        else:
            data = ht.zeros((1,))
        output = ht.zeros((2, 5)).T

        # ensure prior invariants
        self.assertTrue(data.larray.is_contiguous())
        self.assertFalse(output.larray.is_contiguous())
        data.comm.Scatter(data, output, root=0, axis=1)

        # check scatter result
        self.assertTrue(data.larray.is_contiguous())
        self.assertFalse(output.larray.is_contiguous())
        self.assertTrue((output.larray == torch.ones(5, 2, device=self.device.torch_device)).all())

<<<<<<< HEAD
    @unittest.skipIf(
        envar == "gpu" and platform.machine() == "arm64", "MPI not supported on Apple MPS"
    )
=======
        # check other data types (numpy)
        if ht.MPI_WORLD.rank == 0:
            data = np.array([ht.MPI_WORLD.rank] * 3)
        else:
            data = np.empty((1,))
        output = np.array([[0] * 3])

        # check that split axes !=0 for send and receive buffer are not allowed if not torch tensors
        with self.assertRaises(TypeError):
            ht.MPI_WORLD.Scatter(data, output, send_axis=1)
        with self.assertRaises(TypeError):
            ht.MPI_WORLD.Scatter(data, output, recv_axis=1)

>>>>>>> 5bad2ef5
    def test_scatter_like_axes(self):
        # input and output are not split
        data = ht.array([[ht.MPI_WORLD.rank] * ht.MPI_WORLD.size] * ht.MPI_WORLD.size)
        output = ht.zeros_like(data)

        # main axis send buffer, main axis receive buffer
        data.comm.Alltoall(data, output, send_axis=0)
        comparison = (
            torch.arange(ht.MPI_WORLD.size, device=self.device.torch_device)
            .reshape(-1, 1)
            .repeat(1, ht.MPI_WORLD.size)
        )
        self.assertTrue((output.larray == comparison).all())

        # minor axis send buffer, main axis receive buffer
        data.comm.Alltoall(data, output, send_axis=1)
        comparison = (
            torch.arange(ht.MPI_WORLD.size, device=self.device.torch_device)
            .reshape(1, -1)
            .repeat(ht.MPI_WORLD.size, 1)
        )
        self.assertTrue((output.larray == comparison).all())

        # main axis send buffer, minor axis receive buffer
        data = ht.array([[ht.MPI_WORLD.rank] * (2 * ht.MPI_WORLD.size)] * ht.MPI_WORLD.size)
        output = ht.zeros((2 * ht.MPI_WORLD.size, ht.MPI_WORLD.size), dtype=data.dtype)
        data.comm.Alltoall(data, output, send_axis=0, recv_axis=1)
        comparison = (
            torch.arange(ht.MPI_WORLD.size, device=self.device.torch_device)
            .reshape(1, -1)
            .repeat(2 * ht.MPI_WORLD.size, 1)
        )
        self.assertTrue((output.larray == comparison).all())

        # minor axis send buffer, minor axis receive buffer
        data = ht.array([range(ht.MPI_WORLD.size)] * ht.MPI_WORLD.size)
        output = ht.zeros((ht.MPI_WORLD.size, ht.MPI_WORLD.size), dtype=data.dtype)
        data.comm.Alltoall(data, output, send_axis=0, recv_axis=1)
        comparison = (
            torch.arange(ht.MPI_WORLD.size, device=self.device.torch_device)
            .reshape(-1, 1)
            .repeat(1, ht.MPI_WORLD.size)
        )

        self.assertTrue((output.larray == comparison).all())

    @unittest.skipIf(
        envar == "gpu" and platform.machine() == "arm64", "MPI not supported on Apple MPS"
    )
    def test_scatterv(self):
        # contiguous data buffer, contiguous output buffer
        input_count = ht.MPI_WORLD.size * (ht.MPI_WORLD.size + 1)
        data = ht.ones((input_count, 12))
        output_count = 2 * (ht.MPI_WORLD.rank + 1)
        output = ht.zeros((output_count, 12))

        # ensure prior invariants
        self.assertTrue(data.larray.is_contiguous())
        self.assertTrue(output.larray.is_contiguous())

        # perform the scatter operation
        counts = tuple(range(2, 2 * (ht.MPI_WORLD.size + 1), 2))
        displs = tuple(np.cumsum(range(0, 2 * ht.MPI_WORLD.size, 2)))
        data.comm.Scatterv((data, counts, displs), output, root=0)

        # check scatter result
        self.assertTrue(data.larray.is_contiguous())
        self.assertTrue(output.larray.is_contiguous())
        self.assertTrue(
            (output.larray == torch.ones(output_count, 12, device=self.device.torch_device)).all()
        )

        # non-contiguous data buffer, contiguous output buffer
        input_count = ht.MPI_WORLD.size * (ht.MPI_WORLD.size + 1)
        data = ht.ones((12, input_count)).T
        output_count = 2 * (ht.MPI_WORLD.rank + 1)
        output = ht.zeros((output_count, 12))

        # ensure prior invariants
        self.assertFalse(data.larray.is_contiguous())
        self.assertTrue(output.larray.is_contiguous())

        # perform the scatter operation
        counts = tuple(range(2, 2 * (ht.MPI_WORLD.size + 1), 2))
        displs = tuple(np.cumsum(range(0, 2 * ht.MPI_WORLD.size, 2)))
        data.comm.Scatterv((data, counts, displs), output, root=0)

        # check scatter result
        self.assertFalse(data.larray.is_contiguous())
        self.assertTrue(output.larray.is_contiguous())
        self.assertTrue(
            (output.larray == torch.ones(output_count, 12, device=self.device.torch_device)).all()
        )

        # contiguous data buffer, non-contiguous output buffer
        input_count = ht.MPI_WORLD.size * (ht.MPI_WORLD.size + 1)
        data = ht.ones((input_count, 12))
        output_count = 2 * (ht.MPI_WORLD.rank + 1)
        output = ht.zeros((12, output_count)).T

        # ensure prior invariants
        self.assertTrue(data.larray.is_contiguous())
        self.assertFalse(output.larray.is_contiguous())

        # perform the scatter operation
        counts = tuple(range(2, 2 * (ht.MPI_WORLD.size + 1), 2))
        displs = tuple(np.cumsum(range(0, 2 * ht.MPI_WORLD.size, 2)))
        data.comm.Scatterv((data, counts, displs), output, root=0)

        # check scatter result
        self.assertTrue(data.larray.is_contiguous())
        self.assertFalse(output.larray.is_contiguous())
        self.assertTrue(
            (output.larray == torch.ones(output_count, 12, device=self.device.torch_device)).all()
        )

        # non-contiguous data buffer, non-contiguous output buffer
        input_count = ht.MPI_WORLD.size * (ht.MPI_WORLD.size + 1)
        data = ht.ones((12, input_count)).T
        output_count = 2 * (ht.MPI_WORLD.rank + 1)
        output = ht.zeros((12, output_count)).T

        # ensure prior invariants
        self.assertFalse(data.larray.is_contiguous())
        self.assertFalse(output.larray.is_contiguous())

        # perform the scatter operation
        counts = tuple(range(2, 2 * (ht.MPI_WORLD.size + 1), 2))
        displs = tuple(np.cumsum(range(0, 2 * ht.MPI_WORLD.size, 2)))
        data.comm.Scatterv((data, counts, displs), output, root=0)

        # check scatter result
        self.assertFalse(data.larray.is_contiguous())
        self.assertFalse(output.larray.is_contiguous())
        self.assertTrue(
            (output.larray == torch.ones(output_count, 12, device=self.device.torch_device)).all()
        )

    @unittest.skipIf(
        envar == "gpu" and platform.machine() == "arm64", "MPI not supported on Apple MPS"
    )
    def test_allgathervSorting(self):
        test1 = self.sorted3Dtensor.copy()
        test2 = self.sorted3Dtensor.copy()
        test3 = self.sorted3Dtensor.copy()
        result = self.sorted3Dtensor.copy()

        test1.resplit_(axis=0)
        test2.resplit_(axis=1)
        test3.resplit_(axis=2)

        gathered1_counts, gathered1_displs, _ = test1.comm.counts_displs_shape(
            test1.shape, test1.split
        )
        gathered1 = torch.empty(self.sorted3Dtensor.shape, device=self.device.torch_device)
        gathered2_counts, gathered2_displs, _ = test2.comm.counts_displs_shape(
            test2.shape, test2.split
        )
        gathered2 = torch.empty(self.sorted3Dtensor.shape, device=self.device.torch_device)
        gathered3_counts, gathered3_displs, _ = test3.comm.counts_displs_shape(
            test3.shape, test3.split
        )
        gathered3 = torch.empty(self.sorted3Dtensor.shape, device=self.device.torch_device)

        test1.comm.Allgatherv(
            test1, (gathered1, gathered1_counts, gathered1_displs), recv_axis=test1.split
        )
        self.assertTrue(torch.equal(gathered1, result.larray))

        test2.comm.Allgatherv(
            test2, (gathered2, gathered2_counts, gathered2_displs), recv_axis=test2.split
        )
        self.assertTrue(torch.equal(gathered2, result.larray))

        test3.comm.Allgatherv(
            test3, (gathered3, gathered3_counts, gathered3_displs), recv_axis=test3.split
        )
        self.assertTrue(torch.equal(gathered3, result.larray))

    @unittest.skipIf(
        envar == "gpu" and platform.machine() == "arm64", "MPI not supported on Apple MPS"
    )
    def test_alltoallSorting(self):
        test1 = self.sorted3Dtensor.copy()
        test1.resplit_(axis=2)
        comparison1 = self.sorted3Dtensor.copy()
        comparison1.resplit_(axis=1)
        redistributed1 = torch.empty(
            comparison1.lshape, dtype=test1.dtype.torch_type(), device=self.device.torch_device
        )
        test1.comm.Alltoallv(
            test1.larray, redistributed1, send_axis=comparison1.split, recv_axis=test1.split
        )
        self.assertTrue(torch.equal(redistributed1, comparison1.larray))

        test2 = self.sorted3Dtensor.copy()
        test2.resplit_(axis=1)
        comparison2 = self.sorted3Dtensor.copy()
        comparison2.resplit_(axis=0)
        send_counts, send_displs, _ = test2.comm.counts_displs_shape(
            test2.lshape, comparison2.split
        )
        recv_counts, recv_displs, _ = test2.comm.counts_displs_shape(test2.shape, test2.split)
        redistributed2 = torch.empty(
            comparison2.lshape, dtype=test2.dtype.torch_type(), device=self.device.torch_device
        )
        test2.comm.Alltoallv(
            (test2.larray, send_counts, send_displs),
            (redistributed2, recv_counts, recv_displs),
            send_axis=comparison2.split,
            recv_axis=test2.split,
        )
        self.assertTrue(torch.equal(redistributed2, comparison2.larray))

        test3 = self.sorted3Dtensor.copy()
        test3.resplit_(axis=0)
        comparison3 = self.sorted3Dtensor.copy()
        comparison3.resplit_(axis=2)
        redistributed3 = torch.empty(
            comparison3.lshape, dtype=test3.dtype.torch_type(), device=self.device.torch_device
        )
        test3.comm.Alltoallv(
            test3.larray, redistributed3, send_axis=comparison3.split, recv_axis=test3.split
        )
        self.assertTrue(torch.equal(redistributed3, comparison3.larray))

        test4 = self.sorted3Dtensor.copy()
        test4.resplit_(axis=2)
        comparison4 = self.sorted3Dtensor.copy()
        comparison4.resplit_(axis=0)
        redistributed4 = torch.empty(
            comparison4.lshape, dtype=test4.dtype.torch_type(), device=self.device.torch_device
        )
        test4.comm.Alltoallv(
            test4.larray, redistributed4, send_axis=comparison4.split, recv_axis=test4.split
        )
        self.assertTrue(torch.equal(redistributed4, comparison4.larray))

        with self.assertRaises(NotImplementedError):
            test4.comm.Alltoallv(test4.larray, redistributed4, send_axis=2, recv_axis=2)
        with self.assertRaises(NotImplementedError):
            test4.comm.Alltoallv(test4.larray, redistributed4, send_axis=None)<|MERGE_RESOLUTION|>--- conflicted
+++ resolved
@@ -2335,11 +2335,6 @@
         self.assertFalse(output.larray.is_contiguous())
         self.assertTrue((output.larray == torch.ones(5, 2, device=self.device.torch_device)).all())
 
-<<<<<<< HEAD
-    @unittest.skipIf(
-        envar == "gpu" and platform.machine() == "arm64", "MPI not supported on Apple MPS"
-    )
-=======
         # check other data types (numpy)
         if ht.MPI_WORLD.rank == 0:
             data = np.array([ht.MPI_WORLD.rank] * 3)
@@ -2353,7 +2348,9 @@
         with self.assertRaises(TypeError):
             ht.MPI_WORLD.Scatter(data, output, recv_axis=1)
 
->>>>>>> 5bad2ef5
+    @unittest.skipIf(
+        envar == "gpu" and platform.machine() == "arm64", "MPI not supported on Apple MPS"
+    )
     def test_scatter_like_axes(self):
         # input and output are not split
         data = ht.array([[ht.MPI_WORLD.rank] * ht.MPI_WORLD.size] * ht.MPI_WORLD.size)
