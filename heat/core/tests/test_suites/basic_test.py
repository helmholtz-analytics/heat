--- conflicted
+++ resolved
@@ -133,16 +133,12 @@
         ht_is_allclose = ht.array(
             [is_allclose], dtype=ht.bool, is_split=0, device=heat_array.device
         )
-<<<<<<< HEAD
         # compare local tensors to corresponding slice of expected_array
         is_allclose = np.allclose(heat_array.larray.cpu(), expected_array[slices])
         ht_is_allclose = ht.array(
             [is_allclose], dtype=ht.bool, is_split=0, device=heat_array.device
         )
         self.assertTrue(ht.all(ht_is_allclose).item())
-=======
-        self.assertTrue(ht.all(ht_is_allclose))
->>>>>>> 90ac0564
 
     def assert_func_equal(
         self,
