--- conflicted
+++ resolved
@@ -1,6 +1,3 @@
-import bisect
-import os
-import math
 import warnings
 import torch
 import torch.nn as tnn
@@ -13,9 +10,6 @@
 from ..core.communication import MPI
 from ..core.communication import MPI_WORLD
 from .. import optim
-
-import time
-from typing import Iterator
 
 
 __all__ = ["DataParallel", "DataParallelMultiGPU"]
@@ -370,6 +364,7 @@
         skip_batches: Union[List, Tuple, int] = None,
         local_skip: int = None,
         loss_floor: Union[float, int] = 1.0,
+        global_skip_delay: int = 4,
     ):
         super(DataParallelMultiGPU, self).__init__()
         rank = comm.rank
@@ -425,11 +420,7 @@
         self.module.apply(self._reset_parameters)
 
         self.current_batch, self.last_batch = 0, None
-        # if isinstance(skip_batches, int):
-        #     # todo: raise error is the given param is a list of 2 values
-        #     skip_batches = [[skip_batches, 0]]
-        #     skip batches should be a list of lists or list of tuples.
-        #     the first index is how many to skip, the second int would be the batch number to change at
+
         self.og_global_skip = skip_batches
         self.global_skip = skip_batches
         self.local_skip = skip_batches // 2 if local_skip is None else local_skip
@@ -444,7 +435,8 @@
         self.start_loss = None
         self.loss_switch_target = None
         self.loss_floor = loss_floor + 0.5
-        self.batches_to_wait = 4  # if self.local_skip >= 1 else self.local_skip
+        self.batches_to_wait = global_skip_delay
+        self._og_btw = global_skip_delay
 
     def forward(self, *inputs, **kwargs):
         return self.module(*inputs, **kwargs)
@@ -472,7 +464,7 @@
         self.global_skip = self.og_global_skip
         self.local_skip = self.og_local_skip
         self._prev_losses_mean = []
-        self.batches_to_wait = 4
+        self.batches_to_wait = self._og_btw
 
     def epoch_loss_logic(self, loss):
         # this should be called during the epoch
@@ -545,28 +537,40 @@
                     )
             elif means[-1] <= self.loss_floor and self.local_skip < self.global_skip:
                 if self.comm.rank == 0:
-                    print("\t\t\t doubling local skips", self.global_skip, self.local_skip * 2, "batches to wait:", self.batches_to_wait - 1, self.loss_floor)
+                    print(
+                        "\t\t\t doubling local skips",
+                        self.global_skip,
+                        self.local_skip * 2,
+                        "batches to wait:",
+                        self.batches_to_wait - 1,
+                        self.loss_floor,
+                    )
                 self._prev_losses_mean = self._prev_losses_mean[-2:]
                 self.batches_to_wait -= 1
                 self.local_skip *= 2
                 self.loss_floor -= 0.15
                 self.global_skip //= 2
             elif means[-1] < self.loss_floor:
-                print0("\t\t\t\t reducing skips and batches to wait -> hit loss floor", self.global_skip // 2, self.local_skip // 2, 1)
+                print0(
+                    "\t\t\t\t reducing skips and batches to wait -> hit loss floor",
+                    self.global_skip // 2,
+                    self.local_skip // 2,
+                    1,
+                )
                 self._prev_losses_mean = self._prev_losses_mean[-2:]
                 self.global_skip //= 2
                 self.local_skip //= 2
                 self.batches_to_wait = 1
-            #if 70 <= self.epoch < 80:
+            # if 70 <= self.epoch < 80:
             #    print0("\t\t\t override skips!", 16, 16, "batches to wait:", self.batches_to_wait + 1)
             #    self.local_skip = 16
             #    self.global_skip = 16
             #    self.batches_to_wait = 2
-            #if 80 <= self.epoch < 87:
+            # if 80 <= self.epoch < 87:
             #    self.local_skip = 4
             #    self.global_skip = 4
             #    self.batches_to_wait = 4
-            #if self.epoch >= 87:
+            # if self.epoch >= 87:
             #    # todo: tune this value and make it do this when it is near the loss floor
             #    self.local_skip = 2
             #    self.global_skip = 2
@@ -723,32 +727,18 @@
         params = []
         shapes = {}
         st = 0
-        #print("sending", current_comm)
         for name, param in self.named_parameters():
             if param.requires_grad:
                 # flatten and prep the data for sending
                 shapes[name] = [param.shape, slice(st, st + param.numel()), param.dtype]
                 params.append(param.flatten())  # .to(torch.bfloat16).flatten())
                 st += param.numel()
-<<<<<<< HEAD
         # params = torch.cat(params) / (current_comm.size + 1.0)  # .to(torch.bfloat16)
         params = torch.cat(params)
-=======
-                # print0(torch.mean(param))
-        # factor = current_comm.size / (current_comm.size + 1)
-        # params = torch.cat(params) / (current_comm.size + 1.0)  # .to(torch.bfloat16)
-        # todo: full size or local size??
-        #numer = 1. # float(self.loc_gpus)
-        #denom = float(current_comm.size + batches_to_wait)
-        #print("sending:", numer, denom)
-        params = torch.cat(params) # .to(torch.bfloat16) # * (numer / denom)
-        #print("before send", torch.mean(params))
-        #params_sum = torch.zeros_like(params)
->>>>>>> 6b2a65ba
+        # TODO: device the params by the future denominator here?
+        # TODO: bfloat16?
         new_wait = current_comm.Iallreduce(MPI.IN_PLACE, params, MPI.SUM)  # mpi_sum_f16) #
         self._prev_params.append([new_wait, params, shapes, batches_to_wait])
-        #new_wait.Wait()
-        #print("mean", torch.mean(params), new_wait)
         # if self.comm.rank == 0:
         #     print('send time', time.perf_counter() - t4)
         return new_wait
@@ -790,35 +780,17 @@
         # add the weighted average to param
         prev_params = self._prev_params.pop(0)
         shapes = prev_params[2]
-<<<<<<< HEAD
-        factor = batches_between / float((len(prev_ranks) + batches_between))
-
-=======
         numer = batches_between
         denom = float(len(prev_ranks) + batches_between)
         factor = numer / denom
-        #print("receiving") #, numer, denom, factor, 1-factor)
->>>>>>> 6b2a65ba
         for name, param in self.named_parameters():
             if param.requires_grad:
                 rcv_params = prev_params[1]
                 update = rcv_params[shapes[name][1]].reshape(shapes[name][0]).to(shapes[name][2])
+                # NOTE: update here is the total sum of the params across the processes
                 # print0(torch.mean(update))
-                # todo: should this be weighted down by the number of skips??
-<<<<<<< HEAD
                 param *= factor
-                param += update * (1.0 - factor)
-=======
-                #numer = batches_between * self.loc_gpus
-                #denom = float(self.comm.size + batches_between * self.loc_gpus)
-                #denom = float(len(prev_ranks) + batches_between)
-                # param /= len(prev_ranks) + batches_between
-                #param += update
-                #param /= denom
-                param *= factor
-                param += (update / denom)
-                # param += (update * (1. - factor))
->>>>>>> 6b2a65ba
+                param += update / denom
 
     @staticmethod
     def _reset_parameters(module: tnn.Module) -> None:
