import heat

numpy_functions = []

# List of numpy functions
headers = {"0": "NumPy  Mathematical Functions"}
numpy_mathematical_functions = [
    "sin",
    "cos",
    "tan",
    "arcsin",
    "arccos",
    "arctan",
    "hypot",
    "arctan2",
    "degrees",
    "radians",
    "unwrap",
    "deg2rad",
    "rad2deg",
    "sinh",
    "cosh",
    "tanh",
    "arcsinh",
    "arccosh",
    "arctanh",
    "round",
    "around",
    "rint",
    "fix",
    "floor",
    "ceil",
    "trunc",
    "prod",
    "sum",
    "nanprod",
    "nansum",
    "cumprod",
    "cumsum",
    "nancumprod",
    "nancumsum",
    "diff",
    "ediff1d",
    "gradient",
    "cross",
    "trapz",
    "exp",
    "expm1",
    "exp2",
    "log",
    "log10",
    "log2",
    "log1p",
    "logaddexp",
    "logaddexp2",
    "i0",
    "sinc",
    "signbit",
    "copysign",
    "frexp",
    "ldexp",
    "nextafter",
    "spacing",
    "lcm",
    "gcd",
    "add",
    "reciprocal",
    "positive",
    "negative",
    "multiply",
    "divide",
    "power",
    "subtract",
    "true_divide",
    "floor_divide",
    "float_power",
    "fmod",
    "mod",
    "modf",
    "remainder",
    "divmod",
    "angle",
    "real",
    "imag",
    "conj",
    "conjugate",
    "maximum",
    "max",
    "amax",
    "fmax",
    "nanmax",
    "minimum",
    "min",
    "amin",
    "fmin",
    "nanmin",
    "convolve",
    "clip",
    "sqrt",
    "cbrt",
    "square",
    "absolute",
    "fabs",
    "sign",
    "heaviside",
    "nan_to_num",
    "real_if_close",
    "interp",
]
numpy_functions.append(numpy_mathematical_functions)

numpy_array_creation = [
    "empty",
    "empty_like",
    "eye",
    "identity",
    "ones",
    "ones_like",
    "zeros",
    "zeros_like",
    "full",
    "full_like",
    "array",
    "asarray",
    "asanyarray",
    "ascontiguousarray",
    "asmatrix",
    "copy",
    "frombuffer",
    "from_dlpack",
    "fromfile",
    "fromfunction",
    "fromiter",
    "fromstring",
    "loadtxt",
    "arange",
    "linspace",
    "logspace",
    "geomspace",
    "meshgrid",
    "mgrid",
    "ogrid",
    "diag",
    "diagflat",
    "tri",
    "tril",
    "triu",
    "vander",
    "mat",
    "bmat",
]
numpy_functions.append(numpy_array_creation)
headers[str(len(headers))] = "NumPy Array Creation"

numpy_array_manipulation = [
    "copyto",
    "shape",
    "reshape",
    "ravel",
    "flat",
    "flatten",
    "moveaxis",
    "rollaxis",
    "swapaxes",
    "T",
    "transpose",
    "atleast_1d",
    "atleast_2d",
    "atleast_3d",
    "broadcast",
    "broadcast_to",
    "broadcast_arrays",
    "expand_dims",
    "squeeze",
    "asarray",
    "asanyarray",
    "asmatrix",
    "asfarray",
    "asfortranarray",
    "ascontiguousarray",
    "asarray_chkfinite",
    "require",
    "concatenate",
    "stack",
    "block",
    "vstack",
    "hstack",
    "dstack",
    "column_stack",
    "row_stack",
    "split",
    "array_split",
    "dsplit",
    "hsplit",
    "vsplit",
    "tile",
    "repeat",
    "delete",
    "insert",
    "append",
    "resize",
    "trim_zeros",
    "unique",
    "flip",
    "fliplr",
    "flipud",
    "reshape",
    "roll",
    "rot90",
]
numpy_functions.append(numpy_array_manipulation)
headers[str(len(headers))] = "NumPy Array Manipulation"

numpy_binary_operations = [
    "bitwise_and",
    "bitwise_or",
    "bitwise_xor",
    "invert",
    "left_shift",
    "right_shift",
    "packbits",
    "unpackbits",
    "binary_repr",
]
numpy_functions.append(numpy_binary_operations)
headers[str(len(headers))] = "NumPy Binary Operations"

numpy_io_operations = [
    "load",
    "save",
    "savez",
    "savez_compressed",
    "loadtxt",
    "savetxt",
    "genfromtxt",
    "fromregex",
    "fromstring",
    "tofile",
    "tolist",
    "array2string",
    "array_repr",
    "array_str",
    "format_float_positional",
    "format_float_scientific",
    "memmap",
    "open_memmap",
    "set_printoptions",
    "get_printoptions",
    "set_string_function",
    "printoptions",
    "binary_repr",
    "base_repr",
    "DataSource",
    "format",
]
numpy_functions.append(numpy_io_operations)
headers[str(len(headers))] = "NumPy IO Operations"

numpy_linalg_operations = [
    "dot",
    "linalg.multi_dot",
    "vdot",
    "inner",
    "outer",
    "matmul",
    "tensordot",
    "einsum",
    "einsum_path",
    "linalg.matrix_power",
    "kron",
    "linalg.cholesky",
    "linalg.qr",
    "linalg.svd",
    "linalg.eig",
    "linalg.eigh",
    "linalg.eigvals",
    "linalg.eigvalsh",
    "linalg.norm",
    "linalg.cond",
    "linalg.det",
    "linalg.matrix_rank",
    "linalg.slogdet",
    "trace",
    "linalg.solve",
    "linalg.tensorsolve",
    "linalg.lstsq",
    "linalg.inv",
    "linalg.pinv",
    "linalg.tensorinv",
]
numpy_functions.append(numpy_linalg_operations)
headers[str(len(headers))] = "NumPy LinAlg Operations"

numpy_logic_operations = [
    "all",
    "any",
    "isfinite",
    "isinf",
    "isnan",
    "isnat",
    "isneginf",
    "isposinf",
    "iscomplex",
    "iscomplexobj",
    "isfortran",
    "isreal",
    "isrealobj",
    "isscalar",
    "logical_and",
    "logical_or",
    "logical_not",
    "logical_xor",
    "allclose",
    "isclose",
    "array_equal",
    "array_equiv",
    "greater",
    "greater_equal",
    "less",
    "less_equal",
    "equal",
    "not_equal",
]
numpy_functions.append(numpy_logic_operations)
headers[str(len(headers))] = "NumPy Logic Functions"

numpy_sorting_operations = [
    "sort",
    "lexsort",
    "argsort",
    "sort",
    "sort_complex",
    "partition",
    "argpartition",
    "argmax",
    "nanargmax",
    "argmin",
    "nanargmin",
    "argwhere",
    "nonzero",
    "flatnonzero",
    "where",
    "searchsorted",
    "extract",
    "count_nonzero",
]
numpy_functions.append(numpy_sorting_operations)
headers[str(len(headers))] = "NumPy Sorting Operations"

numpy_statistics_operations = [
    "ptp",
    "percentile",
    "nanpercentile",
    "quantile",
    "nanquantile",
    "median",
    "average",
    "mean",
    "std",
    "var",
    "nanmedian",
    "nanmean",
    "nanstd",
    "nanvar",
    "corrcoef",
    "correlate",
    "cov",
    "histogram",
    "histogram2d",
    "histogramdd",
    "bincount",
    "histogram_bin_edges",
    "digitize",
]
numpy_functions.append(numpy_statistics_operations)
headers[str(len(headers))] = "NumPy Statistical Operations"

# numpy random operations
numpy_random_operations = [
    "random.rand",
    "random.randn",
    "random.randint",
    "random.random_integers",
    "random.random_sample",
    "random.ranf",
    "random.sample",
    "random.choice",
    "random.bytes",
    "random.shuffle",
    "random.permutation",
    "random.seed",
    "random.get_state",
    "random.set_state",
]
numpy_functions.append(numpy_random_operations)
headers[str(len(headers))] = "NumPy Random Operations"

# numpy fft operations
numpy_fft_operations = [
    "fft.fft",
    "fft.ifft",
    "fft.fft2",
    "fft.ifft2",
    "fft.fftn",
    "fft.ifftn",
    "fft.rfft",
    "fft.irfft",
    "fft.fftshift",
    "fft.ifftshift",
]
numpy_functions.append(numpy_fft_operations)
headers[str(len(headers))] = "NumPy FFT Operations"

# numpy masked array operations
numpy_masked_array_operations = [
    "ma.masked_array",
    "ma.masked_where",
    "ma.fix_invalid",
    "ma.is_masked",
    "ma.mean",
    "ma.median",
    "ma.std",
    "ma.var",
    "ma.sum",
    "ma.min",
    "ma.max",
    "ma.ptp",
    "ma.count",
    "ma.any",
    "ma.all",
    "ma.masked_equal",
    "ma.masked_greater",
    "ma.masked_less",
    "ma.notmasked_contiguous",
]
numpy_functions.append(numpy_masked_array_operations)
headers[str(len(headers))] = "NumPy Masked Array Operations"

# initialize markdown file
# open the file in write mode
f = open("coverage_tables.md", "w")
# write in file
f.write("# NumPy Coverage Tables\n")
f.write("This file is automatically generated by `./scripts/numpy_coverage_tables.py`.\n")
f.write(
    "Please do not edit this file directly, but instead edit `./scripts/numpy_coverage_tables.py` and run it to generate this file.\n"
)
f.write("The following tables show the NumPy functions supported by Heat.\n")

# create Table of Contents
f.write("## Table of Contents\n")
for i, header in enumerate(headers):
    f.write(f"{i + 1}. [{headers[header]}](#{headers[header].lower().replace(' ', '-')})\n")
f.write("\n")

for i, function_list in enumerate(numpy_functions):
    f.write(f"## {headers[str(i)]}\n")
    # Initialize a list to store the rows of the Markdown table
    table_rows = []

    # Check if functions exist in the heat library and create table rows
    for func_name in function_list:
        if (hasattr(heat, func_name)
            or hasattr(heat.linalg, func_name.replace("linalg.", ""))
            or hasattr(heat.random, func_name.replace("random.", ""))
            or (hasattr(heat, "fft") and hasattr(heat.fft, func_name.replace("fft.", "")))
            or (hasattr(heat, "ma") and hasattr(heat.ma, func_name.replace("ma.", "")))
        ):
            support_status = "✅"  # Green checkmark for supported functions
        else:
            support_status = "❌"  # Red cross for unsupported functions

<<<<<<< HEAD
        # Create the issue URL and add it to the row
=======
        # **CHANGE 2: Create the issue URL and add it to the row**
>>>>>>> 80756c5d
        issue_url = f"https://github.com/helmholtz-analytics/heat/issues?q=is%3Aissue+is%3Aopen+{func_name}"
        table_row = f"| {func_name} | {support_status} | [Search]({issue_url}) |"
        table_rows.append(table_row)

<<<<<<< HEAD
    # Define header
=======
    # **CHANGE 1: Add the "Issues" column to the table header**
>>>>>>> 80756c5d
    table_header = f"| {headers[str(i)]} | Heat | Issues |\n|---|---|---|\n"

    # Combine the header and table rows
    markdown_table = table_header + "\n".join(table_rows)

    # write link to table of contents
    f.write("[Back to Table of Contents](#table-of-contents)\n\n")
    # Print the Markdown table
    f.write(markdown_table)
    f.write("\n")


# for i, function_list in enumerate(numpy_functions):
#     f.write(f"## {headers[str(i)]}\n")
#     # Initialize a list to store the rows of the Markdown table
#     table_rows = []

#     # Check if functions exist in the heat library and create table rows
#     for func_name in function_list:
#         if (
#             hasattr(heat, func_name)
#             or hasattr(heat.linalg, func_name.replace("linalg.", ""))
#             or hasattr(heat.random, func_name.replace("random.", ""))
#         ):
#             support_status = "✅"  # Green checkmark for supported functions
#         else:
#             support_status = "❌"  # Red cross for unsupported functions

#         table_row = f"| {func_name} | {support_status} |"
#         table_rows.append(table_row)

#     # Create the Markdown table header
#     table_header = f"| {headers[str(i)]} | Heat |\n|---|---|\n"

#     # Combine the header and table rows
#     markdown_table = table_header + "\n".join(table_rows)

#     # write link to table of contents
#     f.write("[Back to Table of Contents](#table-of-contents)\n\n")
#     # Print the Markdown table
#     f.write(markdown_table)
#     f.write("\n")<|MERGE_RESOLUTION|>--- conflicted
+++ resolved
@@ -470,20 +470,12 @@
         else:
             support_status = "❌"  # Red cross for unsupported functions
 
-<<<<<<< HEAD
         # Create the issue URL and add it to the row
-=======
-        # **CHANGE 2: Create the issue URL and add it to the row**
->>>>>>> 80756c5d
         issue_url = f"https://github.com/helmholtz-analytics/heat/issues?q=is%3Aissue+is%3Aopen+{func_name}"
         table_row = f"| {func_name} | {support_status} | [Search]({issue_url}) |"
         table_rows.append(table_row)
 
-<<<<<<< HEAD
     # Define header
-=======
-    # **CHANGE 1: Add the "Issues" column to the table header**
->>>>>>> 80756c5d
     table_header = f"| {headers[str(i)]} | Heat | Issues |\n|---|---|---|\n"
 
     # Combine the header and table rows
