name: Release Drafter

on:
  pull_request_target:
    types: [opened, reopened, synchronize, closed]
jobs:
  update_release_draft:
    permissions:
      contents: write  # for release-drafter/release-drafter to create a github release
      pull-requests: write  # for release-drafter/release-drafter to add label to PR
    runs-on: ubuntu-latest
    steps:
      - name: Harden Runner
<<<<<<< HEAD
        uses: step-security/harden-runner@5c7944e73c4c2a096b17a9cb74d65b6c2bbafbde # v2.9.1
=======
        uses: step-security/harden-runner@0080882f6c36860b6ba35c610c98ce87d4e2f26f # v2.10.2
>>>>>>> c23428ec
        with:
          egress-policy: audit

      - uses: release-drafter/release-drafter@v6 # v6.0.0
        env:
          GITHUB_TOKEN: ${{ secrets.GITHUB_TOKEN }}
        with:
          commitish: 'release'
          name: ${{ github.ref_name }} - Draft release
          config-name: rd-release-config.yml<|MERGE_RESOLUTION|>--- conflicted
+++ resolved
@@ -11,11 +11,7 @@
     runs-on: ubuntu-latest
     steps:
       - name: Harden Runner
-<<<<<<< HEAD
-        uses: step-security/harden-runner@5c7944e73c4c2a096b17a9cb74d65b6c2bbafbde # v2.9.1
-=======
         uses: step-security/harden-runner@0080882f6c36860b6ba35c610c98ce87d4e2f26f # v2.10.2
->>>>>>> c23428ec
         with:
           egress-policy: audit
 
