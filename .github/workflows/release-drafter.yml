--- conflicted
+++ resolved
@@ -1,11 +1,7 @@
 name: Release Drafter
 
 on:
-<<<<<<< HEAD
-  pull_request_target:
-=======
   pull_request:
->>>>>>> 9c8eaf5a
     types: [opened, reopened, synchronize]
 jobs:
   update_release_draft:
@@ -15,11 +11,7 @@
     runs-on: ubuntu-latest
     steps:
       - name: Harden Runner
-<<<<<<< HEAD
-        uses: step-security/harden-runner@0080882f6c36860b6ba35c610c98ce87d4e2f26f # v2.10.2
-=======
         uses: step-security/harden-runner@cb605e52c26070c328afc4562f0b4ada7618a84e # v2.10.4
->>>>>>> 9c8eaf5a
         with:
           egress-policy: audit
 
@@ -27,10 +19,6 @@
         env:
           GITHUB_TOKEN: ${{ secrets.GITHUB_TOKEN }}
         with:
-<<<<<<< HEAD
-          commitish: 'release'
-=======
           commitish: 'stable'
->>>>>>> 9c8eaf5a
           name: ${{ github.ref_name }} - Draft release
           config-name: rd-release-config.yml