--- conflicted
+++ resolved
@@ -14,21 +14,16 @@
         py-version:
           - 3.8
           - 3.9
-<<<<<<< HEAD
-          - 3.10
-=======
           - '3.10'
->>>>>>> f99cce14
         mpi: [ 'openmpi' ]
         install-options: [ '.', '.[hdf5,netcdf]' ]
         pytorch-version:
-          - 'torch==1.8.1+cpu torchvision==0.9.1+cpu torchaudio==0.8.1'
+          - 'torch==1.8.2+cpu torchvision==0.9.1+cpu torchaudio==0.8.1'
           - 'torch==1.9.1+cpu torchvision==0.10.1+cpu torchaudio==0.9.1'
           - 'torch==1.10.1+cpu torchvision==0.11.2+cpu torchaudio==0.10.1'
           - 'torch==1.11.0+cpu torchvision==0.12.0+cpu torchaudio==0.11.0'
           - 'torch==1.12.1+cpu torchvision==0.13.1+cpu torchaudio==0.12.1'
-<<<<<<< HEAD
-=======
+          - 'torch==1.13.1+cpu torchvision==0.14.1+cpu torchaudio==0.13.1'
         exclude:
           - py-version: '3.10'
             pytorch-version: 'torch==1.8.1+cpu torchvision==0.9.1+cpu torchaudio==0.8.1'
@@ -36,7 +31,6 @@
             pytorch-version: 'torch==1.9.1+cpu torchvision==0.10.1+cpu torchaudio==0.9.1'
           - py-version: '3.10'
             pytorch-version: 'torch==1.10.1+cpu torchvision==0.11.2+cpu torchaudio==0.10.1'
->>>>>>> f99cce14
 
 
     name: Python ${{ matrix.py-version }} with ${{ matrix.pytorch-version }}; options ${{ matrix.install-options }}
@@ -55,7 +49,7 @@
       - name: Test
         run: |
           pip install pytest
-          pip install ${{ matrix.pytorch-version }} -f https://download.pytorch.org/whl/torch_stable.html
+          pip install ${{ matrix.pytorch-version }} --extra-index-url https://download.pytorch.org/whl/cpu
           pip install ${{ matrix.install-options }}
           mpirun -n 3 pytest heat/
           mpirun -n 4 pytest heat/