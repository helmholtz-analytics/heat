--- conflicted
+++ resolved
@@ -18,19 +18,6 @@
         mpi: [ 'openmpi' ]
         install-options: [ '.', '.[hdf5,netcdf,pandas,zarr]' ]
         pytorch-version:
-<<<<<<< HEAD
-          - 'torch==1.12.1+cpu torchvision==0.13.1+cpu torchaudio==0.12.1'
-          - 'torch==1.13.1+cpu torchvision==0.14.1+cpu torchaudio==0.13.1'
-          - 'torch==2.0.1 torchvision==0.15.2 torchaudio==2.0.2'
-          - 'torch==2.1.2 torchvision==0.16.2 torchaudio==2.1.2'
-          - 'torch==2.2.2 torchvision==0.17.2 torchaudio==2.2.2'
-          - 'torch torchvision torchaudio'
-        exclude:
-          - py-version: '3.11'
-            pytorch-version: 'torch==1.12.1+cpu torchvision==0.13.1+cpu torchaudio==0.12.1'
-          - py-version: '3.11'
-            pytorch-version: 'torch==1.13.1+cpu torchvision==0.14.1+cpu torchaudio==0.13.1'
-=======
           - 'numpy==1.26 torch==2.1.2 torchvision==0.16.2 torchaudio==2.1.2'
           - 'numpy==1.26 torch==2.2.2 torchvision==0.17.2 torchaudio==2.2.2'
           - 'torch==2.3.1 torchvision==0.18.1 torchaudio==2.3.1'
@@ -47,7 +34,6 @@
             install-options: '.[hdf5,netcdf,pandas,zarr]'
           - py-version: '3.10'
             install-options: '.[hdf5,netcdf,pandas,zarr]'
->>>>>>> ebd50b2f
 
 
     name: Python ${{ matrix.py-version }} with ${{ matrix.pytorch-version }}; options ${{ matrix.install-options }}
