--- conflicted
+++ resolved
@@ -11,14 +11,11 @@
     runs-on: ubuntu-latest
 
     steps:
-<<<<<<< HEAD
-=======
       - name: Harden Runner
         uses: step-security/harden-runner@eb238b55efaa70779f274895e782ed17c84f2895 # v2.6.1
         with:
           egress-policy: audit
 
->>>>>>> 394fc383
       - uses: actions/checkout@v4
 
       - name: Use Python
