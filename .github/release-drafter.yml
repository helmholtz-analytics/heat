categories:
  - title: '🔥 Features'
    labels:
      - 'enhancement'
  - title: '🐛 Bug Fixes'
    labels:
      - 'bug :bug:'
  - title: 'Arithmetic'
    label: 'arithmetic'
  - title: 'Array API'
    label: 'array API'
  - title: 'Communication'
    labels:
      - 'io'
      - 'I/O'
      - 'communication'
<<<<<<< HEAD
  - title: 'Sparse'
    label: 'sparse'
=======
  - title: 'DNDarray'
    label: 'dndarray'
  - title: 'Linear Algebra'
    label: 'linalg'
  - title: 'Logical'
    label: 'logical'
  - title: 'Manipulations'
    label: 'manipulation'
  - title: 'Random'
    label: 'random'
>>>>>>> 1d4b1458
  - title: 'Google Summer of Code 2022'
    label: 'GSoC22'
  - title: '💯 Benchmarking'
    label: 'benchmarking'
  - title: '📜 Documentation'
    label: 'documentation :book:'
  - title: '🧹 Maintenance'
    label: 'chore'
  - title: '🧪 Testing'
    label: 'testing'

change-template: '- #$NUMBER $TITLE (by @$AUTHOR)'
categorie-template: '### $TITLE'
exclude-labels:
- 'workflow'
template: |
  ## Changes

  $CHANGES

  ## Contributors

  $CONTRIBUTORS<|MERGE_RESOLUTION|>--- conflicted
+++ resolved
@@ -14,10 +14,6 @@
       - 'io'
       - 'I/O'
       - 'communication'
-<<<<<<< HEAD
-  - title: 'Sparse'
-    label: 'sparse'
-=======
   - title: 'DNDarray'
     label: 'dndarray'
   - title: 'Linear Algebra'
@@ -28,7 +24,8 @@
     label: 'manipulation'
   - title: 'Random'
     label: 'random'
->>>>>>> 1d4b1458
+  - title: 'Sparse'
+    label: 'sparse'
   - title: 'Google Summer of Code 2022'
     label: 'GSoC22'
   - title: '💯 Benchmarking'
