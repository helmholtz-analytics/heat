categories:
  - title: '🔥 Features'
    labels:
      - 'enhancement'
  - title: '🐛 Bug Fixes'
    labels:
      - 'bug :bug:'
  - title: '🧹 Maintenance'
    label: 'chore'
  - title: '📜 Documentation'
    label: 'documentation :book:'
  - title: '🧪 Testing'
    label: 'testing'
  - title: '💯 Benchmarking'
    label: 'benchmarking'
  - title: 'Linear Algebra'
    label: 'linalg'
  - title: 'DNDarray'
    label: 'dndarray'
  - title: 'Arithmetic'
    label: 'arithmetic'
  - title: 'Random'
    label: 'random'
  - title: 'Logical'
    label: 'logical'
  - title: 'Manipulation'
    label: 'manipulation'
  - title: 'Communication'
    labels:
      - 'io'
      - 'communication'
<<<<<<< HEAD
  - title: 'Sparse'
    label: 'sparse'
=======
  - title: 'Google Summer of Code 2022'
    label: 'GSoC22'
>>>>>>> 398ac0db
change-template: '- #$NUMBER $TITLE (by @$AUTHOR)'
categorie-template: '### $TITLE'
exclude-labels:
- 'workflow'
template: |
  ## Changes

  $CHANGES

  ## Contributors

  $CONTRIBUTORS<|MERGE_RESOLUTION|>--- conflicted
+++ resolved
@@ -29,13 +29,10 @@
     labels:
       - 'io'
       - 'communication'
-<<<<<<< HEAD
   - title: 'Sparse'
     label: 'sparse'
-=======
   - title: 'Google Summer of Code 2022'
     label: 'GSoC22'
->>>>>>> 398ac0db
 change-template: '- #$NUMBER $TITLE (by @$AUTHOR)'
 categorie-template: '### $TITLE'
 exclude-labels:
