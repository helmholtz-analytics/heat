# Pending Additions

- [#454](https://github.com/helmholtz-analytics/heat/issues/454) Update lasso example
<<<<<<< HEAD
- [#425] (https://github.com/helmholtz-analytics/heat/pull/476) Temporary fix for tensor redistribution from one split axis to another
=======
- [#470](https://github.com/helmholtz-analytics/heat/pull/470) Enhancement: Accelerate distance calculations in kmeans clustering by introduction of new module spatial.distance

>>>>>>> 2de346d1

# v0.2.2

This version adds support for PyTorch 1.4.0. There are also several minor feature improvements and bug fixes listed below.
- [#443](https://github.com/helmholtz-analytics/heat/pull/443) added option for neutral elements to be used in the place of empty tensors in reduction operations (`operations.__reduce_op`) (cf. [#369](https://github.com/helmholtz-analytics/heat/issues/369) and [#444](https://github.com/helmholtz-analytics/heat/issues/444))
- [#445](https://github.com/helmholtz-analytics/heat/pull/445) `var` and `std` both now support iterable axis arguments
- [#452](https://github.com/helmholtz-analytics/heat/pull/452) updated pull request template
- [#465](https://github.com/helmholtz-analytics/heat/pull/465) bug fix: `x.unique()` returns a DNDarray both in distributed and non-distributed mode (cf. [#464])
- [#463](https://github.com/helmholtz-analytics/heat/pull/463) Bugfix: Lasso tests now run with both GPUs and CPUs

# v0.2.1

This version fixes the packaging, such that installed versions of HeAT contain all required Python packages.

# v0.2.0

This version varies greatly from the previous version (0.1.0). This version includes a great increase in
functionality and there are many changes. Many functions which were working previously now behave more closely
to their numpy counterparts. Although a large amount of progress has been made, work is still ongoing. We
appreciate everyone who uses this package and we work hard to solve the issues which you report to us. Thank you!

## Updated Package Requirements
- python >= 3.5
- mpi4py >= 3.0.0
- numpy >= 1.13.0
- torch >= 1.3.0

#### Optional Packages
- h5py >= 2.8.0
- netCDF4 >= 1.4.0, <= 1.5.2
- pre-commit >= 1.18.3 (development requirement)

## Additions

### GPU Support
[#415](https://github.com/helmholtz-analytics/heat/pull/415) GPU support was added for this release. To set the default device use `ht.use_device(dev)` where `dev` can be either
"gpu" or "cpu". Make sure to specify the device when creating DNDarrays if the desired device is different than the
default. If no device is specified then that device is assumed to be "cpu".

#### Basic Operations
- [#308](https://github.com/helmholtz-analytics/heat/pull/308) balance
- [#308](https://github.com/helmholtz-analytics/heat/pull/308) convert DNDarray to numpy NDarray
- [#412](https://github.com/helmholtz-analytics/heat/pull/412) diag and diagonal
- [#388](https://github.com/helmholtz-analytics/heat/pull/388) diff
- [#362](https://github.com/helmholtz-analytics/heat/pull/362) distributed random numbers
- [#327](https://github.com/helmholtz-analytics/heat/pull/327) exponents and logarithms
- [#423](https://github.com/helmholtz-analytics/heat/pull/423) Fortran memory layout
- [#330](https://github.com/helmholtz-analytics/heat/pull/330) load csv
- [#326](https://github.com/helmholtz-analytics/heat/pull/326) maximum
- [#324](https://github.com/helmholtz-analytics/heat/pull/324) minimum
- [#304](https://github.com/helmholtz-analytics/heat/pull/304) nonzero
- [#367](https://github.com/helmholtz-analytics/heat/pull/367) prod
- [#402](https://github.com/helmholtz-analytics/heat/pull/402) modf
- [#428](https://github.com/helmholtz-analytics/heat/pull/428) redistribute
- [#345](https://github.com/helmholtz-analytics/heat/pull/345) resplit out of place
- [#402](https://github.com/helmholtz-analytics/heat/pull/402) round
- [#312](https://github.com/helmholtz-analytics/heat/pull/312) sort
- [#423](https://github.com/helmholtz-analytics/heat/pull/423) strides
- [#304](https://github.com/helmholtz-analytics/heat/pull/304) where

#### Basic Multi-DNDarray Operations
- [#366](https://github.com/helmholtz-analytics/heat/pull/366) bit-wise AND, OR, and XOR
- [#319](https://github.com/helmholtz-analytics/heat/pull/319) concatenate
- [#387](https://github.com/helmholtz-analytics/heat/pull/387) hstack
- [#387](https://github.com/helmholtz-analytics/heat/pull/387) vstack

#### Developmental
- Code of conduct
- Contribution guidelines
    * pre-commit and black checks added to Pull Requests to ensure proper formatting
- Issue templates
- [#357](https://github.com/helmholtz-analytics/heat/pull/357) Logspace factory
- [#428](https://github.com/helmholtz-analytics/heat/pull/428) lshape map creation
- Pull Request Template
- Removal of the ml folder in favor of regression and clustering folders
- [#365](https://github.com/helmholtz-analytics/heat/pull/365) Test suite

#### Linear Algebra and Statistics
- [#352](https://github.com/helmholtz-analytics/heat/pull/352) average
- [#322](https://github.com/helmholtz-analytics/heat/pull/322) dot
- [#322](https://github.com/helmholtz-analytics/heat/pull/322) cov
- [#286](https://github.com/helmholtz-analytics/heat/pull/286) matmul
- [#350](https://github.com/helmholtz-analytics/heat/pull/350) mean for all numerical HeAT dtypes available

#### Regression, Clustering, and Misc.
- [#307](https://github.com/helmholtz-analytics/heat/pull/307) lasso regression example
- [#308](https://github.com/helmholtz-analytics/heat/pull/308) kmeans scikit feature completeness
- [#435](https://github.com/helmholtz-analytics/heat/pull/435) Parter matrix

# Bug Fixes

- KMeans bug fixes
    * Working in distributed mode
    * Fixed shape cluster centers for `init='kmeans++'`
- __local_op now returns proper gshape
- allgatherv fix -> elements now sorted in the correct order
- getitiem fixes and improvements
- unique now returns a distributed result if the input was distributed
- AllToAll on single process now functioning properly
- optional packages are truly optional for running the unit tests
- the output of mean and var (and std) now set the correct split axis for the returned DNDarray<|MERGE_RESOLUTION|>--- conflicted
+++ resolved
@@ -1,12 +1,9 @@
 # Pending Additions
 
 - [#454](https://github.com/helmholtz-analytics/heat/issues/454) Update lasso example
-<<<<<<< HEAD
 - [#425] (https://github.com/helmholtz-analytics/heat/pull/476) Temporary fix for tensor redistribution from one split axis to another
-=======
 - [#470](https://github.com/helmholtz-analytics/heat/pull/470) Enhancement: Accelerate distance calculations in kmeans clustering by introduction of new module spatial.distance
 
->>>>>>> 2de346d1
 
 # v0.2.2
 
