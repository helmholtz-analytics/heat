
# v1.2.0

## Highlights
- [#906](https://github.com/helmholtz-analytics/heat/pull/906) PyTorch 1.11 support
- [#595](https://github.com/helmholtz-analytics/heat/pull/595) Distributed 1-D convolution: `ht.convolve`
- [#941](https://github.com/helmholtz-analytics/heat/pull/941) Parallel I/O: write to CSV file with `ht.save_csv`.
- [#887](https://github.com/helmholtz-analytics/heat/pull/887) Binary operations between operands of equal shapes, equal `split` axes, but different distribution maps.
- Expanded memory-distributed [linear algebra](#linalg), [manipulations](#manipulations) modules.

## Bug Fixes
- [#826](https://github.com/helmholtz-analytics/heat/pull/826) Fixed `__setitem__` handling of distributed `DNDarray` values which have a different shape in the split dimension
- [#846](https://github.com/helmholtz-analytics/heat/pull/846) Fixed an issue in `_reduce_op` when axis and keepdim were set.
- [#846](https://github.com/helmholtz-analytics/heat/pull/846) Fixed an issue in `min`, `max` where DNDarrays with empty processes can't be computed.
- [#868](https://github.com/helmholtz-analytics/heat/pull/868) Fixed an issue in `__binary_op` where data was falsely distributed if a DNDarray has single element.
- [#916](https://github.com/helmholtz-analytics/heat/pull/916) Fixed an issue in `random.randint` where the size parameter does not accept ints.

<<<<<<< HEAD
## Feature additions
=======
## New features
>>>>>>> c1ef707b

### Arithmetics
- [#945](https://github.com/helmholtz-analytics/heat/pull/945) `ht.divide` now supports `out` and `where` kwargs
### Communication
- [#868](https://github.com/helmholtz-analytics/heat/pull/868) New `MPICommunication` method `Split`
- [#940](https://github.com/helmholtz-analytics/heat/pull/940) and [#967](https://github.com/helmholtz-analytics/heat/pull/967) Duplicate `MPI.COMM_WORLD` and `MPI_SELF` to make library more independent.

### DNDarray
- [#856](https://github.com/helmholtz-analytics/heat/pull/856) New `DNDarray` method `__torch_proxy__`
- [#885](https://github.com/helmholtz-analytics/heat/pull/885) New `DNDarray` method `conj`
### <a name="linalg"></a> Linear Algebra
- [#840](https://github.com/helmholtz-analytics/heat/pull/840) New feature: `vecdot()`
- [#842](https://github.com/helmholtz-analytics/heat/pull/842) New feature: `vdot`
- [#846](https://github.com/helmholtz-analytics/heat/pull/846) New features `norm`, `vector_norm`, `matrix_norm`
- [#850](https://github.com/helmholtz-analytics/heat/pull/850) New Feature `cross`
- [#877](https://github.com/helmholtz-analytics/heat/pull/877) New feature `det`
- [#875](https://github.com/helmholtz-analytics/heat/pull/875) New feature `inv`
- [#893](https://github.com/helmholtz-analytics/heat/pull/893) New feature: `cholesky`
### Logical
- [#862](https://github.com/helmholtz-analytics/heat/pull/862) New feature `signbit`
### <a name="manipulations"></a> Manipulations
- [#829](https://github.com/helmholtz-analytics/heat/pull/829) New feature: `roll`
- [#853](https://github.com/helmholtz-analytics/heat/pull/853) New Feature: `swapaxes`
- [#854](https://github.com/helmholtz-analytics/heat/pull/854) New Feature: `moveaxis`
### Printing
- [#816](https://github.com/helmholtz-analytics/heat/pull/816) New feature: Local printing (`ht.local_printing()`) and global printing options
- [#816](https://github.com/helmholtz-analytics/heat/pull/816) New feature: print only on process 0 with `print0(...)` and `ht.print0(...)`
### Random
- [#858](https://github.com/helmholtz-analytics/heat/pull/858) New Feature: `standard_normal`, `normal`
### Rounding
- [#827](https://github.com/helmholtz-analytics/heat/pull/827) New feature: `sign`, `sgn`
### Statistics
- [#928](https://github.com/helmholtz-analytics/heat/pull/928) New feature: `bucketize`, `digitize`
### General
- [#876](https://github.com/helmholtz-analytics/heat/pull/876) Fix examples (Lasso and kNN)
- [#894](https://github.com/helmholtz-analytics/heat/pull/894) Change inclusion of license file
- [#948](https://github.com/helmholtz-analytics/heat/pull/948) Improve CSV write performance.
- [#960](https://github.com/helmholtz-analytics/heat/pull/960) Bypass unnecessary communication by replacing `factories.array` with` DNDarray` contruct in random.py

# v1.1.1
- [#864](https://github.com/helmholtz-analytics/heat/pull/864) Dependencies: constrain `torchvision` version range to match supported `pytorch` version range.

## Highlights
- Slicing/indexing overhaul for a more NumPy-like user experience. Warning for distributed arrays: [breaking change!](#breaking-changes) Indexing one element along the distribution axis now implies the indexed element is communicated to all processes.
- More flexibility in handling non-load-balanced distributed arrays.
- More distributed operations, incl. [meshgrid](https://github.com/helmholtz-analytics/heat/pull/794).

## Breaking Changes
- [#758](https://github.com/helmholtz-analytics/heat/pull/758) Indexing a distributed `DNDarray` along the `DNDarray.split` dimension now returns a non-distributed `DNDarray`, i.e. the indexed element is MPI-broadcasted.
Example on 2 processes:
  ```python
  a = ht.arange(5 * 5, split=0).reshape((5, 5))
  print(a.larray)
  >>> [0] tensor([[ 0,  1,  2,  3,  4],
  >>> [0]         [ 5,  6,  7,  8,  9],
  >>> [0]         [10, 11, 12, 13, 14]], dtype=torch.int32)
  >>> [1] tensor([[15, 16, 17, 18, 19],
  >>> [1]         [20, 21, 22, 23, 24]], dtype=torch.int32)
  b = a[:, 2]
  print(b.larray)
  >>> [0] tensor([ 2,  7, 12], dtype=torch.int32)
  >>> [1] tensor([17, 22], dtype=torch.int32)
  print(b.shape)
  >>> [0] (5,)
  >>> [1] (5,)
  print(b.split)
  >>> [0] 0
  >>> [1] 0
  c = a[4]
  print(c.larray)
  >>> [0] tensor([20, 21, 22, 23, 24], dtype=torch.int32)
  >>> [1] tensor([20, 21, 22, 23, 24], dtype=torch.int32)
  print(c.shape)
  >>> [0] (5,)
  >>> [1] (5,)
  print(c.split)
  >>> [0] None
  >>> [1] None
  ```

## Bug Fixes
- [#758](https://github.com/helmholtz-analytics/heat/pull/758) Fix indexing inconsistencies in `DNDarray.__getitem__()`
- [#768](https://github.com/helmholtz-analytics/heat/pull/768) Fixed an issue where `deg2rad` and `rad2deg`are not working with the 'out' parameter.
- [#785](https://github.com/helmholtz-analytics/heat/pull/785) Removed `storage_offset` when finding the mpi buffer (`communication. MPICommunication.as_mpi_memory()`).
- [#785](https://github.com/helmholtz-analytics/heat/pull/785) added allowance for 1 dimensional non-contiguous local tensors in `communication. MPICommunication.mpi_type_and_elements_of()`
- [#787](https://github.com/helmholtz-analytics/heat/pull/787) Fixed an issue where Heat cannot be imported when some optional dependencies are not available.
- [#790](https://github.com/helmholtz-analytics/heat/pull/790) catch incorrect device after `bcast` in `DNDarray.__getitem__`
- [#796](https://github.com/helmholtz-analytics/heat/pull/796) `heat.reshape(a, shape, new_split)` now always returns a distributed `DNDarray` if `new_split is not None` (inlcuding when the original input `a` is not distributed)
- [#811](https://github.com/helmholtz-analytics/heat/pull/811) Fixed memory leak in `DNDarray.larray`
- [#820](https://github.com/helmholtz-analytics/heat/pull/820) `randn` values are pushed away from 0 by the minimum value the given dtype before being transformed into the Gaussian shape
- [#821](https://github.com/helmholtz-analytics/heat/pull/821) Fixed `__getitem__` handling of distributed `DNDarray` key element
- [#831](https://github.com/helmholtz-analytics/heat/pull/831) `__getitem__` handling of `array-like` 1-element key

## Feature additions
### Exponential
- [#812](https://github.com/helmholtz-analytics/heat/pull/712) New feature: `logaddexp`, `logaddexp2`

### Linear Algebra
- [#718](https://github.com/helmholtz-analytics/heat/pull/718) New feature: `trace()`
- [#768](https://github.com/helmholtz-analytics/heat/pull/768) New feature: unary positive and negative operations
- [#820](https://github.com/helmholtz-analytics/heat/pull/820) `dot` can handle matrix-vector operation now

### Manipulations
- [#796](https://github.com/helmholtz-analytics/heat/pull/796) `DNDarray.reshape(shape)`: method now allows shape elements to be passed in as single arguments.

### Trigonometrics / Arithmetic
- [#806](https://github.com/helmholtz-analytics/heat/pull/809) New feature: `square`
- [#809](https://github.com/helmholtz-analytics/heat/pull/809) New feature: `acosh`, `asinh`, `atanh`

### Misc.
- [#761](https://github.com/helmholtz-analytics/heat/pull/761) New feature: `result_type`
- [#794](https://github.com/helmholtz-analytics/heat/pull/794) New feature: `meshgrid`
- [#821](https://github.com/helmholtz-analytics/heat/pull/821) Enhancement: it is no longer necessary to load-balance an imbalanced `DNDarray` before gathering it onto all processes. In short: `ht.resplit(array, None)` now works on imbalanced arrays as well.

# v1.0.0

## New features / Highlights
- [#660](https://github.com/helmholtz-analytics/heat/pull/660) NN module for data parallel neural networks
- [#699](https://github.com/helmholtz-analytics/heat/pull/699) Support for complex numbers; New functions: `angle`, `real`, `imag`, `conjugate`
- [#702](https://github.com/helmholtz-analytics/heat/pull/702) Support channel stackoverflow
- [#728](https://github.com/helmholtz-analytics/heat/pull/728) `DASO` optimizer
- [#757](https://github.com/helmholtz-analytics/heat/pull/757) Major documentation overhaul, custom docstrings formatting

### Bug fixes
- [#706](https://github.com/helmholtz-analytics/heat/pull/706) Bug fix: prevent `__setitem__`, `__getitem__` from modifying key in place
- [#709](https://github.com/helmholtz-analytics/heat/pull/709) Set the encoding for README.md in setup.py explicitly.
- [#716](https://github.com/helmholtz-analytics/heat/pull/716) Bugfix: Finding clusters by spectral gap fails when multiple diffs identical
- [#732](https://github.com/helmholtz-analytics/heat/pull/732) Corrected logic in `DNDarray.__getitem__` to produce the correct split axis
- [#734](https://github.com/helmholtz-analytics/heat/pull/734) Fix division by zero error in `__local_op` with out != None on empty local arrays.
- [#735](https://github.com/helmholtz-analytics/heat/pull/735) Set return type to bool in relational functions.
- [#744](https://github.com/helmholtz-analytics/heat/pull/744) Fix split semantics for reduction operations
- [#756](https://github.com/helmholtz-analytics/heat/pull/756) Keep track of sent items while balancing within `sort()`
- [#764](https://github.com/helmholtz-analytics/heat/pull/764) Fixed an issue where `repr` was giving the wrong output.
- [#767](https://github.com/helmholtz-analytics/heat/pull/767) Corrected `std` to not use numpy

### DNDarray
- [#680](https://github.com/helmholtz-analytics/heat/pull/680) New property: `larray`: extract local torch.Tensor
- [#683](https://github.com/helmholtz-analytics/heat/pull/683) New properties: `nbytes`, `gnbytes`, `lnbytes`
- [#687](https://github.com/helmholtz-analytics/heat/pull/687) New property: `balanced`

### Factories
- [#707](https://github.com/helmholtz-analytics/heat/pull/707) New feature: `asarray()`

### I/O
- [#559](https://github.com/helmholtz-analytics/heat/pull/559) Enhancement: `save_netcdf` allows naming dimensions, creating unlimited dimensions, using existing dimensions and variables, slicing

### Linear Algebra
- [#658](https://github.com/helmholtz-analytics/heat/pull/658) Bugfix: `matmul` on GPU will cast away from `int`s to `float`s for the operation and cast back upon its completion. This may result in numerical inaccuracies for very large `int64` DNDarrays

### Logical
- [#711](https://github.com/helmholtz-analytics/heat/pull/711) `isfinite()`, `isinf()`, `isnan()`
- [#743](https://github.com/helmholtz-analytics/heat/pull/743) `isneginf()`, `isposinf()`

### Manipulations
- [#677](https://github.com/helmholtz-analytics/heat/pull/677) New features: `split`, `vsplit`, `dsplit`, `hsplit`
- [#690](https://github.com/helmholtz-analytics/heat/pull/690) New feature: `ravel`
- [#690](https://github.com/helmholtz-analytics/heat/pull/690) Enhancement: `reshape` accepts shape arguments with one unknown dimension
- [#690](https://github.com/helmholtz-analytics/heat/pull/690) Enhancement: reshape accepts shape arguments with one unknown dimension.
- [#706](https://github.com/helmholtz-analytics/heat/pull/706) Bug fix: prevent `__setitem__`, `__getitem__` from modifying key in place

### Neural Networks
- [#660](https://github.com/helmholtz-analytics/heat/pull/660) New submodule: `nn.DataParallel` for creating and training data parallel neural networks
- [#660](https://github.com/helmholtz-analytics/heat/pull/660) New feature: Synchronous and Asynchronous gradient updates availble for `ht.nn.DataParallel`
- [#660](https://github.com/helmholtz-analytics/heat/pull/660) New feature: `utils.data.datatools.DataLoader` for created a local `torch.utils.data.Dataloader` for use with `ht.nn.DataParallel`
- [#660](https://github.com/helmholtz-analytics/heat/pull/660) New feature: `utils.data.datatools.Dataset` for created a local `torch.utils.data.Dataset` for use with `ht.nn.DataParallel`
- [#660](https://github.com/helmholtz-analytics/heat/pull/660) Added MNIST example to `example/nn` to show the use of `ht.nn.DataParallel`. The `MNISTDataset` can be found in `ht.utils.data.mnist.py`
- [#660](https://github.com/helmholtz-analytics/heat/pull/660) New feature: Data loader for H5 datasets which shuffles data in the background during training (`utils.data.partial_dataset.PartialH5Dataset`)
- [#728](https://github.com/helmholtz-analytics/heat/pull/728) New feature: `nn.DataParallelMultiGPU` which uses `torch.distributed` for local communication (for use with `optim.DASO`)
- [#728](https://github.com/helmholtz-analytics/heat/pull/728) New feature: `optim.DetectMetricPlateau` detects when a given metric plateaus.

### Relational
- [#792](https://github.com/helmholtz-analytics/heat/pull/792) API extension (aliases): `greater`,`greater_equal`, `less`, `less_equal`, `not_equal`

### Statistical Functions
- [#679](https://github.com/helmholtz-analytics/heat/pull/679) New feature: ``histc()`` and ``histogram()``

### Types
- [#712](https://github.com/helmholtz-analytics/heat/pull/712) New function: `issubdtype`
- [#738](https://github.com/helmholtz-analytics/heat/pull/738) `iscomplex()`, `isreal()`


## Bug fixes
- [#709](https://github.com/helmholtz-analytics/heat/pull/709) Set the encoding for README.md in setup.py explicitly.
- [#716](https://github.com/helmholtz-analytics/heat/pull/716) Bugfix: Finding clusters by spectral gap fails when multiple diffs identical
- [#732](https://github.com/helmholtz-analytics/heat/pull/732) Corrected logic in `DNDarray.__getitem__` to produce the correct split axis
- [#734](https://github.com/helmholtz-analytics/heat/pull/734) Fix division by zero error in `__local_op` with out != None on empty local arrays.
- [#735](https://github.com/helmholtz-analytics/heat/pull/735) Set return type to bool in relational functions.
- [#744](https://github.com/helmholtz-analytics/heat/pull/744) Fix split semantics for reduction operations
- [#756](https://github.com/helmholtz-analytics/heat/pull/756) Keep track of sent items while balancing within `sort()`
- [#764](https://github.com/helmholtz-analytics/heat/pull/764) Fixed an issue where `repr` was giving the wrong output.

## Enhancements
### Manipulations
- [#690](https://github.com/helmholtz-analytics/heat/pull/690) Enhancement: reshape accepts shape arguments with one unknown dimension.
- [#706](https://github.com/helmholtz-analytics/heat/pull/706) Bug fix: prevent `__setitem__`, `__getitem__` from modifying key in place
### Unit testing / CI
- [#717](https://github.com/helmholtz-analytics/heat/pull/717) Switch CPU CI over to Jenkins and pre-commit to GitHub action.
- [#720](https://github.com/helmholtz-analytics/heat/pull/720) Ignore test files in codecov report and allow drops in code coverage.
- [#725](https://github.com/helmholtz-analytics/heat/pull/725) Add tests for expected warnings.
- [#736](https://github.com/helmholtz-analytics/heat/pull/736) Reference Jenkins CI tests and set development status to Beta.

# v0.5.1

- [#678](https://github.com/helmholtz-analytics/heat/pull/678) Bugfix: Internal functions now use explicit device parameters for DNDarray and torch.Tensor initializations.
- [#684](https://github.com/helmholtz-analytics/heat/pull/684) Bug fix: distributed `reshape` now works on booleans as well.

# v0.5.0

- [#488](https://github.com/helmholtz-analytics/heat/pull/488) Enhancement: Rework of the test device selection.
- [#569](https://github.com/helmholtz-analytics/heat/pull/569) New feature: distributed `percentile()` and `median()`
- [#572](https://github.com/helmholtz-analytics/heat/pull/572) New feature: distributed `pad()`
- [#573](https://github.com/helmholtz-analytics/heat/pull/573) Bugfix: matmul fixes: early out for 2 vectors, remainders not added if inner block is 1 for split 10 case
- [#575](https://github.com/helmholtz-analytics/heat/pull/558) Bugfix: Binary operations use proper type casting
- [#575](https://github.com/helmholtz-analytics/heat/pull/558) Bugfix: ``where()`` and ``cov()`` convert ints to floats when given as parameters
- [#577](https://github.com/helmholtz-analytics/heat/pull/577) Add ``DNDarray.ndim`` property
- [#578](https://github.com/helmholtz-analytics/heat/pull/578) Bugfix: Bad variable in ``reshape()``
- [#580](https://github.com/helmholtz-analytics/heat/pull/580) New feature: distributed ``fliplr()``
- [#581](https://github.com/helmholtz-analytics/heat/pull/581) New Feature: ``DNDarray.tolist()``
- [#583](https://github.com/helmholtz-analytics/heat/pull/583) New feature: distributed ``rot90()``
- [#593](https://github.com/helmholtz-analytics/heat/pull/593) New feature distributed ``arctan2()``
- [#594](https://github.com/helmholtz-analytics/heat/pull/594) New feature: Advanced indexing
- [#594](https://github.com/helmholtz-analytics/heat/pull/594) Bugfix: distributed ``__getitem__`` and ``__setitem__`` memory consumption heavily reduced
- [#596](https://github.com/helmholtz-analytics/heat/pull/596) New feature: distributed ``outer()``
- [#598](https://github.com/helmholtz-analytics/heat/pull/598) Type casting changed to PyTorch style casting (i.e. intuitive casting) instead of safe casting
- [#600](https://github.com/helmholtz-analytics/heat/pull/600) New feature: ``shape()``
- [#608](https://github.com/helmholtz-analytics/heat/pull/608) New features: distributed ``stack()``, ``column_stack()``, ``row_stack()``
- [#614](https://github.com/helmholtz-analytics/heat/pull/614) New feature: printing of DNDarrays and ``__repr__`` and ``__str__`` functions
- [#615](https://github.com/helmholtz-analytics/heat/pull/615) New feature: distributed `skew()`
- [#615](https://github.com/helmholtz-analytics/heat/pull/615) New feature: distributed `kurtosis()`
- [#618](https://github.com/helmholtz-analytics/heat/pull/618) Printing of unbalanced DNDarrays added
- [#620](https://github.com/helmholtz-analytics/heat/pull/620) New feature: distributed `knn`
- [#624](https://github.com/helmholtz-analytics/heat/pull/624) Bugfix: distributed `median()` indexing and casting
- [#629](https://github.com/helmholtz-analytics/heat/pull/629) New features: distributed `asin`, `acos`, `atan`, `atan2`
- [#631](https://github.com/helmholtz-analytics/heat/pull/631) Bugfix: get_halo behaviour when rank has no data.
- [#634](https://github.com/helmholtz-analytics/heat/pull/634) New features: distributed `kmedians`, `kmedoids`, `manhattan`
- [#633](https://github.com/helmholtz-analytics/heat/pull/633) Documentation: updated contributing.md
- [#635](https://github.com/helmholtz-analytics/heat/pull/635) `DNDarray.__getitem__` balances and resplits the given key to None if the key is a DNDarray
- [#638](https://github.com/helmholtz-analytics/heat/pull/638) Fix: arange returns float32 with single input of type float & update skipped device tests
- [#639](https://github.com/helmholtz-analytics/heat/pull/639) Bugfix: balanced array in demo_knn, changed behaviour of knn
- [#648](https://github.com/helmholtz-analytics/heat/pull/648) Bugfix: tensor printing with PyTorch 1.6.0
- [#651](https://github.com/helmholtz-analytics/heat/pull/651) Bugfix: `NotImplemented` is now `NotImplementedError` in `core.communication.Communication` base class
- [#652](https://github.com/helmholtz-analytics/heat/pull/652) Feature: benchmark scripts and jobscript generation
- [#653](https://github.com/helmholtz-analytics/heat/pull/653) Printing above threshold gathers the data without a buffer now
- [#653](https://github.com/helmholtz-analytics/heat/pull/653) Bugfixes: Update unittests argmax & argmin + force index order in mpi_argmax & mpi_argmin. Add device parameter for tensor creation in dndarray.get_halo().
- [#659](https://github.com/helmholtz-analytics/heat/pull/659) New feature: distributed `random.permutation` + `random.randperm`
- [#662](https://github.com/helmholtz-analytics/heat/pull/662) Bugfixes: `minimum()` and `maximum()` split semantics, scalar input, different input dtype
- [#664](https://github.com/helmholtz-analytics/heat/pull/664) New feature / enhancement: distributed `random.random_sample`, `random.random`, `random.sample`, `random.ranf`, `random.random_integer`
- [#666](https://github.com/helmholtz-analytics/heat/pull/666) New feature: distributed prepend/append for `diff()`.
- [#667](https://github.com/helmholtz-analytics/heat/pull/667) Enhancement `reshape`: rename axis parameter
- [#678](https://github.com/helmholtz-analytics/heat/pull/678) New feature: distributed `tile`
- [#670](https://github.com/helmholtz-analytics/heat/pull/670) New Feature: `bincount()`
- [#674](https://github.com/helmholtz-analytics/heat/pull/674) New feature: `repeat`
- [#670](https://github.com/helmholtz-analytics/heat/pull/670) New Feature: distributed `bincount()`
- [#672](https://github.com/helmholtz-analytics/heat/pull/672) Bug / Enhancement: Remove `MPIRequest.wait()`, rewrite calls with capital letters. lower case `wait()` now falls back to the `mpi4py` function

# v0.4.0

- Update documentation theme to "Read the Docs"
- [#429](https://github.com/helmholtz-analytics/heat/pull/429) Create submodule for Linear Algebra functions
- [#429](https://github.com/helmholtz-analytics/heat/pull/429) Implemented QR
- [#429](https://github.com/helmholtz-analytics/heat/pull/429) Implemented a tiling class to create Square tiles along the diagonal of a 2D matrix
- [#429](https://github.com/helmholtz-analytics/heat/pull/429) Added PyTorch Jitter to inner function of matmul for increased speed
- [#483](https://github.com/helmholtz-analytics/heat/pull/483) Bugfix: Underlying torch tensor moves to the right device on array initialisation
- [#483](https://github.com/helmholtz-analytics/heat/pull/483) Bugfix: DNDarray.cpu() changes heat device to cpu
- [#496](https://github.com/helmholtz-analytics/heat/pull/496) New feature: flipud()
- [#498](https://github.com/helmholtz-analytics/heat/pull/498) Feature: flip()
- [#499](https://github.com/helmholtz-analytics/heat/pull/499) Bugfix: MPI datatype mapping: `torch.int16` now maps to `MPI.SHORT` instead of `MPI.SHORT_INT`
- [#501](https://github.com/helmholtz-analytics/heat/pull/501) New Feature: flatten
- [#506](https://github.com/helmholtz-analytics/heat/pull/506) Bugfix: setup.py has correct version parsing
- [#507](https://github.com/helmholtz-analytics/heat/pull/507) Bugfix: sanitize_axis changes axis of 0-dim scalars to None
- [#511](https://github.com/helmholtz-analytics/heat/pull/511) New feature: reshape
- [#515](https://github.com/helmholtz-analytics/heat/pull/515) ht.var() now returns the unadjusted sample variance by default, Bessel's correction can be applied by setting ddof=1.
- [#518](https://github.com/helmholtz-analytics/heat/pull/518) Implementation of Spectral Clustering.
- [#519](https://github.com/helmholtz-analytics/heat/pull/519) Bugfix: distributed slicing with empty list or scalar as input; distributed nonzero() of empty (local) tensor.
- [#520](https://github.com/helmholtz-analytics/heat/pull/520) Bugfix: Resplit returns correct values now.
- [#520](https://github.com/helmholtz-analytics/heat/pull/520) Feature: SplitTiles class, used in new resplit, tiles with theoretical and actual split axes
- [#521](https://github.com/helmholtz-analytics/heat/pull/521) Add documentation for the dtype reduce_op in Heat's core
- [#522](https://github.com/helmholtz-analytics/heat/pull/522) Added CUDA-aware MPI detection for MVAPICH, MPICH and ParaStation.
- [#524](https://github.com/helmholtz-analytics/heat/pull/524) New Feature: cumsum & cumprod
- [#526](https://github.com/helmholtz-analytics/heat/pull/526) float32 is now consistent default dtype for factories.
- [#531](https://github.com/helmholtz-analytics/heat/pull/531) Tiling objects are not separate from the DNDarray
- [#534](https://github.com/helmholtz-analytics/heat/pull/534) `eye()` supports all 2D split combinations and matrix configurations.
- [#535](https://github.com/helmholtz-analytics/heat/pull/535) Introduction of BaseEstimator and clustering, classification and regression mixins.
- [#536](https://github.com/helmholtz-analytics/heat/pull/536) Getting rid of the docs folder
- [#541](https://github.com/helmholtz-analytics/heat/pull/541) Introduction of basic halo scheme for inter-rank operations
- [#558](https://github.com/helmholtz-analytics/heat/pull/558) `sanitize_memory_layout` assumes default memory layout of the input tensor
- [#558](https://github.com/helmholtz-analytics/heat/pull/558) Support for PyTorch 1.5.0 added
- [#562](https://github.com/helmholtz-analytics/heat/pull/562) Bugfix: split semantics of ht.squeeze()
- [#567](https://github.com/helmholtz-analytics/heat/pull/567) Bugfix: split differences for setitem are now assumed to be correctly given, error will come from torch upon the setting of the value

# v0.3.0

- [#454](https://github.com/helmholtz-analytics/heat/issues/454) Update lasso example
- [#474](https://github.com/helmholtz-analytics/heat/pull/474) New feature: distributed Gaussian Naive Bayes classifier
- [#473](https://github.com/helmholtz-analytics/heat/issues/473) Matmul now will not split any of the input matrices if both have `split=None`. To toggle splitting of one input for increased speed use the allow_resplit flag.
- [#473](https://github.com/helmholtz-analytics/heat/issues/473) `dot` handles 2 split None vectors correctly now
- [#470](https://github.com/helmholtz-analytics/heat/pull/470) Enhancement: Accelerate distance calculations in kmeans clustering by introduction of new module spatial.distance
- [#478](https://github.com/helmholtz-analytics/heat/pull/478) `ht.array` now typecasts the local torch tensors if the torch tensors given are not the torch version of the specified dtype + unit test updates
- [#479](https://github.com/helmholtz-analytics/heat/pull/479) Completion of spatial.distance module to support 2D input arrays of different splittings (None or 0) and different datatypes, also if second input argument is None

# v0.2.2

This version adds support for PyTorch 1.4.0. There are also several minor feature improvements and bug fixes listed below.
- [#443](https://github.com/helmholtz-analytics/heat/pull/443) added option for neutral elements to be used in the place of empty tensors in reduction operations (`operations.__reduce_op`) (cf. [#369](https://github.com/helmholtz-analytics/heat/issues/369) and [#444](https://github.com/helmholtz-analytics/heat/issues/444))
- [#445](https://github.com/helmholtz-analytics/heat/pull/445) `var` and `std` both now support iterable axis arguments
- [#452](https://github.com/helmholtz-analytics/heat/pull/452) updated pull request template
- [#465](https://github.com/helmholtz-analytics/heat/pull/465) bug fix: `x.unique()` returns a DNDarray both in distributed and non-distributed mode (cf. [#464])
- [#463](https://github.com/helmholtz-analytics/heat/pull/463) Bugfix: Lasso tests now run with both GPUs and CPUs

# v0.2.1

This version fixes the packaging, such that installed versions of HeAT contain all required Python packages.

# v0.2.0

This version varies greatly from the previous version (0.1.0). This version includes a great increase in
functionality and there are many changes. Many functions which were working previously now behave more closely
to their numpy counterparts. Although a large amount of progress has been made, work is still ongoing. We
appreciate everyone who uses this package and we work hard to solve the issues which you report to us. Thank you!

## Updated Package Requirements
- python >= 3.5
- mpi4py >= 3.0.0
- numpy >= 1.13.0
- torch >= 1.3.0

#### Optional Packages
- h5py >= 2.8.0
- netCDF4 >= 1.4.0, <= 1.5.2
- pre-commit >= 1.18.3 (development requirement)

## Additions

### GPU Support
[#415](https://github.com/helmholtz-analytics/heat/pull/415) GPU support was added for this release. To set the default device use `ht.use_device(dev)` where `dev` can be either
"gpu" or "cpu". Make sure to specify the device when creating DNDarrays if the desired device is different than the
default. If no device is specified then that device is assumed to be "cpu".

#### Basic Operations
- [#308](https://github.com/helmholtz-analytics/heat/pull/308) balance
- [#308](https://github.com/helmholtz-analytics/heat/pull/308) convert DNDarray to numpy NDarray
- [#412](https://github.com/helmholtz-analytics/heat/pull/412) diag and diagonal
- [#388](https://github.com/helmholtz-analytics/heat/pull/388) diff
- [#362](https://github.com/helmholtz-analytics/heat/pull/362) distributed random numbers
- [#327](https://github.com/helmholtz-analytics/heat/pull/327) exponents and logarithms
- [#423](https://github.com/helmholtz-analytics/heat/pull/423) Fortran memory layout
- [#330](https://github.com/helmholtz-analytics/heat/pull/330) load csv
- [#326](https://github.com/helmholtz-analytics/heat/pull/326) maximum
- [#324](https://github.com/helmholtz-analytics/heat/pull/324) minimum
- [#304](https://github.com/helmholtz-analytics/heat/pull/304) nonzero
- [#367](https://github.com/helmholtz-analytics/heat/pull/367) prod
- [#402](https://github.com/helmholtz-analytics/heat/pull/402) modf
- [#428](https://github.com/helmholtz-analytics/heat/pull/428) redistribute
- [#345](https://github.com/helmholtz-analytics/heat/pull/345) resplit out of place
- [#402](https://github.com/helmholtz-analytics/heat/pull/402) round
- [#312](https://github.com/helmholtz-analytics/heat/pull/312) sort
- [#423](https://github.com/helmholtz-analytics/heat/pull/423) strides
- [#304](https://github.com/helmholtz-analytics/heat/pull/304) where

#### Basic Multi-DNDarray Operations
- [#366](https://github.com/helmholtz-analytics/heat/pull/366) bit-wise AND, OR, and XOR
- [#319](https://github.com/helmholtz-analytics/heat/pull/319) concatenate
- [#387](https://github.com/helmholtz-analytics/heat/pull/387) hstack
- [#387](https://github.com/helmholtz-analytics/heat/pull/387) vstack

#### Developmental
- Code of conduct
- Contribution guidelines
    * pre-commit and black checks added to Pull Requests to ensure proper formatting
- Issue templates
- [#357](https://github.com/helmholtz-analytics/heat/pull/357) Logspace factory
- [#428](https://github.com/helmholtz-analytics/heat/pull/428) lshape map creation
- Pull Request Template
- Removal of the ml folder in favor of regression and clustering folders
- [#365](https://github.com/helmholtz-analytics/heat/pull/365) Test suite

#### Linear Algebra and Statistics
- [#352](https://github.com/helmholtz-analytics/heat/pull/352) average
- [#322](https://github.com/helmholtz-analytics/heat/pull/322) dot
- [#322](https://github.com/helmholtz-analytics/heat/pull/322) cov
- [#286](https://github.com/helmholtz-analytics/heat/pull/286) matmul
- [#350](https://github.com/helmholtz-analytics/heat/pull/350) mean for all numerical HeAT dtypes available

#### Regression, Clustering, and Misc.
- [#307](https://github.com/helmholtz-analytics/heat/pull/307) lasso regression example
- [#308](https://github.com/helmholtz-analytics/heat/pull/308) kmeans scikit feature completeness
- [#435](https://github.com/helmholtz-analytics/heat/pull/435) Parter matrix

# Bug Fixes

- KMeans bug fixes
    * Working in distributed mode
    * Fixed shape cluster centers for `init='kmeans++'`
- __local_op now returns proper gshape
- allgatherv fix -> elements now sorted in the correct order
- getitiem fixes and improvements
- unique now returns a distributed result if the input was distributed
- AllToAll on single process now functioning properly
- optional packages are truly optional for running the unit tests
- the output of mean and var (and std) now set the correct split axis for the returned DNDarray<|MERGE_RESOLUTION|>--- conflicted
+++ resolved
@@ -15,11 +15,7 @@
 - [#868](https://github.com/helmholtz-analytics/heat/pull/868) Fixed an issue in `__binary_op` where data was falsely distributed if a DNDarray has single element.
 - [#916](https://github.com/helmholtz-analytics/heat/pull/916) Fixed an issue in `random.randint` where the size parameter does not accept ints.
 
-<<<<<<< HEAD
-## Feature additions
-=======
 ## New features
->>>>>>> c1ef707b
 
 ### Arithmetics
 - [#945](https://github.com/helmholtz-analytics/heat/pull/945) `ht.divide` now supports `out` and `where` kwargs
