# Pending Additions

- [#488](https://github.com/helmholtz-analytics/heat/pull/488) Enhancement: Rework of the test device selection.
- [#569](https://github.com/helmholtz-analytics/heat/pull/569) New feature: percentile() and median()
- [#573](https://github.com/helmholtz-analytics/heat/pull/573) Bugfix: matmul fixes: early out for 2 vectors, remainders not added if inner block is 1 for split 10 case
- [#575](https://github.com/helmholtz-analytics/heat/pull/558) Bugfix: Binary operations use proper type casting
- [#575](https://github.com/helmholtz-analytics/heat/pull/558) Bugfix: ``where()`` and ``cov()`` convert ints to floats when given as parameters
- [#577](https://github.com/helmholtz-analytics/heat/pull/577) Add ``DNDarray.ndim`` property
- [#578](https://github.com/helmholtz-analytics/heat/pull/578) Bugfix: Bad variable in ``reshape()``
- [#580](https://github.com/helmholtz-analytics/heat/pull/580) New feature: ``fliplr()``
- [#581](https://github.com/helmholtz-analytics/heat/pull/581) New Feature: ``DNDarray.tolist()``
- [#583](https://github.com/helmholtz-analytics/heat/pull/583) New feature: ``rot90()``
- [#593](https://github.com/helmholtz-analytics/heat/pull/593) New feature ``arctan2()``
- [#594](https://github.com/helmholtz-analytics/heat/pull/594) New feature: Advanced indexing
- [#594](https://github.com/helmholtz-analytics/heat/pull/594) Bugfix: ``__getitem__`` and ``__setitem__`` memory consumption heavily reduced
- [#596](https://github.com/helmholtz-analytics/heat/pull/596) New feature: ``outer()``
- [#598](https://github.com/helmholtz-analytics/heat/pull/598) Type casting changed to PyTorch style casting (i.e. intuitive casting) instead of safe casting
- [#600](https://github.com/helmholtz-analytics/heat/pull/600) New feature: ``shape()``
- [#608](https://github.com/helmholtz-analytics/heat/pull/608) New features: ``stack()``, ``column_stack()``, ``row_stack()``
- [#575](https://github.com/helmholtz-analytics/heat/pull/558) Bugfix: `where` and `cov` convert ints to floats when given as parameters
- [#577](https://github.com/helmholtz-analytics/heat/pull/577) Add `ndim` property in dndarray
- [#578](https://github.com/helmholtz-analytics/heat/pull/578) Bugfix: Bad variable in reshape
- [#580](https://github.com/helmholtz-analytics/heat/pull/580) New feature: `fliplr()`
- [#581](https://github.com/helmholtz-analytics/heat/pull/581) New feature: `DNDarray.tolist()`
- [#583](https://github.com/helmholtz-analytics/heat/pull/583) New feature: `rot90()`
- [#593](https://github.com/helmholtz-analytics/heat/pull/593) New feature: `arctan2()`
- [#594](https://github.com/helmholtz-analytics/heat/pull/594) New feature: Advanced indexing
- [#594](https://github.com/helmholtz-analytics/heat/pull/594) Bugfix: `__getitem__` and `__setitem__` memory consumption heavily reduced
- [#596](https://github.com/helmholtz-analytics/heat/pull/596) New feature: `outer()`
- [#598](https://github.com/helmholtz-analytics/heat/pull/598) Type casting changed to PyTorch style casting (i.e. intuitive casting) instead of safe casting
- [#600](https://github.com/helmholtz-analytics/heat/pull/600) New feature: `shape()`
- [#614](https://github.com/helmholtz-analytics/heat/pull/614) New feature: printing of DNDarrays and ``__repr__`` and ``__str__`` functions
- [#615](https://github.com/helmholtz-analytics/heat/pull/615) New feature: `skew()`
- [#615](https://github.com/helmholtz-analytics/heat/pull/615) New feature: `kurtosis()`
- [#618](https://github.com/helmholtz-analytics/heat/pull/618) Printing of unbalanced DNDarrays added
- [#620](https://github.com/helmholtz-analytics/heat/pull/620) New feature: KNN
- [#624](https://github.com/helmholtz-analytics/heat/pull/624) Bugfix: distributed median() indexing and casting
- [#629](https://github.com/helmholtz-analytics/heat/pull/629) New features: `asin`, `acos`, `atan`, `atan2`
- [#634](https://github.com/helmholtz-analytics/heat/pull/634) New features: `kmedians`, `kmedoids`, `manhattan`
- [#633](https://github.com/helmholtz-analytics/heat/pull/633) Documentation: updated contributing.md
- [#635](https://github.com/helmholtz-analytics/heat/pull/635) `DNDarray.__getitem__` balances and resplits the given key to None if the key is a DNDarray
- [#638](https://github.com/helmholtz-analytics/heat/pull/638) Fix: arange returns float32 with single input of type float & update skipped device tests
- [#639](https://github.com/helmholtz-analytics/heat/pull/639) Bugfix: balanced array in demo_knn, changed behaviour of knn
- [#648](https://github.com/helmholtz-analytics/heat/pull/648) Bugfix: tensor printing with PyTorch 1.6.0
<<<<<<< HEAD
- [#653](https://github.com/helmholtz-analytics/heat/pull/653) Update unittests argmax & argmin + force index order in mpi_argmax & mpi_argmin.
- [#653](https://github.com/helmholtz-analytics/heat/pull/653) Printing above threshold gathers the data without a buffer now
=======
- [#653](https://github.com/helmholtz-analytics/heat/pull/653) Bugfixes: Update unittests argmax & argmin + force index order in mpi_argmax & mpi_argmin. Add device parameter for tensor creation in dndarray.get_halo().
>>>>>>> a99108d6

# v0.4.0

- Update documentation theme to "Read the Docs"
- [#429](https://github.com/helmholtz-analytics/heat/pull/429) Create submodule for Linear Algebra functions
- [#429](https://github.com/helmholtz-analytics/heat/pull/429) Implemented QR
- [#429](https://github.com/helmholtz-analytics/heat/pull/429) Implemented a tiling class to create Square tiles along the diagonal of a 2D matrix
- [#429](https://github.com/helmholtz-analytics/heat/pull/429) Added PyTorch Jitter to inner function of matmul for increased speed
- [#483](https://github.com/helmholtz-analytics/heat/pull/483) Bugfix: Underlying torch tensor moves to the right device on array initialisation
- [#483](https://github.com/helmholtz-analytics/heat/pull/483) Bugfix: DNDarray.cpu() changes heat device to cpu
- [#496](https://github.com/helmholtz-analytics/heat/pull/496) New feature: flipud()
- [#498](https://github.com/helmholtz-analytics/heat/pull/498) Feature: flip()
- [#499](https://github.com/helmholtz-analytics/heat/pull/499) Bugfix: MPI datatype mapping: `torch.int16` now maps to `MPI.SHORT` instead of `MPI.SHORT_INT`
- [#501](https://github.com/helmholtz-analytics/heat/pull/501) New Feature: flatten
- [#506](https://github.com/helmholtz-analytics/heat/pull/506) Bugfix: setup.py has correct version parsing
- [#507](https://github.com/helmholtz-analytics/heat/pull/507) Bugfix: sanitize_axis changes axis of 0-dim scalars to None
- [#511](https://github.com/helmholtz-analytics/heat/pull/511) New feature: reshape
- [#515](https://github.com/helmholtz-analytics/heat/pull/515) ht.var() now returns the unadjusted sample variance by default, Bessel's correction can be applied by setting ddof=1.
- [#518](https://github.com/helmholtz-analytics/heat/pull/518) Implementation of Spectral Clustering.
- [#519](https://github.com/helmholtz-analytics/heat/pull/519) Bugfix: distributed slicing with empty list or scalar as input; distributed nonzero() of empty (local) tensor.
- [#520](https://github.com/helmholtz-analytics/heat/pull/520) Bugfix: Resplit returns correct values now.
- [#520](https://github.com/helmholtz-analytics/heat/pull/520) Feature: SplitTiles class, used in new resplit, tiles with theoretical and actual split axes
- [#521](https://github.com/helmholtz-analytics/heat/pull/521) Add documentation for the generic reduce_op in Heat's core
- [#522](https://github.com/helmholtz-analytics/heat/pull/522) Added CUDA-aware MPI detection for MVAPICH, MPICH and ParaStation.
- [#524](https://github.com/helmholtz-analytics/heat/pull/524) New Feature: cumsum & cumprod
- [#526](https://github.com/helmholtz-analytics/heat/pull/526) float32 is now consistent default dtype for factories.
- [#531](https://github.com/helmholtz-analytics/heat/pull/531) Tiling objects are not separate from the DNDarray
- [#534](https://github.com/helmholtz-analytics/heat/pull/534) `eye()` supports all 2D split combinations and matrix configurations.
- [#535](https://github.com/helmholtz-analytics/heat/pull/535) Introduction of BaseEstimator and clustering, classification and regression mixins.
- [#536](https://github.com/helmholtz-analytics/heat/pull/536) Getting rid of the docs folder
- [#541](https://github.com/helmholtz-analytics/heat/pull/541) Introduction of basic halo scheme for inter-rank operations
- [#558](https://github.com/helmholtz-analytics/heat/pull/558) `sanitize_memory_layout` assumes default memory layout of the input tensor
- [#558](https://github.com/helmholtz-analytics/heat/pull/558) Support for PyTorch 1.5.0 added
- [#562](https://github.com/helmholtz-analytics/heat/pull/562) Bugfix: split semantics of `ht.squeeze()`
- [#567](https://github.com/helmholtz-analytics/heat/pull/567) Bugfix: split differences for `setitem` are now assumed to be correctly given, error will come from torch upon the setting of the value

# v0.3.0

- [#454](https://github.com/helmholtz-analytics/heat/issues/454) Update lasso example
- [#474](https://github.com/helmholtz-analytics/heat/pull/474) New feature: distributed Gaussian Naive Bayes classifier
- [#473](https://github.com/helmholtz-analytics/heat/issues/473) Matmul now will not split any of the input matrices if both have `split=None`. To toggle splitting of one input for increased speed use the allow_resplit flag.
- [#473](https://github.com/helmholtz-analytics/heat/issues/473) `dot` handles 2 split None vectors correctly now
- [#470](https://github.com/helmholtz-analytics/heat/pull/470) Enhancement: Accelerate distance calculations in kmeans clustering by introduction of new module spatial.distance
- [#478](https://github.com/helmholtz-analytics/heat/pull/478) `ht.array` now typecasts the local torch tensors if the torch tensors given are not the torch version of the specified dtype + unit test updates
- [#479](https://github.com/helmholtz-analytics/heat/pull/479) Completion of spatial.distance module to support 2D input arrays of different splittings (None or 0) and different datatypes, also if second input argument is None

# v0.2.2

This version adds support for PyTorch 1.4.0. There are also several minor feature improvements and bug fixes listed below.
- [#443](https://github.com/helmholtz-analytics/heat/pull/443) added option for neutral elements to be used in the place of empty tensors in reduction operations (`operations.__reduce_op`) (cf. [#369](https://github.com/helmholtz-analytics/heat/issues/369) and [#444](https://github.com/helmholtz-analytics/heat/issues/444))
- [#445](https://github.com/helmholtz-analytics/heat/pull/445) `var` and `std` both now support iterable axis arguments
- [#452](https://github.com/helmholtz-analytics/heat/pull/452) updated pull request template
- [#465](https://github.com/helmholtz-analytics/heat/pull/465) bug fix: `x.unique()` returns a DNDarray both in distributed and non-distributed mode (cf. [#464])
- [#463](https://github.com/helmholtz-analytics/heat/pull/463) Bugfix: Lasso tests now run with both GPUs and CPUs

# v0.2.1

This version fixes the packaging, such that installed versions of HeAT contain all required Python packages.

# v0.2.0

This version varies greatly from the previous version (0.1.0). This version includes a great increase in
functionality and there are many changes. Many functions which were working previously now behave more closely
to their numpy counterparts. Although a large amount of progress has been made, work is still ongoing. We
appreciate everyone who uses this package and we work hard to solve the issues which you report to us. Thank you!

## Updated Package Requirements
- python >= 3.5
- mpi4py >= 3.0.0
- numpy >= 1.13.0
- torch >= 1.3.0

#### Optional Packages
- h5py >= 2.8.0
- netCDF4 >= 1.4.0, <= 1.5.2
- pre-commit >= 1.18.3 (development requirement)

## Additions

### GPU Support
[#415](https://github.com/helmholtz-analytics/heat/pull/415) GPU support was added for this release. To set the default device use `ht.use_device(dev)` where `dev` can be either
"gpu" or "cpu". Make sure to specify the device when creating DNDarrays if the desired device is different than the
default. If no device is specified then that device is assumed to be "cpu".

#### Basic Operations
- [#308](https://github.com/helmholtz-analytics/heat/pull/308) balance
- [#308](https://github.com/helmholtz-analytics/heat/pull/308) convert DNDarray to numpy NDarray
- [#412](https://github.com/helmholtz-analytics/heat/pull/412) diag and diagonal
- [#388](https://github.com/helmholtz-analytics/heat/pull/388) diff
- [#362](https://github.com/helmholtz-analytics/heat/pull/362) distributed random numbers
- [#327](https://github.com/helmholtz-analytics/heat/pull/327) exponents and logarithms
- [#423](https://github.com/helmholtz-analytics/heat/pull/423) Fortran memory layout
- [#330](https://github.com/helmholtz-analytics/heat/pull/330) load csv
- [#326](https://github.com/helmholtz-analytics/heat/pull/326) maximum
- [#324](https://github.com/helmholtz-analytics/heat/pull/324) minimum
- [#304](https://github.com/helmholtz-analytics/heat/pull/304) nonzero
- [#367](https://github.com/helmholtz-analytics/heat/pull/367) prod
- [#402](https://github.com/helmholtz-analytics/heat/pull/402) modf
- [#428](https://github.com/helmholtz-analytics/heat/pull/428) redistribute
- [#345](https://github.com/helmholtz-analytics/heat/pull/345) resplit out of place
- [#402](https://github.com/helmholtz-analytics/heat/pull/402) round
- [#312](https://github.com/helmholtz-analytics/heat/pull/312) sort
- [#423](https://github.com/helmholtz-analytics/heat/pull/423) strides
- [#304](https://github.com/helmholtz-analytics/heat/pull/304) where

#### Basic Multi-DNDarray Operations
- [#366](https://github.com/helmholtz-analytics/heat/pull/366) bit-wise AND, OR, and XOR
- [#319](https://github.com/helmholtz-analytics/heat/pull/319) concatenate
- [#387](https://github.com/helmholtz-analytics/heat/pull/387) hstack
- [#387](https://github.com/helmholtz-analytics/heat/pull/387) vstack

#### Developmental
- Code of conduct
- Contribution guidelines
    * pre-commit and black checks added to Pull Requests to ensure proper formatting
- Issue templates
- [#357](https://github.com/helmholtz-analytics/heat/pull/357) Logspace factory
- [#428](https://github.com/helmholtz-analytics/heat/pull/428) lshape map creation
- Pull Request Template
- Removal of the ml folder in favor of regression and clustering folders
- [#365](https://github.com/helmholtz-analytics/heat/pull/365) Test suite

#### Linear Algebra and Statistics
- [#352](https://github.com/helmholtz-analytics/heat/pull/352) average
- [#322](https://github.com/helmholtz-analytics/heat/pull/322) dot
- [#322](https://github.com/helmholtz-analytics/heat/pull/322) cov
- [#286](https://github.com/helmholtz-analytics/heat/pull/286) matmul
- [#350](https://github.com/helmholtz-analytics/heat/pull/350) mean for all numerical HeAT dtypes available

#### Regression, Clustering, and Misc.
- [#307](https://github.com/helmholtz-analytics/heat/pull/307) lasso regression example
- [#308](https://github.com/helmholtz-analytics/heat/pull/308) kmeans scikit feature completeness
- [#435](https://github.com/helmholtz-analytics/heat/pull/435) Parter matrix

# Bug Fixes

- KMeans bug fixes
    * Working in distributed mode
    * Fixed shape cluster centers for `init='kmeans++'`
- __local_op now returns proper gshape
- allgatherv fix -> elements now sorted in the correct order
- getitiem fixes and improvements
- unique now returns a distributed result if the input was distributed
- AllToAll on single process now functioning properly
- optional packages are truly optional for running the unit tests
- the output of mean and var (and std) now set the correct split axis for the returned DNDarray<|MERGE_RESOLUTION|>--- conflicted
+++ resolved
@@ -42,12 +42,9 @@
 - [#638](https://github.com/helmholtz-analytics/heat/pull/638) Fix: arange returns float32 with single input of type float & update skipped device tests
 - [#639](https://github.com/helmholtz-analytics/heat/pull/639) Bugfix: balanced array in demo_knn, changed behaviour of knn
 - [#648](https://github.com/helmholtz-analytics/heat/pull/648) Bugfix: tensor printing with PyTorch 1.6.0
-<<<<<<< HEAD
 - [#653](https://github.com/helmholtz-analytics/heat/pull/653) Update unittests argmax & argmin + force index order in mpi_argmax & mpi_argmin.
 - [#653](https://github.com/helmholtz-analytics/heat/pull/653) Printing above threshold gathers the data without a buffer now
-=======
 - [#653](https://github.com/helmholtz-analytics/heat/pull/653) Bugfixes: Update unittests argmax & argmin + force index order in mpi_argmax & mpi_argmin. Add device parameter for tensor creation in dndarray.get_halo().
->>>>>>> a99108d6
 
 # v0.4.0
 
