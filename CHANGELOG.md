# Pending additions

## Highlights
<<<<<<< HEAD
### Linear Algebra
- [#718](https://github.com/helmholtz-analytics/heat/pull/718) New feature: `trace()`
=======
- [#768](https://github.com/helmholtz-analytics/heat/pull/768) New feature: unary positive and negative operations
>>>>>>> 0d2b13c1

## Breaking Changes

## Bug fixes
- [#768](https://github.com/helmholtz-analytics/heat/pull/768) Fixed an issue where `deg2rad` and `rad2deg`are not working with the 'out' parameter.


# v1.0.0

## New features / Highlights
- [#660](https://github.com/helmholtz-analytics/heat/pull/660) NN module for data parallel neural networks
- [#699](https://github.com/helmholtz-analytics/heat/pull/699) Support for complex numbers; New functions: `angle`, `real`, `imag`, `conjugate`
- [#702](https://github.com/helmholtz-analytics/heat/pull/702) Support channel stackoverflow
- [#728](https://github.com/helmholtz-analytics/heat/pull/728) `DASO` optimizer
- [#757](https://github.com/helmholtz-analytics/heat/pull/757) Major documentation overhaul, custom docstrings formatting

### Bug fixes
- [#706](https://github.com/helmholtz-analytics/heat/pull/706) Bug fix: prevent `__setitem__`, `__getitem__` from modifying key in place
- [#709](https://github.com/helmholtz-analytics/heat/pull/709) Set the encoding for README.md in setup.py explicitly.
- [#716](https://github.com/helmholtz-analytics/heat/pull/716) Bugfix: Finding clusters by spectral gap fails when multiple diffs identical
- [#732](https://github.com/helmholtz-analytics/heat/pull/732) Corrected logic in `DNDarray.__getitem__` to produce the correct split axis
- [#734](https://github.com/helmholtz-analytics/heat/pull/734) Fix division by zero error in `__local_op` with out != None on empty local arrays.
- [#735](https://github.com/helmholtz-analytics/heat/pull/735) Set return type to bool in relational functions.
- [#744](https://github.com/helmholtz-analytics/heat/pull/744) Fix split semantics for reduction operations
- [#756](https://github.com/helmholtz-analytics/heat/pull/756) Keep track of sent items while balancing within `sort()`
- [#764](https://github.com/helmholtz-analytics/heat/pull/764) Fixed an issue where `repr` was giving the wrong output.
- [#767](https://github.com/helmholtz-analytics/heat/pull/767) Corrected `std` to not use numpy

### DNDarray
- [#680](https://github.com/helmholtz-analytics/heat/pull/680) New property: `larray`: extract local torch.Tensor
- [#683](https://github.com/helmholtz-analytics/heat/pull/683) New properties: `nbytes`, `gnbytes`, `lnbytes`
- [#687](https://github.com/helmholtz-analytics/heat/pull/687) New property: `balanced`

### Factories
- [#707](https://github.com/helmholtz-analytics/heat/pull/707) New feature: `asarray()`

### I/O
- [#559](https://github.com/helmholtz-analytics/heat/pull/559) Enhancement: `save_netcdf` allows naming dimensions, creating unlimited dimensions, using existing dimensions and variables, slicing

### Linear Algebra
- [#658](https://github.com/helmholtz-analytics/heat/pull/658) Bugfix: `matmul` on GPU will cast away from `int`s to `float`s for the operation and cast back upon its completion. This may result in numerical inaccuracies for very large `int64` DNDarrays

### Logical
- [#711](https://github.com/helmholtz-analytics/heat/pull/711) `isfinite()`, `isinf()`, `isnan()`
- [#743](https://github.com/helmholtz-analytics/heat/pull/743) `isneginf()`, `isposinf()`

### Manipulations
- [#677](https://github.com/helmholtz-analytics/heat/pull/677) New features: `split`, `vsplit`, `dsplit`, `hsplit`
- [#690](https://github.com/helmholtz-analytics/heat/pull/690) New feature: `ravel`
- [#690](https://github.com/helmholtz-analytics/heat/pull/690) Enhancement: `reshape` accepts shape arguments with one unknown dimension
- [#690](https://github.com/helmholtz-analytics/heat/pull/690) Enhancement: reshape accepts shape arguments with one unknown dimension.
- [#706](https://github.com/helmholtz-analytics/heat/pull/706) Bug fix: prevent `__setitem__`, `__getitem__` from modifying key in place

### Neural Networks
- [#660](https://github.com/helmholtz-analytics/heat/pull/660) New submodule: `nn.DataParallel` for creating and training data parallel neural networks
- [#660](https://github.com/helmholtz-analytics/heat/pull/660) New feature: Synchronous and Asynchronous gradient updates availble for `ht.nn.DataParallel`
- [#660](https://github.com/helmholtz-analytics/heat/pull/660) New feature: `utils.data.datatools.DataLoader` for created a local `torch.utils.data.Dataloader` for use with `ht.nn.DataParallel`
- [#660](https://github.com/helmholtz-analytics/heat/pull/660) New feature: `utils.data.datatools.Dataset` for created a local `torch.utils.data.Dataset` for use with `ht.nn.DataParallel`
- [#660](https://github.com/helmholtz-analytics/heat/pull/660) Added MNIST example to `example/nn` to show the use of `ht.nn.DataParallel`. The `MNISTDataset` can be found in `ht.utils.data.mnist.py`
- [#660](https://github.com/helmholtz-analytics/heat/pull/660) New feature: Data loader for H5 datasets which shuffles data in the background during training (`utils.data.partial_dataset.PartialH5Dataset`)
- [#728](https://github.com/helmholtz-analytics/heat/pull/728) New feature: `nn.DataParallelMultiGPU` which uses `torch.distributed` for local communication (for use with `optim.DASO`)
- [#728](https://github.com/helmholtz-analytics/heat/pull/728) New feature: `optim.DetectMetricPlateau` detects when a given metric plateaus.

### Statistical Functions
- [#679](https://github.com/helmholtz-analytics/heat/pull/679) New feature: ``histc()`` and ``histogram()``

### Types
- [#712](https://github.com/helmholtz-analytics/heat/pull/712) New function: `issubdtype`
- [#738](https://github.com/helmholtz-analytics/heat/pull/738) `iscomplex()`, `isreal()`

### Unit testing / CI
- [#717](https://github.com/helmholtz-analytics/heat/pull/717) Switch CPU CI over to Jenkins and pre-commit to GitHub action.
- [#720](https://github.com/helmholtz-analytics/heat/pull/720) Ignore test files in codecov report and allow drops in code coverage.
- [#725](https://github.com/helmholtz-analytics/heat/pull/725) Add tests for expected warnings.
- [#736](https://github.com/helmholtz-analytics/heat/pull/736) Reference Jenkins CI tests and set development status to Beta.

# v0.5.1

- [#678](https://github.com/helmholtz-analytics/heat/pull/678) Bugfix: Internal functions now use explicit device parameters for DNDarray and torch.Tensor initializations.
- [#684](https://github.com/helmholtz-analytics/heat/pull/684) Bug fix: distributed `reshape` now works on booleans as well.

# v0.5.0

- [#488](https://github.com/helmholtz-analytics/heat/pull/488) Enhancement: Rework of the test device selection.
- [#569](https://github.com/helmholtz-analytics/heat/pull/569) New feature: distributed `percentile()` and `median()`
- [#572](https://github.com/helmholtz-analytics/heat/pull/572) New feature: distributed `pad()`
- [#573](https://github.com/helmholtz-analytics/heat/pull/573) Bugfix: matmul fixes: early out for 2 vectors, remainders not added if inner block is 1 for split 10 case
- [#575](https://github.com/helmholtz-analytics/heat/pull/558) Bugfix: Binary operations use proper type casting
- [#575](https://github.com/helmholtz-analytics/heat/pull/558) Bugfix: ``where()`` and ``cov()`` convert ints to floats when given as parameters
- [#577](https://github.com/helmholtz-analytics/heat/pull/577) Add ``DNDarray.ndim`` property
- [#578](https://github.com/helmholtz-analytics/heat/pull/578) Bugfix: Bad variable in ``reshape()``
- [#580](https://github.com/helmholtz-analytics/heat/pull/580) New feature: distributed ``fliplr()``
- [#581](https://github.com/helmholtz-analytics/heat/pull/581) New Feature: ``DNDarray.tolist()``
- [#583](https://github.com/helmholtz-analytics/heat/pull/583) New feature: distributed ``rot90()``
- [#593](https://github.com/helmholtz-analytics/heat/pull/593) New feature distributed ``arctan2()``
- [#594](https://github.com/helmholtz-analytics/heat/pull/594) New feature: Advanced indexing
- [#594](https://github.com/helmholtz-analytics/heat/pull/594) Bugfix: distributed ``__getitem__`` and ``__setitem__`` memory consumption heavily reduced
- [#596](https://github.com/helmholtz-analytics/heat/pull/596) New feature: distributed ``outer()``
- [#598](https://github.com/helmholtz-analytics/heat/pull/598) Type casting changed to PyTorch style casting (i.e. intuitive casting) instead of safe casting
- [#600](https://github.com/helmholtz-analytics/heat/pull/600) New feature: ``shape()``
- [#608](https://github.com/helmholtz-analytics/heat/pull/608) New features: distributed ``stack()``, ``column_stack()``, ``row_stack()``
- [#614](https://github.com/helmholtz-analytics/heat/pull/614) New feature: printing of DNDarrays and ``__repr__`` and ``__str__`` functions
- [#615](https://github.com/helmholtz-analytics/heat/pull/615) New feature: distributed `skew()`
- [#615](https://github.com/helmholtz-analytics/heat/pull/615) New feature: distributed `kurtosis()`
- [#618](https://github.com/helmholtz-analytics/heat/pull/618) Printing of unbalanced DNDarrays added
- [#620](https://github.com/helmholtz-analytics/heat/pull/620) New feature: distributed `knn`
- [#624](https://github.com/helmholtz-analytics/heat/pull/624) Bugfix: distributed `median()` indexing and casting
- [#629](https://github.com/helmholtz-analytics/heat/pull/629) New features: distributed `asin`, `acos`, `atan`, `atan2`
- [#631](https://github.com/helmholtz-analytics/heat/pull/631) Bugfix: get_halo behaviour when rank has no data.
- [#634](https://github.com/helmholtz-analytics/heat/pull/634) New features: distributed `kmedians`, `kmedoids`, `manhattan`
- [#633](https://github.com/helmholtz-analytics/heat/pull/633) Documentation: updated contributing.md
- [#635](https://github.com/helmholtz-analytics/heat/pull/635) `DNDarray.__getitem__` balances and resplits the given key to None if the key is a DNDarray
- [#638](https://github.com/helmholtz-analytics/heat/pull/638) Fix: arange returns float32 with single input of type float & update skipped device tests
- [#639](https://github.com/helmholtz-analytics/heat/pull/639) Bugfix: balanced array in demo_knn, changed behaviour of knn
- [#648](https://github.com/helmholtz-analytics/heat/pull/648) Bugfix: tensor printing with PyTorch 1.6.0
- [#651](https://github.com/helmholtz-analytics/heat/pull/651) Bugfix: `NotImplemented` is now `NotImplementedError` in `core.communication.Communication` base class
- [#652](https://github.com/helmholtz-analytics/heat/pull/652) Feature: benchmark scripts and jobscript generation
- [#653](https://github.com/helmholtz-analytics/heat/pull/653) Printing above threshold gathers the data without a buffer now
- [#653](https://github.com/helmholtz-analytics/heat/pull/653) Bugfixes: Update unittests argmax & argmin + force index order in mpi_argmax & mpi_argmin. Add device parameter for tensor creation in dndarray.get_halo().
- [#659](https://github.com/helmholtz-analytics/heat/pull/659) New feature: distributed `random.permutation` + `random.randperm`
- [#662](https://github.com/helmholtz-analytics/heat/pull/662) Bugfixes: `minimum()` and `maximum()` split semantics, scalar input, different input dtype
- [#664](https://github.com/helmholtz-analytics/heat/pull/664) New feature / enhancement: distributed `random.random_sample`, `random.random`, `random.sample`, `random.ranf`, `random.random_integer`
- [#666](https://github.com/helmholtz-analytics/heat/pull/666) New feature: distributed prepend/append for `diff()`.
- [#667](https://github.com/helmholtz-analytics/heat/pull/667) Enhancement `reshape`: rename axis parameter
- [#674](https://github.com/helmholtz-analytics/heat/pull/674) New feature: `repeat`
- [#670](https://github.com/helmholtz-analytics/heat/pull/670) New Feature: distributed `bincount()`
- [#672](https://github.com/helmholtz-analytics/heat/pull/672) Bug / Enhancement: Remove `MPIRequest.wait()`, rewrite calls with capital letters. lower case `wait()` now falls back to the `mpi4py` function

# v0.4.0

- Update documentation theme to "Read the Docs"
- [#429](https://github.com/helmholtz-analytics/heat/pull/429) Create submodule for Linear Algebra functions
- [#429](https://github.com/helmholtz-analytics/heat/pull/429) Implemented QR
- [#429](https://github.com/helmholtz-analytics/heat/pull/429) Implemented a tiling class to create Square tiles along the diagonal of a 2D matrix
- [#429](https://github.com/helmholtz-analytics/heat/pull/429) Added PyTorch Jitter to inner function of matmul for increased speed
- [#483](https://github.com/helmholtz-analytics/heat/pull/483) Bugfix: Underlying torch tensor moves to the right device on array initialisation
- [#483](https://github.com/helmholtz-analytics/heat/pull/483) Bugfix: DNDarray.cpu() changes heat device to cpu
- [#496](https://github.com/helmholtz-analytics/heat/pull/496) New feature: flipud()
- [#498](https://github.com/helmholtz-analytics/heat/pull/498) Feature: flip()
- [#499](https://github.com/helmholtz-analytics/heat/pull/499) Bugfix: MPI datatype mapping: `torch.int16` now maps to `MPI.SHORT` instead of `MPI.SHORT_INT`
- [#501](https://github.com/helmholtz-analytics/heat/pull/501) New Feature: flatten
- [#506](https://github.com/helmholtz-analytics/heat/pull/506) Bugfix: setup.py has correct version parsing
- [#507](https://github.com/helmholtz-analytics/heat/pull/507) Bugfix: sanitize_axis changes axis of 0-dim scalars to None
- [#511](https://github.com/helmholtz-analytics/heat/pull/511) New feature: reshape
- [#515](https://github.com/helmholtz-analytics/heat/pull/515) ht.var() now returns the unadjusted sample variance by default, Bessel's correction can be applied by setting ddof=1.
- [#518](https://github.com/helmholtz-analytics/heat/pull/518) Implementation of Spectral Clustering.
- [#519](https://github.com/helmholtz-analytics/heat/pull/519) Bugfix: distributed slicing with empty list or scalar as input; distributed nonzero() of empty (local) tensor.
- [#520](https://github.com/helmholtz-analytics/heat/pull/520) Bugfix: Resplit returns correct values now.
- [#520](https://github.com/helmholtz-analytics/heat/pull/520) Feature: SplitTiles class, used in new resplit, tiles with theoretical and actual split axes
- [#521](https://github.com/helmholtz-analytics/heat/pull/521) Add documentation for the dtype reduce_op in Heat's core
- [#522](https://github.com/helmholtz-analytics/heat/pull/522) Added CUDA-aware MPI detection for MVAPICH, MPICH and ParaStation.
- [#524](https://github.com/helmholtz-analytics/heat/pull/524) New Feature: cumsum & cumprod
- [#526](https://github.com/helmholtz-analytics/heat/pull/526) float32 is now consistent default dtype for factories.
- [#531](https://github.com/helmholtz-analytics/heat/pull/531) Tiling objects are not separate from the DNDarray
- [#534](https://github.com/helmholtz-analytics/heat/pull/534) `eye()` supports all 2D split combinations and matrix configurations.
- [#535](https://github.com/helmholtz-analytics/heat/pull/535) Introduction of BaseEstimator and clustering, classification and regression mixins.
- [#536](https://github.com/helmholtz-analytics/heat/pull/536) Getting rid of the docs folder
- [#541](https://github.com/helmholtz-analytics/heat/pull/541) Introduction of basic halo scheme for inter-rank operations
- [#558](https://github.com/helmholtz-analytics/heat/pull/558) `sanitize_memory_layout` assumes default memory layout of the input tensor
- [#558](https://github.com/helmholtz-analytics/heat/pull/558) Support for PyTorch 1.5.0 added
- [#562](https://github.com/helmholtz-analytics/heat/pull/562) Bugfix: split semantics of ht.squeeze()
- [#567](https://github.com/helmholtz-analytics/heat/pull/567) Bugfix: split differences for setitem are now assumed to be correctly given, error will come from torch upon the setting of the value

# v0.3.0

- [#454](https://github.com/helmholtz-analytics/heat/issues/454) Update lasso example
- [#474](https://github.com/helmholtz-analytics/heat/pull/474) New feature: distributed Gaussian Naive Bayes classifier
- [#473](https://github.com/helmholtz-analytics/heat/issues/473) Matmul now will not split any of the input matrices if both have `split=None`. To toggle splitting of one input for increased speed use the allow_resplit flag.
- [#473](https://github.com/helmholtz-analytics/heat/issues/473) `dot` handles 2 split None vectors correctly now
- [#470](https://github.com/helmholtz-analytics/heat/pull/470) Enhancement: Accelerate distance calculations in kmeans clustering by introduction of new module spatial.distance
- [#478](https://github.com/helmholtz-analytics/heat/pull/478) `ht.array` now typecasts the local torch tensors if the torch tensors given are not the torch version of the specified dtype + unit test updates
- [#479](https://github.com/helmholtz-analytics/heat/pull/479) Completion of spatial.distance module to support 2D input arrays of different splittings (None or 0) and different datatypes, also if second input argument is None

# v0.2.2

This version adds support for PyTorch 1.4.0. There are also several minor feature improvements and bug fixes listed below.
- [#443](https://github.com/helmholtz-analytics/heat/pull/443) added option for neutral elements to be used in the place of empty tensors in reduction operations (`operations.__reduce_op`) (cf. [#369](https://github.com/helmholtz-analytics/heat/issues/369) and [#444](https://github.com/helmholtz-analytics/heat/issues/444))
- [#445](https://github.com/helmholtz-analytics/heat/pull/445) `var` and `std` both now support iterable axis arguments
- [#452](https://github.com/helmholtz-analytics/heat/pull/452) updated pull request template
- [#465](https://github.com/helmholtz-analytics/heat/pull/465) bug fix: `x.unique()` returns a DNDarray both in distributed and non-distributed mode (cf. [#464])
- [#463](https://github.com/helmholtz-analytics/heat/pull/463) Bugfix: Lasso tests now run with both GPUs and CPUs

# v0.2.1

This version fixes the packaging, such that installed versions of HeAT contain all required Python packages.

# v0.2.0

This version varies greatly from the previous version (0.1.0). This version includes a great increase in
functionality and there are many changes. Many functions which were working previously now behave more closely
to their numpy counterparts. Although a large amount of progress has been made, work is still ongoing. We
appreciate everyone who uses this package and we work hard to solve the issues which you report to us. Thank you!

## Updated Package Requirements
- python >= 3.5
- mpi4py >= 3.0.0
- numpy >= 1.13.0
- torch >= 1.3.0

#### Optional Packages
- h5py >= 2.8.0
- netCDF4 >= 1.4.0, <= 1.5.2
- pre-commit >= 1.18.3 (development requirement)

## Additions

### GPU Support
[#415](https://github.com/helmholtz-analytics/heat/pull/415) GPU support was added for this release. To set the default device use `ht.use_device(dev)` where `dev` can be either
"gpu" or "cpu". Make sure to specify the device when creating DNDarrays if the desired device is different than the
default. If no device is specified then that device is assumed to be "cpu".

#### Basic Operations
- [#308](https://github.com/helmholtz-analytics/heat/pull/308) balance
- [#308](https://github.com/helmholtz-analytics/heat/pull/308) convert DNDarray to numpy NDarray
- [#412](https://github.com/helmholtz-analytics/heat/pull/412) diag and diagonal
- [#388](https://github.com/helmholtz-analytics/heat/pull/388) diff
- [#362](https://github.com/helmholtz-analytics/heat/pull/362) distributed random numbers
- [#327](https://github.com/helmholtz-analytics/heat/pull/327) exponents and logarithms
- [#423](https://github.com/helmholtz-analytics/heat/pull/423) Fortran memory layout
- [#330](https://github.com/helmholtz-analytics/heat/pull/330) load csv
- [#326](https://github.com/helmholtz-analytics/heat/pull/326) maximum
- [#324](https://github.com/helmholtz-analytics/heat/pull/324) minimum
- [#304](https://github.com/helmholtz-analytics/heat/pull/304) nonzero
- [#367](https://github.com/helmholtz-analytics/heat/pull/367) prod
- [#402](https://github.com/helmholtz-analytics/heat/pull/402) modf
- [#428](https://github.com/helmholtz-analytics/heat/pull/428) redistribute
- [#345](https://github.com/helmholtz-analytics/heat/pull/345) resplit out of place
- [#402](https://github.com/helmholtz-analytics/heat/pull/402) round
- [#312](https://github.com/helmholtz-analytics/heat/pull/312) sort
- [#423](https://github.com/helmholtz-analytics/heat/pull/423) strides
- [#304](https://github.com/helmholtz-analytics/heat/pull/304) where

#### Basic Multi-DNDarray Operations
- [#366](https://github.com/helmholtz-analytics/heat/pull/366) bit-wise AND, OR, and XOR
- [#319](https://github.com/helmholtz-analytics/heat/pull/319) concatenate
- [#387](https://github.com/helmholtz-analytics/heat/pull/387) hstack
- [#387](https://github.com/helmholtz-analytics/heat/pull/387) vstack

#### Developmental
- Code of conduct
- Contribution guidelines
    * pre-commit and black checks added to Pull Requests to ensure proper formatting
- Issue templates
- [#357](https://github.com/helmholtz-analytics/heat/pull/357) Logspace factory
- [#428](https://github.com/helmholtz-analytics/heat/pull/428) lshape map creation
- Pull Request Template
- Removal of the ml folder in favor of regression and clustering folders
- [#365](https://github.com/helmholtz-analytics/heat/pull/365) Test suite

#### Linear Algebra and Statistics
- [#352](https://github.com/helmholtz-analytics/heat/pull/352) average
- [#322](https://github.com/helmholtz-analytics/heat/pull/322) dot
- [#322](https://github.com/helmholtz-analytics/heat/pull/322) cov
- [#286](https://github.com/helmholtz-analytics/heat/pull/286) matmul
- [#350](https://github.com/helmholtz-analytics/heat/pull/350) mean for all numerical HeAT dtypes available

#### Regression, Clustering, and Misc.
- [#307](https://github.com/helmholtz-analytics/heat/pull/307) lasso regression example
- [#308](https://github.com/helmholtz-analytics/heat/pull/308) kmeans scikit feature completeness
- [#435](https://github.com/helmholtz-analytics/heat/pull/435) Parter matrix

# Bug Fixes

- KMeans bug fixes
    * Working in distributed mode
    * Fixed shape cluster centers for `init='kmeans++'`
- __local_op now returns proper gshape
- allgatherv fix -> elements now sorted in the correct order
- getitiem fixes and improvements
- unique now returns a distributed result if the input was distributed
- AllToAll on single process now functioning properly
- optional packages are truly optional for running the unit tests
- the output of mean and var (and std) now set the correct split axis for the returned DNDarray<|MERGE_RESOLUTION|>--- conflicted
+++ resolved
@@ -1,12 +1,9 @@
 # Pending additions
 
 ## Highlights
-<<<<<<< HEAD
 ### Linear Algebra
 - [#718](https://github.com/helmholtz-analytics/heat/pull/718) New feature: `trace()`
-=======
 - [#768](https://github.com/helmholtz-analytics/heat/pull/768) New feature: unary positive and negative operations
->>>>>>> 0d2b13c1
 
 ## Breaking Changes
 
