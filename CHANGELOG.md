--- conflicted
+++ resolved
@@ -22,11 +22,8 @@
 ### ...
 
 ## Bug fixes
-<<<<<<< HEAD
+- [#709](https://github.com/helmholtz-analytics/heat/pull/709) Set the encoding for README.md in setup.py explicitly.
 - [#716](https://github.com/helmholtz-analytics/heat/pull/716) Bugfix: Finding clusters by spectral gap fails when multiple diffs identical
-=======
-- [#709](https://github.com/helmholtz-analytics/heat/pull/709) Set the encoding for README.md in setup.py explicitly.
->>>>>>> eeef6eec
 
 # v0.5.2
 
