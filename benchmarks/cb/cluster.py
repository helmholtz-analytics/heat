--- conflicted
+++ resolved
@@ -1,9 +1,4 @@
-<<<<<<< HEAD
-from perun.decorator import monitor
-=======
-import heat as ht
 from perun import monitor
->>>>>>> c43a2401
 
 import heat as ht
 
