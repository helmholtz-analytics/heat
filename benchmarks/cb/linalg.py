--- conflicted
+++ resolved
@@ -15,22 +15,14 @@
 
 
 @monitor()
-<<<<<<< HEAD
-def qr_cpu(n: int = 2000):
-    for t, sp in itertools.product(range(2, 3), range(2)):
-        a = ht.random.random((n, n), split=sp)
-=======
 def qr_split_0(a):
-    for t in range(1, 3):
->>>>>>> f8fd26ac
+    for t in range(2, 3):
         qr = a.qr(tiles_per_proc=t)
-
 
 @monitor()
 def qr_split_1(a):
     for t in range(1, 3):
         qr = a.qr(tiles_per_proc=t)
-
 
 @monitor()
 def hierachical_svd_rank(data, r):
