from setuptools import setup, find_packages
import codecs


with codecs.open("README.md", "r", "utf-8") as handle:
    long_description = handle.read()

__version__ = None  # appeases flake, assignment in exec() below
with open("./heat/core/version.py") as handle:
    exec(handle.read())

setup(
    name="heat",
    packages=find_packages(exclude=("*tests*", "*benchmarks*")),
    package_data={"heat.datasets": ["*.csv", "*.h5", "*.nc"], "heat": ["py.typed"]},
    version=__version__,
    description="A framework for high-performance data analytics and machine learning.",
    long_description=long_description,
    long_description_content_type="text/markdown",
    author="Helmholtz Association",
    author_email="martin.siggel@dlr.de",
    url="https://github.com/helmholtz-analytics/heat",
    keywords=["data", "analytics", "tensors", "distributed", "gpu"],
    python_requires=">=3.10",
    classifiers=[
        "Development Status :: 4 - Beta",
        "Programming Language :: Python :: 3.10",
        "Programming Language :: Python :: 3.11",
        "Programming Language :: Python :: 3.12",
        "License :: OSI Approved :: MIT License",
        "Intended Audience :: Science/Research",
        "Topic :: Scientific/Engineering",
    ],
    install_requires=[
        "mpi4py>=3.0.0",
<<<<<<< HEAD
        "numpy>=1.22.0, <2",
        "torch>=2.0.0, <2.7.1",
        "scipy>=1.10.0",
=======
        "numpy>=1.23.5",
        "torch>=2.0.0, <2.6.1",
        "scipy>=1.14.0",
>>>>>>> d3fb0ed1
        "pillow>=6.0.0",
        "torchvision>=0.15.2, <0.21.1",
    ],
    extras_require={
        "docutils": ["docutils>=0.16"],
        "hdf5": ["h5py>=2.8.0"],
        "netcdf": ["netCDF4>=1.5.6"],
        "dev": ["pre-commit>=1.18.3"],
        "examples": ["scikit-learn>=0.24.0", "matplotlib>=3.1.0"],
        "cb": ["perun>=0.8"],
        "pandas": ["pandas>=1.4"],
        "zarr": ["zarr"],
    },
)<|MERGE_RESOLUTION|>--- conflicted
+++ resolved
@@ -33,15 +33,9 @@
     ],
     install_requires=[
         "mpi4py>=3.0.0",
-<<<<<<< HEAD
-        "numpy>=1.22.0, <2",
-        "torch>=2.0.0, <2.7.1",
-        "scipy>=1.10.0",
-=======
         "numpy>=1.23.5",
         "torch>=2.0.0, <2.6.1",
         "scipy>=1.14.0",
->>>>>>> d3fb0ed1
         "pillow>=6.0.0",
         "torchvision>=0.15.2, <0.21.1",
     ],
