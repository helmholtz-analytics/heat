--- conflicted
+++ resolved
@@ -33,13 +33,8 @@
     ],
     install_requires=[
         "mpi4py>=3.0.0",
-<<<<<<< HEAD
-        "numpy>=1.13.0",
-        "torch>=1.7.0, <1.13.2",
-=======
         "numpy>=1.20.0",
         "torch>=1.8.0, <2.0.2",
->>>>>>> 90ac0564
         "scipy>=0.14.0",
         "pillow>=6.0.0",
         "torchvision>=0.8.0",
