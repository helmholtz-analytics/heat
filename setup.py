from setuptools import setup, find_packages
import codecs


with codecs.open("README.md", "r", "utf-8") as handle:
    long_description = handle.read()

__version__ = None  # appeases flake, assignment in exec() below
with open("./heat/core/version.py") as handle:
    exec(handle.read())

setup(
    name="heat",
    packages=find_packages(exclude=("*tests*", "*benchmarks*")),
    package_data={"heat.datasets": ["*.csv", "*.h5", "*.nc"], "heat": ["py.typed"]},
    version=__version__,
    description="A framework for high-performance data analytics and machine learning.",
    long_description=long_description,
    long_description_content_type="text/markdown",
    author="Helmholtz Association",
    author_email="martin.siggel@dlr.de",
    url="https://github.com/helmholtz-analytics/heat",
    keywords=["data", "analytics", "tensors", "distributed", "gpu"],
    python_requires=">=3.10",
    classifiers=[
        "Development Status :: 4 - Beta",
        "Programming Language :: Python :: 3.10",
        "Programming Language :: Python :: 3.11",
        "Programming Language :: Python :: 3.12",
        "License :: OSI Approved :: MIT License",
        "Intended Audience :: Science/Research",
        "Topic :: Scientific/Engineering",
    ],
    install_requires=[
        "mpi4py>=3.0.0",
<<<<<<< HEAD
        "numpy>=1.22.0",
        "torch>=1.11.0, <2.3.1",
        "scipy>=1.10.0",
=======
        "numpy>=1.23.5",
        "torch>=2.0.0, <2.7.2",
        "scipy>=1.14.0",
>>>>>>> ebd50b2f
        "pillow>=6.0.0",
        "torchvision>=0.15.2, <0.22.1",
    ],
    extras_require={
        # Dev
        "dev": ["pre-commit>=1.18.3"],
        # CI/CB
        "cb": ["perun>=0.8"],
        # Examples/ Tutorial
        "examples": ["scikit-learn>=0.24.0", "matplotlib>=3.1.0", "ipyparallel", "jupyter"],
        # IO
        "pandas": ["pandas>=1.4"],
        "hdf5": ["h5py>=2.8.0"],
        "netcdf": ["netCDF4>=1.5.6"],
        "zarr": ["zarr"],
        # Docs
        "docs": [
            "sphinx",
            "sphinx_rtd_theme",
            "sphinx-autoapi",
            "nbsphinx",
            "sphinx-autobuild",
            "sphinx-copybutton",
        ],
    },
)<|MERGE_RESOLUTION|>--- conflicted
+++ resolved
@@ -33,15 +33,9 @@
     ],
     install_requires=[
         "mpi4py>=3.0.0",
-<<<<<<< HEAD
-        "numpy>=1.22.0",
-        "torch>=1.11.0, <2.3.1",
-        "scipy>=1.10.0",
-=======
         "numpy>=1.23.5",
         "torch>=2.0.0, <2.7.2",
         "scipy>=1.14.0",
->>>>>>> ebd50b2f
         "pillow>=6.0.0",
         "torchvision>=0.15.2, <0.22.1",
     ],
