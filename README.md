--- conflicted
+++ resolved
@@ -18,14 +18,6 @@
 [![Github-Pages - Benchmarks](https://img.shields.io/badge/Github--Pages-Benchmarks-2ea44f)](https://helmholtz-analytics.github.io/heat/dev/bench)
 
 # New
-<<<<<<< HEAD
-- SAVE THE DATE 📆 On Feb 23rd, Google Summer of Code Community Talk with Stephanie Taylor, Google Summer of Code Program Manager - [sign up here](https://docs.google.com/forms/d/e/1FAIpQLSdsXkVhHY54cYCnYfhMe0p42R3WB0uqIptnqdduhsP_zXBp8Q/viewform) by Feb 22nd if you want to attend
-- We've submitted our application to be part of Google Summer of Code 2023 🙏
-   - [List of Ideas](https://docs.google.com/document/d/1OKUf_n_whN0M20c__jj8R5jyGABPYYxmdBfyzto4OZk) (subject to change)
-   - [Related Issues](https://github.com/helmholtz-analytics/heat/issues?q=is%3Aissue+is%3Aopen+label%3AGSoC2023) (subject to change)
-   - [Good First Issues](https://github.com/helmholtz-analytics/heat/issues?q=is%3Aissue+is%3Aopen+label%3A%22good+first+issue%22) (updated frequently)
-   - [Quick Start](quick_start.md) for new users and contributors
-=======
 - **NO GSoC WITH US THIS YEAR**. On Feb 21st we learned that our Organisation has not been selected this year. Congratulations to the [GSoC 2023 Mentoring Orgs](https://summerofcode.withgoogle.com/programs/2023/organizations)!
 
   Thanks everybody for your interest and contributions! 🙏  We will still review every PR. Remember to add your full name to your GitHub profile, so you'll appear as recognizable co-author with the next release.
@@ -38,7 +30,6 @@
    - [Related Issues](https://github.com/helmholtz-analytics/heat/issues?q=is%3Aissue+is%3Aopen+label%3AGSoC2023) (subject to change)
    - [Good First Issues](https://github.com/helmholtz-analytics/heat/issues?q=is%3Aissue+is%3Aopen+label%3A%22good+first+issue%22) (updated frequently)
    - [Quick Start](quick_start.md) for new users and contributors -->
->>>>>>> 02d2492d
 
 # Goals
 
